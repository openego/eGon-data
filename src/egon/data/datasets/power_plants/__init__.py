--- conflicted
+++ resolved
@@ -17,7 +17,7 @@
 import numpy as np
 import pandas as pd
 
-from egon.data import db, config
+from egon.data import db
 from egon.data.datasets import Dataset
 from egon.data.datasets.power_plants.pv_rooftop import pv_rooftop_per_mv_grid
 from egon.data.datasets.power_plants.conventional import (
@@ -58,18 +58,12 @@
             tasks=(
                 create_tables,
                 insert_hydro_biomass,
-<<<<<<< HEAD
-                allocate_conventional_non_chp_power_plants,
-                wind_onshore.insert,
-                pv_ground_mounted.insert,
-                pv_rooftop_per_mv_grid,
-=======
+		 allocate_conventional_non_chp_power_plants,
                 {
                     wind_onshore.insert,
                     pv_ground_mounted.insert,
                     pv_rooftop_per_mv_grid,
                 },
->>>>>>> ee2b2d0f
             ),
         )
 
@@ -81,7 +75,7 @@
     None.
     """
 
-    cfg = config.datasets()["power_plants"]
+    cfg = egon.data.config.datasets()["power_plants"]
     db.execute_sql(f"CREATE SCHEMA IF NOT EXISTS {cfg['target']['schema']};")
     engine = db.engine()
     db.execute_sql(
@@ -144,7 +138,7 @@
         Target values for carrier and scenario
 
     """
-    cfg = config.datasets()["power_plants"]
+    cfg = egon.data.config.datasets()["power_plants"]
 
     return (
         pd.read_sql(
@@ -182,7 +176,7 @@
         Power plants listed in MaStR with geometry inside German boundaries
 
     """
-    cfg = config.datasets()["power_plants"]
+    cfg = egon.data.config.datasets()["power_plants"]
 
     if type(mastr) == pd.core.frame.DataFrame:
         # Drop entries without geometry for insert
@@ -238,7 +232,7 @@
     None.
 
     """
-    cfg = config.datasets()["power_plants"]
+    cfg = egon.data.config.datasets()["power_plants"]
 
     # import target values from NEP 2021, scneario C 2035
     target = select_target("biomass", scenario)
@@ -320,7 +314,7 @@
     None.
 
     """
-    cfg = config.datasets()["power_plants"]
+    cfg = egon.data.config.datasets()["power_plants"]
 
     # Map MaStR carriers to eGon carriers
     map_carrier = {
@@ -581,7 +575,7 @@
     None.
 
     """
-    cfg = config.datasets()["power_plants"]
+    cfg = egon.data.config.datasets()["power_plants"]
     db.execute_sql(
         f"""
         DELETE FROM {cfg['target']['schema']}.{cfg['target']['table']}
