"""The central module containing all code dealing with power plant data.
"""
from geoalchemy2 import Geometry
from sqlalchemy import BigInteger, Column, Float, Integer, Sequence, String
from sqlalchemy.dialects.postgresql import JSONB
from sqlalchemy.ext.declarative import declarative_base
from sqlalchemy.orm import sessionmaker
import geopandas as gpd
import numpy as np
import pandas as pd


from egon.data import db
from egon.data.datasets import Dataset
from egon.data.datasets.power_plants.conventional import (
    match_nep_no_chp,
    select_nep_power_plants,
    select_no_chp_combustion_mastr,
)
from egon.data.datasets.power_plants.pv_rooftop import pv_rooftop_per_mv_grid
import egon.data.config
import egon.data.datasets.power_plants.assign_weather_data as assign_weather_data
import egon.data.datasets.power_plants.pv_ground_mounted as pv_ground_mounted
import egon.data.datasets.power_plants.wind_farms as wind_onshore
import egon.data.datasets.power_plants.wind_offshore as wind_offshore

Base = declarative_base()


class EgonPowerPlants(Base):
    __tablename__ = "egon_power_plants"
    __table_args__ = {"schema": "supply"}
    id = Column(BigInteger, Sequence("pp_seq"), primary_key=True)
    sources = Column(JSONB)
    source_id = Column(JSONB)
    carrier = Column(String)
    el_capacity = Column(Float)
    bus_id = Column(Integer)
    voltage_level = Column(Integer)
    weather_cell_id = Column(Integer)
    scenario = Column(String)
    geom = Column(Geometry("POINT", 4326))


class PowerPlants(Dataset):
    def __init__(self, dependencies):
        super().__init__(
            name="PowerPlants",
<<<<<<< HEAD
            version="0.0.10",
=======
            version="0.0.9",
>>>>>>> 790b8817
            dependencies=dependencies,
            tasks=(
                create_tables,
                insert_hydro_biomass,
                allocate_conventional_non_chp_power_plants,
                allocate_other_power_plants,
                {
                    wind_onshore.insert,
                    pv_ground_mounted.insert,
                    pv_rooftop_per_mv_grid,
                },
                wind_offshore.insert,
                assign_weather_data.weatherId_and_busId,
            ),
        )


def create_tables():
    """Create tables for power plant data
    Returns
    -------
    None.
    """

    cfg = egon.data.config.datasets()["power_plants"]
    db.execute_sql(f"CREATE SCHEMA IF NOT EXISTS {cfg['target']['schema']};")
    engine = db.engine()
    db.execute_sql(
        f"""DROP TABLE IF EXISTS
        {cfg['target']['schema']}.{cfg['target']['table']}"""
    )

    db.execute_sql("""DROP SEQUENCE IF EXISTS pp_seq""")
    EgonPowerPlants.__table__.create(bind=engine, checkfirst=True)


def scale_prox2now(df, target, level="federal_state"):
    """Scale installed capacities linear to status quo power plants

    Parameters
    ----------
    df : pandas.DataFrame
        Status Quo power plants
    target : pandas.Series
        Target values for future scenario
    level : str, optional
        Scale per 'federal_state' or 'country'. The default is 'federal_state'.

    Returns
    -------
    df : pandas.DataFrame
        Future power plants

    """

    if level == "federal_state":
        df.loc[:, "Nettonennleistung"] = (
            df.groupby(df.Bundesland)
            .Nettonennleistung.apply(lambda grp: grp / grp.sum())
            .mul(target[df.Bundesland.values].values)
        )
    else:
        df.loc[:, "Nettonennleistung"] = df.Nettonennleistung.apply(
            lambda x: x / x.sum()
        ).mul(target.values)

    df = df[df.Nettonennleistung > 0]

    return df


def select_target(carrier, scenario):
    """Select installed capacity per scenario and carrier

    Parameters
    ----------
    carrier : str
        Name of energy carrier
    scenario : str
        Name of scenario

    Returns
    -------
    pandas.Series
        Target values for carrier and scenario

    """
    cfg = egon.data.config.datasets()["power_plants"]

    return (
        pd.read_sql(
            f"""SELECT DISTINCT ON (b.gen)
                         REPLACE(REPLACE(b.gen, '-', ''), 'ü', 'ue') as state,
                         a.capacity
                         FROM {cfg['sources']['capacities']} a,
                         {cfg['sources']['geom_federal_states']} b
                         WHERE a.nuts = b.nuts
                         AND scenario_name = '{scenario}'
                         AND carrier = '{carrier}'
                         AND b.gen NOT IN ('Baden-Württemberg (Bodensee)',
                                           'Bayern (Bodensee)')""",
            con=db.engine(),
        )
        .set_index("state")
        .capacity
    )


def filter_mastr_geometry(mastr, federal_state=None):
    """Filter data from MaStR by geometry

    Parameters
    ----------
    mastr : pandas.DataFrame
        All power plants listed in MaStR
    federal_state : str or None
        Name of federal state whoes power plants are returned.
        If None, data for Germany is returned

    Returns
    -------
    mastr_loc : pandas.DataFrame
        Power plants listed in MaStR with geometry inside German boundaries

    """
    cfg = egon.data.config.datasets()["power_plants"]

    if type(mastr) == pd.core.frame.DataFrame:
        # Drop entries without geometry for insert
        mastr_loc = mastr[
            mastr.Laengengrad.notnull() & mastr.Breitengrad.notnull()
        ]

        # Create geodataframe
        mastr_loc = gpd.GeoDataFrame(
            mastr_loc,
            geometry=gpd.points_from_xy(
                mastr_loc.Laengengrad, mastr_loc.Breitengrad, crs=4326
            ),
        )
    else:
        mastr_loc = mastr.copy()

    # Drop entries outside of germany or federal state
    if not federal_state:
        sql = f"SELECT geometry as geom FROM {cfg['sources']['geom_germany']}"
    else:
        sql = f"""
        SELECT geometry as geom
        FROM boundaries.vg250_lan_union
        WHERE REPLACE(REPLACE(gen, '-', ''), 'ü', 'ue') = '{federal_state}'"""

    mastr_loc = (
        gpd.sjoin(
            gpd.read_postgis(sql, con=db.engine()).to_crs(4326),
            mastr_loc,
            how="right",
        )
        .query("index_left==0")
        .drop("index_left", axis=1)
    )

    return mastr_loc


def insert_biomass_plants(scenario):
    """Insert biomass power plants of future scenario

    Parameters
    ----------
    scenario : str
        Name of scenario.

    Returns
    -------
    None.

    """
    cfg = egon.data.config.datasets()["power_plants"]

    # import target values from NEP 2021, scneario C 2035
    target = select_target("biomass", scenario)

    # import data for MaStR
    mastr = pd.read_csv(cfg["sources"]["mastr_biomass"]).query(
        "EinheitBetriebsstatus=='InBetrieb'"
    )

    # Drop entries without federal state or 'AusschließlichWirtschaftszone'
    mastr = mastr[
        mastr.Bundesland.isin(
            pd.read_sql(
                f"""SELECT DISTINCT ON (gen)
        REPLACE(REPLACE(gen, '-', ''), 'ü', 'ue') as states
        FROM {cfg['sources']['geom_federal_states']}""",
                con=db.engine(),
            ).states.values
        )
    ]

    # Scaling will be done per federal state in case of eGon2035 scenario.
    if scenario == "eGon2035":
        level = "federal_state"
    else:
        level = "country"

    # Choose only entries with valid geometries inside DE/test mode
    mastr_loc = filter_mastr_geometry(mastr).set_geometry("geometry")

    # Scale capacities to meet target values
    mastr_loc = scale_prox2now(mastr_loc, target, level=level)

    # Assign bus_id
    if len(mastr_loc) > 0:
        mastr_loc["voltage_level"] = assign_voltage_level(mastr_loc, cfg)
        mastr_loc = assign_bus_id(mastr_loc, cfg)

    # Insert entries with location
    session = sessionmaker(bind=db.engine())()

    for i, row in mastr_loc.iterrows():
        if not row.ThermischeNutzleistung > 0:
            entry = EgonPowerPlants(
                sources={"el_capacity": "MaStR scaled with NEP 2021"},
                source_id={"MastrNummer": row.EinheitMastrNummer},
                carrier="biomass",
                el_capacity=row.Nettonennleistung,
                scenario=scenario,
                bus_id=row.bus_id,
                voltage_level=row.voltage_level,
                geom=f"SRID=4326;POINT({row.Laengengrad} {row.Breitengrad})",
            )
            session.add(entry)

    session.commit()


def insert_hydro_plants(scenario):
    """Insert hydro power plants of future scenario.

    Hydro power plants are diveded into run_of_river and reservoir plants
    according to Marktstammdatenregister.
    Additional hydro technologies (e.g. turbines inside drinking water
    systems) are not considered.

    Parameters
    ----------
    scenario : str
        Name of scenario.

    Returns
    -------
    None.

    """
    cfg = egon.data.config.datasets()["power_plants"]

    # Map MaStR carriers to eGon carriers
    map_carrier = {
        "run_of_river": ["Laufwasseranlage"],
        "reservoir": ["Speicherwasseranlage"],
    }

    for carrier in map_carrier.keys():

        # import target values
        target = select_target(carrier, scenario)

        # import data for MaStR
        mastr = pd.read_csv(cfg["sources"]["mastr_hydro"]).query(
            "EinheitBetriebsstatus=='InBetrieb'"
        )

        # Choose only plants with specific carriers
        mastr = mastr[mastr.ArtDerWasserkraftanlage.isin(map_carrier[carrier])]

        # Drop entries without federal state or 'AusschließlichWirtschaftszone'
        mastr = mastr[
            mastr.Bundesland.isin(
                pd.read_sql(
                    f"""SELECT DISTINCT ON (gen)
            REPLACE(REPLACE(gen, '-', ''), 'ü', 'ue') as states
            FROM {cfg['sources']['geom_federal_states']}""",
                    con=db.engine(),
                ).states.values
            )
        ]

        # Scaling will be done per federal state in case of eGon2035 scenario.
        if scenario == "eGon2035":
            level = "federal_state"
        else:
            level = "country"

        # Scale capacities to meet target values
        mastr = scale_prox2now(mastr, target, level=level)

        # Choose only entries with valid geometries inside DE/test mode
        mastr_loc = filter_mastr_geometry(mastr).set_geometry("geometry")
        # TODO: Deal with power plants without geometry

        # Assign bus_id and voltage level
        if len(mastr_loc) > 0:
            mastr_loc["voltage_level"] = assign_voltage_level(mastr_loc, cfg)
            mastr_loc = assign_bus_id(mastr_loc, cfg)

        # Insert entries with location
        session = sessionmaker(bind=db.engine())()
        for i, row in mastr_loc.iterrows():
            entry = EgonPowerPlants(
                sources={"el_capacity": "MaStR scaled with NEP 2021"},
                source_id={"MastrNummer": row.EinheitMastrNummer},
                carrier=carrier,
                el_capacity=row.Nettonennleistung,
                scenario=scenario,
                bus_id=row.bus_id,
                voltage_level=row.voltage_level,
                geom=f"SRID=4326;POINT({row.Laengengrad} {row.Breitengrad})",
            )
            session.add(entry)

        session.commit()


def assign_voltage_level(mastr_loc, cfg):
    """Assigns voltage level to power plants.

    If location data inluding voltage level is available from
    Marktstammdatenregister, this is used. Otherwise the voltage level is
    assigned according to the electrical capacity.

    Parameters
    ----------
    mastr_loc : pandas.DataFrame
        Power plants listed in MaStR with geometry inside German boundaries

    Returns
    -------
    pandas.DataFrame
        Power plants including voltage_level

    """
    mastr_loc["Spannungsebene"] = np.nan
    mastr_loc["voltage_level"] = np.nan

    if "LokationMastrNummer" in mastr_loc.columns:
        location = pd.read_csv(
            cfg["sources"]["mastr_location"],
            usecols=["LokationMastrNummer", "Spannungsebene"],
        ).set_index("LokationMastrNummer")

        location = location[~location.index.duplicated(keep="first")]

        mastr_loc.loc[
            mastr_loc[
                mastr_loc.LokationMastrNummer.isin(location.index)
            ].index,
            "Spannungsebene",
        ] = location.Spannungsebene[
            mastr_loc[
                mastr_loc.LokationMastrNummer.isin(location.index)
            ].LokationMastrNummer
        ].values

        # Transfer voltage_level as integer from Spanungsebene
        map_voltage_levels = pd.Series(
            data={
                "Höchstspannung": 1,
                "Hoechstspannung": 1,
                "UmspannungZurHochspannung": 2,
                "Hochspannung": 3,
                "UmspannungZurMittelspannung": 4,
                "Mittelspannung": 5,
                "UmspannungZurNiederspannung": 6,
                "Niederspannung": 7,
            }
        )

        mastr_loc.loc[
            mastr_loc[mastr_loc["Spannungsebene"].notnull()].index,
            "voltage_level",
        ] = map_voltage_levels[
            mastr_loc.loc[
                mastr_loc[mastr_loc["Spannungsebene"].notnull()].index,
                "Spannungsebene",
            ].values
        ].values

    else:
        print(
            "No information about MaStR location available. "
            "All voltage levels are assigned using threshold values."
        )

    # If no voltage level is available from mastr, choose level according
    # to threshold values

    mastr_loc.voltage_level = assign_voltage_level_by_capacity(mastr_loc)

    return mastr_loc.voltage_level


def assign_voltage_level_by_capacity(mastr_loc):

    for i, row in mastr_loc[mastr_loc.voltage_level.isnull()].iterrows():

        if row.Nettonennleistung > 120:
            level = 1
        elif row.Nettonennleistung > 20:
            level = 3
        elif row.Nettonennleistung > 5.5:
            level = 4
        elif row.Nettonennleistung > 0.2:
            level = 5
        elif row.Nettonennleistung > 0.1:
            level = 6
        else:
            level = 7

        mastr_loc.loc[i, "voltage_level"] = level

    mastr_loc.voltage_level = mastr_loc.voltage_level.astype(int)

    return mastr_loc.voltage_level


def assign_bus_id(power_plants, cfg):
    """Assigns bus_ids to power plants according to location and voltage level

    Parameters
    ----------
    power_plants : pandas.DataFrame
        Power plants including voltage level

    Returns
    -------
    power_plants : pandas.DataFrame
        Power plants including voltage level and bus_id

    """

    mv_grid_districts = db.select_geodataframe(
        f"""
        SELECT * FROM {cfg['sources']['egon_mv_grid_district']}
        """,
        epsg=4326,
    )

    ehv_grid_districts = db.select_geodataframe(
        f"""
        SELECT * FROM {cfg['sources']['ehv_voronoi']}
        """,
        epsg=4326,
    )

    # Assign power plants in hv and below to hvmv bus
    power_plants_hv = power_plants[power_plants.voltage_level >= 3].index
    if len(power_plants_hv) > 0:
        power_plants.loc[power_plants_hv, "bus_id"] = gpd.sjoin(
            power_plants[power_plants.index.isin(power_plants_hv)],
            mv_grid_districts,
        ).bus_id

    # Assign power plants in ehv to ehv bus
    power_plants_ehv = power_plants[power_plants.voltage_level < 3].index

    if len(power_plants_ehv) > 0:
        ehv_join = gpd.sjoin(
            power_plants[power_plants.index.isin(power_plants_ehv)],
            ehv_grid_districts,
        )

        if "bus_id_right" in ehv_join.columns:
            power_plants.loc[power_plants_ehv, "bus_id"] = gpd.sjoin(
                power_plants[power_plants.index.isin(power_plants_ehv)],
                ehv_grid_districts,
            ).bus_id_right

        else:
            power_plants.loc[power_plants_ehv, "bus_id"] = gpd.sjoin(
                power_plants[power_plants.index.isin(power_plants_ehv)],
                ehv_grid_districts,
            ).bus_id

    # Assert that all power plants have a bus_id
    assert power_plants.bus_id.notnull().all(), f"""Some power plants are
    not attached to a bus: {power_plants[power_plants.bus_id.isnull()]}"""

    return power_plants


def insert_hydro_biomass():
    """Insert hydro and biomass power plants in database

    Returns
    -------
    None.

    """
    cfg = egon.data.config.datasets()["power_plants"]
    db.execute_sql(
        f"""
        DELETE FROM {cfg['target']['schema']}.{cfg['target']['table']}
        WHERE carrier IN ('biomass', 'reservoir', 'run_of_river')
        """
    )

    for scenario in ["eGon2035"]:
        insert_biomass_plants(scenario)
        insert_hydro_plants(scenario)


def allocate_conventional_non_chp_power_plants():

    carrier = ["oil", "gas"]

    cfg = egon.data.config.datasets()["power_plants"]

    # Delete existing plants in the target table
    db.execute_sql(
        f"""
         DELETE FROM {cfg ['target']['schema']}.{cfg ['target']['table']}
         WHERE carrier IN ('gas', 'oil')
         AND scenario='eGon2035';
         """
    )

    for carrier in carrier:

        nep = select_nep_power_plants(carrier)

        if nep.empty:
            print(f"DataFrame from NEP for carrier {carrier} is empty!")

        else:

            mastr = select_no_chp_combustion_mastr(carrier)

            # Assign voltage level to MaStR
            mastr["voltage_level"] = assign_voltage_level(
                mastr.rename({"el_capacity": "Nettonennleistung"}, axis=1), cfg
            )

            # Initalize DataFrame for matching power plants
            matched = gpd.GeoDataFrame(
                columns=[
                    "carrier",
                    "el_capacity",
                    "scenario",
                    "geometry",
                    "MaStRNummer",
                    "source",
                    "voltage_level",
                ]
            )

            # Match combustion plants of a certain carrier from NEP list
            # using PLZ and capacity
            matched, mastr, nep = match_nep_no_chp(
                nep,
                mastr,
                matched,
                buffer_capacity=0.1,
                consider_carrier=False,
            )

            # Match plants from NEP list using city and capacity
            matched, mastr, nep = match_nep_no_chp(
                nep,
                mastr,
                matched,
                buffer_capacity=0.1,
                consider_carrier=False,
                consider_location="city",
            )

            # Match plants from NEP list using plz,
            # neglecting the capacity
            matched, mastr, nep = match_nep_no_chp(
                nep,
                mastr,
                matched,
                consider_location="plz",
                consider_carrier=False,
                consider_capacity=False,
            )

            # Match plants from NEP list using city,
            # neglecting the capacity
            matched, mastr, nep = match_nep_no_chp(
                nep,
                mastr,
                matched,
                consider_location="city",
                consider_carrier=False,
                consider_capacity=False,
            )

            # Match remaining plants from NEP using the federal state
            matched, mastr, nep = match_nep_no_chp(
                nep,
                mastr,
                matched,
                buffer_capacity=0.1,
                consider_location="federal_state",
                consider_carrier=False,
            )

            # Match remaining plants from NEP using the federal state
            matched, mastr, nep = match_nep_no_chp(
                nep,
                mastr,
                matched,
                buffer_capacity=0.7,
                consider_location="federal_state",
                consider_carrier=False,
            )

            print(f"{matched.el_capacity.sum()} MW of {carrier} matched")
            print(f"{nep.c2035_capacity.sum()} MW of {carrier} not matched")

            matched.crs = "EPSG:4326"

            # Assign bus_id
            # Load grid district polygons
            mv_grid_districts = db.select_geodataframe(
                f"""
            SELECT * FROM {cfg['sources']['egon_mv_grid_district']}
            """,
                epsg=4326,
            )

            ehv_grid_districts = db.select_geodataframe(
                f"""
            SELECT * FROM {cfg['sources']['ehv_voronoi']}
            """,
                epsg=4326,
            )

            # Perform spatial joins for plants in ehv and hv level seperately
            power_plants_hv = gpd.sjoin(
                matched[matched.voltage_level >= 3],
                mv_grid_districts[["bus_id", "geom"]],
                how="left",
            ).drop(columns=["index_right"])
            power_plants_ehv = gpd.sjoin(
                matched[matched.voltage_level < 3],
                ehv_grid_districts[["bus_id", "geom"]],
                how="left",
            ).drop(columns=["index_right"])

            # Combine both dataframes
            power_plants = pd.concat([power_plants_hv, power_plants_ehv])

            # Insert into target table
            session = sessionmaker(bind=db.engine())()
            for i, row in power_plants.iterrows():
                entry = EgonPowerPlants(
                    sources={"el_capacity": row.source},
                    source_id={"MastrNummer": row.MaStRNummer},
                    carrier=row.carrier,
                    el_capacity=row.el_capacity,
                    voltage_level=row.voltage_level,
                    bus_id=row.bus_id,
                    scenario=row.scenario,
                    geom=f"SRID=4326;POINT({row.geometry.x} {row.geometry.y})",
                )
                session.add(entry)
            session.commit()


def allocate_other_power_plants():

    # Get configuration
    cfg = egon.data.config.datasets()["power_plants"]
    boundary = egon.data.config.settings()["egon-data"]["--dataset-boundary"]

    db.execute_sql(
        f"""
        DELETE FROM {cfg['target']['schema']}.{cfg['target']['table']}
        WHERE carrier ='others'
        """
    )

    # Define scenario, carrier 'others' is only present in 'eGon2035'
    scenario = "eGon2035"

    # Select target values for carrier 'others'
    target = db.select_dataframe(
        f"""
        SELECT sum(capacity) as capacity, carrier, scenario_name, nuts
            FROM {cfg['sources']['capacities']}
            WHERE scenario_name = '{scenario}'
            AND carrier = 'others'
            GROUP BY carrier, nuts, scenario_name;
        """
    )

    # Assign name of federal state

    map_states = {
        "DE1": "BadenWuerttemberg",
        "DEA": "NordrheinWestfalen",
        "DE7": "Hessen",
        "DE4": "Brandenburg",
        "DE5": "Bremen",
        "DEB": "RheinlandPfalz",
        "DEE": "SachsenAnhalt",
        "DEF": "SchleswigHolstein",
        "DE8": "MecklenburgVorpommern",
        "DEG": "Thueringen",
        "DE9": "Niedersachsen",
        "DED": "Sachsen",
        "DE6": "Hamburg",
        "DEC": "Saarland",
        "DE3": "Berlin",
        "DE2": "Bayern",
    }

    target = (
        target.replace({"nuts": map_states})
        .rename(columns={"nuts": "Bundesland"})
        .set_index("Bundesland")
    )
    target = target.capacity

    # Select 'non chp' power plants from mastr table
    mastr_combustion = select_no_chp_combustion_mastr("others")

    # Rename columns
    mastr_combustion = mastr_combustion.rename(
        columns={
            "carrier": "Energietraeger",
            "plz": "Postleitzahl",
            "city": "Ort",
            "federal_state": "Bundesland",
            "el_capacity": "Nettonennleistung",
        }
    )

    # Select power plants representing carrier 'others' from MaStR files
    mastr_sludge = pd.read_csv(cfg["sources"]["mastr_gsgk"]).query(
        """EinheitBetriebsstatus=='InBetrieb'and Energietraeger=='Klaerschlamm'"""
    )
    mastr_geothermal = pd.read_csv(cfg["sources"]["mastr_gsgk"]).query(
        """EinheitBetriebsstatus=='InBetrieb' and Energietraeger=='Geothermie' and Technologie == 'ORCOrganicRankineCycleAnlage'"""
    )

    mastr_sg = mastr_sludge.append(mastr_geothermal)

    # Insert geometry column
    mastr_sg = mastr_sg[~(mastr_sg["Laengengrad"].isnull())]
    mastr_sg = gpd.GeoDataFrame(
        mastr_sg,
        geometry=gpd.points_from_xy(
            mastr_sg["Laengengrad"], mastr_sg["Breitengrad"], crs=4326
        ),
    )

    # Exclude columns which are not essential
    mastr_sg = mastr_sg.filter(
        [
            "EinheitMastrNummer",
            "Nettonennleistung",
            "geometry",
            "Energietraeger",
            "Postleitzahl",
            "Ort",
            "Bundesland",
        ],
        axis=1,
    )
    # Rename carrier
    mastr_sg.Energietraeger = "others"

    # Change data type
    mastr_sg["Postleitzahl"] = mastr_sg["Postleitzahl"].astype(int)

    # Capacity in MW
    mastr_sg.loc[:, "Nettonennleistung"] *= 1e-3

    # Merge different sources to one df
    mastr_others = mastr_sg.append(mastr_combustion).reset_index()

    # Delete entries outside Schleswig-Holstein for test mode
    if boundary == "Schleswig-Holstein":
        mastr_others = mastr_others[
            mastr_others["Bundesland"] == "SchleswigHolstein"
        ]

    # Scale capacities prox to now to meet target values
    mastr_prox = scale_prox2now(mastr_others, target, level="federal_state")

    # Assign voltage_level based on scaled capacity
    mastr_prox["voltage_level"] = np.nan
    mastr_prox["voltage_level"] = assign_voltage_level_by_capacity(mastr_prox)

    # Rename columns
    mastr_prox = mastr_prox.rename(
        columns={
            "Energietraeger": "carrier",
            "Postleitzahl": "plz",
            "Ort": "city",
            "Bundesland": "federal_state",
            "Nettonennleistung": "el_capacity",
        }
    )

    # Assign bus_id
    mastr_prox = assign_bus_id(mastr_prox, cfg)
    mastr_prox = mastr_prox.set_crs(4326, allow_override=True)

    # Insert into target table
    session = sessionmaker(bind=db.engine())()
    for i, row in mastr_prox.iterrows():
        entry = EgonPowerPlants(
            sources=row.el_capacity,
            source_id={"MastrNummer": row.EinheitMastrNummer},
            carrier=row.carrier,
            el_capacity=row.el_capacity,
            voltage_level=row.voltage_level,
            bus_id=row.bus_id,
            scenario=scenario,
            geom=f"SRID=4326; {row.geometry}",
        )
        session.add(entry)
    session.commit()<|MERGE_RESOLUTION|>--- conflicted
+++ resolved
@@ -1,14 +1,21 @@
 """The central module containing all code dealing with power plant data.
 """
 from geoalchemy2 import Geometry
-from sqlalchemy import BigInteger, Column, Float, Integer, Sequence, String
+from sqlalchemy import (
+    BigInteger,
+    Boolean,
+    Column,
+    Float,
+    Integer,
+    Sequence,
+    String,
+)
 from sqlalchemy.dialects.postgresql import JSONB
 from sqlalchemy.ext.declarative import declarative_base
 from sqlalchemy.orm import sessionmaker
 import geopandas as gpd
 import numpy as np
 import pandas as pd
-
 
 from egon.data import db
 from egon.data.datasets import Dataset
@@ -46,11 +53,7 @@
     def __init__(self, dependencies):
         super().__init__(
             name="PowerPlants",
-<<<<<<< HEAD
             version="0.0.10",
-=======
-            version="0.0.9",
->>>>>>> 790b8817
             dependencies=dependencies,
             tasks=(
                 create_tables,
