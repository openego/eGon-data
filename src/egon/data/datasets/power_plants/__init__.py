"""The central module containing all code dealing with power plant data.
"""
from geoalchemy2 import Geometry
from pathlib import Path
from shapely.geometry import Point
from sqlalchemy import BigInteger, Column, Float, Integer, Sequence, String
from sqlalchemy.dialects.postgresql import JSONB
from sqlalchemy.ext.declarative import declarative_base
from sqlalchemy.orm import sessionmaker
import geopandas as gpd
import numpy as np
import logging
import pandas as pd

from egon.data import db
from egon.data.datasets import Dataset, wrapped_partial
from egon.data.datasets.mastr import (
    WORKING_DIR_MASTR_NEW,
    WORKING_DIR_MASTR_OLD,
)
from egon.data.datasets.power_plants.conventional import (
    match_nep_no_chp,
    select_nep_power_plants,
    select_no_chp_combustion_mastr,
)
from egon.data.datasets.power_plants.mastr import (
    EgonPowerPlantsBiomass,
    EgonPowerPlantsHydro,
    EgonPowerPlantsPv,
    EgonPowerPlantsWind,
    import_mastr,
)
from egon.data.datasets.power_plants.pv_rooftop import pv_rooftop_per_mv_grid
from egon.data.datasets.power_plants.pv_rooftop_buildings import (
    geocode_mastr_data,
    pv_rooftop_to_buildings,
)
import egon.data.config
import egon.data.datasets.power_plants.assign_weather_data as assign_weather_data  # noqa: E501
import egon.data.datasets.power_plants.pv_ground_mounted as pv_ground_mounted
import egon.data.datasets.power_plants.wind_farms as wind_onshore
import egon.data.datasets.power_plants.wind_offshore as wind_offshore

Base = declarative_base()


class EgonPowerPlants(Base):
    __tablename__ = "egon_power_plants"
    __table_args__ = {"schema": "supply"}
    id = Column(BigInteger, Sequence("pp_seq"), primary_key=True)
    sources = Column(JSONB)
    source_id = Column(JSONB)
    carrier = Column(String)
    el_capacity = Column(Float)
    bus_id = Column(Integer)
    voltage_level = Column(Integer)
    weather_cell_id = Column(Integer)
    scenario = Column(String)
    geom = Column(Geometry("POINT", 4326), index=True)


def create_tables():
    """Create tables for power plant data
    Returns
    -------
    None.
    """

    # Tables for future scenarios
    cfg = egon.data.config.datasets()["power_plants"]
    db.execute_sql(f"CREATE SCHEMA IF NOT EXISTS {cfg['target']['schema']};")
    engine = db.engine()
    db.execute_sql(
        f"""DROP TABLE IF EXISTS
        {cfg['target']['schema']}.{cfg['target']['table']}"""
    )

    db.execute_sql("""DROP SEQUENCE IF EXISTS pp_seq""")
    EgonPowerPlants.__table__.create(bind=engine, checkfirst=True)

    # Tables for status quo
    tables = [
        EgonPowerPlantsWind,
        EgonPowerPlantsPv,
        EgonPowerPlantsBiomass,
        EgonPowerPlantsHydro,
    ]
    for t in tables:
        db.execute_sql(
            f"DROP TABLE IF EXISTS {t.__table_args__['schema']}.{t.__tablename__} CASCADE;"
        )
        t.__table__.create(bind=engine, checkfirst=True)


def scale_prox2now(df, target, level="federal_state"):
    """Scale installed capacities linear to status quo power plants

    Parameters
    ----------
    df : pandas.DataFrame
        Status Quo power plants
    target : pandas.Series
        Target values for future scenario
    level : str, optional
        Scale per 'federal_state' or 'country'. The default is 'federal_state'.

    Returns
    -------
    df : pandas.DataFrame
        Future power plants

    """

    if level == "federal_state":
        df.loc[:, "Nettonennleistung"] = (
            df.groupby(df.Bundesland)
            .Nettonennleistung.apply(lambda grp: grp / grp.sum())
            .mul(target[df.Bundesland.values].values)
        )
    else:
        df.loc[:, "Nettonennleistung"] = df.Nettonennleistung.apply(
            lambda x: x / x.sum()
        ).mul(target.values)

    df = df[df.Nettonennleistung > 0]

    return df


def select_target(carrier, scenario):
    """Select installed capacity per scenario and carrier

    Parameters
    ----------
    carrier : str
        Name of energy carrier
    scenario : str
        Name of scenario

    Returns
    -------
    pandas.Series
        Target values for carrier and scenario

    """
    cfg = egon.data.config.datasets()["power_plants"]

    return (
        pd.read_sql(
            f"""SELECT DISTINCT ON (b.gen)
                         REPLACE(REPLACE(b.gen, '-', ''), 'ü', 'ue') as state,
                         a.capacity
                         FROM {cfg['sources']['capacities']} a,
                         {cfg['sources']['geom_federal_states']} b
                         WHERE a.nuts = b.nuts
                         AND scenario_name = '{scenario}'
                         AND carrier = '{carrier}'
                         AND b.gen NOT IN ('Baden-Württemberg (Bodensee)',
                                           'Bayern (Bodensee)')""",
            con=db.engine(),
        )
        .set_index("state")
        .capacity
    )


def filter_mastr_geometry(mastr, federal_state=None):
    """Filter data from MaStR by geometry

    Parameters
    ----------
    mastr : pandas.DataFrame
        All power plants listed in MaStR
    federal_state : str or None
        Name of federal state whoes power plants are returned.
        If None, data for Germany is returned

    Returns
    -------
    mastr_loc : pandas.DataFrame
        Power plants listed in MaStR with geometry inside German boundaries

    """
    cfg = egon.data.config.datasets()["power_plants"]

    if type(mastr) == pd.core.frame.DataFrame:
        # Drop entries without geometry for insert
        mastr_loc = mastr[
            mastr.Laengengrad.notnull() & mastr.Breitengrad.notnull()
        ]

        # Create geodataframe
        mastr_loc = gpd.GeoDataFrame(
            mastr_loc,
            geometry=gpd.points_from_xy(
                mastr_loc.Laengengrad, mastr_loc.Breitengrad, crs=4326
            ),
        )
    else:
        mastr_loc = mastr.copy()

    # Drop entries outside of germany or federal state
    if not federal_state:
        sql = f"SELECT geometry as geom FROM {cfg['sources']['geom_germany']}"
    else:
        sql = f"""
        SELECT geometry as geom
        FROM boundaries.vg250_lan_union
        WHERE REPLACE(REPLACE(gen, '-', ''), 'ü', 'ue') = '{federal_state}'"""

    mastr_loc = (
        gpd.sjoin(
            gpd.read_postgis(sql, con=db.engine()).to_crs(4326),
            mastr_loc,
            how="right",
        )
        .query("index_left==0")
        .drop("index_left", axis=1)
    )

    return mastr_loc


def insert_biomass_plants(scenario):
    """Insert biomass power plants of future scenario

    Parameters
    ----------
    scenario : str
        Name of scenario.

    Returns
    -------
    None.

    """
    cfg = egon.data.config.datasets()["power_plants"]

    # import target values from NEP 2021, scneario C 2035
    target = select_target("biomass", scenario)

    # import data for MaStR
    mastr = pd.read_csv(
        WORKING_DIR_MASTR_OLD / cfg["sources"]["mastr_biomass"]
    ).query("EinheitBetriebsstatus=='InBetrieb'")

    # Drop entries without federal state or 'AusschließlichWirtschaftszone'
    mastr = mastr[
        mastr.Bundesland.isin(
            pd.read_sql(
                f"""SELECT DISTINCT ON (gen)
        REPLACE(REPLACE(gen, '-', ''), 'ü', 'ue') as states
        FROM {cfg['sources']['geom_federal_states']}""",
                con=db.engine(),
            ).states.values
        )
    ]

    # Scaling will be done per federal state in case of eGon2035 scenario.
    if scenario == "eGon2035":
        level = "federal_state"
    else:
        level = "country"

    # Choose only entries with valid geometries inside DE/test mode
    mastr_loc = filter_mastr_geometry(mastr).set_geometry("geometry")

    # Scale capacities to meet target values
    mastr_loc = scale_prox2now(mastr_loc, target, level=level)

    # Assign bus_id
    if len(mastr_loc) > 0:
        mastr_loc["voltage_level"] = assign_voltage_level(
            mastr_loc, cfg, WORKING_DIR_MASTR_OLD
        )
        mastr_loc = assign_bus_id(mastr_loc, cfg)

    # Insert entries with location
    session = sessionmaker(bind=db.engine())()

    for i, row in mastr_loc.iterrows():
        if not row.ThermischeNutzleistung > 0:
            entry = EgonPowerPlants(
                sources={"el_capacity": "MaStR scaled with NEP 2021"},
                source_id={"MastrNummer": row.EinheitMastrNummer},
                carrier="biomass",
                el_capacity=row.Nettonennleistung,
                scenario=scenario,
                bus_id=row.bus_id,
                voltage_level=row.voltage_level,
                geom=f"SRID=4326;POINT({row.Laengengrad} {row.Breitengrad})",
            )
            session.add(entry)

    session.commit()


def insert_hydro_plants(scenario):
    """Insert hydro power plants of future scenario.

    Hydro power plants are diveded into run_of_river and reservoir plants
    according to Marktstammdatenregister.
    Additional hydro technologies (e.g. turbines inside drinking water
    systems) are not considered.

    Parameters
    ----------
    scenario : str
        Name of scenario.

    Returns
    -------
    None.

    """
    cfg = egon.data.config.datasets()["power_plants"]

    # Map MaStR carriers to eGon carriers
    map_carrier = {
        "run_of_river": ["Laufwasseranlage"],
        "reservoir": ["Speicherwasseranlage"],
    }

    for carrier in map_carrier.keys():
        # import target values
        target = select_target(carrier, scenario)

        # import data for MaStR
        mastr = pd.read_csv(
            WORKING_DIR_MASTR_NEW / cfg["sources"]["mastr_hydro"]
        ).query("EinheitBetriebsstatus=='InBetrieb'")

        # Choose only plants with specific carriers
        mastr = mastr[mastr.ArtDerWasserkraftanlage.isin(map_carrier[carrier])]

        # Drop entries without federal state or 'AusschließlichWirtschaftszone'
        mastr = mastr[
            mastr.Bundesland.isin(
                pd.read_sql(
                    f"""SELECT DISTINCT ON (gen)
            REPLACE(REPLACE(gen, '-', ''), 'ü', 'ue') as states
            FROM {cfg['sources']['geom_federal_states']}""",
                    con=db.engine(),
                ).states.values
            )
        ]

        # Scaling will be done per federal state in case of eGon2035 scenario.
        if scenario == "eGon2035":
            level = "federal_state"
        else:
            level = "country"

        # Scale capacities to meet target values
        mastr = scale_prox2now(mastr, target, level=level)

        # Choose only entries with valid geometries inside DE/test mode
        mastr_loc = filter_mastr_geometry(mastr).set_geometry("geometry")
        # TODO: Deal with power plants without geometry

        # Assign bus_id and voltage level
        if len(mastr_loc) > 0:
            mastr_loc["voltage_level"] = assign_voltage_level(
                mastr_loc, cfg, WORKING_DIR_MASTR_NEW
            )
            mastr_loc = assign_bus_id(mastr_loc, cfg)

        # Insert entries with location
        session = sessionmaker(bind=db.engine())()
        for i, row in mastr_loc.iterrows():
            entry = EgonPowerPlants(
                sources={"el_capacity": "MaStR scaled with NEP 2021"},
                source_id={"MastrNummer": row.EinheitMastrNummer},
                carrier=carrier,
                el_capacity=row.Nettonennleistung,
                scenario=scenario,
                bus_id=row.bus_id,
                voltage_level=row.voltage_level,
                geom=f"SRID=4326;POINT({row.Laengengrad} {row.Breitengrad})",
            )
            session.add(entry)

        session.commit()


def assign_voltage_level(mastr_loc, cfg, mastr_working_dir):
    """Assigns voltage level to power plants.

    If location data inluding voltage level is available from
    Marktstammdatenregister, this is used. Otherwise the voltage level is
    assigned according to the electrical capacity.

    Parameters
    ----------
    mastr_loc : pandas.DataFrame
        Power plants listed in MaStR with geometry inside German boundaries

    Returns
    -------
    pandas.DataFrame
        Power plants including voltage_level

    """
    mastr_loc["Spannungsebene"] = np.nan
    mastr_loc["voltage_level"] = np.nan

    if "LokationMastrNummer" in mastr_loc.columns:
        # Adjust column names to format of MaStR location dataset
        if mastr_working_dir == WORKING_DIR_MASTR_OLD:
            cols = ["LokationMastrNummer", "Spannungsebene"]
        elif mastr_working_dir == WORKING_DIR_MASTR_NEW:
            cols = ["MaStRNummer", "Spannungsebene"]
        else:
            raise ValueError("Invalid MaStR working directory!")

        location = (
            pd.read_csv(
                mastr_working_dir / cfg["sources"]["mastr_location"],
                usecols=cols,
            )
            .rename(columns={"MaStRNummer": "LokationMastrNummer"})
            .set_index("LokationMastrNummer")
        )

        location = location[~location.index.duplicated(keep="first")]

        mastr_loc.loc[
            mastr_loc[
                mastr_loc.LokationMastrNummer.isin(location.index)
            ].index,
            "Spannungsebene",
        ] = location.Spannungsebene[
            mastr_loc[
                mastr_loc.LokationMastrNummer.isin(location.index)
            ].LokationMastrNummer
        ].values

        # Transfer voltage_level as integer from Spanungsebene
        map_voltage_levels = pd.Series(
            data={
                "Höchstspannung": 1,
                "Hoechstspannung": 1,
                "UmspannungZurHochspannung": 2,
                "Hochspannung": 3,
                "UmspannungZurMittelspannung": 4,
                "Mittelspannung": 5,
                "UmspannungZurNiederspannung": 6,
                "Niederspannung": 7,
            }
        )

        mastr_loc.loc[
            mastr_loc[mastr_loc["Spannungsebene"].notnull()].index,
            "voltage_level",
        ] = map_voltage_levels[
            mastr_loc.loc[
                mastr_loc[mastr_loc["Spannungsebene"].notnull()].index,
                "Spannungsebene",
            ].values
        ].values

    else:
        print(
            "No information about MaStR location available. "
            "All voltage levels are assigned using threshold values."
        )

    # If no voltage level is available from mastr, choose level according
    # to threshold values

    mastr_loc.voltage_level = assign_voltage_level_by_capacity(mastr_loc)

    return mastr_loc.voltage_level


def assign_voltage_level_by_capacity(mastr_loc):
    for i, row in mastr_loc[mastr_loc.voltage_level.isnull()].iterrows():
        if row.Nettonennleistung > 120:
            level = 1
        elif row.Nettonennleistung > 20:
            level = 3
        elif row.Nettonennleistung > 5.5:
            level = 4
        elif row.Nettonennleistung > 0.2:
            level = 5
        elif row.Nettonennleistung > 0.1:
            level = 6
        else:
            level = 7

        mastr_loc.loc[i, "voltage_level"] = level

    mastr_loc.voltage_level = mastr_loc.voltage_level.astype(int)

    return mastr_loc.voltage_level


def assign_bus_id(power_plants, cfg, drop_missing=False):
    """Assigns bus_ids to power plants according to location and voltage level

    Parameters
    ----------
    power_plants : pandas.DataFrame
        Power plants including voltage level

    Returns
    -------
    power_plants : pandas.DataFrame
        Power plants including voltage level and bus_id

    """

    mv_grid_districts = db.select_geodataframe(
        f"""
        SELECT * FROM {cfg['sources']['egon_mv_grid_district']}
        """,
        epsg=4326,
    )

    ehv_grid_districts = db.select_geodataframe(
        f"""
        SELECT * FROM {cfg['sources']['ehv_voronoi']}
        """,
        epsg=4326,
    )

    # Assign power plants in hv and below to hvmv bus
    power_plants_hv = power_plants[power_plants.voltage_level >= 3].index
    if len(power_plants_hv) > 0:
        power_plants.loc[power_plants_hv, "bus_id"] = gpd.sjoin(
            power_plants[power_plants.index.isin(power_plants_hv)],
            mv_grid_districts,
        ).bus_id

    # Assign power plants in ehv to ehv bus
    power_plants_ehv = power_plants[power_plants.voltage_level < 3].index

    if len(power_plants_ehv) > 0:
        ehv_join = gpd.sjoin(
            power_plants[power_plants.index.isin(power_plants_ehv)],
            ehv_grid_districts,
        )

        if "bus_id_right" in ehv_join.columns:
            power_plants.loc[power_plants_ehv, "bus_id"] = gpd.sjoin(
                power_plants[power_plants.index.isin(power_plants_ehv)],
                ehv_grid_districts,
            ).bus_id_right

        else:
            power_plants.loc[power_plants_ehv, "bus_id"] = gpd.sjoin(
                power_plants[power_plants.index.isin(power_plants_ehv)],
                ehv_grid_districts,
            ).bus_id

    if drop_missing:
        power_plants = power_plants[~power_plants.bus_id.isnull()]

    # Assert that all power plants have a bus_id
    assert power_plants.bus_id.notnull().all(), f"""Some power plants are
    not attached to a bus: {power_plants[power_plants.bus_id.isnull()]}"""

    return power_plants


def insert_hydro_biomass():
    """Insert hydro and biomass power plants in database

    Returns
    -------
    None.

    """
    cfg = egon.data.config.datasets()["power_plants"]
    db.execute_sql(
        f"""
        DELETE FROM {cfg['target']['schema']}.{cfg['target']['table']}
        WHERE carrier IN ('biomass', 'reservoir', 'run_of_river')
        """
    )

    for scenario in ["eGon2035"]:
        insert_biomass_plants(scenario)
        insert_hydro_plants(scenario)


def allocate_conventional_non_chp_power_plants():
    carrier = ["oil", "gas"]

    cfg = egon.data.config.datasets()["power_plants"]

    # Delete existing plants in the target table
    db.execute_sql(
        f"""
         DELETE FROM {cfg ['target']['schema']}.{cfg ['target']['table']}
         WHERE carrier IN ('gas', 'oil')
         AND scenario='eGon2035';
         """
    )

    for carrier in carrier:
        nep = select_nep_power_plants(carrier)

        if nep.empty:
            print(f"DataFrame from NEP for carrier {carrier} is empty!")

        else:
            mastr = select_no_chp_combustion_mastr(carrier)

            # Assign voltage level to MaStR
            mastr["voltage_level"] = assign_voltage_level(
                mastr.rename({"el_capacity": "Nettonennleistung"}, axis=1),
                cfg,
                WORKING_DIR_MASTR_OLD,
            )

            # Initalize DataFrame for matching power plants
            matched = gpd.GeoDataFrame(
                columns=[
                    "carrier",
                    "el_capacity",
                    "scenario",
                    "geometry",
                    "MaStRNummer",
                    "source",
                    "voltage_level",
                ]
            )

            # Match combustion plants of a certain carrier from NEP list
            # using PLZ and capacity
            matched, mastr, nep = match_nep_no_chp(
                nep,
                mastr,
                matched,
                buffer_capacity=0.1,
                consider_carrier=False,
            )

            # Match plants from NEP list using city and capacity
            matched, mastr, nep = match_nep_no_chp(
                nep,
                mastr,
                matched,
                buffer_capacity=0.1,
                consider_carrier=False,
                consider_location="city",
            )

            # Match plants from NEP list using plz,
            # neglecting the capacity
            matched, mastr, nep = match_nep_no_chp(
                nep,
                mastr,
                matched,
                consider_location="plz",
                consider_carrier=False,
                consider_capacity=False,
            )

            # Match plants from NEP list using city,
            # neglecting the capacity
            matched, mastr, nep = match_nep_no_chp(
                nep,
                mastr,
                matched,
                consider_location="city",
                consider_carrier=False,
                consider_capacity=False,
            )

            # Match remaining plants from NEP using the federal state
            matched, mastr, nep = match_nep_no_chp(
                nep,
                mastr,
                matched,
                buffer_capacity=0.1,
                consider_location="federal_state",
                consider_carrier=False,
            )

            # Match remaining plants from NEP using the federal state
            matched, mastr, nep = match_nep_no_chp(
                nep,
                mastr,
                matched,
                buffer_capacity=0.7,
                consider_location="federal_state",
                consider_carrier=False,
            )

            print(f"{matched.el_capacity.sum()} MW of {carrier} matched")
            print(f"{nep.c2035_capacity.sum()} MW of {carrier} not matched")

            matched.crs = "EPSG:4326"

            # Assign bus_id
            # Load grid district polygons
            mv_grid_districts = db.select_geodataframe(
                f"""
            SELECT * FROM {cfg['sources']['egon_mv_grid_district']}
            """,
                epsg=4326,
            )

            ehv_grid_districts = db.select_geodataframe(
                f"""
            SELECT * FROM {cfg['sources']['ehv_voronoi']}
            """,
                epsg=4326,
            )

            # Perform spatial joins for plants in ehv and hv level seperately
            power_plants_hv = gpd.sjoin(
                matched[matched.voltage_level >= 3],
                mv_grid_districts[["bus_id", "geom"]],
                how="left",
            ).drop(columns=["index_right"])
            power_plants_ehv = gpd.sjoin(
                matched[matched.voltage_level < 3],
                ehv_grid_districts[["bus_id", "geom"]],
                how="left",
            ).drop(columns=["index_right"])

            # Combine both dataframes
            power_plants = pd.concat([power_plants_hv, power_plants_ehv])

            # Insert into target table
            session = sessionmaker(bind=db.engine())()
            for i, row in power_plants.iterrows():
                entry = EgonPowerPlants(
                    sources={"el_capacity": row.source},
                    source_id={"MastrNummer": row.MaStRNummer},
                    carrier=row.carrier,
                    el_capacity=row.el_capacity,
                    voltage_level=row.voltage_level,
                    bus_id=row.bus_id,
                    scenario=row.scenario,
                    geom=f"SRID=4326;POINT({row.geometry.x} {row.geometry.y})",
                )
                session.add(entry)
            session.commit()


def allocate_other_power_plants():
    # Get configuration
    cfg = egon.data.config.datasets()["power_plants"]
    boundary = egon.data.config.settings()["egon-data"]["--dataset-boundary"]

    db.execute_sql(
        f"""
        DELETE FROM {cfg['target']['schema']}.{cfg['target']['table']}
        WHERE carrier ='others'
        """
    )

    # Define scenario, carrier 'others' is only present in 'eGon2035'
    scenario = "eGon2035"

    # Select target values for carrier 'others'
    target = db.select_dataframe(
        f"""
        SELECT sum(capacity) as capacity, carrier, scenario_name, nuts
            FROM {cfg['sources']['capacities']}
            WHERE scenario_name = '{scenario}'
            AND carrier = 'others'
            GROUP BY carrier, nuts, scenario_name;
        """
    )

    # Assign name of federal state

    map_states = {
        "DE1": "BadenWuerttemberg",
        "DEA": "NordrheinWestfalen",
        "DE7": "Hessen",
        "DE4": "Brandenburg",
        "DE5": "Bremen",
        "DEB": "RheinlandPfalz",
        "DEE": "SachsenAnhalt",
        "DEF": "SchleswigHolstein",
        "DE8": "MecklenburgVorpommern",
        "DEG": "Thueringen",
        "DE9": "Niedersachsen",
        "DED": "Sachsen",
        "DE6": "Hamburg",
        "DEC": "Saarland",
        "DE3": "Berlin",
        "DE2": "Bayern",
    }

    target = (
        target.replace({"nuts": map_states})
        .rename(columns={"nuts": "Bundesland"})
        .set_index("Bundesland")
    )
    target = target.capacity

    # Select 'non chp' power plants from mastr table
    mastr_combustion = select_no_chp_combustion_mastr("others")

    # Rename columns
    mastr_combustion = mastr_combustion.rename(
        columns={
            "carrier": "Energietraeger",
            "plz": "Postleitzahl",
            "city": "Ort",
            "federal_state": "Bundesland",
            "el_capacity": "Nettonennleistung",
        }
    )

    # Select power plants representing carrier 'others' from MaStR files
    mastr_sludge = pd.read_csv(
        WORKING_DIR_MASTR_OLD / cfg["sources"]["mastr_gsgk"]
    ).query(
        """EinheitBetriebsstatus=='InBetrieb'and Energietraeger=='Klärschlamm'"""  # noqa: E501
    )
    mastr_geothermal = pd.read_csv(
        WORKING_DIR_MASTR_OLD / cfg["sources"]["mastr_gsgk"]
    ).query(
        "EinheitBetriebsstatus=='InBetrieb' and Energietraeger=='Geothermie' "
        "and Technologie == 'ORCOrganicRankineCycleAnlage'"
    )

    mastr_sg = pd.concat([mastr_sludge, mastr_geothermal])

    # Insert geometry column
    mastr_sg = mastr_sg[~(mastr_sg["Laengengrad"].isnull())]
    mastr_sg = gpd.GeoDataFrame(
        mastr_sg,
        geometry=gpd.points_from_xy(
            mastr_sg["Laengengrad"], mastr_sg["Breitengrad"], crs=4326
        ),
    )

    # Exclude columns which are not essential
    mastr_sg = mastr_sg.filter(
        [
            "EinheitMastrNummer",
            "Nettonennleistung",
            "geometry",
            "Energietraeger",
            "Postleitzahl",
            "Ort",
            "Bundesland",
        ],
        axis=1,
    )
    # Rename carrier
    mastr_sg.Energietraeger = "others"

    # Change data type
    mastr_sg["Postleitzahl"] = mastr_sg["Postleitzahl"].astype(int)

    # Capacity in MW
    mastr_sg.loc[:, "Nettonennleistung"] *= 1e-3

    # Merge different sources to one df
    mastr_others = pd.concat([mastr_sg, mastr_combustion]).reset_index()

    # Delete entries outside Schleswig-Holstein for test mode
    if boundary == "Schleswig-Holstein":
        mastr_others = mastr_others[
            mastr_others["Bundesland"] == "SchleswigHolstein"
        ]

    # Scale capacities prox to now to meet target values
    mastr_prox = scale_prox2now(mastr_others, target, level="federal_state")

    # Assign voltage_level based on scaled capacity
    mastr_prox["voltage_level"] = np.nan
    mastr_prox["voltage_level"] = assign_voltage_level_by_capacity(mastr_prox)

    # Rename columns
    mastr_prox = mastr_prox.rename(
        columns={
            "Energietraeger": "carrier",
            "Postleitzahl": "plz",
            "Ort": "city",
            "Bundesland": "federal_state",
            "Nettonennleistung": "el_capacity",
        }
    )

    # Assign bus_id
    mastr_prox = assign_bus_id(mastr_prox, cfg)
    mastr_prox = mastr_prox.set_crs(4326, allow_override=True)

    # Insert into target table
    session = sessionmaker(bind=db.engine())()
    for i, row in mastr_prox.iterrows():
        entry = EgonPowerPlants(
            sources=row.el_capacity,
            source_id={"MastrNummer": row.EinheitMastrNummer},
            carrier=row.carrier,
            el_capacity=row.el_capacity,
            voltage_level=row.voltage_level,
            bus_id=row.bus_id,
            scenario=scenario,
            geom=f"SRID=4326; {row.geometry}",
        )
        session.add(entry)
    session.commit()


def power_plants_status_quo(scn_name="status2019"):
    con = db.engine()
    session = sessionmaker(bind=db.engine())()
    cfg = egon.data.config.datasets()["power_plants"]
    db.execute_sql(
        f"""
        DELETE FROM {cfg['target']['schema']}.{cfg['target']['table']}
        WHERE carrier IN ('wind_onshore', 'solar', 'biomass',
                          'run_of_river', 'reservoir', 'solar_rooftop',
                          'wind_offshore', 'nuclear', 'coal', 'lignite', 'oil',
                          'gas')
        AND scenario = '{scn_name}'
        """
    )

    # import municipalities to assign missing geom and bus_id
    geom_municipalities = gpd.GeoDataFrame.from_postgis(
        """
        SELECT gen, ST_UNION(geometry) as geom
        FROM boundaries.vg250_gem
        GROUP BY gen
        """,
        con,
        geom_col="geom",
    ).set_index("gen")
    geom_municipalities["geom"] = geom_municipalities["geom"].centroid

    mv_grid_districts = gpd.GeoDataFrame.from_postgis(
        f"""
        SELECT * FROM {cfg['sources']['egon_mv_grid_district']}
        """,
        con,
    )
    mv_grid_districts.geom = mv_grid_districts.geom.to_crs(4326)

    def fill_missing_bus_and_geom(gens, carrier):
        # drop generators without data to get geometry.
        drop_id = gens[
            (gens.geom.is_empty)
            & ~(gens.location.isin(geom_municipalities.index))
        ].index
        new_geom = gens["capacity"][
            (gens.geom.is_empty)
            & (gens.location.isin(geom_municipalities.index))
        ]
        logging.info(
            f"""{len(drop_id)} {carrier} generator(s) ({gens.loc[drop_id, 'capacity']
              .sum()}MW) were drop"""
        )

        logging.info(
            f"""{len(new_geom)} {carrier} generator(s) ({new_geom
              .sum()}MW) received a geom based on location
              """
        )
        gens.drop(index=drop_id, inplace=True)

        # assign missing geometries based on location and buses based on geom

        gens["geom"] = gens.apply(
            lambda x: geom_municipalities.at[x["location"], "geom"]
            if x["geom"].is_empty
            else x["geom"],
            axis=1,
        )
        gens["bus_id"] = gens.sjoin(
            mv_grid_districts[["bus_id", "geom"]], how="left"
        ).bus_id_right.values

        gens = gens.dropna(subset=["bus_id"])
        # convert geom to WKB
        gens["geom"] = gens["geom"].to_wkt()

        return gens

    # Write conventional power plants in supply.egon_power_plants
    common_columns = [
        "EinheitMastrNummer",
        "Energietraeger",
        "Nettonennleistung",
        "Laengengrad",
        "Breitengrad",
        "Gemeinde",
        "Inbetriebnahmedatum",
    ]
    # import nuclear power plants
    nuclear = pd.read_csv(
        cfg["sources"]["mastr_nuclear"],
        usecols=common_columns,
    )
    # import combustion power plants
    comb = pd.read_csv(
        cfg["sources"]["mastr_combustion"],
        usecols=common_columns + ["ThermischeNutzleistung"],
    )

    conv = pd.concat([comb, nuclear])

    conv = conv[
        conv.Energietraeger.isin(
            [
                "Braunkohle",
                "Mineralölprodukte",
                "Steinkohle",
                "Kernenergie",
                "Erdgas",
            ]
        )
    ]

    # convert from KW to MW
    conv["Nettonennleistung"] = conv["Nettonennleistung"] / 1000
    # drop generators installed after 2019
    conv["Inbetriebnahmedatum"] = pd.to_datetime(conv["Inbetriebnahmedatum"])
    conv = conv[
        conv["Inbetriebnahmedatum"]
        < egon.data.config.datasets()["mastr_new"]["status2019_date_max"]
    ]

    # drop chp generators
    conv["ThermischeNutzleistung"] = conv["ThermischeNutzleistung"].fillna(0)
    conv = conv[conv.ThermischeNutzleistung == 0]

    # rename carriers
    conv.loc[conv.Energietraeger == "Braunkohle", "Energietraeger"] = "lignite"
    conv.loc[conv.Energietraeger == "Steinkohle", "Energietraeger"] = "coal"
    conv.loc[conv.Energietraeger == "Erdgas", "Energietraeger"] = "gas"
    conv.loc[
        conv.Energietraeger == "Mineralölprodukte", "Energietraeger"
    ] = "oil"
    conv.loc[
        conv.Energietraeger == "Kernenergie", "Energietraeger"
    ] = "nuclear"

    # rename columns
    conv.rename(
        columns={
            "EinheitMastrNummer": "gens_id",
            "Energietraeger": "carrier",
            "Nettonennleistung": "capacity",
            "Gemeinde": "location",
        },
        inplace=True,
    )
    conv["bus_id"] = np.nan

    conv["geom"] = gpd.points_from_xy(
        conv.Laengengrad, conv.Breitengrad, crs=4326
    )
    conv.loc[
        (conv.Laengengrad.isna() | conv.Breitengrad.isna()), "geom"
    ] = Point()
    conv = gpd.GeoDataFrame(conv, geometry="geom")

    conv = fill_missing_bus_and_geom(conv, carrier="conventional")
    conv["voltage_level"] = np.nan

    conv["voltage_level"] = assign_voltage_level_by_capacity(
        conv.rename(columns={"capacity": "Nettonennleistung"})
    )

    for i, row in conv.iterrows():
        entry = EgonPowerPlants(
            sources={"el_capacity": "MaStR"},
            source_id={"MastrNummer": row.gens_id},
            carrier=row.carrier,
            el_capacity=row.capacity,
            scenario=scn_name,
            bus_id=row.bus_id,
            voltage_level=row.voltage_level,
            geom=row.geom,
        )
        session.add(entry)
    session.commit()

    logging.info(
        f"""
          {len(conv)} conventional generators with a total installed capacity of
          {conv.capacity.sum()}MW were inserted into the db
          """
    )

    # Write hydro power plants in supply.egon_power_plants
    map_hydro = {
        "Laufwasseranlage": "run_of_river",
        "Speicherwasseranlage": "reservoir",
    }

    hydro = gpd.GeoDataFrame.from_postgis(
        f"""SELECT *, city AS location FROM {cfg['sources']['hydro']}
        WHERE plant_type IN ('Laufwasseranlage', 'Speicherwasseranlage')""",
        con,
        geom_col="geom",
    )

    hydro = fill_missing_bus_and_geom(hydro, carrier="hydro")

    for i, row in hydro.iterrows():
        entry = EgonPowerPlants(
            sources={"el_capacity": "MaStR"},
            source_id={"MastrNummer": row.gens_id},
            carrier=map_hydro[row.plant_type],
            el_capacity=row.capacity,
            voltage_level=row.voltage_level,
            bus_id=row.bus_id,
            scenario=scn_name,
            geom=row.geom,
        )
        session.add(entry)
    session.commit()

    logging.info(
        f"""
          {len(hydro)} hydro generators with a total installed capacity of
          {hydro.capacity.sum()}MW were inserted into the db
          """
    )

    # Write biomass power plants in supply.egon_power_plants
    biomass = gpd.GeoDataFrame.from_postgis(
        f"""SELECT *, city AS location FROM {cfg['sources']['biomass']}""",
        con,
        geom_col="geom",
    )

    # drop chp generators
    biomass["th_capacity"] = biomass["th_capacity"].fillna(0)
    biomass = biomass[biomass.th_capacity == 0]

    biomass = fill_missing_bus_and_geom(biomass, carrier="biomass")

    for i, row in biomass.iterrows():
        entry = EgonPowerPlants(
            sources={"el_capacity": "MaStR"},
            source_id={"MastrNummer": row.gens_id},
            carrier="biomass",
            el_capacity=row.capacity,
            scenario=scn_name,
            bus_id=row.bus_id,
            voltage_level=row.voltage_level,
            geom=row.geom,
        )
        session.add(entry)
    session.commit()

    logging.info(
        f"""
          {len(biomass)} biomass generators with a total installed capacity of
          {biomass.capacity.sum()}MW were inserted into the db
          """
    )

    # Write solar power plants in supply.egon_power_plants
    solar = gpd.GeoDataFrame.from_postgis(
        f"""SELECT *, city AS location FROM {cfg['sources']['pv']}
        WHERE site_type IN ('Freifläche',
        'Bauliche Anlagen (Hausdach, Gebäude und Fassade)') """,
        con,
        geom_col="geom",
    )
    map_solar = {
        "Freifläche": "solar",
        "Bauliche Anlagen (Hausdach, Gebäude und Fassade)": "solar_rooftop",
    }
    solar["site_type"] = solar["site_type"].map(map_solar)

    solar = fill_missing_bus_and_geom(solar, carrier="solar")

    solar = pd.DataFrame(solar, index=solar.index)
    for i, row in solar.iterrows():
        entry = EgonPowerPlants(
            sources={"el_capacity": "MaStR"},
            source_id={"MastrNummer": row.gens_id},
            carrier=row.site_type,
            el_capacity=row.capacity,
            scenario=scn_name,
            bus_id=row.bus_id,
            voltage_level=row.voltage_level,
            geom=row.geom,
        )
        session.add(entry)
    session.commit()

    logging.info(
        f"""
          {len(solar)} solar generators with a total installed capacity of
          {solar.capacity.sum()}MW were inserted into the db
          """
    )

    # Write wind_onshore power plants in supply.egon_power_plants
    wind_onshore = gpd.GeoDataFrame.from_postgis(
        f"""SELECT *, city AS location FROM {cfg['sources']['wind']}""",
        con,
        geom_col="geom",
    )

    wind_onshore = fill_missing_bus_and_geom(
        wind_onshore, carrier="wind_onshore"
    )

    for i, row in wind_onshore.iterrows():
        entry = EgonPowerPlants(
            sources={"el_capacity": "MaStR"},
            source_id={"MastrNummer": row.gens_id},
            carrier="wind_onshore",
            el_capacity=row.capacity,
            scenario=scn_name,
            bus_id=row.bus_id,
            voltage_level=row.voltage_level,
            geom=row.geom,
        )
        session.add(entry)
    session.commit()

    logging.info(
        f"""
          {len(wind_onshore)} wind_onshore generators with a total installed capacity of
          {wind_onshore.capacity.sum()}MW were inserted into the db
          """
    )

    return


tasks = (
    create_tables,
    import_mastr,
)

if "status2019" in egon.data.config.settings()["egon-data"]["--scenarios"]:
    tasks = tasks + (power_plants_status_quo,)

if (
    "eGon2035" in egon.data.config.settings()["egon-data"]["--scenarios"]
    or "eGon100RE" in egon.data.config.settings()["egon-data"]["--scenarios"]
):
    tasks = tasks + (
        insert_hydro_biomass,
        allocate_conventional_non_chp_power_plants,
        allocate_other_power_plants,
        {
            wind_onshore.insert,
            pv_ground_mounted.insert,
            pv_rooftop_per_mv_grid,
        },
    )

tasks = tasks + (
    geocode_mastr_data,
    pv_rooftop_to_buildings,
    wind_offshore.insert,
)

<<<<<<< HEAD
<<<<<<< HEAD
=======
for scn_name in egon.data.config.settings()["egon-data"]["--scenarios"]:
    tasks += (wrapped_partial(assign_weather_data.weatherId_and_busId,
                              scn_name=scn_name,
                              postfix=f"_{scn_name}"),)

>>>>>>> parent of 040d6cb6 (Adhoc remove postfix)
=======
for scn_name in egon.data.config.settings()["egon-data"]["--scenarios"]:
    tasks += (wrapped_partial(assign_weather_data.weatherId_and_busId,
                              scn_name=scn_name,
                              # postfix=f"_{scn_name}"
                              ),)

>>>>>>> f7b5bca8

class PowerPlants(Dataset):
    def __init__(self, dependencies):
        super().__init__(
            name="PowerPlants",
            version="0.0.23",
            dependencies=dependencies,
            tasks=tasks,
        )<|MERGE_RESOLUTION|>--- conflicted
+++ resolved
@@ -1258,23 +1258,10 @@
     wind_offshore.insert,
 )
 
-<<<<<<< HEAD
-<<<<<<< HEAD
-=======
 for scn_name in egon.data.config.settings()["egon-data"]["--scenarios"]:
     tasks += (wrapped_partial(assign_weather_data.weatherId_and_busId,
                               scn_name=scn_name,
                               postfix=f"_{scn_name}"),)
-
->>>>>>> parent of 040d6cb6 (Adhoc remove postfix)
-=======
-for scn_name in egon.data.config.settings()["egon-data"]["--scenarios"]:
-    tasks += (wrapped_partial(assign_weather_data.weatherId_and_busId,
-                              scn_name=scn_name,
-                              # postfix=f"_{scn_name}"
-                              ),)
-
->>>>>>> f7b5bca8
 
 class PowerPlants(Dataset):
     def __init__(self, dependencies):
