"""The central module containing all code dealing with power plant data.
"""
from geoalchemy2 import Geometry
from sqlalchemy import (
    BigInteger,
    Boolean,
    Column,
    Float,
    Integer,
    Sequence,
    String,
)
from sqlalchemy.dialects.postgresql import JSONB
from sqlalchemy.ext.declarative import declarative_base
from sqlalchemy.orm import sessionmaker
import geopandas as gpd
import numpy as np
import pandas as pd

from egon.data import db
from egon.data.datasets import Dataset
from egon.data.datasets.power_plants.conventional import (
    match_nep_no_chp,
    select_nep_power_plants,
    select_no_chp_combustion_mastr,
)
from egon.data.datasets.power_plants.pv_rooftop import pv_rooftop_per_mv_grid
import egon.data.config
import egon.data.datasets.power_plants.assign_weather_data as assign_weather_data
import egon.data.datasets.power_plants.pv_ground_mounted as pv_ground_mounted
import egon.data.datasets.power_plants.wind_farms as wind_onshore
import egon.data.datasets.power_plants.wind_offshore as wind_offshore

Base = declarative_base()


class EgonPowerPlants(Base):
    __tablename__ = "egon_power_plants"
    __table_args__ = {"schema": "supply"}
    id = Column(BigInteger, Sequence("pp_seq"), primary_key=True)
    sources = Column(JSONB)
    source_id = Column(JSONB)
    carrier = Column(String)
    chp = Column(Boolean)
    el_capacity = Column(Float)
    th_capacity = Column(Float)
    bus_id = Column(Integer)
    voltage_level = Column(Integer)
    weather_cell_id = Column(Integer)
    scenario = Column(String)
    geom = Column(Geometry("POINT", 4326))


class PowerPlants(Dataset):
    def __init__(self, dependencies):
        super().__init__(
            name="PowerPlants",
            version="0.0.4",
            dependencies=dependencies,
            tasks=(
                create_tables,
                insert_hydro_biomass,
<<<<<<< HEAD
                allocate_conventional_non_chp_power_plants,
                {
                    wind_onshore.insert,
                    pv_ground_mounted.insert,
                    pv_rooftop_per_mv_grid,
                },
                assign_weather_data.weather_id,
                wind_offshore.insert,
=======
                wind_onshore.insert,
                pv_ground_mounted.insert,
                pv_rooftop_per_mv_grid,
                wind_offshore.insert,
                assign_weather_data.weatherId_and_busId,
>>>>>>> 6f24e85a
            ),
        )


def create_tables():
    """Create tables for power plant data
    Returns
    -------
    None.
    """

    cfg = egon.data.config.datasets()["power_plants"]
    db.execute_sql(f"CREATE SCHEMA IF NOT EXISTS {cfg['target']['schema']};")
    engine = db.engine()
    db.execute_sql(
        f"""DROP TABLE IF EXISTS
        {cfg['target']['schema']}.{cfg['target']['table']}"""
    )

    db.execute_sql("""DROP SEQUENCE IF EXISTS pp_seq""")
    EgonPowerPlants.__table__.create(bind=engine, checkfirst=True)


def scale_prox2now(df, target, level="federal_state"):
    """Scale installed capacities linear to status quo power plants

    Parameters
    ----------
    df : pandas.DataFrame
        Status Quo power plants
    target : pandas.Series
        Target values for future sceanrio
    level : str, optional
        Scale per 'federal_state' or 'country'. The default is 'federal_state'.

    Returns
    -------
    df : pandas.DataFrame
        Future power plants

    """

    if level == "federal_state":
        df.loc[:, "Nettonennleistung"] = (
            df.groupby(df.Bundesland)
            .Nettonennleistung.apply(lambda grp: grp / grp.sum())
            .mul(target[df.Bundesland.values].values)
        )
    else:
        df.loc[:, "Nettonennleistung"] = df.Nettonennleistung.apply(
            lambda x: x / x.sum()
        ).mul(target.values)

    df = df[df.Nettonennleistung > 0]

    return df


def select_target(carrier, scenario):
    """Select installed capacity per scenario and carrier

    Parameters
    ----------
    carrier : str
        Name of energy carrier
    scenario : str
        Name of scenario

    Returns
    -------
    pandas.Series
        Target values for carrier and scenario

    """
    cfg = egon.data.config.datasets()["power_plants"]

    return (
        pd.read_sql(
            f"""SELECT DISTINCT ON (b.gen)
                         REPLACE(REPLACE(b.gen, '-', ''), 'ü', 'ue') as state,
                         a.capacity
                         FROM {cfg['sources']['capacities']} a,
                         {cfg['sources']['geom_federal_states']} b
                         WHERE a.nuts = b.nuts
                         AND scenario_name = '{scenario}'
                         AND carrier = '{carrier}'
                         AND b.gen NOT IN ('Baden-Württemberg (Bodensee)',
                                           'Bayern (Bodensee)')""",
            con=db.engine(),
        )
        .set_index("state")
        .capacity
    )


def filter_mastr_geometry(mastr, federal_state=None):
    """Filter data from MaStR by geometry

    Parameters
    ----------
    mastr : pandas.DataFrame
        All power plants listed in MaStR
    federal_state : str or None
        Name of federal state whoes power plants are returned.
        If None, data for Germany is returned

    Returns
    -------
    mastr_loc : pandas.DataFrame
        Power plants listed in MaStR with geometry inside German boundaries

    """
    cfg = egon.data.config.datasets()["power_plants"]

    if type(mastr) == pd.core.frame.DataFrame:
        # Drop entries without geometry for insert
        mastr_loc = mastr[
            mastr.Laengengrad.notnull() & mastr.Breitengrad.notnull()
        ]

        # Create geodataframe
        mastr_loc = gpd.GeoDataFrame(
            mastr_loc,
            geometry=gpd.points_from_xy(
                mastr_loc.Laengengrad, mastr_loc.Breitengrad, crs=4326
            ),
        )
    else:
        mastr_loc = mastr.copy()

    # Drop entries outside of germany or federal state
    if not federal_state:
        sql = f"SELECT geometry as geom FROM {cfg['sources']['geom_germany']}"
    else:
        sql = f"""
        SELECT geometry as geom
        FROM boundaries.vg250_lan_union
        WHERE REPLACE(REPLACE(gen, '-', ''), 'ü', 'ue') = '{federal_state}'"""

    mastr_loc = (
        gpd.sjoin(
            gpd.read_postgis(sql, con=db.engine()).to_crs(4326),
            mastr_loc,
            how="right",
        )
        .query("index_left==0")
        .drop("index_left", axis=1)
    )

    return mastr_loc


def insert_biomass_plants(scenario):
    """Insert biomass power plants of future scenario

    Parameters
    ----------
    scenario : str
        Name of scenario.

    Returns
    -------
    None.

    """
    cfg = egon.data.config.datasets()["power_plants"]

    # import target values from NEP 2021, scneario C 2035
    target = select_target("biomass", scenario)

    # import data for MaStR
    mastr = pd.read_csv(cfg["sources"]["mastr_biomass"]).query(
        "EinheitBetriebsstatus=='InBetrieb'"
    )

    # Drop entries without federal state or 'AusschließlichWirtschaftszone'
    mastr = mastr[
        mastr.Bundesland.isin(
            pd.read_sql(
                f"""SELECT DISTINCT ON (gen)
        REPLACE(REPLACE(gen, '-', ''), 'ü', 'ue') as states
        FROM {cfg['sources']['geom_federal_states']}""",
                con=db.engine(),
            ).states.values
        )
    ]

    # Scaling will be done per federal state in case of eGon2035 scenario.
    if scenario == "eGon2035":
        level = "federal_state"
    else:
        level = "country"

    # Scale capacities to meet target values
    mastr = scale_prox2now(mastr, target, level=level)

    # Choose only entries with valid geometries inside DE/test mode
    mastr_loc = filter_mastr_geometry(mastr).set_geometry("geometry")
    # TODO: Deal with power plants without geometry

    # Assign bus_id
    if len(mastr_loc) > 0:
        mastr_loc["voltage_level"] = assign_voltage_level(mastr_loc, cfg)
        mastr_loc = assign_bus_id(mastr_loc, cfg)

    # Insert entries with location
    session = sessionmaker(bind=db.engine())()
    for i, row in mastr_loc.iterrows():
        entry = EgonPowerPlants(
            sources={
                "chp": "MaStR",
                "el_capacity": "MaStR scaled with NEP 2021",
                "th_capacity": "MaStR",
            },
            source_id={"MastrNummer": row.EinheitMastrNummer},
            carrier="biomass",
            chp=type(row.KwkMastrNummer) != float,
            el_capacity=row.Nettonennleistung,
            th_capacity=row.ThermischeNutzleistung / 1000,
            scenario=scenario,
            bus_id=row.bus_id,
            voltage_level=row.voltage_level,
            geom=f"SRID=4326;POINT({row.Laengengrad} {row.Breitengrad})",
        )
        session.add(entry)

    session.commit()


def insert_hydro_plants(scenario):
    """Insert hydro power plants of future scenario.

    Hydro power plants are diveded into run_of_river and reservoir plants
    according to Marktstammdatenregister.
    Additional hydro technologies (e.g. turbines inside drinking water
    systems) are not considered.

    Parameters
    ----------
    scenario : str
        Name of scenario.

    Returns
    -------
    None.

    """
    cfg = egon.data.config.datasets()["power_plants"]

    # Map MaStR carriers to eGon carriers
    map_carrier = {
        "run_of_river": ["Laufwasseranlage"],
        "reservoir": ["Speicherwasseranlage"],
    }

    for carrier in map_carrier.keys():

        # import target values
        target = select_target(carrier, scenario)

        # import data for MaStR
        mastr = pd.read_csv(cfg["sources"]["mastr_hydro"]).query(
            "EinheitBetriebsstatus=='InBetrieb'"
        )

        # Choose only plants with specific carriers
        mastr = mastr[mastr.ArtDerWasserkraftanlage.isin(map_carrier[carrier])]

        # Drop entries without federal state or 'AusschließlichWirtschaftszone'
        mastr = mastr[
            mastr.Bundesland.isin(
                pd.read_sql(
                    f"""SELECT DISTINCT ON (gen)
            REPLACE(REPLACE(gen, '-', ''), 'ü', 'ue') as states
            FROM {cfg['sources']['geom_federal_states']}""",
                    con=db.engine(),
                ).states.values
            )
        ]

        # Scaling will be done per federal state in case of eGon2035 scenario.
        if scenario == "eGon2035":
            level = "federal_state"
        else:
            level = "country"

        # Scale capacities to meet target values
        mastr = scale_prox2now(mastr, target, level=level)

        # Choose only entries with valid geometries inside DE/test mode
        mastr_loc = filter_mastr_geometry(mastr).set_geometry("geometry")
        # TODO: Deal with power plants without geometry

        # Assign bus_id and voltage level
        if len(mastr_loc) > 0:
            mastr_loc["voltage_level"] = assign_voltage_level(mastr_loc, cfg)
            mastr_loc = assign_bus_id(mastr_loc, cfg)

        # Insert entries with location
        session = sessionmaker(bind=db.engine())()
        for i, row in mastr_loc.iterrows():
            entry = EgonPowerPlants(
                sources={
                    "chp": "MaStR",
                    "el_capacity": "MaStR scaled with NEP 2021",
                },
                source_id={"MastrNummer": row.EinheitMastrNummer},
                carrier=carrier,
                chp=type(row.KwkMastrNummer) != float,
                el_capacity=row.Nettonennleistung,
                scenario=scenario,
                bus_id=row.bus_id,
                voltage_level=row.voltage_level,
                geom=f"SRID=4326;POINT({row.Laengengrad} {row.Breitengrad})",
            )
            session.add(entry)

        session.commit()


def assign_voltage_level(mastr_loc, cfg):
    """Assigns voltage level to power plants.

    If location data inluding voltage level is available from
    Marktstammdatenregister, this is used. Otherwise the voltage level is
    assigned according to the electrical capacity.

    Parameters
    ----------
    mastr_loc : pandas.DataFrame
        Power plants listed in MaStR with geometry inside German boundaries

    Returns
    -------
    pandas.DataFrame
        Power plants including voltage_level

    """
    mastr_loc["Spannungsebene"] = np.nan
    mastr_loc["voltage_level"] = np.nan

    if "LokationMastrNummer" in mastr_loc.columns:
        location = pd.read_csv(
            cfg["sources"]["mastr_location"],
            usecols=["LokationMastrNummer", "Spannungsebene"],
        ).set_index("LokationMastrNummer")

        location = location[~location.index.duplicated(keep="first")]

        mastr_loc.loc[
            mastr_loc[
                mastr_loc.LokationMastrNummer.isin(location.index)
            ].index,
            "Spannungsebene",
        ] = location.Spannungsebene[
            mastr_loc[
                mastr_loc.LokationMastrNummer.isin(location.index)
            ].LokationMastrNummer
        ].values

        # Transfer voltage_level as integer from Spanungsebene
        map_voltage_levels = pd.Series(
            data={
                "Höchstspannung": 1,
                "Hoechstspannung": 1,
                "UmspannungZurHochspannung": 2,
                "Hochspannung": 3,
                "UmspannungZurMittelspannung": 4,
                "Mittelspannung": 5,
                "UmspannungZurNiederspannung": 6,
                "Niederspannung": 7,
            }
        )

        mastr_loc.loc[
            mastr_loc[mastr_loc["Spannungsebene"].notnull()].index,
            "voltage_level",
        ] = map_voltage_levels[
            mastr_loc.loc[
                mastr_loc[mastr_loc["Spannungsebene"].notnull()].index,
                "Spannungsebene",
            ].values
        ].values

    else:
        print(
            "No information about MaStR location available. "
            "All voltage levels are assigned using threshold values."
        )

    # If no voltage level is available from mastr, choose level according
    # to threshold values

    for i, row in mastr_loc[mastr_loc.voltage_level.isnull()].iterrows():

        if row.Nettonennleistung > 120:
            level = 1
        elif row.Nettonennleistung > 20:
            level = 3
        elif row.Nettonennleistung > 5.5:
            level = 4
        elif row.Nettonennleistung > 0.2:
            level = 5
        elif row.Nettonennleistung > 0.1:
            level = 6
        else:
            level = 7

        mastr_loc.loc[i, "voltage_level"] = level

    mastr_loc.voltage_level = mastr_loc.voltage_level.astype(int)

    return mastr_loc.voltage_level


def assign_bus_id(power_plants, cfg):
    """Assigns bus_ids to power plants according to location and voltage level

    Parameters
    ----------
    power_plants : pandas.DataFrame
        Power plants including voltage level

    Returns
    -------
    power_plants : pandas.DataFrame
        Power plants including voltage level and bus_id

    """

    mv_grid_districts = db.select_geodataframe(
        f"""
        SELECT * FROM {cfg['sources']['egon_mv_grid_district']}
        """,
        epsg=4326,
    )

    ehv_grid_districts = db.select_geodataframe(
        f"""
        SELECT * FROM {cfg['sources']['ehv_voronoi']}
        """,
        epsg=4326,
    )

    # Assign power plants in hv and below to hvmv bus
    power_plants_hv = power_plants[power_plants.voltage_level >= 3].index
    if len(power_plants_hv) > 0:
        power_plants.loc[power_plants_hv, "bus_id"] = gpd.sjoin(
            power_plants[power_plants.index.isin(power_plants_hv)],
            mv_grid_districts,
        ).bus_id

    # Assign power plants in ehv to ehv bus
    power_plants_ehv = power_plants[power_plants.voltage_level < 3].index

    if len(power_plants_ehv) > 0:
        power_plants.loc[power_plants_ehv, "bus_id"] = gpd.sjoin(
            power_plants[power_plants.index.isin(power_plants_ehv)],
            ehv_grid_districts,
        ).bus_id_right

    # Assert that all power plants have a bus_id
    assert power_plants.bus_id.notnull().all(), f"""Some power plants are
    not attached to a bus: {power_plants[power_plants.bus_id.isnull()]}"""

    return power_plants


def assign_gas_bus_id(power_plants):
    """Assigns gas_bus_ids to power plants according to location

    Parameters
    ----------
    power_plants : pandas.DataFrame
        Power plants (including voltage level)

    Returns
    -------
    power_plants : pandas.DataFrame
        Power plants (including voltage level) and gas_bus_id

    """

    gas_voronoi = db.select_geodataframe(
        """
        SELECT * FROM grid.egon_voronoi_ch4
        """,
        epsg=4326,
    )

    res = gpd.sjoin(power_plants, gas_voronoi)
    res["gas_bus_id"] = res["bus_id"]

    # Assert that all power plants have a gas_bus_id
    assert res.gas_bus_id.notnull().all(), f"""Some power plants are
    not attached to a gas bus: {res[res.gas_bus_id.isnull()]}"""

    return res


def insert_hydro_biomass():
    """Insert hydro and biomass power plants in database

    Returns
    -------
    None.

    """
    cfg = egon.data.config.datasets()["power_plants"]
    db.execute_sql(
        f"""
        DELETE FROM {cfg['target']['schema']}.{cfg['target']['table']}
        WHERE carrier IN ('biomass', 'reservoir', 'run_of_river')
        """
    )

    for scenario in ["eGon2035"]:
        insert_biomass_plants(scenario)
        insert_hydro_plants(scenario)


def allocate_conventional_non_chp_power_plants():

    carrier = ["oil", "gas", "other_non_renewable"]

    cfg = egon.data.config.datasets()["power_plants"]

    # Delete existing CHP in the target table
    db.execute_sql(
        f"""
         DELETE FROM {cfg ['target']['schema']}.{cfg ['target']['table']}
         WHERE carrier IN ('gas', 'other_non_renewable', 'oil')
         AND scenario='eGon2035';
         """
    )

    for carrier in carrier:

        nep = select_nep_power_plants(carrier)

        if nep.empty:
            print(f"DataFrame from NEP for carrier {carrier} is empty!")

        else:

            mastr = select_no_chp_combustion_mastr(carrier)

            # Assign voltage level to MaStR
            mastr["voltage_level"] = assign_voltage_level(
                mastr.rename({"el_capacity": "Nettonennleistung"}, axis=1), cfg
            )

            # Initalize DataFrame for matching power plants
            matched = gpd.GeoDataFrame(
                columns=[
                    "carrier",
                    "el_capacity",
                    "scenario",
                    "geometry",
                    "MaStRNummer",
                    "source",
                    "voltage_level",
                ]
            )

            # Match combustion plants of a certain carrier from NEP list
            # using PLZ and capacity
            matched, mastr, nep = match_nep_no_chp(
                nep,
                mastr,
                matched,
                buffer_capacity=0.1,
                consider_carrier=False,
            )

            # Match plants from NEP list using city and capacity
            matched, mastr, nep = match_nep_no_chp(
                nep,
                mastr,
                matched,
                buffer_capacity=0.1,
                consider_carrier=False,
                consider_location="city",
            )

            # Match plants from NEP list using plz,
            # neglecting the capacity
            matched, mastr, nep = match_nep_no_chp(
                nep,
                mastr,
                matched,
                consider_location="plz",
                consider_carrier=False,
                consider_capacity=False,
            )

            # Match plants from NEP list using city,
            # neglecting the capacity
            matched, mastr, nep = match_nep_no_chp(
                nep,
                mastr,
                matched,
                consider_location="city",
                consider_carrier=False,
                consider_capacity=False,
            )

            # Match remaining plants from NEP using the federal state
            matched, mastr, nep = match_nep_no_chp(
                nep,
                mastr,
                matched,
                buffer_capacity=0.1,
                consider_location="federal_state",
                consider_carrier=False,
            )

            # Match remaining plants from NEP using the federal state
            matched, mastr, nep = match_nep_no_chp(
                nep,
                mastr,
                matched,
                buffer_capacity=0.7,
                consider_location="federal_state",
                consider_carrier=False,
            )

            print(f"{matched.el_capacity.sum()} MW of {carrier} matched")
            print(f"{nep.c2035_capacity.sum()} MW of {carrier} not matched")

            matched.crs = "EPSG:4326"

            # Assign bus_id
            # Load grid district polygons
            mv_grid_districts = db.select_geodataframe(
                f"""
            SELECT * FROM {cfg['sources']['egon_mv_grid_district']}
            """,
                epsg=4326,
            )

            ehv_grid_districts = db.select_geodataframe(
                f"""
            SELECT * FROM {cfg['sources']['ehv_voronoi']}
            """,
                epsg=4326,
            )

            # Perform spatial joins for plants in ehv and hv level seperately
            power_plants_hv = gpd.sjoin(
                matched[matched.voltage_level >= 3],
                mv_grid_districts[["bus_id", "geom"]],
                how="left",
            ).drop(columns=["index_right"])
            power_plants_ehv = gpd.sjoin(
                matched[matched.voltage_level < 3],
                ehv_grid_districts[["bus_id", "geom"]],
                how="left",
            ).drop(columns=["index_right"])

            # Combine both dataframes
            power_plants = pd.concat([power_plants_hv, power_plants_ehv])

            # Insert into target table
            session = sessionmaker(bind=db.engine())()
            for i, row in power_plants.iterrows():
                entry = EgonPowerPlants(
                    sources={"el_capacity": row.source},
                    source_id={"MastrNummer": row.MaStRNummer},
                    carrier=row.carrier,
                    el_capacity=row.el_capacity,
                    voltage_level=row.voltage_level,
                    bus_id=row.bus_id,
                    scenario=row.scenario,
                    geom=f"SRID=4326;POINT({row.geometry.x} {row.geometry.y})",
                )
                session.add(entry)
            session.commit()<|MERGE_RESOLUTION|>--- conflicted
+++ resolved
@@ -60,7 +60,6 @@
             tasks=(
                 create_tables,
                 insert_hydro_biomass,
-<<<<<<< HEAD
                 allocate_conventional_non_chp_power_plants,
                 {
                     wind_onshore.insert,
@@ -69,13 +68,6 @@
                 },
                 assign_weather_data.weather_id,
                 wind_offshore.insert,
-=======
-                wind_onshore.insert,
-                pv_ground_mounted.insert,
-                pv_rooftop_per_mv_grid,
-                wind_offshore.insert,
-                assign_weather_data.weatherId_and_busId,
->>>>>>> 6f24e85a
             ),
         )
 
