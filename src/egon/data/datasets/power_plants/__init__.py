--- conflicted
+++ resolved
@@ -799,12 +799,8 @@
         """EinheitBetriebsstatus=='InBetrieb'and Energietraeger=='Klaerschlamm'"""  # noqa: E501
     )
     mastr_geothermal = pd.read_csv(cfg["sources"]["mastr_gsgk"]).query(
-<<<<<<< HEAD
-        """EinheitBetriebsstatus=='InBetrieb' and Energietraeger=='Geothermie' and Technologie == 'ORCOrganicRankineCycleAnlage'"""  # noqa: E501
-=======
         "EinheitBetriebsstatus=='InBetrieb' and Energietraeger=='Geothermie' "
         "and Technologie == 'ORCOrganicRankineCycleAnlage'"
->>>>>>> e8b9a8ef
     )
 
     mastr_sg = mastr_sludge.append(mastr_geothermal)
