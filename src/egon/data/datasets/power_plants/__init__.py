--- conflicted
+++ resolved
@@ -511,39 +511,6 @@
     return power_plants
 
 
-<<<<<<< HEAD
-def assign_gas_bus_id(power_plants):
-    """Assigns gas_bus_ids to power plants according to location
-    Parameters
-    ----------
-    power_plants : pandas.DataFrame
-        Power plants (including voltage level)
-    Returns
-    -------
-    power_plants : pandas.DataFrame
-        Power plants (including voltage level) and gas_bus_id
-    """
-
-    gas_voronoi = db.select_geodataframe(
-        """
-        SELECT * FROM grid.egon_gas_voronoi WHERE scn_name = 'eGon2035' AND
-        carrier = 'CH4'
-        """,
-        epsg=4326,
-    )
-
-    res = gpd.sjoin(power_plants, gas_voronoi)
-    res["gas_bus_id"] = res["bus_id"]
-
-    # Assert that all power plants have a gas_bus_id
-    assert res.gas_bus_id.notnull().all(), f"""Some power plants are
-    not attached to a gas bus: {res[res.gas_bus_id.isnull()]}"""
-
-    return res
-
-
-=======
->>>>>>> f94f918d
 def insert_hydro_biomass():
     """Insert hydro and biomass power plants in database
     Returns
