--- conflicted
+++ resolved
@@ -12,7 +12,8 @@
 from egon.data import db
 from egon.data.datasets import Dataset
 from egon.data.datasets.mastr import (
-    WORKING_DIR_MASTR_OLD, WORKING_DIR_MASTR_NEW
+    WORKING_DIR_MASTR_NEW,
+    WORKING_DIR_MASTR_OLD,
 )
 from egon.data.datasets.power_plants.conventional import (
     match_nep_no_chp,
@@ -264,9 +265,8 @@
 
     # import data for MaStR
     mastr = pd.read_csv(
-        WORKING_DIR_MASTR_OLD / cfg["sources"]["mastr_biomass"]).query(
-        "EinheitBetriebsstatus=='InBetrieb'"
-    )
+        WORKING_DIR_MASTR_OLD / cfg["sources"]["mastr_biomass"]
+    ).query("EinheitBetriebsstatus=='InBetrieb'")
 
     # Drop entries without federal state or 'AusschließlichWirtschaftszone'
     mastr = mastr[
@@ -352,9 +352,8 @@
 
         # import data for MaStR
         mastr = pd.read_csv(
-            WORKING_DIR_MASTR_NEW / cfg["sources"]["mastr_hydro"]).query(
-            "EinheitBetriebsstatus=='InBetrieb'"
-        )
+            WORKING_DIR_MASTR_NEW / cfg["sources"]["mastr_hydro"]
+        ).query("EinheitBetriebsstatus=='InBetrieb'")
 
         # Choose only plants with specific carriers
         mastr = mastr[mastr.ArtDerWasserkraftanlage.isin(map_carrier[carrier])]
@@ -439,17 +438,14 @@
         else:
             raise ValueError("Invalid MaStR working directory!")
 
-        location = pd.read_csv(
-<<<<<<< HEAD
-            cfg["sources"]["mastr_location"],
-            usecols=["MaStRNummer", "Spannungsebene"],
-=======
-            mastr_working_dir / cfg["sources"]["mastr_location"],
-            usecols=cols,
->>>>>>> 306e3eb4
-        ).rename(
-            columns={"MaStRNummer": "LokationMastrNummer"}
-        ).set_index("LokationMastrNummer")
+        location = (
+            pd.read_csv(
+                mastr_working_dir / cfg["sources"]["mastr_location"],
+                usecols=cols,
+            )
+            .rename(columns={"MaStRNummer": "LokationMastrNummer"})
+            .set_index("LokationMastrNummer")
+        )
 
         location = location[~location.index.duplicated(keep="first")]
 
@@ -642,7 +638,7 @@
             mastr["voltage_level"] = assign_voltage_level(
                 mastr.rename({"el_capacity": "Nettonennleistung"}, axis=1),
                 cfg,
-                WORKING_DIR_MASTR_OLD
+                WORKING_DIR_MASTR_OLD,
             )
 
             # Initalize DataFrame for matching power plants
@@ -843,17 +839,14 @@
     )
 
     # Select power plants representing carrier 'others' from MaStR files
-<<<<<<< HEAD
-    mastr_sludge = pd.read_csv(cfg["sources"]["mastr_gsgk"]).query(
+    mastr_sludge = pd.read_csv(
+        WORKING_DIR_MASTR_OLD / cfg["sources"]["mastr_gsgk"]
+    ).query(
         """EinheitBetriebsstatus=='InBetrieb'and Energietraeger=='Klärschlamm'"""  # noqa: E501
-=======
-    mastr_sludge = pd.read_csv(
-        WORKING_DIR_MASTR_OLD / cfg["sources"]["mastr_gsgk"]).query(
-        """EinheitBetriebsstatus=='InBetrieb'and Energietraeger=='Klaerschlamm'"""  # noqa: E501
->>>>>>> 306e3eb4
     )
     mastr_geothermal = pd.read_csv(
-        WORKING_DIR_MASTR_OLD / cfg["sources"]["mastr_gsgk"]).query(
+        WORKING_DIR_MASTR_OLD / cfg["sources"]["mastr_gsgk"]
+    ).query(
         "EinheitBetriebsstatus=='InBetrieb' and Energietraeger=='Geothermie' "
         "and Technologie == 'ORCOrganicRankineCycleAnlage'"
     )
