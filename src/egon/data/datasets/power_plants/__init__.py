"""The central module containing all code dealing with power plant data.
"""
from geoalchemy2 import Geometry
from sqlalchemy import (
    BigInteger,
    Boolean,
    Column,
    Float,
    Integer,
    Sequence,
    String,
)
from sqlalchemy.dialects.postgresql import JSONB
from sqlalchemy.ext.declarative import declarative_base
from sqlalchemy.orm import sessionmaker
import geopandas as gpd
import numpy as np
import pandas as pd

from egon.data import db
from egon.data.datasets import Dataset
from egon.data.datasets.power_plants.pv_rooftop import pv_rooftop_per_mv_grid
import egon.data.config
import egon.data.datasets.power_plants.pv_ground_mounted as pv_ground_mounted
import egon.data.datasets.power_plants.wind_farms as wind_onshore

Base = declarative_base()


class EgonPowerPlants(Base):
    __tablename__ = "egon_power_plants"
    __table_args__ = {"schema": "supply"}
    id = Column(BigInteger, Sequence("pp_seq"), primary_key=True)
    sources = Column(JSONB)
    source_id = Column(JSONB)
    carrier = Column(String)
    chp = Column(Boolean)
    el_capacity = Column(Float)
    th_capacity = Column(Float)
    bus_id = Column(Integer)
    voltage_level = Column(Integer)
    weather_cell_id = Column(Integer)
    scenario = Column(String)
    geom = Column(Geometry("POINT", 4326))


class PowerPlants(Dataset):
    def __init__(self, dependencies):
        super().__init__(
            name="PowerPlants",
            version="0.0.2",
            dependencies=dependencies,
            tasks=(
                create_tables,
<<<<<<< HEAD
                {
                    insert_hydro_biomass,
=======
                insert_hydro_biomass,
                {
>>>>>>> d416b8d7
                    wind_onshore.insert,
                    pv_ground_mounted.insert,
                    pv_rooftop_per_mv_grid,
                },
            ),
        )


def create_tables():
    """Create tables for power plant data
    Returns
    -------
    None.
    """

    cfg = egon.data.config.datasets()["power_plants"]
    db.execute_sql(f"CREATE SCHEMA IF NOT EXISTS {cfg['target']['schema']};")
    engine = db.engine()
    db.execute_sql(
        f"""DROP TABLE IF EXISTS
        {cfg['target']['schema']}.{cfg['target']['table']}"""
    )

    db.execute_sql("""DROP SEQUENCE IF EXISTS pp_seq""")
    EgonPowerPlants.__table__.create(bind=engine, checkfirst=True)


def scale_prox2now(df, target, level="federal_state"):
    """Scale installed capacities linear to status quo power plants

    Parameters
    ----------
    df : pandas.DataFrame
        Status Quo power plants
    target : pandas.Series
        Target values for future sceanrio
    level : str, optional
        Scale per 'federal_state' or 'country'. The default is 'federal_state'.

    Returns
    -------
    df : pandas.DataFrame
        Future power plants

    """

    if level == "federal_state":
        df.loc[:, "Nettonennleistung"] = (
            df.groupby(df.Bundesland)
            .Nettonennleistung.apply(lambda grp: grp / grp.sum())
            .mul(target[df.Bundesland.values].values)
        )
    else:
        df.loc[:, "Nettonennleistung"] = df.Nettonennleistung.apply(
            lambda x: x / x.sum()
        ).mul(target.values)

    df = df[df.Nettonennleistung > 0]

    return df


def select_target(carrier, scenario):
    """Select installed capacity per scenario and carrier

    Parameters
    ----------
    carrier : str
        Name of energy carrier
    scenario : str
        Name of scenario

    Returns
    -------
    pandas.Series
        Target values for carrier and scenario

    """
    cfg = egon.data.config.datasets()["power_plants"]

    return (
        pd.read_sql(
            f"""SELECT DISTINCT ON (b.gen)
                         REPLACE(REPLACE(b.gen, '-', ''), 'ü', 'ue') as state,
                         a.capacity
                         FROM {cfg['sources']['capacities']} a,
                         {cfg['sources']['geom_federal_states']} b
                         WHERE a.nuts = b.nuts
                         AND scenario_name = '{scenario}'
                         AND carrier = '{carrier}'
                         AND b.gen NOT IN ('Baden-Württemberg (Bodensee)',
                                           'Bayern (Bodensee)')""",
            con=db.engine(),
        )
        .set_index("state")
        .capacity
    )


def filter_mastr_geometry(mastr, federal_state=None):
    """Filter data from MaStR by geometry

    Parameters
    ----------
    mastr : pandas.DataFrame
        All power plants listed in MaStR
    federal_state : str or None
        Name of federal state whoes power plants are returned.
        If None, data for Germany is returned

    Returns
    -------
    mastr_loc : pandas.DataFrame
        Power plants listed in MaStR with geometry inside German boundaries

    """
    cfg = egon.data.config.datasets()["power_plants"]

    if type(mastr) == pd.core.frame.DataFrame:
        # Drop entries without geometry for insert
        mastr_loc = mastr[
            mastr.Laengengrad.notnull() & mastr.Breitengrad.notnull()
        ]

        # Create geodataframe
        mastr_loc = gpd.GeoDataFrame(
            mastr_loc,
            geometry=gpd.points_from_xy(
                mastr_loc.Laengengrad, mastr_loc.Breitengrad, crs=4326
            ),
        )
    else:
        mastr_loc = mastr.copy()

    # Drop entries outside of germany or federal state
    if not federal_state:
        sql = f"SELECT geometry as geom FROM {cfg['sources']['geom_germany']}"
    else:
        sql = f"""
        SELECT geometry as geom
        FROM boundaries.vg250_lan_union
        WHERE REPLACE(REPLACE(gen, '-', ''), 'ü', 'ue') = '{federal_state}'"""

    mastr_loc = (
        gpd.sjoin(
            gpd.read_postgis(
                sql,
                con=db.engine(),
            ).to_crs(4326),
            mastr_loc,
            how="right",
        )
        .query("index_left==0")
        .drop("index_left", axis=1)
    )

    return mastr_loc


def insert_biomass_plants(scenario):
    """Insert biomass power plants of future scenario

    Parameters
    ----------
    scenario : str
        Name of scenario.

    Returns
    -------
    None.

    """
    cfg = egon.data.config.datasets()["power_plants"]

    # import target values from NEP 2021, scneario C 2035
    target = select_target("biomass", scenario)

    # import data for MaStR
    mastr = pd.read_csv(cfg["sources"]["mastr_biomass"]).query(
        "EinheitBetriebsstatus=='InBetrieb'"
    )

    # Drop entries without federal state or 'AusschließlichWirtschaftszone'
    mastr = mastr[
        mastr.Bundesland.isin(
            pd.read_sql(
                f"""SELECT DISTINCT ON (gen)
        REPLACE(REPLACE(gen, '-', ''), 'ü', 'ue') as states
        FROM {cfg['sources']['geom_federal_states']}""",
                con=db.engine(),
            ).states.values
        )
    ]

    # Scaling will be done per federal state in case of eGon2035 scenario.
    if scenario == "eGon2035":
        level = "federal_state"
    else:
        level = "country"

    # Scale capacities to meet target values
    mastr = scale_prox2now(mastr, target, level=level)

    # Choose only entries with valid geometries inside DE/test mode
    mastr_loc = filter_mastr_geometry(mastr).set_geometry("geometry")
    # TODO: Deal with power plants without geometry

    # Assign bus_id
    if len(mastr_loc) > 0:
        mastr_loc["voltage_level"] = assign_voltage_level(mastr_loc, cfg)
        mastr_loc = assign_bus_id(mastr_loc, cfg)

    # Insert entries with location
    session = sessionmaker(bind=db.engine())()
    for i, row in mastr_loc.iterrows():
        entry = EgonPowerPlants(
            sources={
                "chp": "MaStR",
                "el_capacity": "MaStR scaled with NEP 2021",
                "th_capacity": "MaStR",
            },
            source_id={"MastrNummer": row.EinheitMastrNummer},
            carrier="biomass",
            chp=type(row.KwkMastrNummer) != float,
            el_capacity=row.Nettonennleistung,
            th_capacity=row.ThermischeNutzleistung / 1000,
            scenario=scenario,
            bus_id=row.bus_id,
            voltage_level=row.voltage_level,
            geom=f"SRID=4326;POINT({row.Laengengrad} {row.Breitengrad})",
        )
        session.add(entry)

    session.commit()


def insert_hydro_plants(scenario):
    """Insert hydro power plants of future scenario.

    Hydro power plants are diveded into run_of_river and reservoir plants
    according to Marktstammdatenregister.
    Additional hydro technologies (e.g. turbines inside drinking water
    systems) are not considered.

    Parameters
    ----------
    scenario : str
        Name of scenario.

    Returns
    -------
    None.

    """
    cfg = egon.data.config.datasets()["power_plants"]

    # Map MaStR carriers to eGon carriers
    map_carrier = {
        "run_of_river": ["Laufwasseranlage"],
        "reservoir": ["Speicherwasseranlage"],
    }

    for carrier in map_carrier.keys():

        # import target values
        target = select_target(carrier, scenario)

        # import data for MaStR
        mastr = pd.read_csv(cfg["sources"]["mastr_hydro"]).query(
            "EinheitBetriebsstatus=='InBetrieb'"
        )

        # Choose only plants with specific carriers
        mastr = mastr[mastr.ArtDerWasserkraftanlage.isin(map_carrier[carrier])]

        # Drop entries without federal state or 'AusschließlichWirtschaftszone'
        mastr = mastr[
            mastr.Bundesland.isin(
                pd.read_sql(
                    f"""SELECT DISTINCT ON (gen)
            REPLACE(REPLACE(gen, '-', ''), 'ü', 'ue') as states
            FROM {cfg['sources']['geom_federal_states']}""",
                    con=db.engine(),
                ).states.values
            )
        ]

        # Scaling will be done per federal state in case of eGon2035 scenario.
        if scenario == "eGon2035":
            level = "federal_state"
        else:
            level = "country"

        # Scale capacities to meet target values
        mastr = scale_prox2now(mastr, target, level=level)

        # Choose only entries with valid geometries inside DE/test mode
        mastr_loc = filter_mastr_geometry(mastr).set_geometry("geometry")
        # TODO: Deal with power plants without geometry

        # Assign bus_id and voltage level
        if len(mastr_loc) > 0:
            mastr_loc["voltage_level"] = assign_voltage_level(mastr_loc, cfg)
            mastr_loc = assign_bus_id(mastr_loc, cfg)

        # Insert entries with location
        session = sessionmaker(bind=db.engine())()
        for i, row in mastr_loc.iterrows():
            entry = EgonPowerPlants(
                sources={
                    "chp": "MaStR",
                    "el_capacity": "MaStR scaled with NEP 2021",
                },
                source_id={"MastrNummer": row.EinheitMastrNummer},
                carrier=carrier,
                chp=type(row.KwkMastrNummer) != float,
                el_capacity=row.Nettonennleistung,
                scenario=scenario,
                bus_id=row.bus_id,
                voltage_level=row.voltage_level,
                geom=f"SRID=4326;POINT({row.Laengengrad} {row.Breitengrad})",
            )
            session.add(entry)

        session.commit()


def assign_voltage_level(mastr_loc, cfg):
    """Assigns voltage level to power plants.

    If location data inluding voltage level is available from
    Marktstammdatenregister, this is used. Otherwise the voltage level is
    assigned according to the electrical capacity.

    Parameters
    ----------
    mastr_loc : pandas.DataFrame
        Power plants listed in MaStR with geometry inside German boundaries

    Returns
    -------
    pandas.DataFrame
        Power plants including voltage_level

    """
    mastr_loc["Spannungsebene"] = np.nan
    mastr_loc["voltage_level"] = np.nan

    if "LokationMastrNummer" in mastr_loc.columns:
        location = pd.read_csv(
            cfg["sources"]["mastr_location"],
            usecols=["LokationMastrNummer", "Spannungsebene"],
        ).set_index("LokationMastrNummer")

        location = location[~location.index.duplicated(keep="first")]

        mastr_loc.loc[
            mastr_loc[
                mastr_loc.LokationMastrNummer.isin(location.index)
            ].index,
            "Spannungsebene",
        ] = location.Spannungsebene[
            mastr_loc[
                mastr_loc.LokationMastrNummer.isin(location.index)
            ].LokationMastrNummer
        ].values

        # Transfer voltage_level as integer from Spanungsebene
        map_voltage_levels = pd.Series(
            data={
                "Höchstspannung": 1,
                "Hoechstspannung": 1,
                "UmspannungZurHochspannung": 2,
                "Hochspannung": 3,
                "UmspannungZurMittelspannung": 4,
                "Mittelspannung": 5,
                "UmspannungZurNiederspannung": 6,
                "Niederspannung": 7,
            }
        )

        mastr_loc.loc[
            mastr_loc[mastr_loc["Spannungsebene"].notnull()].index,
            "voltage_level",
        ] = map_voltage_levels[
            mastr_loc.loc[
                mastr_loc[mastr_loc["Spannungsebene"].notnull()].index,
                "Spannungsebene",
            ].values
        ].values

    else:
        print(
            "No information about MaStR location available. "
            "All voltage levels are assigned using threshold values."
        )

    # If no voltage level is available from mastr, choose level according
    # to threshold values

    for i, row in mastr_loc[mastr_loc.voltage_level.isnull()].iterrows():

        if row.Nettonennleistung > 120:
            level = 1
        elif row.Nettonennleistung > 20:
            level = 3
        elif row.Nettonennleistung > 5.5:
            level = 4
        elif row.Nettonennleistung > 0.2:
            level = 5
        elif row.Nettonennleistung > 0.1:
            level = 6
        else:
            level = 7

        mastr_loc.loc[i, "voltage_level"] = level

    mastr_loc.voltage_level = mastr_loc.voltage_level.astype(int)

    return mastr_loc.voltage_level


def assign_bus_id(power_plants, cfg):
    """Assigns bus_ids to power plants according to location and voltage level

    Parameters
    ----------
    power_plants : pandas.DataFrame
        Power plants including voltage level

    Returns
    -------
    power_plants : pandas.DataFrame
        Power plants including voltage level and bus_id

    """

    mv_grid_districts = db.select_geodataframe(
        f"""
        SELECT * FROM {cfg['sources']['egon_mv_grid_district']}
        """,
        epsg=4326,
    )

    ehv_grid_districts = db.select_geodataframe(
        f"""
        SELECT * FROM {cfg['sources']['ehv_voronoi']}
        """,
        epsg=4326,
    )

    # Assign power plants in hv and below to hvmv bus
    power_plants_hv = power_plants[power_plants.voltage_level >= 3].index
    if len(power_plants_hv) > 0:
        power_plants.loc[power_plants_hv, "bus_id"] = gpd.sjoin(
            power_plants[power_plants.index.isin(power_plants_hv)],
            mv_grid_districts,
        ).bus_id

    # Assign power plants in ehv to ehv bus
    power_plants_ehv = power_plants[power_plants.voltage_level < 3].index

    if len(power_plants_ehv) > 0:
        power_plants.loc[power_plants_ehv, "bus_id"] = gpd.sjoin(
            power_plants[power_plants.index.isin(power_plants_ehv)],
            ehv_grid_districts,
        ).bus_id_right

    # Assert that all power plants have a bus_id
    assert power_plants.bus_id.notnull().all(), f"""Some power plants are
    not attached to a bus: {power_plants[power_plants.bus_id.isnull()]}"""

    return power_plants


def assign_gas_bus_id(power_plants):
    """Assigns gas_bus_ids to power plants according to location

    Parameters
    ----------
    power_plants : pandas.DataFrame
        Power plants (including voltage level)

    Returns
    -------
    power_plants : pandas.DataFrame
        Power plants (including voltage level) and gas_bus_id

    """

    gas_voronoi = db.select_geodataframe(
        """
        SELECT * FROM grid.egon_voronoi_ch4
        """,
        epsg=4326,
    )

    res = gpd.sjoin(power_plants, gas_voronoi)
    res["gas_bus_id"] = res["bus_id"]

    # Assert that all power plants have a gas_bus_id
    assert res.gas_bus_id.notnull().all(), f"""Some power plants are
    not attached to a gas bus: {res[res.gas_bus_id.isnull()]}"""

    return res


def insert_hydro_biomass():
    """Insert hydro and biomass power plants in database

    Returns
    -------
    None.

    """
    cfg = egon.data.config.datasets()["power_plants"]
    db.execute_sql(
        f"""
        DELETE FROM {cfg['target']['schema']}.{cfg['target']['table']}
        WHERE carrier IN ('biomass', 'reservoir', 'run_of_river')
        """
    )

    for scenario in ["eGon2035"]:
        insert_biomass_plants(scenario)
        insert_hydro_plants(scenario)<|MERGE_RESOLUTION|>--- conflicted
+++ resolved
@@ -52,13 +52,8 @@
             dependencies=dependencies,
             tasks=(
                 create_tables,
-<<<<<<< HEAD
-                {
-                    insert_hydro_biomass,
-=======
                 insert_hydro_biomass,
                 {
->>>>>>> d416b8d7
                     wind_onshore.insert,
                     pv_ground_mounted.insert,
                     pv_rooftop_per_mv_grid,
