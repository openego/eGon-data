--- conflicted
+++ resolved
@@ -26,11 +26,7 @@
     match_nep_no_chp,
 )
 import egon.data.config
-from egon.data.datasets.power_plants.conventional import (
-    select_nep_power_plants,
-    select_no_chp_combustion_mastr,
-    match_nep_no_chp,
-)
+import egon.data.datasets.power_plants.pv_ground_mounted as pv_ground_mounted
 import egon.data.datasets.power_plants.wind_farms as wind_onshore
 import egon.data.datasets.power_plants.wind_offshore as wind_offshore
 import egon.data.datasets.power_plants.pv_ground_mounted as pv_ground_mounted
@@ -61,11 +57,7 @@
     def __init__(self, dependencies):
         super().__init__(
             name="PowerPlants",
-<<<<<<< HEAD
-            version="0.0.3",
-=======
             version="0.0.4",
->>>>>>> ec3cb47d
             dependencies=dependencies,
             tasks=(
                 create_tables,
@@ -605,147 +597,6 @@
 
     cfg = egon.data.config.datasets()["power_plants"]
 
-<<<<<<< HEAD
-    for carrier in carrier:
-
-        nep = select_nep_power_plants(carrier)
-        mastr = select_no_chp_combustion_mastr(carrier)
-
-        # Assign voltage level to MaStR
-        mastr["voltage_level"] = assign_voltage_level(
-            mastr.rename({"el_capacity": "Nettonennleistung"}, axis=1), cfg
-        )
-
-        # Initalize DataFrame for matching power plants
-        matched = gpd.GeoDataFrame(
-            columns=[
-                "carrier",
-                "el_capacity",
-                "scenario",
-                "geometry",
-                "MaStRNummer",
-                "source",
-                "voltage_level",
-            ]
-        )
-
-        # Match combustion plants of a certain carrier from NEP list
-        # using PLZ and capacity
-        matched, mastr, nep = match_nep_no_chp(
-            nep, mastr, matched, buffer_capacity=0.1, consider_carrier=False
-        )
-
-        # Match plants from NEP list using city and capacity
-        matched, mastr, nep = match_nep_no_chp(
-            nep,
-            mastr,
-            matched,
-            buffer_capacity=0.1,
-            consider_carrier=False,
-            consider_location="city",
-        )
-
-        # Match plants from NEP list using plz,
-        # neglecting the capacity
-        matched, mastr, nep = match_nep_no_chp(
-            nep,
-            mastr,
-            matched,
-            consider_location="plz",
-            consider_carrier=False,
-            consider_capacity=False,
-        )
-
-        # Match plants from NEP list using city,
-        # neglecting the capacity
-        matched, mastr, nep = match_nep_no_chp(
-            nep,
-            mastr,
-            matched,
-            consider_location="city",
-            consider_carrier=False,
-            consider_capacity=False,
-        )
-
-        # Match remaining plants from NEP using the federal state
-        matched, mastr, nep = match_nep_no_chp(
-            nep,
-            mastr,
-            matched,
-            buffer_capacity=0.1,
-            consider_location="federal_state",
-            consider_carrier=False,
-        )
-
-        # Match remaining plants from NEP using the federal state
-        matched, mastr, nep = match_nep_no_chp(
-            nep,
-            mastr,
-            matched,
-            buffer_capacity=0.7,
-            consider_location="federal_state",
-            consider_carrier=False,
-        )
-
-        print(f"{matched.el_capacity.sum()} MW of {carrier} matched")
-        print(f"{nep.c2035_capacity.sum()} MW of {carrier} not matched")
-
-        matched.crs = "EPSG:4326"
-
-        # Assign bus_id
-        # Load grid district polygons
-        mv_grid_districts = db.select_geodataframe(
-            f"""
-        SELECT * FROM {cfg['sources']['egon_mv_grid_district']}
-        """,
-            epsg=4326,
-        )
-
-        ehv_grid_districts = db.select_geodataframe(
-            f"""
-        SELECT * FROM {cfg['sources']['ehv_voronoi']}
-        """,
-            epsg=4326,
-        )
-
-        # Perform spatial joins for plants in ehv and hv level seperately
-        power_plants_hv = gpd.sjoin(
-            matched[matched.voltage_level >= 3],
-            mv_grid_districts[["bus_id", "geom"]],
-            how="left",
-        ).drop(columns=["index_right"])
-        power_plants_ehv = gpd.sjoin(
-            matched[matched.voltage_level < 3],
-            ehv_grid_districts[["bus_id", "geom"]],
-            how="left",
-        ).drop(columns=["index_right"])
-
-        # Combine both dataframes
-        power_plants = pd.concat([power_plants_hv, power_plants_ehv])
-
-        # Delete existing CHP in the target table
-        db.execute_sql(
-            f""" DELETE FROM {cfg ['target']['schema']}.{cfg ['target']['table']}
-            WHERE carrier IN ('gas', 'other_non_renewable', 'oil')
-            AND scenario='eGon2035';"""
-        )
-
-        # Insert into target table
-        session = sessionmaker(bind=db.engine())()
-        for i, row in power_plants.iterrows():
-            entry = EgonPowerPlants(
-                sources={"el_capacity": row.source},
-                source_id={"MastrNummer": row.MaStRNummer},
-                carrier=row.carrier,
-                el_capacity=row.el_capacity,
-                voltage_level=row.voltage_level,
-                bus_id=row.bus_id,
-                scenario=row.scenario,
-                geom=f"SRID=4326;POINT({row.geometry.x} {row.geometry.y})",
-            )
-            session.add(entry)
-        session.commit()
-=======
     # Delete existing CHP in the target table
     db.execute_sql(
         f"""
@@ -896,5 +747,4 @@
                     geom=f"SRID=4326;POINT({row.geometry.x} {row.geometry.y})",
                 )
                 session.add(entry)
-            session.commit()
->>>>>>> ec3cb47d
+            session.commit()