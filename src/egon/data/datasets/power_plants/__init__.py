--- conflicted
+++ resolved
@@ -60,8 +60,6 @@
     geom = Column(Geometry("POINT", 4326), index=True)
 
 
-<<<<<<< HEAD
-=======
 class PowerPlants(Dataset):
     """
     This module creates all electrical generators for different scenarios. It
@@ -129,7 +127,6 @@
         )
 
 
->>>>>>> 7a03d06a
 def create_tables():
     """Create tables for power plant data
     Returns
