"""The central module containing all code dealing with power plant data.
"""
from geoalchemy2 import Geometry
from sqlalchemy import (
    BigInteger,
    Boolean,
    Column,
    Float,
    Integer,
    Sequence,
    String,
)
from sqlalchemy.dialects.postgresql import JSONB
from sqlalchemy.ext.declarative import declarative_base
from sqlalchemy.orm import sessionmaker
import geopandas as gpd
import numpy as np
import pandas as pd

from egon.data import db
from egon.data.datasets import Dataset
from egon.data.datasets.power_plants.conventional import (
    match_nep_no_chp,
    select_nep_power_plants,
    select_no_chp_combustion_mastr,
)
from egon.data.datasets.power_plants.pv_rooftop import pv_rooftop_per_mv_grid
import egon.data.config
import egon.data.datasets.power_plants.assign_weather_data as assign_weather_data
import egon.data.datasets.power_plants.pv_ground_mounted as pv_ground_mounted
import egon.data.datasets.power_plants.wind_farms as wind_onshore
import egon.data.datasets.power_plants.wind_offshore as wind_offshore

Base = declarative_base()


class EgonPowerPlants(Base):
    __tablename__ = "egon_power_plants"
    __table_args__ = {"schema": "supply"}
    id = Column(BigInteger, Sequence("pp_seq"), primary_key=True)
    sources = Column(JSONB)
    source_id = Column(JSONB)
    carrier = Column(String)
    el_capacity = Column(Float)
    bus_id = Column(Integer)
    voltage_level = Column(Integer)
    weather_cell_id = Column(Integer)
    scenario = Column(String)
    geom = Column(Geometry("POINT", 4326))


class PowerPlants(Dataset):
    def __init__(self, dependencies):
        super().__init__(
            name="PowerPlants",
<<<<<<< HEAD
            version="0.0.5",
=======
            version="0.0.4",
>>>>>>> 3ba3bb4a
            dependencies=dependencies,
            tasks=(
                create_tables,
                insert_hydro_biomass,
<<<<<<< HEAD
                allocate_conventional_non_chp_power_plants,
                {
                    wind_onshore.insert,
                    pv_ground_mounted.insert,
                    pv_rooftop_per_mv_grid,
                },
                assign_weather_data.weather_id,
                wind_offshore.insert,
=======
                wind_onshore.insert,
                pv_ground_mounted.insert,
                pv_rooftop_per_mv_grid,
                wind_offshore.insert,
                assign_weather_data.weatherId_and_busId,
>>>>>>> 3ba3bb4a
            ),
        )


def create_tables():
    """Create tables for power plant data
    Returns
    -------
    None.
    """

    cfg = egon.data.config.datasets()["power_plants"]
    db.execute_sql(f"CREATE SCHEMA IF NOT EXISTS {cfg['target']['schema']};")
    engine = db.engine()
    db.execute_sql(
        f"""DROP TABLE IF EXISTS
        {cfg['target']['schema']}.{cfg['target']['table']}"""
    )

    db.execute_sql("""DROP SEQUENCE IF EXISTS pp_seq""")
    EgonPowerPlants.__table__.create(bind=engine, checkfirst=True)


def scale_prox2now(df, target, level="federal_state"):
    """Scale installed capacities linear to status quo power plants

    Parameters
    ----------
    df : pandas.DataFrame
        Status Quo power plants
    target : pandas.Series
        Target values for future sceanrio
    level : str, optional
        Scale per 'federal_state' or 'country'. The default is 'federal_state'.

    Returns
    -------
    df : pandas.DataFrame
        Future power plants

    """

    if level == "federal_state":
        df.loc[:, "Nettonennleistung"] = (
            df.groupby(df.Bundesland)
            .Nettonennleistung.apply(lambda grp: grp / grp.sum())
            .mul(target[df.Bundesland.values].values)
        )
    else:
        df.loc[:, "Nettonennleistung"] = df.Nettonennleistung.apply(
            lambda x: x / x.sum()
        ).mul(target.values)

    df = df[df.Nettonennleistung > 0]

    return df


def select_target(carrier, scenario):
    """Select installed capacity per scenario and carrier

    Parameters
    ----------
    carrier : str
        Name of energy carrier
    scenario : str
        Name of scenario

    Returns
    -------
    pandas.Series
        Target values for carrier and scenario

    """
    cfg = egon.data.config.datasets()["power_plants"]

    return (
        pd.read_sql(
            f"""SELECT DISTINCT ON (b.gen)
                         REPLACE(REPLACE(b.gen, '-', ''), 'ü', 'ue') as state,
                         a.capacity
                         FROM {cfg['sources']['capacities']} a,
                         {cfg['sources']['geom_federal_states']} b
                         WHERE a.nuts = b.nuts
                         AND scenario_name = '{scenario}'
                         AND carrier = '{carrier}'
                         AND b.gen NOT IN ('Baden-Württemberg (Bodensee)',
                                           'Bayern (Bodensee)')""",
            con=db.engine(),
        )
        .set_index("state")
        .capacity
    )


def filter_mastr_geometry(mastr, federal_state=None):
    """Filter data from MaStR by geometry

    Parameters
    ----------
    mastr : pandas.DataFrame
        All power plants listed in MaStR
    federal_state : str or None
        Name of federal state whoes power plants are returned.
        If None, data for Germany is returned

    Returns
    -------
    mastr_loc : pandas.DataFrame
        Power plants listed in MaStR with geometry inside German boundaries

    """
    cfg = egon.data.config.datasets()["power_plants"]

    if type(mastr) == pd.core.frame.DataFrame:
        # Drop entries without geometry for insert
        mastr_loc = mastr[
            mastr.Laengengrad.notnull() & mastr.Breitengrad.notnull()
        ]

        # Create geodataframe
        mastr_loc = gpd.GeoDataFrame(
            mastr_loc,
            geometry=gpd.points_from_xy(
                mastr_loc.Laengengrad, mastr_loc.Breitengrad, crs=4326
            ),
        )
    else:
        mastr_loc = mastr.copy()

    # Drop entries outside of germany or federal state
    if not federal_state:
        sql = f"SELECT geometry as geom FROM {cfg['sources']['geom_germany']}"
    else:
        sql = f"""
        SELECT geometry as geom
        FROM boundaries.vg250_lan_union
        WHERE REPLACE(REPLACE(gen, '-', ''), 'ü', 'ue') = '{federal_state}'"""

    mastr_loc = (
        gpd.sjoin(
            gpd.read_postgis(sql, con=db.engine()).to_crs(4326),
            mastr_loc,
            how="right",
        )
        .query("index_left==0")
        .drop("index_left", axis=1)
    )

    return mastr_loc


def insert_biomass_plants(scenario):
    """Insert biomass power plants of future scenario

    Parameters
    ----------
    scenario : str
        Name of scenario.

    Returns
    -------
    None.

    """
    cfg = egon.data.config.datasets()["power_plants"]

    # import target values from NEP 2021, scneario C 2035
    target = select_target("biomass", scenario)

    # import data for MaStR
    mastr = pd.read_csv(cfg["sources"]["mastr_biomass"]).query(
        "EinheitBetriebsstatus=='InBetrieb'"
    )

    # Drop entries without federal state or 'AusschließlichWirtschaftszone'
    mastr = mastr[
        mastr.Bundesland.isin(
            pd.read_sql(
                f"""SELECT DISTINCT ON (gen)
        REPLACE(REPLACE(gen, '-', ''), 'ü', 'ue') as states
        FROM {cfg['sources']['geom_federal_states']}""",
                con=db.engine(),
            ).states.values
        )
    ]

    # Scaling will be done per federal state in case of eGon2035 scenario.
    if scenario == "eGon2035":
        level = "federal_state"
    else:
        level = "country"

    # Choose only entries with valid geometries inside DE/test mode
    mastr_loc = filter_mastr_geometry(mastr).set_geometry("geometry")

    # Scale capacities to meet target values
    mastr_loc = scale_prox2now(mastr_loc, target, level=level)

    # Assign bus_id
    if len(mastr_loc) > 0:
        mastr_loc["voltage_level"] = assign_voltage_level(mastr_loc, cfg)
        mastr_loc = assign_bus_id(mastr_loc, cfg)

    # Insert entries with location
    session = sessionmaker(bind=db.engine())()

    for i, row in mastr_loc.iterrows():
        if not row.ThermischeNutzleistung > 0:
            entry = EgonPowerPlants(
                sources={
                    "el_capacity": "MaStR scaled with NEP 2021",
                },
                source_id={"MastrNummer": row.EinheitMastrNummer},
                carrier="biomass",
                el_capacity=row.Nettonennleistung,
                scenario=scenario,
                bus_id=row.bus_id,
                voltage_level=row.voltage_level,
                geom=f"SRID=4326;POINT({row.Laengengrad} {row.Breitengrad})",
            )
            session.add(entry)

    session.commit()


def insert_hydro_plants(scenario):
    """Insert hydro power plants of future scenario.

    Hydro power plants are diveded into run_of_river and reservoir plants
    according to Marktstammdatenregister.
    Additional hydro technologies (e.g. turbines inside drinking water
    systems) are not considered.

    Parameters
    ----------
    scenario : str
        Name of scenario.

    Returns
    -------
    None.

    """
    cfg = egon.data.config.datasets()["power_plants"]

    # Map MaStR carriers to eGon carriers
    map_carrier = {
        "run_of_river": ["Laufwasseranlage"],
        "reservoir": ["Speicherwasseranlage"],
    }

    for carrier in map_carrier.keys():

        # import target values
        target = select_target(carrier, scenario)

        # import data for MaStR
        mastr = pd.read_csv(cfg["sources"]["mastr_hydro"]).query(
            "EinheitBetriebsstatus=='InBetrieb'"
        )

        # Choose only plants with specific carriers
        mastr = mastr[mastr.ArtDerWasserkraftanlage.isin(map_carrier[carrier])]

        # Drop entries without federal state or 'AusschließlichWirtschaftszone'
        mastr = mastr[
            mastr.Bundesland.isin(
                pd.read_sql(
                    f"""SELECT DISTINCT ON (gen)
            REPLACE(REPLACE(gen, '-', ''), 'ü', 'ue') as states
            FROM {cfg['sources']['geom_federal_states']}""",
                    con=db.engine(),
                ).states.values
            )
        ]

        # Scaling will be done per federal state in case of eGon2035 scenario.
        if scenario == "eGon2035":
            level = "federal_state"
        else:
            level = "country"

        # Scale capacities to meet target values
        mastr = scale_prox2now(mastr, target, level=level)

        # Choose only entries with valid geometries inside DE/test mode
        mastr_loc = filter_mastr_geometry(mastr).set_geometry("geometry")
        # TODO: Deal with power plants without geometry

        # Assign bus_id and voltage level
        if len(mastr_loc) > 0:
            mastr_loc["voltage_level"] = assign_voltage_level(mastr_loc, cfg)
            mastr_loc = assign_bus_id(mastr_loc, cfg)

        # Insert entries with location
        session = sessionmaker(bind=db.engine())()
        for i, row in mastr_loc.iterrows():
            entry = EgonPowerPlants(
                sources={
                    "el_capacity": "MaStR scaled with NEP 2021",
                },
                source_id={"MastrNummer": row.EinheitMastrNummer},
                carrier=carrier,
                el_capacity=row.Nettonennleistung,
                scenario=scenario,
                bus_id=row.bus_id,
                voltage_level=row.voltage_level,
                geom=f"SRID=4326;POINT({row.Laengengrad} {row.Breitengrad})",
            )
            session.add(entry)

        session.commit()


def assign_voltage_level(mastr_loc, cfg):
    """Assigns voltage level to power plants.

    If location data inluding voltage level is available from
    Marktstammdatenregister, this is used. Otherwise the voltage level is
    assigned according to the electrical capacity.

    Parameters
    ----------
    mastr_loc : pandas.DataFrame
        Power plants listed in MaStR with geometry inside German boundaries

    Returns
    -------
    pandas.DataFrame
        Power plants including voltage_level

    """
    mastr_loc["Spannungsebene"] = np.nan
    mastr_loc["voltage_level"] = np.nan

    if "LokationMastrNummer" in mastr_loc.columns:
        location = pd.read_csv(
            cfg["sources"]["mastr_location"],
            usecols=["LokationMastrNummer", "Spannungsebene"],
        ).set_index("LokationMastrNummer")

        location = location[~location.index.duplicated(keep="first")]

        mastr_loc.loc[
            mastr_loc[
                mastr_loc.LokationMastrNummer.isin(location.index)
            ].index,
            "Spannungsebene",
        ] = location.Spannungsebene[
            mastr_loc[
                mastr_loc.LokationMastrNummer.isin(location.index)
            ].LokationMastrNummer
        ].values

        # Transfer voltage_level as integer from Spanungsebene
        map_voltage_levels = pd.Series(
            data={
                "Höchstspannung": 1,
                "Hoechstspannung": 1,
                "UmspannungZurHochspannung": 2,
                "Hochspannung": 3,
                "UmspannungZurMittelspannung": 4,
                "Mittelspannung": 5,
                "UmspannungZurNiederspannung": 6,
                "Niederspannung": 7,
            }
        )

        mastr_loc.loc[
            mastr_loc[mastr_loc["Spannungsebene"].notnull()].index,
            "voltage_level",
        ] = map_voltage_levels[
            mastr_loc.loc[
                mastr_loc[mastr_loc["Spannungsebene"].notnull()].index,
                "Spannungsebene",
            ].values
        ].values

    else:
        print(
            "No information about MaStR location available. "
            "All voltage levels are assigned using threshold values."
        )

    # If no voltage level is available from mastr, choose level according
    # to threshold values

    for i, row in mastr_loc[mastr_loc.voltage_level.isnull()].iterrows():

        if row.Nettonennleistung > 120:
            level = 1
        elif row.Nettonennleistung > 20:
            level = 3
        elif row.Nettonennleistung > 5.5:
            level = 4
        elif row.Nettonennleistung > 0.2:
            level = 5
        elif row.Nettonennleistung > 0.1:
            level = 6
        else:
            level = 7

        mastr_loc.loc[i, "voltage_level"] = level

    mastr_loc.voltage_level = mastr_loc.voltage_level.astype(int)

    return mastr_loc.voltage_level


def assign_bus_id(power_plants, cfg):
    """Assigns bus_ids to power plants according to location and voltage level

    Parameters
    ----------
    power_plants : pandas.DataFrame
        Power plants including voltage level

    Returns
    -------
    power_plants : pandas.DataFrame
        Power plants including voltage level and bus_id

    """

    mv_grid_districts = db.select_geodataframe(
        f"""
        SELECT * FROM {cfg['sources']['egon_mv_grid_district']}
        """,
        epsg=4326,
    )

    ehv_grid_districts = db.select_geodataframe(
        f"""
        SELECT * FROM {cfg['sources']['ehv_voronoi']}
        """,
        epsg=4326,
    )

    # Assign power plants in hv and below to hvmv bus
    power_plants_hv = power_plants[power_plants.voltage_level >= 3].index
    if len(power_plants_hv) > 0:
        power_plants.loc[power_plants_hv, "bus_id"] = gpd.sjoin(
            power_plants[power_plants.index.isin(power_plants_hv)],
            mv_grid_districts,
        ).bus_id

    # Assign power plants in ehv to ehv bus
    power_plants_ehv = power_plants[power_plants.voltage_level < 3].index

    if len(power_plants_ehv) > 0:
        power_plants.loc[power_plants_ehv, "bus_id"] = gpd.sjoin(
            power_plants[power_plants.index.isin(power_plants_ehv)],
            ehv_grid_districts,
        ).bus_id_right

    # Assert that all power plants have a bus_id
    assert power_plants.bus_id.notnull().all(), f"""Some power plants are
    not attached to a bus: {power_plants[power_plants.bus_id.isnull()]}"""

    return power_plants


def assign_gas_bus_id(power_plants):
    """Assigns gas_bus_ids to power plants according to location

    Parameters
    ----------
    power_plants : pandas.DataFrame
        Power plants (including voltage level)

    Returns
    -------
    power_plants : pandas.DataFrame
        Power plants (including voltage level) and gas_bus_id

    """

    gas_voronoi = db.select_geodataframe(
        """
        SELECT * FROM grid.egon_voronoi_ch4
        """,
        epsg=4326,
    )

    res = gpd.sjoin(power_plants, gas_voronoi)
    res["gas_bus_id"] = res["bus_id"]

    # Assert that all power plants have a gas_bus_id
    assert res.gas_bus_id.notnull().all(), f"""Some power plants are
    not attached to a gas bus: {res[res.gas_bus_id.isnull()]}"""

    return res


def insert_hydro_biomass():
    """Insert hydro and biomass power plants in database

    Returns
    -------
    None.

    """
    cfg = egon.data.config.datasets()["power_plants"]
    db.execute_sql(
        f"""
        DELETE FROM {cfg['target']['schema']}.{cfg['target']['table']}
        WHERE carrier IN ('biomass', 'reservoir', 'run_of_river')
        """
    )

    for scenario in ["eGon2035"]:
        insert_biomass_plants(scenario)
        insert_hydro_plants(scenario)


def allocate_conventional_non_chp_power_plants():

    carrier = ["oil", "gas", "other_non_renewable"]

    cfg = egon.data.config.datasets()["power_plants"]

    # Delete existing CHP in the target table
    db.execute_sql(
        f"""
         DELETE FROM {cfg ['target']['schema']}.{cfg ['target']['table']}
         WHERE carrier IN ('gas', 'other_non_renewable', 'oil')
         AND scenario='eGon2035';
         """
    )

    for carrier in carrier:

        nep = select_nep_power_plants(carrier)

        if nep.empty:
            print(f"DataFrame from NEP for carrier {carrier} is empty!")

        else:

            mastr = select_no_chp_combustion_mastr(carrier)

            # Assign voltage level to MaStR
            mastr["voltage_level"] = assign_voltage_level(
                mastr.rename({"el_capacity": "Nettonennleistung"}, axis=1), cfg
            )

            # Initalize DataFrame for matching power plants
            matched = gpd.GeoDataFrame(
                columns=[
                    "carrier",
                    "el_capacity",
                    "scenario",
                    "geometry",
                    "MaStRNummer",
                    "source",
                    "voltage_level",
                ]
            )

            # Match combustion plants of a certain carrier from NEP list
            # using PLZ and capacity
            matched, mastr, nep = match_nep_no_chp(
                nep,
                mastr,
                matched,
                buffer_capacity=0.1,
                consider_carrier=False,
            )

            # Match plants from NEP list using city and capacity
            matched, mastr, nep = match_nep_no_chp(
                nep,
                mastr,
                matched,
                buffer_capacity=0.1,
                consider_carrier=False,
                consider_location="city",
            )

            # Match plants from NEP list using plz,
            # neglecting the capacity
            matched, mastr, nep = match_nep_no_chp(
                nep,
                mastr,
                matched,
                consider_location="plz",
                consider_carrier=False,
                consider_capacity=False,
            )

            # Match plants from NEP list using city,
            # neglecting the capacity
            matched, mastr, nep = match_nep_no_chp(
                nep,
                mastr,
                matched,
                consider_location="city",
                consider_carrier=False,
                consider_capacity=False,
            )

            # Match remaining plants from NEP using the federal state
            matched, mastr, nep = match_nep_no_chp(
                nep,
                mastr,
                matched,
                buffer_capacity=0.1,
                consider_location="federal_state",
                consider_carrier=False,
            )

            # Match remaining plants from NEP using the federal state
            matched, mastr, nep = match_nep_no_chp(
                nep,
                mastr,
                matched,
                buffer_capacity=0.7,
                consider_location="federal_state",
                consider_carrier=False,
            )

            print(f"{matched.el_capacity.sum()} MW of {carrier} matched")
            print(f"{nep.c2035_capacity.sum()} MW of {carrier} not matched")

            matched.crs = "EPSG:4326"

            # Assign bus_id
            # Load grid district polygons
            mv_grid_districts = db.select_geodataframe(
                f"""
            SELECT * FROM {cfg['sources']['egon_mv_grid_district']}
            """,
                epsg=4326,
            )

            ehv_grid_districts = db.select_geodataframe(
                f"""
            SELECT * FROM {cfg['sources']['ehv_voronoi']}
            """,
                epsg=4326,
            )

            # Perform spatial joins for plants in ehv and hv level seperately
            power_plants_hv = gpd.sjoin(
                matched[matched.voltage_level >= 3],
                mv_grid_districts[["bus_id", "geom"]],
                how="left",
            ).drop(columns=["index_right"])
            power_plants_ehv = gpd.sjoin(
                matched[matched.voltage_level < 3],
                ehv_grid_districts[["bus_id", "geom"]],
                how="left",
            ).drop(columns=["index_right"])

            # Combine both dataframes
            power_plants = pd.concat([power_plants_hv, power_plants_ehv])

            # Insert into target table
            session = sessionmaker(bind=db.engine())()
            for i, row in power_plants.iterrows():
                entry = EgonPowerPlants(
                    sources={"el_capacity": row.source},
                    source_id={"MastrNummer": row.MaStRNummer},
                    carrier=row.carrier,
                    el_capacity=row.el_capacity,
                    voltage_level=row.voltage_level,
                    bus_id=row.bus_id,
                    scenario=row.scenario,
                    geom=f"SRID=4326;POINT({row.geometry.x} {row.geometry.y})",
                )
                session.add(entry)
            session.commit()
<|MERGE_RESOLUTION|>--- conflicted
+++ resolved
@@ -53,31 +53,19 @@
     def __init__(self, dependencies):
         super().__init__(
             name="PowerPlants",
-<<<<<<< HEAD
             version="0.0.5",
-=======
-            version="0.0.4",
->>>>>>> 3ba3bb4a
             dependencies=dependencies,
             tasks=(
                 create_tables,
                 insert_hydro_biomass,
-<<<<<<< HEAD
                 allocate_conventional_non_chp_power_plants,
                 {
                     wind_onshore.insert,
                     pv_ground_mounted.insert,
                     pv_rooftop_per_mv_grid,
                 },
-                assign_weather_data.weather_id,
-                wind_offshore.insert,
-=======
-                wind_onshore.insert,
-                pv_ground_mounted.insert,
-                pv_rooftop_per_mv_grid,
                 wind_offshore.insert,
                 assign_weather_data.weatherId_and_busId,
->>>>>>> 3ba3bb4a
             ),
         )
 
