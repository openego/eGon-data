--- conflicted
+++ resolved
@@ -12,6 +12,7 @@
 )
 from sqlalchemy.dialects.postgresql import JSONB
 from sqlalchemy.ext.declarative import declarative_base
+from sqlalchemy.dialects.postgresql import JSONB
 from sqlalchemy.orm import sessionmaker
 import geopandas as gpd
 import numpy as np
@@ -20,7 +21,6 @@
 from egon.data import db
 from egon.data.datasets import Dataset
 from egon.data.datasets.power_plants.pv_rooftop import pv_rooftop_per_mv_grid
-<<<<<<< HEAD
 from egon.data.datasets.power_plants.conventional import (
     select_nep_power_plants,
     select_no_chp_combustion_mastr,
@@ -29,11 +29,6 @@
 import egon.data.datasets.power_plants.wind_farms as wind_onshore
 import egon.data.datasets.power_plants.pv_ground_mounted as pv_ground_mounted
 import egon.data.datasets.power_plants.conventional as conventional
-=======
-import egon.data.config
-import egon.data.datasets.power_plants.pv_ground_mounted as pv_ground_mounted
-import egon.data.datasets.power_plants.wind_farms as wind_onshore
->>>>>>> 1c91652a
 
 Base = declarative_base()
 
@@ -56,6 +51,7 @@
 
 
 class PowerPlants(Dataset):
+
     def __init__(self, dependencies):
         super().__init__(
             name="PowerPlants",
@@ -64,17 +60,11 @@
             tasks=(
                 create_tables,
                 insert_hydro_biomass,
-<<<<<<< HEAD
                 allocate_conventional_non_chp_power_plants,
                  wind_onshore.insert,
                  pv_ground_mounted.insert,
                  pv_rooftop_per_mv_grid
 
-=======
-                wind_onshore.insert,
-                pv_ground_mounted.insert,
-                pv_rooftop_per_mv_grid,
->>>>>>> 1c91652a
             ),
         )
 
@@ -596,7 +586,6 @@
 
     for scenario in ["eGon2035"]:
         insert_biomass_plants(scenario)
-<<<<<<< HEAD
         insert_hydro_plants(scenario)
 
 
@@ -744,7 +733,4 @@
                 geom=f"SRID=4326;POINT({row.geometry.x} {row.geometry.y})",
             )
             session.add(entry)
-        session.commit()
-=======
-        insert_hydro_plants(scenario)
->>>>>>> 1c91652a
+        session.commit()