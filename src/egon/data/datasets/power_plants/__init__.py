--- conflicted
+++ resolved
@@ -16,25 +16,21 @@
 import geopandas as gpd
 import numpy as np
 import pandas as pd
+
 from egon.data import db
 from egon.data.datasets import Dataset
 from egon.data.datasets.power_plants.pv_rooftop import pv_rooftop_per_mv_grid
-<<<<<<< HEAD
 import egon.data.config
-import egon.data.datasets.power_plants.wind_farms as wind_onshore
-import egon.data.datasets.power_plants.wind_offshore as wind_offshore
-import egon.data.datasets.power_plants.pv_ground_mounted as pv_ground_mounted
-import egon.data.datasets.power_plants.assign_weather_data as assign_weather_data
-
-=======
 from egon.data.datasets.power_plants.conventional import (
     select_nep_power_plants,
     select_no_chp_combustion_mastr,
     match_nep_no_chp,
 )
 import egon.data.datasets.power_plants.wind_farms as wind_onshore
+import egon.data.datasets.power_plants.wind_offshore as wind_offshore
 import egon.data.datasets.power_plants.pv_ground_mounted as pv_ground_mounted
->>>>>>> 2bffb51e
+import egon.data.datasets.power_plants.assign_weather_data as assign_weather_data
+
 
 Base = declarative_base()
 
@@ -61,31 +57,17 @@
     def __init__(self, dependencies):
         super().__init__(
             name="PowerPlants",
-            version="0.0.2",
+            version="0.0.3",
             dependencies=dependencies,
             tasks=(
                 create_tables,
                 insert_hydro_biomass,
-<<<<<<< HEAD
-<<<<<<< HEAD
-                 wind_onshore.insert,
-                 pv_ground_mounted.insert,
-                 pv_rooftop_per_mv_grid,
-                 wind_offshore.insert               
-                 assign_weather_data.weather_id,
-=======
+                allocate_conventional_non_chp_power_plants,
                 wind_onshore.insert,
                 pv_ground_mounted.insert,
                 pv_rooftop_per_mv_grid,
+                wind_offshore.insert               
                 assign_weather_data.weather_id,
->>>>>>> features/#330-assign-weather-cell-id-to-power-plants
-=======
-                allocate_conventional_non_chp_power_plants,
-                 wind_onshore.insert,
-                 pv_ground_mounted.insert,
-                 pv_rooftop_per_mv_grid
-
->>>>>>> 2bffb51e
             ),
         )
 
@@ -539,7 +521,7 @@
         power_plants.loc[power_plants_hv, "bus_id"] = gpd.sjoin(
             power_plants[power_plants.index.isin(power_plants_hv)],
             mv_grid_districts,
-        ).bus_id
+        ).subst_id
 
     # Assign power plants in ehv to ehv bus
     power_plants_ehv = power_plants[power_plants.voltage_level < 3].index
