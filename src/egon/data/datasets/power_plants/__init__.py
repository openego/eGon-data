"""The central module containing all code dealing with power plant data.
"""
from geoalchemy2 import Geometry
from sqlalchemy import BigInteger, Column, Float, Integer, Sequence, String
from sqlalchemy.dialects.postgresql import JSONB
from sqlalchemy.ext.declarative import declarative_base
from sqlalchemy.orm import sessionmaker
import geopandas as gpd
import numpy as np
import pandas as pd

from egon.data import db
from egon.data.datasets import Dataset
from egon.data.datasets.power_plants.conventional import (
    match_nep_no_chp,
    select_nep_power_plants,
    select_no_chp_combustion_mastr,
)
from egon.data.datasets.power_plants.pv_rooftop import pv_rooftop_per_mv_grid
from egon.data.datasets.power_plants.pv_rooftop_buildings import (
    geocode_mastr_data,
    pv_rooftop_to_buildings,
)
import egon.data.config
import egon.data.datasets.power_plants.assign_weather_data as assign_weather_data
import egon.data.datasets.power_plants.pv_ground_mounted as pv_ground_mounted
import egon.data.datasets.power_plants.wind_farms as wind_onshore
import egon.data.datasets.power_plants.wind_offshore as wind_offshore

Base = declarative_base()


class EgonPowerPlants(Base):
    __tablename__ = "egon_power_plants"
    __table_args__ = {"schema": "supply"}
    id = Column(BigInteger, Sequence("pp_seq"), primary_key=True)
    sources = Column(JSONB)
    source_id = Column(JSONB)
    carrier = Column(String)
    el_capacity = Column(Float)
    bus_id = Column(Integer)
    voltage_level = Column(Integer)
    weather_cell_id = Column(Integer)
    scenario = Column(String)
    geom = Column(Geometry("POINT", 4326))


class PowerPlants(Dataset):
    def __init__(self, dependencies):
        super().__init__(
            name="PowerPlants",
            version="0.0.9.dev",
            dependencies=dependencies,
            tasks=(
                create_tables,
                insert_hydro_biomass,
                allocate_conventional_non_chp_power_plants,
                {
                    wind_onshore.insert,
                    pv_ground_mounted.insert,
                    pv_rooftop_per_mv_grid,
                    (geocode_mastr_data, pv_rooftop_to_buildings),
                },
                wind_offshore.insert,
                assign_weather_data.weatherId_and_busId,
            ),
        )


def create_tables():
    """Create tables for power plant data
    Returns
    -------
    None.
    """

    cfg = egon.data.config.datasets()["power_plants"]
    db.execute_sql(f"CREATE SCHEMA IF NOT EXISTS {cfg['target']['schema']};")
    engine = db.engine()
    db.execute_sql(
        f"""DROP TABLE IF EXISTS
        {cfg['target']['schema']}.{cfg['target']['table']}"""
    )

    db.execute_sql("""DROP SEQUENCE IF EXISTS pp_seq""")
    EgonPowerPlants.__table__.create(bind=engine, checkfirst=True)


def scale_prox2now(df, target, level="federal_state"):
    """Scale installed capacities linear to status quo power plants
    Parameters
    ----------
    df : pandas.DataFrame
        Status Quo power plants
    target : pandas.Series
        Target values for future sceanrio
    level : str, optional
        Scale per 'federal_state' or 'country'. The default is 'federal_state'.
    Returns
    -------
    df : pandas.DataFrame
        Future power plants
    """

    if level == "federal_state":
        df.loc[:, "Nettonennleistung"] = (
            df.groupby(df.Bundesland)
            .Nettonennleistung.apply(lambda grp: grp / grp.sum())
            .mul(target[df.Bundesland.values].values)
        )
    else:
        df.loc[:, "Nettonennleistung"] = df.Nettonennleistung.apply(
            lambda x: x / x.sum()
        ).mul(target.values)

    df = df[df.Nettonennleistung > 0]

    return df


def select_target(carrier, scenario):
    """Select installed capacity per scenario and carrier
    Parameters
    ----------
    carrier : str
        Name of energy carrier
    scenario : str
        Name of scenario
    Returns
    -------
    pandas.Series
        Target values for carrier and scenario
    """
    cfg = egon.data.config.datasets()["power_plants"]

    return (
        pd.read_sql(
            f"""SELECT DISTINCT ON (b.gen)
                         REPLACE(REPLACE(b.gen, '-', ''), 'ü', 'ue') as state,
                         a.capacity
                         FROM {cfg['sources']['capacities']} a,
                         {cfg['sources']['geom_federal_states']} b
                         WHERE a.nuts = b.nuts
                         AND scenario_name = '{scenario}'
                         AND carrier = '{carrier}'
                         AND b.gen NOT IN ('Baden-Württemberg (Bodensee)',
                                           'Bayern (Bodensee)')""",
            con=db.engine(),
        )
        .set_index("state")
        .capacity
    )


def filter_mastr_geometry(mastr, federal_state=None):
    """Filter data from MaStR by geometry
    Parameters
    ----------
    mastr : pandas.DataFrame
        All power plants listed in MaStR
    federal_state : str or None
        Name of federal state whoes power plants are returned.
        If None, data for Germany is returned
    Returns
    -------
    mastr_loc : pandas.DataFrame
        Power plants listed in MaStR with geometry inside German boundaries
    """
    cfg = egon.data.config.datasets()["power_plants"]

    if type(mastr) == pd.core.frame.DataFrame:
        # Drop entries without geometry for insert
        mastr_loc = mastr[
            mastr.Laengengrad.notnull() & mastr.Breitengrad.notnull()
        ]

        # Create geodataframe
        mastr_loc = gpd.GeoDataFrame(
            mastr_loc,
            geometry=gpd.points_from_xy(
                mastr_loc.Laengengrad, mastr_loc.Breitengrad, crs=4326
            ),
        )
    else:
        mastr_loc = mastr.copy()

    # Drop entries outside of germany or federal state
    if not federal_state:
        sql = f"SELECT geometry as geom FROM {cfg['sources']['geom_germany']}"
    else:
        sql = f"""
        SELECT geometry as geom
        FROM boundaries.vg250_lan_union
        WHERE REPLACE(REPLACE(gen, '-', ''), 'ü', 'ue') = '{federal_state}'"""

    mastr_loc = (
        gpd.sjoin(
            gpd.read_postgis(sql, con=db.engine()).to_crs(4326),
            mastr_loc,
            how="right",
        )
        .query("index_left==0")
        .drop("index_left", axis=1)
    )

    return mastr_loc


def insert_biomass_plants(scenario):
    """Insert biomass power plants of future scenario
    Parameters
    ----------
    scenario : str
        Name of scenario.
    Returns
    -------
    None.
    """
    cfg = egon.data.config.datasets()["power_plants"]

    # import target values from NEP 2021, scneario C 2035
    target = select_target("biomass", scenario)

    # import data for MaStR
    mastr = pd.read_csv(cfg["sources"]["mastr_biomass"]).query(
        "EinheitBetriebsstatus=='InBetrieb'"
    )

    # Drop entries without federal state or 'AusschließlichWirtschaftszone'
    mastr = mastr[
        mastr.Bundesland.isin(
            pd.read_sql(
                f"""SELECT DISTINCT ON (gen)
        REPLACE(REPLACE(gen, '-', ''), 'ü', 'ue') as states
        FROM {cfg['sources']['geom_federal_states']}""",
                con=db.engine(),
            ).states.values
        )
    ]

    # Scaling will be done per federal state in case of eGon2035 scenario.
    if scenario == "eGon2035":
        level = "federal_state"
    else:
        level = "country"

    # Choose only entries with valid geometries inside DE/test mode
    mastr_loc = filter_mastr_geometry(mastr).set_geometry("geometry")

    # Scale capacities to meet target values
    mastr_loc = scale_prox2now(mastr_loc, target, level=level)

    # Assign bus_id
    if len(mastr_loc) > 0:
        mastr_loc["voltage_level"] = assign_voltage_level(mastr_loc, cfg)
        mastr_loc = assign_bus_id(mastr_loc, cfg)

    # Insert entries with location
    session = sessionmaker(bind=db.engine())()

    for i, row in mastr_loc.iterrows():
        if not row.ThermischeNutzleistung > 0:
            entry = EgonPowerPlants(
                sources={"el_capacity": "MaStR scaled with NEP 2021"},
                source_id={"MastrNummer": row.EinheitMastrNummer},
                carrier="biomass",
                el_capacity=row.Nettonennleistung,
                scenario=scenario,
                bus_id=row.bus_id,
                voltage_level=row.voltage_level,
                geom=f"SRID=4326;POINT({row.Laengengrad} {row.Breitengrad})",
            )
            session.add(entry)

    session.commit()


def insert_hydro_plants(scenario):
    """Insert hydro power plants of future scenario.
    Hydro power plants are diveded into run_of_river and reservoir plants
    according to Marktstammdatenregister.
    Additional hydro technologies (e.g. turbines inside drinking water
    systems) are not considered.
    Parameters
    ----------
    scenario : str
        Name of scenario.
    Returns
    -------
    None.
    """
    cfg = egon.data.config.datasets()["power_plants"]

    # Map MaStR carriers to eGon carriers
    map_carrier = {
        "run_of_river": ["Laufwasseranlage"],
        "reservoir": ["Speicherwasseranlage"],
    }

    for carrier in map_carrier.keys():

        # import target values
        target = select_target(carrier, scenario)

        # import data for MaStR
        mastr = pd.read_csv(cfg["sources"]["mastr_hydro"]).query(
            "EinheitBetriebsstatus=='InBetrieb'"
        )

        # Choose only plants with specific carriers
        mastr = mastr[mastr.ArtDerWasserkraftanlage.isin(map_carrier[carrier])]

        # Drop entries without federal state or 'AusschließlichWirtschaftszone'
        mastr = mastr[
            mastr.Bundesland.isin(
                pd.read_sql(
                    f"""SELECT DISTINCT ON (gen)
            REPLACE(REPLACE(gen, '-', ''), 'ü', 'ue') as states
            FROM {cfg['sources']['geom_federal_states']}""",
                    con=db.engine(),
                ).states.values
            )
        ]

        # Scaling will be done per federal state in case of eGon2035 scenario.
        if scenario == "eGon2035":
            level = "federal_state"
        else:
            level = "country"

        # Scale capacities to meet target values
        mastr = scale_prox2now(mastr, target, level=level)

        # Choose only entries with valid geometries inside DE/test mode
        mastr_loc = filter_mastr_geometry(mastr).set_geometry("geometry")
        # TODO: Deal with power plants without geometry

        # Assign bus_id and voltage level
        if len(mastr_loc) > 0:
            mastr_loc["voltage_level"] = assign_voltage_level(mastr_loc, cfg)
            mastr_loc = assign_bus_id(mastr_loc, cfg)

        # Insert entries with location
        session = sessionmaker(bind=db.engine())()
        for i, row in mastr_loc.iterrows():
            entry = EgonPowerPlants(
                sources={"el_capacity": "MaStR scaled with NEP 2021"},
                source_id={"MastrNummer": row.EinheitMastrNummer},
                carrier=carrier,
                el_capacity=row.Nettonennleistung,
                scenario=scenario,
                bus_id=row.bus_id,
                voltage_level=row.voltage_level,
                geom=f"SRID=4326;POINT({row.Laengengrad} {row.Breitengrad})",
            )
            session.add(entry)

        session.commit()


def assign_voltage_level(mastr_loc, cfg):
    """Assigns voltage level to power plants.
    If location data inluding voltage level is available from
    Marktstammdatenregister, this is used. Otherwise the voltage level is
    assigned according to the electrical capacity.
    Parameters
    ----------
    mastr_loc : pandas.DataFrame
        Power plants listed in MaStR with geometry inside German boundaries
    Returns
    -------
    pandas.DataFrame
        Power plants including voltage_level
    """
    mastr_loc["Spannungsebene"] = np.nan
    mastr_loc["voltage_level"] = np.nan

    if "LokationMastrNummer" in mastr_loc.columns:
        location = pd.read_csv(
            cfg["sources"]["mastr_location"],
            usecols=["LokationMastrNummer", "Spannungsebene"],
        ).set_index("LokationMastrNummer")

        location = location[~location.index.duplicated(keep="first")]

        mastr_loc.loc[
            mastr_loc[
                mastr_loc.LokationMastrNummer.isin(location.index)
            ].index,
            "Spannungsebene",
        ] = location.Spannungsebene[
            mastr_loc[
                mastr_loc.LokationMastrNummer.isin(location.index)
            ].LokationMastrNummer
        ].values

        # Transfer voltage_level as integer from Spanungsebene
        map_voltage_levels = pd.Series(
            data={
                "Höchstspannung": 1,
                "Hoechstspannung": 1,
                "UmspannungZurHochspannung": 2,
                "Hochspannung": 3,
                "UmspannungZurMittelspannung": 4,
                "Mittelspannung": 5,
                "UmspannungZurNiederspannung": 6,
                "Niederspannung": 7,
            }
        )

        mastr_loc.loc[
            mastr_loc[mastr_loc["Spannungsebene"].notnull()].index,
            "voltage_level",
        ] = map_voltage_levels[
            mastr_loc.loc[
                mastr_loc[mastr_loc["Spannungsebene"].notnull()].index,
                "Spannungsebene",
            ].values
        ].values

    else:
        print(
            "No information about MaStR location available. "
            "All voltage levels are assigned using threshold values."
        )

    # If no voltage level is available from mastr, choose level according
    # to threshold values

    for i, row in mastr_loc[mastr_loc.voltage_level.isnull()].iterrows():

        if row.Nettonennleistung > 120:
            level = 1
        elif row.Nettonennleistung > 20:
            level = 3
        elif row.Nettonennleistung > 5.5:
            level = 4
        elif row.Nettonennleistung > 0.2:
            level = 5
        elif row.Nettonennleistung > 0.1:
            level = 6
        else:
            level = 7

        mastr_loc.loc[i, "voltage_level"] = level

    mastr_loc.voltage_level = mastr_loc.voltage_level.astype(int)

    return mastr_loc.voltage_level


def assign_bus_id(power_plants, cfg):
    """Assigns bus_ids to power plants according to location and voltage level
    Parameters
    ----------
    power_plants : pandas.DataFrame
        Power plants including voltage level
    Returns
    -------
    power_plants : pandas.DataFrame
        Power plants including voltage level and bus_id
    """

    mv_grid_districts = db.select_geodataframe(
        f"""
        SELECT * FROM {cfg['sources']['egon_mv_grid_district']}
        """,
        epsg=4326,
    )

    ehv_grid_districts = db.select_geodataframe(
        f"""
        SELECT * FROM {cfg['sources']['ehv_voronoi']}
        """,
        epsg=4326,
    )

    # Assign power plants in hv and below to hvmv bus
    power_plants_hv = power_plants[power_plants.voltage_level >= 3].index
    if len(power_plants_hv) > 0:
        power_plants.loc[power_plants_hv, "bus_id"] = gpd.sjoin(
            power_plants[power_plants.index.isin(power_plants_hv)],
            mv_grid_districts,
        ).bus_id

    # Assign power plants in ehv to ehv bus
    power_plants_ehv = power_plants[power_plants.voltage_level < 3].index

    if len(power_plants_ehv) > 0:
        ehv_join = gpd.sjoin(
            power_plants[power_plants.index.isin(power_plants_ehv)],
            ehv_grid_districts,
        )

        if "bus_id_right" in ehv_join.columns:
            power_plants.loc[power_plants_ehv, "bus_id"] = gpd.sjoin(
                power_plants[power_plants.index.isin(power_plants_ehv)],
                ehv_grid_districts,
            ).bus_id_right

        else:
            power_plants.loc[power_plants_ehv, "bus_id"] = gpd.sjoin(
                power_plants[power_plants.index.isin(power_plants_ehv)],
                ehv_grid_districts,
            ).bus_id

    # Assert that all power plants have a bus_id
    assert power_plants.bus_id.notnull().all(), f"""Some power plants are
    not attached to a bus: {power_plants[power_plants.bus_id.isnull()]}"""

    return power_plants


<<<<<<< HEAD
def assign_gas_bus_id(power_plants):
    """Assigns gas_bus_ids to power plants according to location
    Parameters
    ----------
    power_plants : pandas.DataFrame
        Power plants (including voltage level)
    Returns
    -------
    power_plants : pandas.DataFrame
        Power plants (including voltage level) and gas_bus_id
    """

    gas_voronoi = db.select_geodataframe(
        """
        SELECT * FROM grid.egon_gas_voronoi WHERE scn_name = 'eGon2035' AND
        carrier = 'CH4'
        """,
        epsg=4326,
    )

    res = gpd.sjoin(power_plants, gas_voronoi)
    res["gas_bus_id"] = res["bus_id"]

    # Assert that all power plants have a gas_bus_id
    assert res.gas_bus_id.notnull().all(), f"""Some power plants are
    not attached to a gas bus: {res[res.gas_bus_id.isnull()]}"""

    return res


=======
>>>>>>> 513bf720
def insert_hydro_biomass():
    """Insert hydro and biomass power plants in database
    Returns
    -------
    None.
    """
    cfg = egon.data.config.datasets()["power_plants"]
    db.execute_sql(
        f"""
        DELETE FROM {cfg['target']['schema']}.{cfg['target']['table']}
        WHERE carrier IN ('biomass', 'reservoir', 'run_of_river')
        """
    )

    for scenario in ["eGon2035"]:
        insert_biomass_plants(scenario)
        insert_hydro_plants(scenario)


def allocate_conventional_non_chp_power_plants():

    carrier = ["oil", "gas", "other_non_renewable"]

    cfg = egon.data.config.datasets()["power_plants"]

    # Delete existing CHP in the target table
    db.execute_sql(
        f"""
         DELETE FROM {cfg ['target']['schema']}.{cfg ['target']['table']}
         WHERE carrier IN ('gas', 'other_non_renewable', 'oil')
         AND scenario='eGon2035';
         """
    )

    for carrier in carrier:

        nep = select_nep_power_plants(carrier)

        if nep.empty:
            print(f"DataFrame from NEP for carrier {carrier} is empty!")

        else:

            mastr = select_no_chp_combustion_mastr(carrier)

            # Assign voltage level to MaStR
            mastr["voltage_level"] = assign_voltage_level(
                mastr.rename({"el_capacity": "Nettonennleistung"}, axis=1), cfg
            )

            # Initalize DataFrame for matching power plants
            matched = gpd.GeoDataFrame(
                columns=[
                    "carrier",
                    "el_capacity",
                    "scenario",
                    "geometry",
                    "MaStRNummer",
                    "source",
                    "voltage_level",
                ]
            )

            # Match combustion plants of a certain carrier from NEP list
            # using PLZ and capacity
            matched, mastr, nep = match_nep_no_chp(
                nep,
                mastr,
                matched,
                buffer_capacity=0.1,
                consider_carrier=False,
            )

            # Match plants from NEP list using city and capacity
            matched, mastr, nep = match_nep_no_chp(
                nep,
                mastr,
                matched,
                buffer_capacity=0.1,
                consider_carrier=False,
                consider_location="city",
            )

            # Match plants from NEP list using plz,
            # neglecting the capacity
            matched, mastr, nep = match_nep_no_chp(
                nep,
                mastr,
                matched,
                consider_location="plz",
                consider_carrier=False,
                consider_capacity=False,
            )

            # Match plants from NEP list using city,
            # neglecting the capacity
            matched, mastr, nep = match_nep_no_chp(
                nep,
                mastr,
                matched,
                consider_location="city",
                consider_carrier=False,
                consider_capacity=False,
            )

            # Match remaining plants from NEP using the federal state
            matched, mastr, nep = match_nep_no_chp(
                nep,
                mastr,
                matched,
                buffer_capacity=0.1,
                consider_location="federal_state",
                consider_carrier=False,
            )

            # Match remaining plants from NEP using the federal state
            matched, mastr, nep = match_nep_no_chp(
                nep,
                mastr,
                matched,
                buffer_capacity=0.7,
                consider_location="federal_state",
                consider_carrier=False,
            )

            print(f"{matched.el_capacity.sum()} MW of {carrier} matched")
            print(f"{nep.c2035_capacity.sum()} MW of {carrier} not matched")

            matched.crs = "EPSG:4326"

            # Assign bus_id
            # Load grid district polygons
            mv_grid_districts = db.select_geodataframe(
                f"""
            SELECT * FROM {cfg['sources']['egon_mv_grid_district']}
            """,
                epsg=4326,
            )

            ehv_grid_districts = db.select_geodataframe(
                f"""
            SELECT * FROM {cfg['sources']['ehv_voronoi']}
            """,
                epsg=4326,
            )

            # Perform spatial joins for plants in ehv and hv level seperately
            power_plants_hv = gpd.sjoin(
                matched[matched.voltage_level >= 3],
                mv_grid_districts[["bus_id", "geom"]],
                how="left",
            ).drop(columns=["index_right"])
            power_plants_ehv = gpd.sjoin(
                matched[matched.voltage_level < 3],
                ehv_grid_districts[["bus_id", "geom"]],
                how="left",
            ).drop(columns=["index_right"])

            # Combine both dataframes
            power_plants = pd.concat([power_plants_hv, power_plants_ehv])

            # Insert into target table
            session = sessionmaker(bind=db.engine())()
            for i, row in power_plants.iterrows():
                entry = EgonPowerPlants(
                    sources={"el_capacity": row.source},
                    source_id={"MastrNummer": row.MaStRNummer},
                    carrier=row.carrier,
                    el_capacity=row.el_capacity,
                    voltage_level=row.voltage_level,
                    bus_id=row.bus_id,
                    scenario=row.scenario,
                    geom=f"SRID=4326;POINT({row.geometry.x} {row.geometry.y})",
                )
                session.add(entry)
            session.commit()<|MERGE_RESOLUTION|>--- conflicted
+++ resolved
@@ -88,6 +88,7 @@
 
 def scale_prox2now(df, target, level="federal_state"):
     """Scale installed capacities linear to status quo power plants
+
     Parameters
     ----------
     df : pandas.DataFrame
@@ -96,10 +97,12 @@
         Target values for future sceanrio
     level : str, optional
         Scale per 'federal_state' or 'country'. The default is 'federal_state'.
+
     Returns
     -------
     df : pandas.DataFrame
         Future power plants
+
     """
 
     if level == "federal_state":
@@ -120,16 +123,19 @@
 
 def select_target(carrier, scenario):
     """Select installed capacity per scenario and carrier
+
     Parameters
     ----------
     carrier : str
         Name of energy carrier
     scenario : str
         Name of scenario
+
     Returns
     -------
     pandas.Series
         Target values for carrier and scenario
+
     """
     cfg = egon.data.config.datasets()["power_plants"]
 
@@ -154,6 +160,7 @@
 
 def filter_mastr_geometry(mastr, federal_state=None):
     """Filter data from MaStR by geometry
+
     Parameters
     ----------
     mastr : pandas.DataFrame
@@ -161,10 +168,12 @@
     federal_state : str or None
         Name of federal state whoes power plants are returned.
         If None, data for Germany is returned
+
     Returns
     -------
     mastr_loc : pandas.DataFrame
         Power plants listed in MaStR with geometry inside German boundaries
+
     """
     cfg = egon.data.config.datasets()["power_plants"]
 
@@ -208,13 +217,16 @@
 
 def insert_biomass_plants(scenario):
     """Insert biomass power plants of future scenario
+
     Parameters
     ----------
     scenario : str
         Name of scenario.
+
     Returns
     -------
     None.
+
     """
     cfg = egon.data.config.datasets()["power_plants"]
 
@@ -277,17 +289,21 @@
 
 def insert_hydro_plants(scenario):
     """Insert hydro power plants of future scenario.
+
     Hydro power plants are diveded into run_of_river and reservoir plants
     according to Marktstammdatenregister.
     Additional hydro technologies (e.g. turbines inside drinking water
     systems) are not considered.
+
     Parameters
     ----------
     scenario : str
         Name of scenario.
+
     Returns
     -------
     None.
+
     """
     cfg = egon.data.config.datasets()["power_plants"]
 
@@ -360,17 +376,21 @@
 
 def assign_voltage_level(mastr_loc, cfg):
     """Assigns voltage level to power plants.
+
     If location data inluding voltage level is available from
     Marktstammdatenregister, this is used. Otherwise the voltage level is
     assigned according to the electrical capacity.
+
     Parameters
     ----------
     mastr_loc : pandas.DataFrame
         Power plants listed in MaStR with geometry inside German boundaries
+
     Returns
     -------
     pandas.DataFrame
         Power plants including voltage_level
+
     """
     mastr_loc["Spannungsebene"] = np.nan
     mastr_loc["voltage_level"] = np.nan
@@ -451,14 +471,17 @@
 
 def assign_bus_id(power_plants, cfg):
     """Assigns bus_ids to power plants according to location and voltage level
+
     Parameters
     ----------
     power_plants : pandas.DataFrame
         Power plants including voltage level
+
     Returns
     -------
     power_plants : pandas.DataFrame
         Power plants including voltage level and bus_id
+
     """
 
     mv_grid_districts = db.select_geodataframe(
@@ -511,44 +534,13 @@
     return power_plants
 
 
-<<<<<<< HEAD
-def assign_gas_bus_id(power_plants):
-    """Assigns gas_bus_ids to power plants according to location
-    Parameters
-    ----------
-    power_plants : pandas.DataFrame
-        Power plants (including voltage level)
-    Returns
-    -------
-    power_plants : pandas.DataFrame
-        Power plants (including voltage level) and gas_bus_id
-    """
-
-    gas_voronoi = db.select_geodataframe(
-        """
-        SELECT * FROM grid.egon_gas_voronoi WHERE scn_name = 'eGon2035' AND
-        carrier = 'CH4'
-        """,
-        epsg=4326,
-    )
-
-    res = gpd.sjoin(power_plants, gas_voronoi)
-    res["gas_bus_id"] = res["bus_id"]
-
-    # Assert that all power plants have a gas_bus_id
-    assert res.gas_bus_id.notnull().all(), f"""Some power plants are
-    not attached to a gas bus: {res[res.gas_bus_id.isnull()]}"""
-
-    return res
-
-
-=======
->>>>>>> 513bf720
 def insert_hydro_biomass():
     """Insert hydro and biomass power plants in database
+
     Returns
     -------
     None.
+
     """
     cfg = egon.data.config.datasets()["power_plants"]
     db.execute_sql(
