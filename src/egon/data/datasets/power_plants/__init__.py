"""The central module containing all code dealing with power plant data.
"""
from geoalchemy2 import Geometry
from sqlalchemy import BigInteger, Column, Float, Integer, Sequence, String
from sqlalchemy.dialects.postgresql import JSONB
from sqlalchemy.ext.declarative import declarative_base
from sqlalchemy.orm import sessionmaker
import geopandas as gpd
import numpy as np
import pandas as pd

from egon.data import db
from egon.data.datasets import Dataset
from egon.data.datasets.power_plants.conventional import (
    match_nep_no_chp,
    select_nep_power_plants,
    select_no_chp_combustion_mastr,
)
from egon.data.datasets.power_plants.pv_rooftop import pv_rooftop_per_mv_grid
from egon.data.datasets.power_plants.pv_rooftop_buildings import (
    geocode_mastr_data,
    pv_rooftop_to_buildings,
)
import egon.data.config
import egon.data.datasets.power_plants.assign_weather_data as assign_weather_data  # noqa: E501
import egon.data.datasets.power_plants.pv_ground_mounted as pv_ground_mounted
import egon.data.datasets.power_plants.wind_farms as wind_onshore
import egon.data.datasets.power_plants.wind_offshore as wind_offshore

Base = declarative_base()


class EgonPowerPlants(Base):
    __tablename__ = "egon_power_plants"
    __table_args__ = {"schema": "supply"}
    id = Column(BigInteger, Sequence("pp_seq"), primary_key=True)
    sources = Column(JSONB)
    source_id = Column(JSONB)
    carrier = Column(String)
    el_capacity = Column(Float)
    bus_id = Column(Integer)
    voltage_level = Column(Integer)
    weather_cell_id = Column(Integer)
    scenario = Column(String)
    geom = Column(Geometry("POINT", 4326))


class PowerPlants(Dataset):
    def __init__(self, dependencies):
        super().__init__(
            name="PowerPlants",
<<<<<<< HEAD
            version="0.0.13dev",
=======
            version="0.0.14dev",
>>>>>>> c9e8eaf0
            dependencies=dependencies,
            tasks=(
                create_tables,
                insert_hydro_biomass,
                allocate_conventional_non_chp_power_plants,
                allocate_other_power_plants,
                {
                    wind_onshore.insert,
                    pv_ground_mounted.insert,
                    (
                        pv_rooftop_per_mv_grid,
                        geocode_mastr_data,
                        pv_rooftop_to_buildings,
                    ),
                },
                wind_offshore.insert,
                assign_weather_data.weatherId_and_busId,
            ),
        )


def create_tables():
    """Create tables for power plant data
    Returns
    -------
    None.
    """

    cfg = egon.data.config.datasets()["power_plants"]
    db.execute_sql(f"CREATE SCHEMA IF NOT EXISTS {cfg['target']['schema']};")
    engine = db.engine()
    db.execute_sql(
        f"""DROP TABLE IF EXISTS
        {cfg['target']['schema']}.{cfg['target']['table']}"""
    )

    db.execute_sql("""DROP SEQUENCE IF EXISTS pp_seq""")
    EgonPowerPlants.__table__.create(bind=engine, checkfirst=True)


def scale_prox2now(df, target, level="federal_state"):
    """Scale installed capacities linear to status quo power plants

    Parameters
    ----------
    df : pandas.DataFrame
        Status Quo power plants
    target : pandas.Series
        Target values for future scenario
    level : str, optional
        Scale per 'federal_state' or 'country'. The default is 'federal_state'.

    Returns
    -------
    df : pandas.DataFrame
        Future power plants

    """

    if level == "federal_state":
        df.loc[:, "Nettonennleistung"] = (
            df.groupby(df.Bundesland)
            .Nettonennleistung.apply(lambda grp: grp / grp.sum())
            .mul(target[df.Bundesland.values].values)
        )
    else:
        df.loc[:, "Nettonennleistung"] = df.Nettonennleistung.apply(
            lambda x: x / x.sum()
        ).mul(target.values)

    df = df[df.Nettonennleistung > 0]

    return df


def select_target(carrier, scenario):
    """Select installed capacity per scenario and carrier

    Parameters
    ----------
    carrier : str
        Name of energy carrier
    scenario : str
        Name of scenario

    Returns
    -------
    pandas.Series
        Target values for carrier and scenario

    """
    cfg = egon.data.config.datasets()["power_plants"]

    return (
        pd.read_sql(
            f"""SELECT DISTINCT ON (b.gen)
                         REPLACE(REPLACE(b.gen, '-', ''), 'ü', 'ue') as state,
                         a.capacity
                         FROM {cfg['sources']['capacities']} a,
                         {cfg['sources']['geom_federal_states']} b
                         WHERE a.nuts = b.nuts
                         AND scenario_name = '{scenario}'
                         AND carrier = '{carrier}'
                         AND b.gen NOT IN ('Baden-Württemberg (Bodensee)',
                                           'Bayern (Bodensee)')""",
            con=db.engine(),
        )
        .set_index("state")
        .capacity
    )


def filter_mastr_geometry(mastr, federal_state=None):
    """Filter data from MaStR by geometry

    Parameters
    ----------
    mastr : pandas.DataFrame
        All power plants listed in MaStR
    federal_state : str or None
        Name of federal state whoes power plants are returned.
        If None, data for Germany is returned

    Returns
    -------
    mastr_loc : pandas.DataFrame
        Power plants listed in MaStR with geometry inside German boundaries

    """
    cfg = egon.data.config.datasets()["power_plants"]

    if type(mastr) == pd.core.frame.DataFrame:
        # Drop entries without geometry for insert
        mastr_loc = mastr[
            mastr.Laengengrad.notnull() & mastr.Breitengrad.notnull()
        ]

        # Create geodataframe
        mastr_loc = gpd.GeoDataFrame(
            mastr_loc,
            geometry=gpd.points_from_xy(
                mastr_loc.Laengengrad, mastr_loc.Breitengrad, crs=4326
            ),
        )
    else:
        mastr_loc = mastr.copy()

    # Drop entries outside of germany or federal state
    if not federal_state:
        sql = f"SELECT geometry as geom FROM {cfg['sources']['geom_germany']}"
    else:
        sql = f"""
        SELECT geometry as geom
        FROM boundaries.vg250_lan_union
        WHERE REPLACE(REPLACE(gen, '-', ''), 'ü', 'ue') = '{federal_state}'"""

    mastr_loc = (
        gpd.sjoin(
            gpd.read_postgis(sql, con=db.engine()).to_crs(4326),
            mastr_loc,
            how="right",
        )
        .query("index_left==0")
        .drop("index_left", axis=1)
    )

    return mastr_loc


def insert_biomass_plants(scenario):
    """Insert biomass power plants of future scenario

    Parameters
    ----------
    scenario : str
        Name of scenario.

    Returns
    -------
    None.

    """
    cfg = egon.data.config.datasets()["power_plants"]

    # import target values from NEP 2021, scneario C 2035
    target = select_target("biomass", scenario)

    # import data for MaStR
    mastr = pd.read_csv(cfg["sources"]["mastr_biomass"]).query(
        "EinheitBetriebsstatus=='InBetrieb'"
    )

    # Drop entries without federal state or 'AusschließlichWirtschaftszone'
    mastr = mastr[
        mastr.Bundesland.isin(
            pd.read_sql(
                f"""SELECT DISTINCT ON (gen)
        REPLACE(REPLACE(gen, '-', ''), 'ü', 'ue') as states
        FROM {cfg['sources']['geom_federal_states']}""",
                con=db.engine(),
            ).states.values
        )
    ]

    # Scaling will be done per federal state in case of eGon2035 scenario.
    if scenario == "eGon2035":
        level = "federal_state"
    else:
        level = "country"

    # Choose only entries with valid geometries inside DE/test mode
    mastr_loc = filter_mastr_geometry(mastr).set_geometry("geometry")

    # Scale capacities to meet target values
    mastr_loc = scale_prox2now(mastr_loc, target, level=level)

    # Assign bus_id
    if len(mastr_loc) > 0:
        mastr_loc["voltage_level"] = assign_voltage_level(mastr_loc, cfg)
        mastr_loc = assign_bus_id(mastr_loc, cfg)

    # Insert entries with location
    session = sessionmaker(bind=db.engine())()

    for i, row in mastr_loc.iterrows():
        if not row.ThermischeNutzleistung > 0:
            entry = EgonPowerPlants(
                sources={"el_capacity": "MaStR scaled with NEP 2021"},
                source_id={"MastrNummer": row.EinheitMastrNummer},
                carrier="biomass",
                el_capacity=row.Nettonennleistung,
                scenario=scenario,
                bus_id=row.bus_id,
                voltage_level=row.voltage_level,
                geom=f"SRID=4326;POINT({row.Laengengrad} {row.Breitengrad})",
            )
            session.add(entry)

    session.commit()


def insert_hydro_plants(scenario):
    """Insert hydro power plants of future scenario.

    Hydro power plants are diveded into run_of_river and reservoir plants
    according to Marktstammdatenregister.
    Additional hydro technologies (e.g. turbines inside drinking water
    systems) are not considered.

    Parameters
    ----------
    scenario : str
        Name of scenario.

    Returns
    -------
    None.

    """
    cfg = egon.data.config.datasets()["power_plants"]

    # Map MaStR carriers to eGon carriers
    map_carrier = {
        "run_of_river": ["Laufwasseranlage"],
        "reservoir": ["Speicherwasseranlage"],
    }

    for carrier in map_carrier.keys():

        # import target values
        target = select_target(carrier, scenario)

        # import data for MaStR
        mastr = pd.read_csv(cfg["sources"]["mastr_hydro"]).query(
            "EinheitBetriebsstatus=='InBetrieb'"
        )

        # Choose only plants with specific carriers
        mastr = mastr[mastr.ArtDerWasserkraftanlage.isin(map_carrier[carrier])]

        # Drop entries without federal state or 'AusschließlichWirtschaftszone'
        mastr = mastr[
            mastr.Bundesland.isin(
                pd.read_sql(
                    f"""SELECT DISTINCT ON (gen)
            REPLACE(REPLACE(gen, '-', ''), 'ü', 'ue') as states
            FROM {cfg['sources']['geom_federal_states']}""",
                    con=db.engine(),
                ).states.values
            )
        ]

        # Scaling will be done per federal state in case of eGon2035 scenario.
        if scenario == "eGon2035":
            level = "federal_state"
        else:
            level = "country"

        # Scale capacities to meet target values
        mastr = scale_prox2now(mastr, target, level=level)

        # Choose only entries with valid geometries inside DE/test mode
        mastr_loc = filter_mastr_geometry(mastr).set_geometry("geometry")
        # TODO: Deal with power plants without geometry

        # Assign bus_id and voltage level
        if len(mastr_loc) > 0:
            mastr_loc["voltage_level"] = assign_voltage_level(mastr_loc, cfg)
            mastr_loc = assign_bus_id(mastr_loc, cfg)

        # Insert entries with location
        session = sessionmaker(bind=db.engine())()
        for i, row in mastr_loc.iterrows():
            entry = EgonPowerPlants(
                sources={"el_capacity": "MaStR scaled with NEP 2021"},
                source_id={"MastrNummer": row.EinheitMastrNummer},
                carrier=carrier,
                el_capacity=row.Nettonennleistung,
                scenario=scenario,
                bus_id=row.bus_id,
                voltage_level=row.voltage_level,
                geom=f"SRID=4326;POINT({row.Laengengrad} {row.Breitengrad})",
            )
            session.add(entry)

        session.commit()


def assign_voltage_level(mastr_loc, cfg):
    """Assigns voltage level to power plants.

    If location data inluding voltage level is available from
    Marktstammdatenregister, this is used. Otherwise the voltage level is
    assigned according to the electrical capacity.

    Parameters
    ----------
    mastr_loc : pandas.DataFrame
        Power plants listed in MaStR with geometry inside German boundaries

    Returns
    -------
    pandas.DataFrame
        Power plants including voltage_level

    """
    mastr_loc["Spannungsebene"] = np.nan
    mastr_loc["voltage_level"] = np.nan

    if "LokationMastrNummer" in mastr_loc.columns:
        location = pd.read_csv(
            cfg["sources"]["mastr_location"],
            usecols=["LokationMastrNummer", "Spannungsebene"],
        ).set_index("LokationMastrNummer")

        location = location[~location.index.duplicated(keep="first")]

        mastr_loc.loc[
            mastr_loc[
                mastr_loc.LokationMastrNummer.isin(location.index)
            ].index,
            "Spannungsebene",
        ] = location.Spannungsebene[
            mastr_loc[
                mastr_loc.LokationMastrNummer.isin(location.index)
            ].LokationMastrNummer
        ].values

        # Transfer voltage_level as integer from Spanungsebene
        map_voltage_levels = pd.Series(
            data={
                "Höchstspannung": 1,
                "Hoechstspannung": 1,
                "UmspannungZurHochspannung": 2,
                "Hochspannung": 3,
                "UmspannungZurMittelspannung": 4,
                "Mittelspannung": 5,
                "UmspannungZurNiederspannung": 6,
                "Niederspannung": 7,
            }
        )

        mastr_loc.loc[
            mastr_loc[mastr_loc["Spannungsebene"].notnull()].index,
            "voltage_level",
        ] = map_voltage_levels[
            mastr_loc.loc[
                mastr_loc[mastr_loc["Spannungsebene"].notnull()].index,
                "Spannungsebene",
            ].values
        ].values

    else:
        print(
            "No information about MaStR location available. "
            "All voltage levels are assigned using threshold values."
        )

    # If no voltage level is available from mastr, choose level according
    # to threshold values

    mastr_loc.voltage_level = assign_voltage_level_by_capacity(mastr_loc)

    return mastr_loc.voltage_level


def assign_voltage_level_by_capacity(mastr_loc):

    for i, row in mastr_loc[mastr_loc.voltage_level.isnull()].iterrows():

        if row.Nettonennleistung > 120:
            level = 1
        elif row.Nettonennleistung > 20:
            level = 3
        elif row.Nettonennleistung > 5.5:
            level = 4
        elif row.Nettonennleistung > 0.2:
            level = 5
        elif row.Nettonennleistung > 0.1:
            level = 6
        else:
            level = 7

        mastr_loc.loc[i, "voltage_level"] = level

    mastr_loc.voltage_level = mastr_loc.voltage_level.astype(int)

    return mastr_loc.voltage_level


def assign_bus_id(power_plants, cfg):
    """Assigns bus_ids to power plants according to location and voltage level

    Parameters
    ----------
    power_plants : pandas.DataFrame
        Power plants including voltage level

    Returns
    -------
    power_plants : pandas.DataFrame
        Power plants including voltage level and bus_id

    """

    mv_grid_districts = db.select_geodataframe(
        f"""
        SELECT * FROM {cfg['sources']['egon_mv_grid_district']}
        """,
        epsg=4326,
    )

    ehv_grid_districts = db.select_geodataframe(
        f"""
        SELECT * FROM {cfg['sources']['ehv_voronoi']}
        """,
        epsg=4326,
    )

    # Assign power plants in hv and below to hvmv bus
    power_plants_hv = power_plants[power_plants.voltage_level >= 3].index
    if len(power_plants_hv) > 0:
        power_plants.loc[power_plants_hv, "bus_id"] = gpd.sjoin(
            power_plants[power_plants.index.isin(power_plants_hv)],
            mv_grid_districts,
        ).bus_id

    # Assign power plants in ehv to ehv bus
    power_plants_ehv = power_plants[power_plants.voltage_level < 3].index

    if len(power_plants_ehv) > 0:
        ehv_join = gpd.sjoin(
            power_plants[power_plants.index.isin(power_plants_ehv)],
            ehv_grid_districts,
        )

        if "bus_id_right" in ehv_join.columns:
            power_plants.loc[power_plants_ehv, "bus_id"] = gpd.sjoin(
                power_plants[power_plants.index.isin(power_plants_ehv)],
                ehv_grid_districts,
            ).bus_id_right

        else:
            power_plants.loc[power_plants_ehv, "bus_id"] = gpd.sjoin(
                power_plants[power_plants.index.isin(power_plants_ehv)],
                ehv_grid_districts,
            ).bus_id

    # Assert that all power plants have a bus_id
    assert power_plants.bus_id.notnull().all(), f"""Some power plants are
    not attached to a bus: {power_plants[power_plants.bus_id.isnull()]}"""

    return power_plants


def insert_hydro_biomass():
    """Insert hydro and biomass power plants in database

    Returns
    -------
    None.

    """
    cfg = egon.data.config.datasets()["power_plants"]
    db.execute_sql(
        f"""
        DELETE FROM {cfg['target']['schema']}.{cfg['target']['table']}
        WHERE carrier IN ('biomass', 'reservoir', 'run_of_river')
        """
    )

    for scenario in ["eGon2035"]:
        insert_biomass_plants(scenario)
        insert_hydro_plants(scenario)


def allocate_conventional_non_chp_power_plants():

    carrier = ["oil", "gas"]

    cfg = egon.data.config.datasets()["power_plants"]

    # Delete existing plants in the target table
    db.execute_sql(
        f"""
         DELETE FROM {cfg ['target']['schema']}.{cfg ['target']['table']}
         WHERE carrier IN ('gas', 'oil')
         AND scenario='eGon2035';
         """
    )

    for carrier in carrier:

        nep = select_nep_power_plants(carrier)

        if nep.empty:
            print(f"DataFrame from NEP for carrier {carrier} is empty!")

        else:

            mastr = select_no_chp_combustion_mastr(carrier)

            # Assign voltage level to MaStR
            mastr["voltage_level"] = assign_voltage_level(
                mastr.rename({"el_capacity": "Nettonennleistung"}, axis=1), cfg
            )

            # Initalize DataFrame for matching power plants
            matched = gpd.GeoDataFrame(
                columns=[
                    "carrier",
                    "el_capacity",
                    "scenario",
                    "geometry",
                    "MaStRNummer",
                    "source",
                    "voltage_level",
                ]
            )

            # Match combustion plants of a certain carrier from NEP list
            # using PLZ and capacity
            matched, mastr, nep = match_nep_no_chp(
                nep,
                mastr,
                matched,
                buffer_capacity=0.1,
                consider_carrier=False,
            )

            # Match plants from NEP list using city and capacity
            matched, mastr, nep = match_nep_no_chp(
                nep,
                mastr,
                matched,
                buffer_capacity=0.1,
                consider_carrier=False,
                consider_location="city",
            )

            # Match plants from NEP list using plz,
            # neglecting the capacity
            matched, mastr, nep = match_nep_no_chp(
                nep,
                mastr,
                matched,
                consider_location="plz",
                consider_carrier=False,
                consider_capacity=False,
            )

            # Match plants from NEP list using city,
            # neglecting the capacity
            matched, mastr, nep = match_nep_no_chp(
                nep,
                mastr,
                matched,
                consider_location="city",
                consider_carrier=False,
                consider_capacity=False,
            )

            # Match remaining plants from NEP using the federal state
            matched, mastr, nep = match_nep_no_chp(
                nep,
                mastr,
                matched,
                buffer_capacity=0.1,
                consider_location="federal_state",
                consider_carrier=False,
            )

            # Match remaining plants from NEP using the federal state
            matched, mastr, nep = match_nep_no_chp(
                nep,
                mastr,
                matched,
                buffer_capacity=0.7,
                consider_location="federal_state",
                consider_carrier=False,
            )

            print(f"{matched.el_capacity.sum()} MW of {carrier} matched")
            print(f"{nep.c2035_capacity.sum()} MW of {carrier} not matched")

            matched.crs = "EPSG:4326"

            # Assign bus_id
            # Load grid district polygons
            mv_grid_districts = db.select_geodataframe(
                f"""
            SELECT * FROM {cfg['sources']['egon_mv_grid_district']}
            """,
                epsg=4326,
            )

            ehv_grid_districts = db.select_geodataframe(
                f"""
            SELECT * FROM {cfg['sources']['ehv_voronoi']}
            """,
                epsg=4326,
            )

            # Perform spatial joins for plants in ehv and hv level seperately
            power_plants_hv = gpd.sjoin(
                matched[matched.voltage_level >= 3],
                mv_grid_districts[["bus_id", "geom"]],
                how="left",
            ).drop(columns=["index_right"])
            power_plants_ehv = gpd.sjoin(
                matched[matched.voltage_level < 3],
                ehv_grid_districts[["bus_id", "geom"]],
                how="left",
            ).drop(columns=["index_right"])

            # Combine both dataframes
            power_plants = pd.concat([power_plants_hv, power_plants_ehv])

            # Insert into target table
            session = sessionmaker(bind=db.engine())()
            for i, row in power_plants.iterrows():
                entry = EgonPowerPlants(
                    sources={"el_capacity": row.source},
                    source_id={"MastrNummer": row.MaStRNummer},
                    carrier=row.carrier,
                    el_capacity=row.el_capacity,
                    voltage_level=row.voltage_level,
                    bus_id=row.bus_id,
                    scenario=row.scenario,
                    geom=f"SRID=4326;POINT({row.geometry.x} {row.geometry.y})",
                )
                session.add(entry)
            session.commit()


def allocate_other_power_plants():

    # Get configuration
    cfg = egon.data.config.datasets()["power_plants"]
    boundary = egon.data.config.settings()["egon-data"]["--dataset-boundary"]

    db.execute_sql(
        f"""
        DELETE FROM {cfg['target']['schema']}.{cfg['target']['table']}
        WHERE carrier ='others'
        """
    )

    # Define scenario, carrier 'others' is only present in 'eGon2035'
    scenario = "eGon2035"

    # Select target values for carrier 'others'
    target = db.select_dataframe(
        f"""
        SELECT sum(capacity) as capacity, carrier, scenario_name, nuts
            FROM {cfg['sources']['capacities']}
            WHERE scenario_name = '{scenario}'
            AND carrier = 'others'
            GROUP BY carrier, nuts, scenario_name;
        """
    )

    # Assign name of federal state

    map_states = {
        "DE1": "BadenWuerttemberg",
        "DEA": "NordrheinWestfalen",
        "DE7": "Hessen",
        "DE4": "Brandenburg",
        "DE5": "Bremen",
        "DEB": "RheinlandPfalz",
        "DEE": "SachsenAnhalt",
        "DEF": "SchleswigHolstein",
        "DE8": "MecklenburgVorpommern",
        "DEG": "Thueringen",
        "DE9": "Niedersachsen",
        "DED": "Sachsen",
        "DE6": "Hamburg",
        "DEC": "Saarland",
        "DE3": "Berlin",
        "DE2": "Bayern",
    }

    target = (
        target.replace({"nuts": map_states})
        .rename(columns={"nuts": "Bundesland"})
        .set_index("Bundesland")
    )
    target = target.capacity

    # Select 'non chp' power plants from mastr table
    mastr_combustion = select_no_chp_combustion_mastr("others")

    # Rename columns
    mastr_combustion = mastr_combustion.rename(
        columns={
            "carrier": "Energietraeger",
            "plz": "Postleitzahl",
            "city": "Ort",
            "federal_state": "Bundesland",
            "el_capacity": "Nettonennleistung",
        }
    )

    # Select power plants representing carrier 'others' from MaStR files
    mastr_sludge = pd.read_csv(cfg["sources"]["mastr_gsgk"]).query(
        """EinheitBetriebsstatus=='InBetrieb'and Energietraeger=='Klaerschlamm'"""  # noqa: E501
    )
    mastr_geothermal = pd.read_csv(cfg["sources"]["mastr_gsgk"]).query(
        "EinheitBetriebsstatus=='InBetrieb' and Energietraeger=='Geothermie' "
        "and Technologie == 'ORCOrganicRankineCycleAnlage'"
    )

    mastr_sg = mastr_sludge.append(mastr_geothermal)

    # Insert geometry column
    mastr_sg = mastr_sg[~(mastr_sg["Laengengrad"].isnull())]
    mastr_sg = gpd.GeoDataFrame(
        mastr_sg,
        geometry=gpd.points_from_xy(
            mastr_sg["Laengengrad"], mastr_sg["Breitengrad"], crs=4326
        ),
    )

    # Exclude columns which are not essential
    mastr_sg = mastr_sg.filter(
        [
            "EinheitMastrNummer",
            "Nettonennleistung",
            "geometry",
            "Energietraeger",
            "Postleitzahl",
            "Ort",
            "Bundesland",
        ],
        axis=1,
    )
    # Rename carrier
    mastr_sg.Energietraeger = "others"

    # Change data type
    mastr_sg["Postleitzahl"] = mastr_sg["Postleitzahl"].astype(int)

    # Capacity in MW
    mastr_sg.loc[:, "Nettonennleistung"] *= 1e-3

    # Merge different sources to one df
    mastr_others = mastr_sg.append(mastr_combustion).reset_index()

    # Delete entries outside Schleswig-Holstein for test mode
    if boundary == "Schleswig-Holstein":
        mastr_others = mastr_others[
            mastr_others["Bundesland"] == "SchleswigHolstein"
        ]

    # Scale capacities prox to now to meet target values
    mastr_prox = scale_prox2now(mastr_others, target, level="federal_state")

    # Assign voltage_level based on scaled capacity
    mastr_prox["voltage_level"] = np.nan
    mastr_prox["voltage_level"] = assign_voltage_level_by_capacity(mastr_prox)

    # Rename columns
    mastr_prox = mastr_prox.rename(
        columns={
            "Energietraeger": "carrier",
            "Postleitzahl": "plz",
            "Ort": "city",
            "Bundesland": "federal_state",
            "Nettonennleistung": "el_capacity",
        }
    )

    # Assign bus_id
    mastr_prox = assign_bus_id(mastr_prox, cfg)
    mastr_prox = mastr_prox.set_crs(4326, allow_override=True)

    # Insert into target table
    session = sessionmaker(bind=db.engine())()
    for i, row in mastr_prox.iterrows():
        entry = EgonPowerPlants(
            sources=row.el_capacity,
            source_id={"MastrNummer": row.EinheitMastrNummer},
            carrier=row.carrier,
            el_capacity=row.el_capacity,
            voltage_level=row.voltage_level,
            bus_id=row.bus_id,
            scenario=scenario,
            geom=f"SRID=4326; {row.geometry}",
        )
        session.add(entry)
    session.commit()<|MERGE_RESOLUTION|>--- conflicted
+++ resolved
@@ -49,11 +49,7 @@
     def __init__(self, dependencies):
         super().__init__(
             name="PowerPlants",
-<<<<<<< HEAD
-            version="0.0.13dev",
-=======
             version="0.0.14dev",
->>>>>>> c9e8eaf0
             dependencies=dependencies,
             tasks=(
                 create_tables,
