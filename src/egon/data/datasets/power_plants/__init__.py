--- conflicted
+++ resolved
@@ -1,4 +1,4 @@
-"""The central module containing all code dealing with tge distribution and
+"""The central module containing all code dealing with the distribution and
 allocation of data on conventional and renewable power plants.
 """
 from geoalchemy2 import Geometry
@@ -59,7 +59,6 @@
 
 class PowerPlants(Dataset):
     """
-<<<<<<< HEAD
     This dataset deals with the distribution and allocation of power plants
 
     For the distribution and allocation of power plants to their corresponding
@@ -100,15 +99,6 @@
 
 
 
-
-    *Dependencies*
-      * :py:class:` <>`
-
-    *Resulting tables*
-      * :py:class:` <>` is extended
-=======
-    This module creates all electrical generators for different scenarios. It
-    also calculates the weather area for each weather dependent generator.
 
     *Dependencies*
       * :py:class:`Chp <egon.data.datasets.chp.Chp>`
@@ -138,18 +128,13 @@
     *Resulting tables*
       * :py:class:`supply.egon_power_plants
         <egon.data.datasets.power_plants.EgonPowerPlants>` is filled
->>>>>>> bafbccb9
 
     """
 
     #:
     name: str = "PowerPlants"
     #:
-<<<<<<< HEAD
-    version: str = "0.0.18"
-=======
     version: str = "0.0.19"
->>>>>>> bafbccb9
 
     def __init__(self, dependencies):
         super().__init__(
@@ -595,7 +580,9 @@
 
 
 def assign_voltage_level_by_capacity(mastr_loc):
+
     for i, row in mastr_loc[mastr_loc.voltage_level.isnull()].iterrows():
+
         if row.Nettonennleistung > 120:
             level = 1
         elif row.Nettonennleistung > 20:
@@ -703,7 +690,6 @@
 
 
 def allocate_conventional_non_chp_power_plants():
-<<<<<<< HEAD
     """Allocate conventional power plants without CHPs based on the NEP target
     values and data from power plant registry (MaStR) by assigning them in a
     cascaded manner.
@@ -714,8 +700,6 @@
 
     """
 
-=======
->>>>>>> bafbccb9
     carrier = ["oil", "gas"]
 
     cfg = egon.data.config.datasets()["power_plants"]
@@ -730,12 +714,14 @@
     )
 
     for carrier in carrier:
+
         nep = select_nep_power_plants(carrier)
 
         if nep.empty:
             print(f"DataFrame from NEP for carrier {carrier} is empty!")
 
         else:
+
             mastr = select_no_chp_combustion_mastr(carrier)
 
             # Assign voltage level to MaStR
@@ -874,6 +860,7 @@
 
 
 def allocate_other_power_plants():
+
     # Get configuration
     cfg = egon.data.config.datasets()["power_plants"]
     boundary = egon.data.config.settings()["egon-data"]["--dataset-boundary"]
