--- conflicted
+++ resolved
@@ -3,6 +3,7 @@
 """
 
 from pathlib import Path
+import logging
 
 from geoalchemy2 import Geometry
 from shapely.geometry import Point
@@ -61,111 +62,6 @@
     geom = Column(Geometry("POINT", 4326), index=True)
 
 
-class PowerPlants(Dataset):
-    """
-    This dataset deals with the distribution and allocation of power plants
-
-    For the distribution and allocation of power plants to their corresponding
-    grid connection point different technology-specific methods are applied.
-    In a first step separate tables are created for wind, pv, hydro and biomass
-    based power plants by running :py:func:`create_tables`.
-    Different methods rely on the locations of existing power plants retrieved
-    from the official power plant registry 'Marktstammdatenregister' applying
-    function :py:func:`ìmport_mastr`.
-
-    *Hydro and Biomass*
-    Hydro and biomass power plants are distributed based on the status quo
-    locations of existing power plants assuming that no further expansion of
-    these technologies is to be expected in Germany. Hydro power plants include
-    reservoir and run-of-river plants.
-    Power plants without a correct geolocation are not taken into account.
-    To compensate this, the installed capacities of the suitable plants are
-    scaled up to meet the target value using function :py:func:`scale_prox2now`
-
-    *Conventional power plants without CHP*
-    The distribution of conventional plants, excluding CHPs, takes place in
-    function :py:func:`allocate_conventional_non_chp_power_plants`. Therefore
-    information about future power plants from the grid development plan
-    function as the target value and are matched with actual existing power
-    plants with correct geolocations from MaStR registry.
-
-    *Wind onshore*
-
-
-    *Wind offshore*
-
-    *PV ground-mounted*
-
-    *PV rooftop*
-
-    *others*
-
-
-
-
-
-    *Dependencies*
-      * :py:class:`Chp <egon.data.datasets.chp.Chp>`
-      * :py:class:`CtsElectricityDemand
-        <egon.data.datasets.electricity_demand.CtsElectricityDemand>`
-      * :py:class:`HouseholdElectricityDemand
-        <egon.data.datasets.electricity_demand.HouseholdElectricityDemand>`
-      * :py:class:`mastr_data <egon.data.datasets.mastr.mastr_data>`
-      * :py:func:`define_mv_grid_districts
-        <egon.data.datasets.mv_grid_districts.define_mv_grid_districts>`
-      * :py:class:`RePotentialAreas
-        <egon.data.datasets.re_potential_areas.RePotentialAreas>`
-      * :py:class:`ZensusVg250
-        <egon.data.datasets.RenewableFeedin>`
-      * :py:class:`ScenarioCapacities
-        <egon.data.datasets.scenario_capacities.ScenarioCapacities>`
-      * :py:class:`ScenarioParameters
-        <egon.data.datasets.scenario_parameters.ScenarioParameters>`
-      * :py:func:`Setup <egon.data.datasets.database.setup>`
-      * :py:class:`substation_extraction
-        <egon.data.datasets.substation.substation_extraction>`
-      * :py:class:`Vg250MvGridDistricts
-        <egon.data.datasets.Vg250MvGridDistricts>`
-      * :py:class:`ZensusMvGridDistricts
-        <egon.data.datasets.zensus_mv_grid_districts.ZensusMvGridDistricts>`
-
-    *Resulting tables*
-      * :py:class:`supply.egon_power_plants
-        <egon.data.datasets.power_plants.EgonPowerPlants>` is filled
-
-    """
-
-    #:
-    name: str = "PowerPlants"
-    #:
-    version: str = "0.0.19"
-
-    def __init__(self, dependencies):
-        super().__init__(
-            name=self.name,
-            version=self.version,
-            dependencies=dependencies,
-            tasks=(
-                create_tables,
-                import_mastr,
-                insert_hydro_biomass,
-                allocate_conventional_non_chp_power_plants,
-                allocate_other_power_plants,
-                {
-                    wind_onshore.insert,
-                    pv_ground_mounted.insert,
-                    (
-                        pv_rooftop_per_mv_grid,
-                        pv_rooftop_to_buildings,
-                    ),
-                },
-                wind_offshore.insert,
-                assign_weather_data.weatherId_and_busId,
-                pp_metadata.metadata,
-            ),
-        )
-
-
 def create_tables():
     """Create tables for power plant data
     Returns
@@ -1065,18 +961,18 @@
 
 
 def discard_not_available_generators(gen, max_date):
-<<<<<<< HEAD
     gen["decommissioning_date"] = pd.to_datetime(
         gen["decommissioning_date"]
-=======
-    gen["decommissioning_date"] = pd.to_datetime(gen["decommissioning_date"])
+    )
     gen["commissioning_date"] = pd.to_datetime(gen["commissioning_date"])
     # drop plants that are commissioned after the max date
     gen = gen[gen["commissioning_date"] < max_date]
 
     # drop decommissioned plants while keeping the ones decommissioned
     # after the max date
-    gen.loc[(gen["decommissioning_date"] > max_date), "status"] = "InBetrieb"
+    gen.loc[(gen["decommissioning_date"] > max_date), "status"] = (
+        "InBetrieb"
+    )
 
     gen = gen.loc[
         gen["status"].isin(["InBetrieb", "VoruebergehendStillgelegt"])
@@ -1098,14 +994,14 @@
     new_geom = gens["capacity"][
         (gens.geom.is_empty) & (gens.location.isin(geom_municipalities.index))
     ]
-    logging.info(
-        f"""{len(drop_id)} {carrier} generator(s) ({gens.loc[drop_id, 'capacity']
-          .sum()}MW) were drop"""
-    )
-
-    logging.info(
-        f"""{len(new_geom)} {carrier} generator(s) ({new_geom
-          .sum()}MW) received a geom based on location
+    logger.info(
+        f"""{len(drop_id)} {carrier} generator(s) ({int(gens.loc[drop_id, 'capacity']
+        .sum())}MW) were drop"""
+    )
+
+    logger.info(
+        f"""{len(new_geom)} {carrier} generator(s) ({int(new_geom
+        .sum())}MW) received a geom based on location
           """
     )
     gens.drop(index=drop_id, inplace=True)
@@ -1132,10 +1028,23 @@
 
 
 def power_plants_status_quo(scn_name="status2019"):
+    def convert_master_info(df):
+        # Add further information
+        df["sources"] = [{"el_capacity": "MaStR"}] * df.shape[0]
+        df["source_id"] = df["gens_id"].apply(lambda x: {"MastrNummer": x})
+        return df
+
+    def log_insert_capacity(df, tech):
+        logger.info(
+            f"""
+            {len(df)} {tech} generators with a total installed capacity of
+            {int(df["el_capacity"].sum())} MW were inserted into the db
+              """
+        )
+
     con = db.engine()
-    session = sessionmaker(bind=db.engine())()
     cfg = egon.data.config.datasets()["power_plants"]
-    scenario_date_max = f"{scn_name[-4:]}-12-31 23:59:00"
+
     db.execute_sql(
         f"""
         DELETE FROM {cfg['target']['schema']}.{cfg['target']['table']}
@@ -1145,34 +1054,175 @@
                           'gas')
         AND scenario = '{scn_name}'
         """
->>>>>>> 8d9455c4
-    )
-    gen["commissioning_date"] = pd.to_datetime(gen["commissioning_date"])
-    # drop plants that are commissioned after the max date
-    gen = gen[gen["commissioning_date"] < max_date]
-
-    # drop decommissioned plants while keeping the ones decommissioned
-    # after the max date
-    gen.loc[(gen["decommissioning_date"] > max_date), "status"] = (
-        "InBetrieb"
-    )
-
-<<<<<<< HEAD
-    gen = gen.loc[
-        gen["status"].isin(["InBetrieb", "VoruebergehendStillgelegt"])
-    ]
-
-    # drop unnecessary columns
-    gen = gen.drop(columns=["commissioning_date", "decommissioning_date"])
-
-    return gen
+    )
+
+    # import municipalities to assign missing geom and bus_id
+    geom_municipalities = gpd.GeoDataFrame.from_postgis(
+        """
+        SELECT gen, ST_UNION(geometry) as geom
+        FROM boundaries.vg250_gem
+        GROUP BY gen
+        """,
+        con,
+        geom_col="geom",
+    ).set_index("gen")
+    geom_municipalities["geom"] = geom_municipalities["geom"].centroid
+
+    mv_grid_districts = gpd.GeoDataFrame.from_postgis(
+        f"""
+        SELECT * FROM {cfg['sources']['egon_mv_grid_district']}
+        """,
+        con,
+    )
+    mv_grid_districts.geom = mv_grid_districts.geom.to_crs(4326)
+
+    # Conventional non CHP
+    #  ###################
+    conv = get_conventional_power_plants_non_chp(scn_name)
+
+    conv = fill_missing_bus_and_geom(
+        conv, "conventional", geom_municipalities, mv_grid_districts
+    )
+
+    conv = conv.rename(columns={"capacity": "el_capacity"})
+
+    # Write into DB
+    with db.session_scope() as session:
+        session.bulk_insert_mappings(
+            EgonPowerPlants,
+            conv.to_dict(orient="records"),
+        )
+
+    log_insert_capacity(conv, tech="conventional non chp")
+
+    # Hydro Power Plants
+    #  ###################
+    hydro = gpd.GeoDataFrame.from_postgis(
+        f"""SELECT *, city AS location FROM {cfg['sources']['hydro']}
+        WHERE plant_type IN ('Laufwasseranlage', 'Speicherwasseranlage')""",
+        con,
+        geom_col="geom",
+    )
+
+    hydro = fill_missing_bus_and_geom(
+        hydro, "hydro", geom_municipalities, mv_grid_districts
+    )
+
+    hydro = convert_master_info(hydro)
+    hydro["carrier"] = hydro["plant_type"].replace(
+        to_replace={
+            "Laufwasseranlage": "run_of_river",
+            "Speicherwasseranlage": "reservoir",
+        }
+    )
+    hydro["scenario"] = scn_name
+    hydro = hydro.rename(columns={"capacity": "el_capacity"})
+    hydro = hydro.drop(columns="id")
+
+    # Write into DB
+    with db.session_scope() as session:
+        session.bulk_insert_mappings(
+            EgonPowerPlants,
+            hydro.to_dict(orient="records"),
+        )
+
+    log_insert_capacity(hydro, tech="hydro")
+
+    # Biomass
+    #  ###################
+    biomass = gpd.GeoDataFrame.from_postgis(
+        f"""SELECT *, city AS location FROM {cfg['sources']['biomass']}""",
+        con,
+        geom_col="geom",
+    )
+
+    # drop chp generators
+    biomass["th_capacity"] = biomass["th_capacity"].fillna(0)
+    biomass = biomass[biomass.th_capacity == 0]
+
+    biomass = fill_missing_bus_and_geom(
+        biomass, "biomass", geom_municipalities, mv_grid_districts
+    )
+
+    biomass = convert_master_info(biomass)
+    biomass["scenario"] = scn_name
+    biomass["carrier"] = "biomass"
+    biomass = biomass.rename(columns={"capacity": "el_capacity"})
+    biomass = biomass.drop(columns="id")
+
+    # Write into DB
+    with db.session_scope() as session:
+        session.bulk_insert_mappings(
+            EgonPowerPlants,
+            biomass.to_dict(orient="records"),
+        )
+
+    log_insert_capacity(biomass, tech="biomass")
+
+    # Solar
+    #  ###################
+    solar = gpd.GeoDataFrame.from_postgis(
+        f"""SELECT *, city AS location FROM {cfg['sources']['pv']}
+        WHERE site_type IN ('Freifläche',
+        'Bauliche Anlagen (Hausdach, Gebäude und Fassade)') """,
+        con,
+        geom_col="geom",
+    )
+    map_solar = {
+        "Freifläche": "solar",
+        "Bauliche Anlagen (Hausdach, Gebäude und Fassade)": "solar_rooftop",
+    }
+    solar["carrier"] = solar["site_type"].replace(to_replace=map_solar)
+
+    solar = fill_missing_bus_and_geom(
+        solar, "solar", geom_municipalities, mv_grid_districts
+    )
+
+    solar = convert_master_info(solar)
+    solar["scenario"] = scn_name
+    solar = solar.rename(columns={"capacity": "el_capacity"})
+    solar = solar.drop(columns="id")
+
+    # Write into DB
+    with db.session_scope() as session:
+        session.bulk_insert_mappings(
+            EgonPowerPlants,
+            solar.to_dict(orient="records"),
+        )
+
+    log_insert_capacity(solar, tech="solar")
+
+    # Wind
+    #  ###################
+    wind_onshore = gpd.GeoDataFrame.from_postgis(
+        f"""SELECT *, city AS location FROM {cfg['sources']['wind']}""",
+        con,
+        geom_col="geom",
+    )
+
+    wind_onshore = fill_missing_bus_and_geom(
+        wind_onshore, "wind_onshore", geom_municipalities, mv_grid_districts
+    )
+
+    wind_onshore = convert_master_info(wind_onshore)
+    wind_onshore["scenario"] = scn_name
+    wind_onshore = wind_onshore.rename(columns={"capacity": "el_capacity"})
+    wind_onshore["carrier"] = "wind_onshore"
+    wind_onshore = wind_onshore.drop(columns="id")
+
+    # Write into DB
+    with db.session_scope() as session:
+        session.bulk_insert_mappings(
+            EgonPowerPlants,
+            wind_onshore.to_dict(orient="records"),
+        )
+
+    log_insert_capacity(wind_onshore, tech="wind_onshore")
 
 
 def get_conventional_power_plants_non_chp(scn_name):
 
     cfg = egon.data.config.datasets()["power_plants"]
-=======
->>>>>>> 8d9455c4
     # Write conventional power plants in supply.egon_power_plants
     common_columns = [
         "EinheitMastrNummer",
@@ -1284,13 +1334,7 @@
     )
     conv = gpd.GeoDataFrame(conv, geometry="geom")
 
-<<<<<<< HEAD
     # assign voltage level by capacity
-=======
-    conv = fill_missing_bus_and_geom(
-        conv, "conventional", geom_municipalities, mv_grid_districts
-    )
->>>>>>> 8d9455c4
     conv["voltage_level"] = np.nan
     conv["voltage_level"] = assign_voltage_level_by_capacity(
         conv.rename(columns={"capacity": "Nettonennleistung"})
@@ -1301,262 +1345,6 @@
     conv["scenario"] = scn_name
 
     return conv
-
-
-def power_plants_status_quo(scn_name="status2019"):
-    def fill_missing_bus_and_geom(gens, carrier):
-        # drop generators without data to get geometry.
-        drop_id = gens[
-            (gens.geom.is_empty)
-            & ~(gens.location.isin(geom_municipalities.index))
-        ].index
-        new_geom = gens["capacity"][
-            (gens.geom.is_empty)
-            & (gens.location.isin(geom_municipalities.index))
-        ]
-        logger.info(
-            f"""{len(drop_id)} {carrier} generator(s) ({int(gens.loc[drop_id, 'capacity']
-            .sum())}MW) were drop"""
-        )
-
-        logger.info(
-            f"""{len(new_geom)} {carrier} generator(s) ({int(new_geom
-            .sum())}MW) received a geom based on location
-              """
-        )
-        gens.drop(index=drop_id, inplace=True)
-
-        # assign missing geometries based on location and buses based on geom
-
-        gens["geom"] = gens.apply(
-            lambda x: (
-                geom_municipalities.at[x["location"], "geom"]
-                if x["geom"].is_empty
-                else x["geom"]
-            ),
-            axis=1,
-        )
-        gens["bus_id"] = gens.sjoin(
-            mv_grid_districts[["bus_id", "geom"]], how="left"
-        ).bus_id_right.values
-
-        gens = gens.dropna(subset=["bus_id"])
-        # convert geom to WKB
-        gens["geom"] = gens["geom"].to_wkt()
-
-        return gens
-
-    def convert_master_info(df):
-        # Add further information
-        df["sources"] = [{"el_capacity": "MaStR"}] * df.shape[0]
-        df["source_id"] = df["gens_id"].apply(lambda x: {"MastrNummer": x})
-        return df
-
-    def log_insert_capacity(df, tech):
-        logger.info(
-            f"""
-            {len(df)} {tech} generators with a total installed capacity of
-            {int(df["el_capacity"].sum())} MW were inserted into the db
-              """
-        )
-
-    con = db.engine()
-    cfg = egon.data.config.datasets()["power_plants"]
-
-    db.execute_sql(
-        f"""
-        DELETE FROM {cfg['target']['schema']}.{cfg['target']['table']}
-        WHERE carrier IN ('wind_onshore', 'solar', 'biomass',
-                          'run_of_river', 'reservoir', 'solar_rooftop',
-                          'wind_offshore', 'nuclear', 'coal', 'lignite', 'oil',
-                          'gas')
-        AND scenario = '{scn_name}'
-        """
-    )
-
-    # import municipalities to assign missing geom and bus_id
-    geom_municipalities = gpd.GeoDataFrame.from_postgis(
-        """
-        SELECT gen, ST_UNION(geometry) as geom
-        FROM boundaries.vg250_gem
-        GROUP BY gen
-        """,
-        con,
-        geom_col="geom",
-    ).set_index("gen")
-    geom_municipalities["geom"] = geom_municipalities["geom"].centroid
-
-    mv_grid_districts = gpd.GeoDataFrame.from_postgis(
-        f"""
-        SELECT * FROM {cfg['sources']['egon_mv_grid_district']}
-        """,
-        con,
-    )
-    mv_grid_districts.geom = mv_grid_districts.geom.to_crs(4326)
-
-    # Conventional non CHP
-    #  ###################
-    conv = get_conventional_power_plants_non_chp(scn_name)
-    conv = fill_missing_bus_and_geom(conv, carrier="conventional")
-    conv=  conv.rename(columns={"capacity": "el_capacity"})
-
-    # Write into DB
-    with db.session_scope() as session:
-        session.bulk_insert_mappings(
-            EgonPowerPlants,
-            conv.to_dict(orient="records"),
-        )
-
-    log_insert_capacity(conv, tech="conventional non chp")
-
-    # Hydro Power Plants
-    #  ###################
-    hydro = gpd.GeoDataFrame.from_postgis(
-        f"""SELECT *, city AS location FROM {cfg['sources']['hydro']}
-        WHERE plant_type IN ('Laufwasseranlage', 'Speicherwasseranlage')""",
-        con,
-        geom_col="geom",
-    )
-<<<<<<< HEAD
-
-    hydro = fill_missing_bus_and_geom(hydro, carrier="hydro")
-=======
-    hydro = discard_not_available_generators(hydro, scenario_date_max)
-    hydro = fill_missing_bus_and_geom(
-        hydro, "hydro", geom_municipalities, mv_grid_districts
-    )
->>>>>>> 8d9455c4
-
-    hydro = convert_master_info(hydro)
-    hydro["carrier"] = hydro["plant_type"].replace(
-        to_replace={
-            "Laufwasseranlage": "run_of_river",
-            "Speicherwasseranlage": "reservoir",
-        }
-    )
-    hydro["scenario"] = scn_name
-    hydro = hydro.rename(columns={"capacity": "el_capacity"})
-    hydro = hydro.drop(columns="id")
-
-    # Write into DB
-    with db.session_scope() as session:
-        session.bulk_insert_mappings(
-            EgonPowerPlants,
-            hydro.to_dict(orient="records"),
-        )
-
-    log_insert_capacity(hydro, tech="hydro")
-
-    # Biomass
-    #  ###################
-    biomass = gpd.GeoDataFrame.from_postgis(
-        f"""SELECT *, city AS location FROM {cfg['sources']['biomass']}""",
-        con,
-        geom_col="geom",
-    )
-
-    # drop chp generators
-    biomass["th_capacity"] = biomass["th_capacity"].fillna(0)
-    biomass = biomass[biomass.th_capacity == 0]
-
-<<<<<<< HEAD
-    biomass = fill_missing_bus_and_geom(biomass, carrier="biomass")
-=======
-    biomass = discard_not_available_generators(biomass, scenario_date_max)
-    biomass = fill_missing_bus_and_geom(
-        biomass, "biomass", geom_municipalities, mv_grid_districts
-    )
->>>>>>> 8d9455c4
-
-    biomass = convert_master_info(biomass)
-    biomass["scenario"] = scn_name
-    biomass["carrier"] = "biomass"
-    biomass = biomass.rename(columns={"capacity": "el_capacity"})
-    biomass = biomass.drop(columns="id")
-
-    # Write into DB
-    with db.session_scope() as session:
-        session.bulk_insert_mappings(
-            EgonPowerPlants,
-            biomass.to_dict(orient="records"),
-        )
-
-    log_insert_capacity(biomass, tech="biomass")
-
-    # Solar
-    #  ###################
-    solar = gpd.GeoDataFrame.from_postgis(
-        f"""SELECT *, city AS location FROM {cfg['sources']['pv']}
-        WHERE site_type IN ('Freifläche',
-        'Bauliche Anlagen (Hausdach, Gebäude und Fassade)') """,
-        con,
-        geom_col="geom",
-    )
-    map_solar = {
-        "Freifläche": "solar",
-        "Bauliche Anlagen (Hausdach, Gebäude und Fassade)": "solar_rooftop",
-    }
-    solar["carrier"] = solar["site_type"].replace(to_replace=map_solar)
-
-<<<<<<< HEAD
-    solar = fill_missing_bus_and_geom(solar, carrier="solar")
-    solar = convert_master_info(solar)
-    solar["scenario"] = scn_name
-    solar = solar.rename(columns={"capacity": "el_capacity"})
-    solar = solar.drop(columns="id")
-
-    # Write into DB
-    with db.session_scope() as session:
-        session.bulk_insert_mappings(
-            EgonPowerPlants,
-            solar.to_dict(orient="records"),
-=======
-    solar = discard_not_available_generators(solar, scenario_date_max)
-    solar = fill_missing_bus_and_geom(
-        solar, "solar", geom_municipalities, mv_grid_districts
-    )
-
-    solar = pd.DataFrame(solar, index=solar.index)
-    for i, row in solar.iterrows():
-        entry = EgonPowerPlants(
-            sources={"el_capacity": "MaStR"},
-            source_id={"MastrNummer": row.gens_id},
-            carrier=row.site_type,
-            el_capacity=row.capacity,
-            scenario=scn_name,
-            bus_id=row.bus_id,
-            voltage_level=row.voltage_level,
-            geom=row.geom,
->>>>>>> 8d9455c4
-        )
-
-    log_insert_capacity(solar, tech="solar")
-
-    # Wind
-    #  ###################
-    wind_onshore = gpd.GeoDataFrame.from_postgis(
-        f"""SELECT *, city AS location FROM {cfg['sources']['wind']}""",
-        con,
-        geom_col="geom",
-    )
-
-    wind_onshore = fill_missing_bus_and_geom(
-        wind_onshore, "wind_onshore", geom_municipalities, mv_grid_districts
-    )
-    wind_onshore = convert_master_info(wind_onshore)
-    wind_onshore["scenario"] = scn_name
-    wind_onshore = wind_onshore.rename(columns={"capacity": "el_capacity"})
-    wind_onshore["carrier"] = "wind_onshore"
-    wind_onshore = wind_onshore.drop(columns="id")
-
-    # Write into DB
-    with db.session_scope() as session:
-        session.bulk_insert_mappings(
-            EgonPowerPlants,
-            wind_onshore.to_dict(orient="records"),
-        )
-
-    log_insert_capacity(wind_onshore, tech="wind_onshore")
 
 
 def import_gas_gen_egon100():
@@ -1741,10 +1529,8 @@
 tasks = tasks + (
     pv_rooftop_to_buildings,
     wind_offshore.insert,
-    assign_weather_data.weatherId_and_busId,
 )
 
-<<<<<<< HEAD
 for scn_name in egon.data.config.settings()["egon-data"]["--scenarios"]:
     tasks += (wrapped_partial(assign_weather_data.weatherId_and_busId,
                               scn_name=scn_name,
@@ -1752,13 +1538,45 @@
                               ),)
 
 tasks += (pp_metadata.metadata,)
-=======
->>>>>>> 8d9455c4
 
 class PowerPlants(Dataset):
     """
-    This module creates all electrical generators for different scenarios. It
-    also calculates the weather area for each weather dependent generator.
+    This dataset deals with the distribution and allocation of power plants
+
+    For the distribution and allocation of power plants to their corresponding
+    grid connection point different technology-specific methods are applied.
+    In a first step separate tables are created for wind, pv, hydro and biomass
+    based power plants by running :py:func:`create_tables`.
+    Different methods rely on the locations of existing power plants retrieved
+    from the official power plant registry 'Marktstammdatenregister' applying
+    function :py:func:`ìmport_mastr`.
+
+    *Hydro and Biomass*
+    Hydro and biomass power plants are distributed based on the status quo
+    locations of existing power plants assuming that no further expansion of
+    these technologies is to be expected in Germany. Hydro power plants include
+    reservoir and run-of-river plants.
+    Power plants without a correct geolocation are not taken into account.
+    To compensate this, the installed capacities of the suitable plants are
+    scaled up to meet the target value using function :py:func:`scale_prox2now`
+
+    *Conventional power plants without CHP*
+    The distribution of conventional plants, excluding CHPs, takes place in
+    function :py:func:`allocate_conventional_non_chp_power_plants`. Therefore
+    information about future power plants from the grid development plan
+    function as the target value and are matched with actual existing power
+    plants with correct geolocations from MaStR registry.
+
+    *Wind onshore*
+
+
+    *Wind offshore*
+
+    *PV ground-mounted*
+
+    *PV rooftop*
+
+    *others*
 
     *Dependencies*
       * :py:class:`Chp <egon.data.datasets.chp.Chp>`
@@ -1794,17 +1612,12 @@
     #:
     name: str = "PowerPlants"
     #:
-    version: str = "0.0.27"
+    version: str = "0.0.28"
 
     def __init__(self, dependencies):
         super().__init__(
-<<<<<<< HEAD
             name=self.name,
             version=self.version,
-=======
-            name="PowerPlants",
-            version="0.0.28",
->>>>>>> 8d9455c4
             dependencies=dependencies,
             tasks=tasks,
         )
