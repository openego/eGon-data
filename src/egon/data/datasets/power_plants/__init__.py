--- conflicted
+++ resolved
@@ -1294,10 +1294,7 @@
     tasks += (wrapped_partial(assign_weather_data.weatherId_and_busId,
                               scn_name=scn_name,
                               postfix=f"_{scn_name}"),)
-<<<<<<< HEAD
-=======
-
->>>>>>> 681e17fc
+
 
 class PowerPlants(Dataset):
     def __init__(self, dependencies):
