"""Import MaStR dataset and write to DB tables

Data dump from Marktstammdatenregister (2022-11-17) is imported into the
database. Only some technologies are taken into account and written to the
following tables:

* PV: table `supply.egon_power_plants_pv`
* wind turbines: table `supply.egon_power_plants_wind`
* biomass/biogas plants: table `supply.egon_power_plants_biomass`
* hydro plants: table `supply.egon_power_plants_hydro`

Handling of empty source data in MaStr dump:
* `voltage_level`: inferred based on nominal power (`capacity`) using the
  ranges from
  https://redmine.iks.cs.ovgu.de/oe/projects/ego-n/wiki/Definition_of_thresholds_for_voltage_level_assignment
  which results in True in column `voltage_level_inferred`. Remaining datasets
  are set to -1 (which only occurs if `capacity` is empty).
* `supply.egon_power_plants_*.bus_id`: set to -1 (only if not within grid
  districts or no geom available, e.g. for units with nom. power <30 kW)
* `supply.egon_power_plants_hydro.plant_type`: NaN

The data is used especially for the generation of status quo grids by ding0.
"""
from __future__ import annotations

from pathlib import Path

from loguru import logger
import geopandas as gpd
import numpy as np
import pandas as pd

from egon.data import config, db
from egon.data.datasets.mastr import WORKING_DIR_MASTR_NEW
from egon.data.datasets.power_plants.mastr_db_classes import (
    EgonMastrGeocoded,
    EgonPowerPlantsBiomass,
    EgonPowerPlantsCombustion,
    EgonPowerPlantsGsgk,
    EgonPowerPlantsHydro,
    EgonPowerPlantsNuclear,
    EgonPowerPlantsPv,
    EgonPowerPlantsStorage,
    EgonPowerPlantsWind,
)
from egon.data.datasets.power_plants.pv_rooftop_buildings import (
    federal_state_data,
)

TESTMODE_OFF = (
    config.settings()["egon-data"]["--dataset-boundary"] == "Everything"
)


def isfloat(num: str):
    """
    Determine if string can be converted to float.
    Parameters
    -----------
    num : str
        String to parse.
    Returns
    -------
    bool
        Returns True in string can be parsed to float.
    """
    try:
        float(num)
        return True
    except ValueError:
        return False


def zip_and_municipality_from_standort(
    standort: str,
) -> tuple[str, bool]:
    """
    Get zip code and municipality from Standort string split into a list.
    Parameters
    -----------
    standort : str
        Standort as given from MaStR data.
    Returns
    -------
    str
        Standort with only the zip code and municipality
        as well a ', Germany' added.
    """
    standort_list = standort.split()

    found = False
    count = 0

    for count, elem in enumerate(standort_list):
        if len(elem) != 5:
            continue
        if not elem.isnumeric():
            continue

        found = True

        break

    if found:
        cleaned_str = " ".join(standort_list[count:])

        return cleaned_str, found

    logger.warning(
        "Couldn't identify zip code. This entry will be dropped."
        f" Original standort: {standort}."
    )

    return standort, found


def infer_voltage_level(
    units_gdf: gpd.GeoDataFrame,
) -> gpd.GeoDataFrame:
    """
    Infer nan values in voltage level derived from generator capacity to
    the power plants.

    Parameters
    -----------
    units_gdf : geopandas.GeoDataFrame
        GeoDataFrame containing units with voltage levels from MaStR
    Returnsunits_gdf: gpd.GeoDataFrame
    -------
    geopandas.GeoDataFrame
        GeoDataFrame containing units all having assigned a voltage level.
    """

    def voltage_levels(p: float) -> int:
        if p <= 100:
            return 7
        elif p <= 200:
            return 6
        elif p <= 5500:
            return 5
        elif p <= 20000:
            return 4
        elif p <= 120000:
            return 3
        return 1

    units_gdf["voltage_level_inferred"] = False
    mask = units_gdf.voltage_level.isna()
    units_gdf.loc[mask, "voltage_level_inferred"] = True
    units_gdf.loc[mask, "voltage_level"] = units_gdf.loc[
        mask
    ].Nettonennleistung.apply(voltage_levels)

    return units_gdf


def import_mastr() -> None:
    """Import MaStR data into database"""
    engine = db.engine()

    # import geocoded data
    cfg = config.datasets()["mastr_new"]
    path_parts = cfg["geocoding_path"]
    path = Path(*["."] + path_parts).resolve()
    path = list(path.iterdir())[0]

    deposit_id_geocoding = int(path.parts[-1].split(".")[0].split("_")[-1])
    deposit_id_mastr = cfg["deposit_id"]

    if deposit_id_geocoding != deposit_id_mastr:
        raise AssertionError(
            f"The zenodo (sandbox) deposit ID {deposit_id_mastr} for the MaStR"
            f" dataset is not matching with the geocoding version "
            f"{deposit_id_geocoding}. Make sure to hermonize the data. When "
            f"the MaStR dataset is updated also update the geocoding and "
            f"update the egon data bundle. The geocoding can be done using: "
            f"https://github.com/RLI-sandbox/mastr-geocoding"
        )

    geocoding_gdf = gpd.read_file(path)

    # remove failed requests
    geocoding_gdf = geocoding_gdf.loc[geocoding_gdf.geometry.is_valid]

    EgonMastrGeocoded.__table__.drop(bind=engine, checkfirst=True)
    EgonMastrGeocoded.__table__.create(bind=engine, checkfirst=True)

    geocoding_gdf.to_postgis(
        name=EgonMastrGeocoded.__tablename__,
        con=engine,
        if_exists="append",
        schema=EgonMastrGeocoded.__table_args__["schema"],
        index=True,
    )

    cfg = config.datasets()["power_plants"]

    cols_mapping = {
        "all": {
            "EinheitMastrNummer": "gens_id",
            "EinheitBetriebsstatus": "status",
            "Inbetriebnahmedatum": "commissioning_date",
            "Postleitzahl": "postcode",
            "Ort": "city",
            "Gemeinde": "municipality",
            "Bundesland": "federal_state",
            "Nettonennleistung": "capacity",
            "Einspeisungsart": "feedin_type",
        },
        "pv": {
            "Lage": "site_type",
            "Standort": "site",
            "Nutzungsbereich": "usage_sector",
            "Hauptausrichtung": "orientation_primary",
            "HauptausrichtungNeigungswinkel": "orientation_primary_angle",
            "Nebenausrichtung": "orientation_secondary",
            "NebenausrichtungNeigungswinkel": "orientation_secondary_angle",
            "EinheitlicheAusrichtungUndNeigungswinkel": "orientation_uniform",
            "AnzahlModule": "module_count",
            "zugeordneteWirkleistungWechselrichter": "capacity_inverter",
        },
        "wind": {
            "Lage": "site_type",
            "Hersteller": "manufacturer_name",
            "Typenbezeichnung": "type_name",
            "Nabenhoehe": "hub_height",
            "Rotordurchmesser": "rotor_diameter",
        },
        "biomass": {
            "Technologie": "technology",
            "Hauptbrennstoff": "main_fuel",
            "Biomasseart": "fuel_type",
            "ThermischeNutzleistung": "th_capacity",
        },
        "hydro": {
            "ArtDerWasserkraftanlage": "plant_type",
            "ArtDesZuflusses": "water_origin",
        },
        "combustion": {
            "Energietraeger": "carrier",
            "Hauptbrennstoff": "main_fuel",
            "WeitererHauptbrennstoff": "other_main_fuel",
            "Technologie": "technology",
            "ThermischeNutzleistung": "th_capacity",
        },
        "gsgk": {
            "Energietraeger": "carrier",
            "Technologie": "technology",
        },
        "nuclear": {
            "Energietraeger": "carrier",
            "Technologie": "technology",
        },
        "storage": {
            "Energietraeger": "carrier",
            "Technologie": "technology",
            "Batterietechnologie": "battery_type",
            "Pumpspeichertechnologie": "pump_storage_type",
        },
    }

    source_files = {
        "pv": WORKING_DIR_MASTR_NEW / cfg["sources"]["mastr_pv"],
        "wind": WORKING_DIR_MASTR_NEW / cfg["sources"]["mastr_wind"],
        "biomass": WORKING_DIR_MASTR_NEW / cfg["sources"]["mastr_biomass"],
        "hydro": WORKING_DIR_MASTR_NEW / cfg["sources"]["mastr_hydro"],
        "combustion": WORKING_DIR_MASTR_NEW
        / cfg["sources"]["mastr_combustion"],
        "gsgk": WORKING_DIR_MASTR_NEW / cfg["sources"]["mastr_gsgk"],
        "nuclear": WORKING_DIR_MASTR_NEW / cfg["sources"]["mastr_nuclear"],
        "storage": WORKING_DIR_MASTR_NEW / cfg["sources"]["mastr_storage"],
    }

    target_tables = {
        "pv": EgonPowerPlantsPv,
        "wind": EgonPowerPlantsWind,
        "biomass": EgonPowerPlantsBiomass,
        "hydro": EgonPowerPlantsHydro,
        "combustion": EgonPowerPlantsCombustion,
        "gsgk": EgonPowerPlantsGsgk,
        "nuclear": EgonPowerPlantsNuclear,
        "storage": EgonPowerPlantsStorage,
    }

    vlevel_mapping = {
        "Höchstspannung": 1,
        "UmspannungZurHochspannung": 2,
        "Hochspannung": 3,
        "UmspannungZurMittelspannung": 4,
        "Mittelspannung": 5,
        "UmspannungZurNiederspannung": 6,
        "Niederspannung": 7,
    }

    # import locations
    locations = pd.read_csv(
        WORKING_DIR_MASTR_NEW / cfg["sources"]["mastr_location"],
        index_col=None,
    )

    # import grid districts
    mv_grid_districts = db.select_geodataframe(
        f"""
        SELECT * FROM {cfg['sources']['egon_mv_grid_district']}
        """,
        epsg=4326,
    )

    # import units
    technologies = [
        "pv",
        "wind",
        "biomass",
        "hydro",
        "combustion",
        "gsgk",
        "nuclear",
        "storage",
    ]

    for tech in technologies:
        # read units
        logger.info(f"===== Importing MaStR dataset: {tech} =====")
        logger.debug("Reading CSV and filtering data...")
        units = pd.read_csv(
            source_files[tech],
            usecols=(
                ["LokationMastrNummer", "Laengengrad", "Breitengrad", "Land"]
                + list(cols_mapping["all"].keys())
                + list(cols_mapping[tech].keys())
            ),
            index_col=None,
            dtype={"Postleitzahl": str},
            low_memory=False,
        ).rename(columns=cols_mapping)

        # drop units outside of Germany
        len_old = len(units)
        units = units.loc[units.Land == "Deutschland"]
        logger.debug(
            f"{len_old - len(units)} units outside of Germany dropped..."
        )

        # get boundary
        boundary = (
            federal_state_data(geocoding_gdf.crs).dissolve().at[0, "geom"]
        )

        # drop units installed after reference date from cfg
        # (eGon2021 scenario)
        len_old = len(units)
<<<<<<< HEAD
        ts = pd.Timestamp(
            egon.data.config.datasets()["mastr_new"]["status2023_date_max"]
        )
=======
        ts = pd.Timestamp(config.datasets()["mastr_new"]["egon2021_date_max"])
>>>>>>> 7a03d06a
        units = units.loc[pd.to_datetime(units.Inbetriebnahmedatum) <= ts]
        logger.debug(
            f"{len_old - len(units)} units installed after {ts} dropped..."
        )

        # drop not operating units
        len_old = len(units)
        units = units.loc[
            units.EinheitBetriebsstatus.isin(
                ["InBetrieb", "VoruebergehendStillgelegt"]
            )
        ]
        logger.debug(f"{len_old - len(units)} not operating units dropped...")

        # filter for SH units if in testmode
        if not TESTMODE_OFF:
            logger.info(
                "TESTMODE: Dropping all units outside of Schleswig-Holstein..."
            )
            units = units.loc[units.Bundesland == "SchleswigHolstein"]

        # merge and rename voltage level
        logger.debug("Merging with locations and allocate voltage level...")
        units = units.merge(
            locations[["MaStRNummer", "Spannungsebene"]],
            left_on="LokationMastrNummer",
            right_on="MaStRNummer",
            how="left",
        )
        # convert voltage levels to numbers
        units["voltage_level"] = units.Spannungsebene.replace(vlevel_mapping)
        # set voltage level for nan values
        units = infer_voltage_level(units)

        # add geometry
        logger.debug("Adding geometries...")
        units = gpd.GeoDataFrame(
            units,
            geometry=gpd.points_from_xy(
                units["Laengengrad"], units["Breitengrad"], crs=4326
            ),
            crs=4326,
        )

        units["geometry_geocoded"] = (
            units.Laengengrad.isna() | units.Laengengrad.isna()
        )

        units.loc[~units.geometry_geocoded, "geometry_geocoded"] = ~units.loc[
            ~units.geometry_geocoded, "geometry"
        ].is_valid

        units_wo_geom = units["geometry_geocoded"].sum()

        logger.debug(
            f"{units_wo_geom}/{len(units)} units do not have a geometry!"
            " Adding geocoding results."
        )

        # determine zip and municipality string
        mask = (
            units.Postleitzahl.apply(isfloat)
            & ~units.Postleitzahl.isna()
            & ~units.Gemeinde.isna()
        )
        units["zip_and_municipality"] = np.nan
        ok_units = units.loc[mask]

        units.loc[mask, "zip_and_municipality"] = (
            ok_units.Postleitzahl.astype(int).astype(str).str.zfill(5)
            + " "
            + ok_units.Gemeinde.astype(str).str.rstrip().str.lstrip()
            + ", Deutschland"
        )

        # get zip and municipality from Standort
        parse_df = units.loc[~mask]

        if not parse_df.empty and "Standort" in parse_df.columns:
            init_len = len(parse_df)

            logger.info(
                f"Parsing ZIP code and municipality from Standort for "
                f"{init_len} values for {tech}."
            )

            parse_df[["zip_and_municipality", "drop_this"]] = (
                parse_df.Standort.astype(str)
                .apply(zip_and_municipality_from_standort)
                .tolist()
            )

            parse_df = parse_df.loc[parse_df.drop_this]

            if not parse_df.empty:
                units.loc[
                    parse_df.index, "zip_and_municipality"
                ] = parse_df.zip_and_municipality

        # add geocoding to missing
        units = units.merge(
            right=geocoding_gdf[["zip_and_municipality", "geometry"]].rename(
                columns={"geometry": "temp"}
            ),
            how="left",
            on="zip_and_municipality",
        )

        units.loc[units.geometry_geocoded, "geometry"] = units.loc[
            units.geometry_geocoded, "temp"
        ]

        init_len = len(units)

        logger.info(
            "Dropping units outside boundary by geometry or without geometry"
            "..."
        )

        units.dropna(subset=["geometry"], inplace=True)

        units = units.loc[units.geometry.within(boundary)]

        if init_len > 0:
            logger.debug(
                f"{init_len - len(units)}/{init_len} "
                f"({((init_len - len(units)) / init_len) * 100: g} %) dropped."
            )

        # drop unnecessary and rename columns
        logger.debug("Reformatting...")
        units.drop(
            columns=[
                "LokationMastrNummer",
                "MaStRNummer",
                "Laengengrad",
                "Breitengrad",
                "Spannungsebene",
                "Land",
                "temp",
            ],
            inplace=True,
        )
        mapping = cols_mapping["all"].copy()
        mapping.update(cols_mapping[tech])
        mapping.update({"geometry": "geom"})
        units.rename(columns=mapping, inplace=True)
        units["voltage_level"] = units.voltage_level.fillna(-1).astype(int)

        units.set_geometry("geom", inplace=True)
        units["id"] = range(len(units))

        # change capacity unit: kW to MW
        units["capacity"] = units["capacity"] / 1e3
        if "capacity_inverter" in units.columns:
            units["capacity_inverter"] = units["capacity_inverter"] / 1e3
        if "th_capacity" in units.columns:
            units["th_capacity"] = units["th_capacity"] / 1e3

        # assign bus ids
        logger.debug("Assigning bus ids...")
        units = units.assign(
            bus_id=units.loc[~units.geom.x.isna()]
            .sjoin(mv_grid_districts[["bus_id", "geom"]], how="left")
            .drop(columns=["index_right"])
            .bus_id
        )
        units["bus_id"] = units.bus_id.fillna(-1).astype(int)

        # write to DB
        logger.info(f"Writing {len(units)} units to DB...")

        units.to_postgis(
            name=target_tables[tech].__tablename__,
            con=engine,
            if_exists="append",
            schema=target_tables[tech].__table_args__["schema"],
        )<|MERGE_RESOLUTION|>--- conflicted
+++ resolved
@@ -349,13 +349,9 @@
         # drop units installed after reference date from cfg
         # (eGon2021 scenario)
         len_old = len(units)
-<<<<<<< HEAD
         ts = pd.Timestamp(
             egon.data.config.datasets()["mastr_new"]["status2023_date_max"]
         )
-=======
-        ts = pd.Timestamp(config.datasets()["mastr_new"]["egon2021_date_max"])
->>>>>>> 7a03d06a
         units = units.loc[pd.to_datetime(units.Inbetriebnahmedatum) <= ts]
         logger.debug(
             f"{len_old - len(units)} units installed after {ts} dropped..."
