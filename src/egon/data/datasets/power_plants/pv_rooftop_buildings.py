"""
Distribute MaStR PV rooftop capacities to OSM and synthetic buildings. Generate
new PV rooftop generators for scenarios eGon2035 and eGon100RE.

See documentation section :ref:`pv-rooftop-ref` for more information.

"""

from __future__ import annotations

from collections import Counter
from functools import wraps
from time import perf_counter
import datetime
import json

from geoalchemy2 import Geometry
from loguru import logger
from numpy.random import RandomState, default_rng
from omi.dialects import get_dialect
from pyproj.crs.crs import CRS
from sqlalchemy import BigInteger, Column, Float, Integer, String
from sqlalchemy.dialects.postgresql import HSTORE
from sqlalchemy.ext.declarative import declarative_base
import geopandas as gpd
import numpy as np
import pandas as pd

from egon.data import config, db
from egon.data.datasets.electricity_demand_timeseries.hh_buildings import (
    OsmBuildingsSynthetic,
)
from egon.data.datasets.power_plants.mastr_db_classes import EgonPowerPlantsPv
from egon.data.datasets.scenario_capacities import EgonScenarioCapacities
from egon.data.datasets.scenario_parameters import get_scenario_year
from egon.data.datasets.zensus_vg250 import Vg250Gem
from egon.data.metadata import (
    context,
    contributors,
    generate_resource_fields_from_db_table,
    license_dedl,
    license_odbl,
    meta_metadata,
    meta_metadata,
    sources,
)

engine = db.engine()
Base = declarative_base()
SEED = int(config.settings()["egon-data"]["--random-seed"])

# TODO: move to yml
MASTR_INDEX_COL = "gens_id"

EPSG = 4326
SRID = 3035

# data cleaning
MAX_REALISTIC_PV_CAP = 23500 / 10**3
MIN_REALISTIC_PV_CAP = 0.1 / 10**3

# show additional logging information
VERBOSE = False

# Number of quantiles
Q = 5

# Scenario Data
<<<<<<< HEAD
CARRIER = "solar_rooftop"
SCENARIOS = config.settings()["egon-data"]["--scenarios"]
=======
SCENARIOS = ["eGon2035", "eGon100RE"]
>>>>>>> 7a03d06a
SCENARIO_TIMESTAMP = {
    "status2019": pd.Timestamp("2020-01-01", tz="UTC"),
    "status2023": pd.Timestamp("2024-01-01", tz="UTC"),
    "eGon2035": pd.Timestamp("2035-01-01", tz="UTC"),
    "eGon100RE": pd.Timestamp("2050-01-01", tz="UTC"),
}
PV_ROOFTOP_LIFETIME = pd.Timedelta(20 * 365, unit="D")

# Example Modul Trina Vertex S TSM-400DE09M.08 400 Wp
# https://www.photovoltaik4all.de/media/pdf/92/64/68/Trina_Datasheet_VertexS_DE09-08_2021_A.pdf
MODUL_CAP = 0.4 / 10**3  # MWp
MODUL_SIZE = 1.096 * 1.754  # m²
PV_CAP_PER_SQ_M = MODUL_CAP / MODUL_SIZE

# Estimation of usable roof area
# Factor for the conversion of building area to roof area
# estimation mean roof pitch: 35°
# estimation usable roof share: 80%
# estimation that only the south side of the building is used for pv
# see https://mediatum.ub.tum.de/doc/%20969497/969497.pdf
# AREA_FACTOR = 1.221
# USABLE_ROOF_SHARE = 0.8
# SOUTH_SHARE = 0.5
# ROOF_FACTOR = AREA_FACTOR * USABLE_ROOF_SHARE * SOUTH_SHARE
ROOF_FACTOR = 0.5

CAP_RANGES = [
    (0, 30 / 10**3),
    (30 / 10**3, 100 / 10**3),
    (100 / 10**3, float("inf")),
]

MIN_BUILDING_SIZE = 10.0
UPPER_QUANTILE = 0.95
LOWER_QUANTILE = 0.05

COLS_TO_EXPORT = [
    "scenario",
    "bus_id",
    "building_id",
    "gens_id",
    "capacity",
    "orientation_uniform",
    "orientation_primary",
    "orientation_primary_angle",
    "voltage_level",
    "weather_cell_id",
]

# TODO
INCLUDE_SYNTHETIC_BUILDINGS = True
ONLY_BUILDINGS_WITH_DEMAND = True
TEST_RUN = False


def timer_func(func):
    @wraps(func)
    def timeit_wrapper(*args, **kwargs):
        start_time = perf_counter()
        result = func(*args, **kwargs)
        end_time = perf_counter()
        total_time = end_time - start_time
        logger.debug(
            f"Function {func.__name__} took {total_time:.4f} seconds."
        )
        return result

    return timeit_wrapper


@timer_func
def mastr_data(
    index_col: str | int | list[str] | list[int],
) -> gpd.GeoDataFrame:
    """
    Read MaStR data from database.

    Parameters
    -----------
    index_col : str, int or list of str or int
        Column(s) to use as the row labels of the DataFrame.
    Returns
    -------
    pandas.DataFrame
        DataFrame containing MaStR data.
    """
    with db.session_scope() as session:
        query = session.query(EgonPowerPlantsPv).filter(
            EgonPowerPlantsPv.status == "InBetrieb",
            EgonPowerPlantsPv.site_type
            == ("Bauliche Anlagen (Hausdach, Gebäude und Fassade)"),
        )

    gdf = gpd.read_postgis(
        query.statement, query.session.bind, index_col=index_col
    ).drop(columns="id")

    logger.debug("MaStR data loaded.")

    return gdf


@timer_func
def clean_mastr_data(
    mastr_gdf: gpd.GeoDataFrame,
    max_realistic_pv_cap: int | float,
    min_realistic_pv_cap: int | float,
    seed: int,
) -> gpd.GeoDataFrame:
    """
    Clean the MaStR data from implausible data.

    * Drop MaStR ID duplicates.
    * Drop generators with implausible capacities.

    Parameters
    -----------
    mastr_gdf : pandas.DataFrame
        DataFrame containing MaStR data.
    max_realistic_pv_cap : int or float
        Maximum capacity, which is considered to be realistic.
    min_realistic_pv_cap : int or float
        Minimum capacity, which is considered to be realistic.
    seed : int
        Seed to use for random operations with NumPy and pandas.
    Returns
    -------
    pandas.DataFrame
        DataFrame containing cleaned MaStR data.
    """
    init_len = len(mastr_gdf)

    # drop duplicates
    mastr_gdf = mastr_gdf.loc[~mastr_gdf.index.duplicated()]

    # drop generators without any capacity info
    # and capacity of zero
    # and if the capacity is > 23.5 MW, because
    # Germanies largest rooftop PV is 23 MW
    # https://www.iwr.de/news/groesste-pv-dachanlage-europas-wird-in-sachsen-anhalt-gebaut-news37379
    mastr_gdf = mastr_gdf.loc[
        ~mastr_gdf.capacity.isna()
        & (mastr_gdf.capacity <= max_realistic_pv_cap)
        & (mastr_gdf.capacity > min_realistic_pv_cap)
    ]

    # get consistent start-up date
    # randomly and weighted fill missing start-up dates
    pool = mastr_gdf.loc[
        ~mastr_gdf.commissioning_date.isna()
    ].commissioning_date.to_numpy()

    size = len(mastr_gdf) - len(pool)

    if size > 0:
        rng = default_rng(seed=seed)

        choice = rng.choice(
            pool,
            size=size,
            replace=False,
        )

        mastr_gdf.loc[mastr_gdf.commissioning_date.isna()] = mastr_gdf.loc[
            mastr_gdf.commissioning_date.isna()
        ].assign(commissioning_date=choice)

        logger.info(
            f"Randomly and weigthed added start-up date to {size} generators."
        )

    mastr_gdf = mastr_gdf.assign(
        commissioning_date=pd.to_datetime(
            mastr_gdf.commissioning_date, utc=True
        )
    )

    end_len = len(mastr_gdf)
    logger.debug(
        f"Dropped {init_len - end_len} "
        f"({((init_len - end_len) / init_len) * 100:g}%)"
        f" of {init_len} rows from MaStR DataFrame."
    )

    return mastr_gdf


@timer_func
def municipality_data() -> gpd.GeoDataFrame:
    """
    Get municipality data from eGo^n Database.
    Returns
    -------
    gepandas.GeoDataFrame
        GeoDataFrame with municipality data.
    """
    with db.session_scope() as session:
        query = session.query(Vg250Gem.ags, Vg250Gem.geometry.label("geom"))

    return gpd.read_postgis(
        query.statement, query.session.bind, index_col="ags"
    )


@timer_func
def add_ags_to_gens(
    mastr_gdf: gpd.GeoDataFrame,
    municipalities_gdf: gpd.GeoDataFrame,
) -> gpd.GeoDataFrame:
    """
    Add information about AGS ID to generators.
    Parameters
    -----------
    mastr_gdf : geopandas.GeoDataFrame
        GeoDataFrame with valid and cleaned MaStR data.
    municipalities_gdf : geopandas.GeoDataFrame
        GeoDataFrame with municipality data.
    Returns
    -------
    gepandas.GeoDataFrame
        GeoDataFrame with valid and cleaned MaStR data
        with AGS ID added.
    """
    return mastr_gdf.sjoin(
        municipalities_gdf,
        how="left",
        predicate="intersects",
    ).rename(columns={"index_right": "ags"})


def drop_gens_outside_muns(
    mastr_gdf: gpd.GeoDataFrame,
) -> gpd.GeoDataFrame:
    """
    Drop all generators outside of municipalities.
    Parameters
    -----------
    mastr_gdf : geopandas.GeoDataFrame
        GeoDataFrame with valid and cleaned MaStR data.
    Returns
    -------
    gepandas.GeoDataFrame
        GeoDataFrame with valid and cleaned MaStR data
        with generatos without an AGS ID dropped.
    """
    gdf = mastr_gdf.loc[~mastr_gdf.ags.isna()]

    logger.debug(
        f"{len(mastr_gdf) - len(gdf)} ("
        f"{(len(mastr_gdf) - len(gdf)) / len(mastr_gdf) * 100:g}%)"
        f" of {len(mastr_gdf)} values are outside of the municipalities"
        " and are therefore dropped."
    )

    return gdf


def load_mastr_data():
    """Read PV rooftop data from MaStR CSV
    Note: the source will be replaced as soon as the MaStR data is available
    in DB.
    Returns
    -------
    geopandas.GeoDataFrame
        GeoDataFrame containing MaStR data with geocoded locations.
    """
    mastr_gdf = mastr_data(
        MASTR_INDEX_COL,
    )

    clean_mastr_gdf = clean_mastr_data(
        mastr_gdf,
        max_realistic_pv_cap=MAX_REALISTIC_PV_CAP,
        min_realistic_pv_cap=MIN_REALISTIC_PV_CAP,
        seed=SEED,
    )

    municipalities_gdf = municipality_data()

    clean_mastr_gdf = add_ags_to_gens(clean_mastr_gdf, municipalities_gdf)

    return drop_gens_outside_muns(clean_mastr_gdf)


class OsmBuildingsFiltered(Base):
    """
    Class definition of table openstreetmap.osm_buildings_filtered.

    """
    __tablename__ = "osm_buildings_filtered"
    __table_args__ = {"schema": "openstreetmap"}

    osm_id = Column(BigInteger)
    amenity = Column(String)
    building = Column(String)
    name = Column(String)
    geom = Column(Geometry(srid=SRID), index=True)
    area = Column(Float)
    geom_point = Column(Geometry(srid=SRID), index=True)
    tags = Column(HSTORE)
    id = Column(BigInteger, primary_key=True, index=True)


@timer_func
def osm_buildings(
    to_crs: CRS,
) -> gpd.GeoDataFrame:
    """
    Read OSM buildings data from eGo^n Database.
    Parameters
    -----------
    to_crs : pyproj.crs.crs.CRS
        CRS to transform geometries to.
    Returns
    -------
    geopandas.GeoDataFrame
        GeoDataFrame containing OSM buildings data.
    """
    with db.session_scope() as session:
        query = session.query(
            OsmBuildingsFiltered.id,
            OsmBuildingsFiltered.area,
            OsmBuildingsFiltered.geom_point.label("geom"),
        )

    return gpd.read_postgis(
        query.statement, query.session.bind, index_col="id"
    ).to_crs(to_crs)


@timer_func
def synthetic_buildings(
    to_crs: CRS,
) -> gpd.GeoDataFrame:
    """
    Read synthetic buildings data from eGo^n Database.
    Parameters
    -----------
    to_crs : pyproj.crs.crs.CRS
        CRS to transform geometries to.
    Returns
    -------
    geopandas.GeoDataFrame
        GeoDataFrame containing OSM buildings data.
    """
    with db.session_scope() as session:
        query = session.query(
            OsmBuildingsSynthetic.id,
            OsmBuildingsSynthetic.area,
            OsmBuildingsSynthetic.geom_point.label("geom"),
        )

    return gpd.read_postgis(
        query.statement, query.session.bind, index_col="id"
    ).to_crs(to_crs)


@timer_func
def add_ags_to_buildings(
    buildings_gdf: gpd.GeoDataFrame,
    municipalities_gdf: gpd.GeoDataFrame,
) -> gpd.GeoDataFrame:
    """
    Add information about AGS ID to buildings.
    Parameters
    -----------
    buildings_gdf : geopandas.GeoDataFrame
        GeoDataFrame containing OSM buildings data.
    municipalities_gdf : geopandas.GeoDataFrame
        GeoDataFrame with municipality data.
    Returns
    -------
    gepandas.GeoDataFrame
        GeoDataFrame containing OSM buildings data
        with AGS ID added.
    """
    return buildings_gdf.sjoin(
        municipalities_gdf,
        how="left",
        predicate="intersects",
    ).rename(columns={"index_right": "ags"})


def drop_buildings_outside_muns(
    buildings_gdf: gpd.GeoDataFrame,
) -> gpd.GeoDataFrame:
    """
    Drop all buildings outside of municipalities.
    Parameters
    -----------
    buildings_gdf : geopandas.GeoDataFrame
        GeoDataFrame containing OSM buildings data.
    Returns
    -------
    gepandas.GeoDataFrame
        GeoDataFrame containing OSM buildings data
        with buildings without an AGS ID dropped.
    """
    gdf = buildings_gdf.loc[~buildings_gdf.ags.isna()]

    logger.debug(
        f"{len(buildings_gdf) - len(gdf)} "
        f"({(len(buildings_gdf) - len(gdf)) / len(buildings_gdf) * 100:g}%) "
        f"of {len(buildings_gdf)} values are outside of the municipalities "
        "and are therefore dropped."
    )

    return gdf


def egon_building_peak_loads():

    # use active scenario wich is closest to today
    scenario = sorted(SCENARIOS, key=get_scenario_year)[0]

    sql = f"""
    SELECT building_id
    FROM demand.egon_building_electricity_peak_loads
    WHERE scenario = '{scenario}'
    """

    return (
        db.select_dataframe(sql).building_id.astype(int).sort_values().unique()
    )


@timer_func
def load_building_data():
    """
    Read buildings from DB
    Tables:

    * `openstreetmap.osm_buildings_filtered` (from OSM)
    * `openstreetmap.osm_buildings_synthetic` (synthetic, created by us)

    Use column `id` for both as it is unique hence you concat both datasets.
    If INCLUDE_SYNTHETIC_BUILDINGS is False synthetic buildings will not be
    loaded.

    Returns
    -------
    gepandas.GeoDataFrame
        GeoDataFrame containing OSM buildings data with buildings without an
        AGS ID dropped.
    """

    municipalities_gdf = municipality_data()

    osm_buildings_gdf = osm_buildings(municipalities_gdf.crs)

    if INCLUDE_SYNTHETIC_BUILDINGS:
        synthetic_buildings_gdf = synthetic_buildings(municipalities_gdf.crs)

        buildings_gdf = gpd.GeoDataFrame(
            pd.concat(
                [
                    osm_buildings_gdf,
                    synthetic_buildings_gdf,
                ]
            ),
            geometry="geom",
            crs=osm_buildings_gdf.crs,
        ).rename(columns={"area": "building_area"})

        buildings_gdf.index = buildings_gdf.index.astype(int)

    else:
        buildings_gdf = osm_buildings_gdf.rename(
            columns={"area": "building_area"}
        )

    if ONLY_BUILDINGS_WITH_DEMAND:
        building_ids = egon_building_peak_loads()

        init_len = len(building_ids)

        building_ids = np.intersect1d(
            list(map(int, building_ids)),
            list(map(int, buildings_gdf.index.to_numpy())),
        )

        end_len = len(building_ids)

        logger.debug(
            f"{end_len/init_len * 100: g} % ({end_len} / {init_len}) "
            f"of buildings have peak load."
        )

        buildings_gdf = buildings_gdf.loc[building_ids]

    buildings_ags_gdf = add_ags_to_buildings(buildings_gdf, municipalities_gdf)

    buildings_ags_gdf = drop_buildings_outside_muns(buildings_ags_gdf)

    grid_districts_gdf = grid_districts(EPSG)

    federal_state_gdf = federal_state_data(grid_districts_gdf.crs)

    grid_federal_state_gdf = overlay_grid_districts_with_counties(
        grid_districts_gdf,
        federal_state_gdf,
    )

    buildings_overlay_gdf = add_overlay_id_to_buildings(
        buildings_ags_gdf,
        grid_federal_state_gdf,
    )

    logger.debug("Loaded buildings.")

    buildings_overlay_gdf = drop_buildings_outside_grids(buildings_overlay_gdf)

    # overwrite bus_id with data from new table
    sql = (
        "SELECT building_id, bus_id FROM "
        "boundaries.egon_map_zensus_mvgd_buildings"
    )
    map_building_bus_df = db.select_dataframe(sql)

    building_ids = np.intersect1d(
        list(map(int, map_building_bus_df.building_id.unique())),
        list(map(int, buildings_overlay_gdf.index.to_numpy())),
    )

    buildings_within_gdf = buildings_overlay_gdf.loc[building_ids]

    gdf = (
        buildings_within_gdf.reset_index()
        .drop(columns=["bus_id"])
        .merge(
            how="left",
            right=map_building_bus_df,
            left_on="id",
            right_on="building_id",
        )
        .drop(columns=["building_id"])
        .set_index("id")
        .sort_index()
    )

    return gdf[~gdf.index.duplicated(keep="first")]


@timer_func
def sort_and_qcut_df(
    df: pd.DataFrame | gpd.GeoDataFrame,
    col: str,
    q: int,
) -> pd.DataFrame | gpd.GeoDataFrame:
    """
    Determine the quantile of a given attribute in a (Geo)DataFrame.
    Sort the (Geo)DataFrame in ascending order for the given attribute.
    Parameters
    -----------
    df : pandas.DataFrame or geopandas.GeoDataFrame
        (Geo)DataFrame to sort and qcut.
    col : str
        Name of the attribute to sort and qcut the (Geo)DataFrame on.
    q : int
        Number of quantiles.
    Returns
    -------
    pandas.DataFrame or gepandas.GeoDataFrame
        Sorted and qcut (Geo)DataFrame.
    """
    df = df.sort_values(col, ascending=True)

    return df.assign(
        quant=pd.qcut(
            df[col],
            q=q,
            labels=range(q),
        )
    )


@timer_func
def allocate_pv(
    q_mastr_gdf: gpd.GeoDataFrame,
    q_buildings_gdf: gpd.GeoDataFrame,
    seed: int,
) -> tuple[gpd.GeoDataFrame, gpd.GeoDataFrame]:
    """
    Allocate the MaStR pv generators to the OSM buildings.
    This will determine a building for each pv generator if there are more
    buildings than generators within a given AGS. Primarily generators are
    distributed with the same qunatile as the buildings. Multiple assignment
    is excluded.
    Parameters
    -----------
    q_mastr_gdf : geopandas.GeoDataFrame
        GeoDataFrame containing geocoded and qcut MaStR data.
    q_buildings_gdf : geopandas.GeoDataFrame
        GeoDataFrame containing qcut OSM buildings data.
    seed : int
        Seed to use for random operations with NumPy and pandas.
    Returns
    -------
    tuple with two geopandas.GeoDataFrame s
        GeoDataFrame containing MaStR data allocated to building IDs.
        GeoDataFrame containing building data allocated to MaStR IDs.
    """
    rng = default_rng(seed=seed)

    q_buildings_gdf = q_buildings_gdf.assign(gens_id=np.nan).sort_values(
        by=["ags", "quant"]
    )
    q_mastr_gdf = q_mastr_gdf.assign(building_id=np.nan).sort_values(
        by=["ags", "quant"]
    )

    ags_list = q_buildings_gdf.ags.unique()

    if TEST_RUN:
        ags_list = ags_list[:250]

    num_ags = len(ags_list)

    t0 = perf_counter()

    for count, ags in enumerate(ags_list):
        buildings = q_buildings_gdf.loc[q_buildings_gdf.ags == ags]
        gens = q_mastr_gdf.loc[q_mastr_gdf.ags == ags]

        len_build = len(buildings)
        len_gens = len(gens)

        if len_build < len_gens:
            gens = gens.sample(len_build, random_state=RandomState(seed=seed))
            logger.error(
                f"There are {len_gens} generators and only {len_build}"
                f" buildings in AGS {ags}. {len_gens - len(gens)} "
                "generators were truncated to match the amount of buildings."
            )

            assert len_build == len(gens)

        for quant in gens.quant.unique():
            q_buildings = buildings.loc[buildings.quant == quant]
            q_gens = gens.loc[gens.quant == quant]

            len_build = len(q_buildings)
            len_gens = len(q_gens)

            if len_build < len_gens:
                delta = len_gens - len_build

                logger.warning(
                    f"There are {len_gens} generators and only {len_build} "
                    f"buildings in AGS {ags} and quantile {quant}. {delta} "
                    f"buildings from AGS {ags} will be added randomly."
                )

                add_buildings = pd.Index(
                    rng.choice(
                        list(set(buildings.index) - set(q_buildings.index)),
                        size=delta,
                        replace=False,
                    )
                )

                chosen_buildings = q_buildings.index.union(add_buildings)

            else:
                chosen_buildings = rng.choice(
                    q_buildings.index,
                    size=len_gens,
                    replace=False,
                )

            q_buildings_gdf.loc[chosen_buildings, "gens_id"] = q_gens.index
            buildings = buildings.drop(chosen_buildings)

        if count % 500 == 0:
            logger.debug(
                f"Allocation of {count / num_ags * 100:g} % of AGS done. "
                f"It took {perf_counter() - t0:g} seconds."
            )

            t0 = perf_counter()

    assigned_buildings = q_buildings_gdf.loc[~q_buildings_gdf.gens_id.isna()]

    assert len(assigned_buildings) == len(assigned_buildings.gens_id.unique())

    q_mastr_gdf.loc[assigned_buildings.gens_id, "building_id"] = (
        assigned_buildings.index
    )

    assigned_gens = q_mastr_gdf.loc[~q_mastr_gdf.building_id.isna()]

    assert len(assigned_buildings) == len(assigned_gens)

    logger.debug("Allocated status quo generators to buildings.")

    return frame_to_numeric(q_mastr_gdf), frame_to_numeric(q_buildings_gdf)


def frame_to_numeric(
    df: pd.DataFrame | gpd.GeoDataFrame,
) -> pd.DataFrame | gpd.GeoDataFrame:
    """
    Try to convert all columns of a DataFrame to numeric ignoring errors.
    Parameters
    ----------
    df : pandas.DataFrame or geopandas.GeoDataFrame
    Returns
    -------
    pandas.DataFrame or geopandas.GeoDataFrame
    """
    if str(df.index.dtype) == "object":
        df.index = pd.to_numeric(df.index, errors="ignore")

    for col in df.columns:
        if str(df[col].dtype) == "object":
            df[col] = pd.to_numeric(df[col], errors="ignore")

    return df


def validate_output(
    desagg_mastr_gdf: pd.DataFrame | gpd.GeoDataFrame,
    desagg_buildings_gdf: pd.DataFrame | gpd.GeoDataFrame,
) -> None:
    """
    Validate output.

    * Validate that there are exactly as many buildings with a pv system as
      there are pv systems with a building
    * Validate that the building IDs with a pv system are the same building
      IDs as assigned to the pv systems
    * Validate that the pv system IDs with a building are the same pv system
      IDs as assigned to the buildings

    Parameters
    -----------
    desagg_mastr_gdf : geopandas.GeoDataFrame
        GeoDataFrame containing MaStR data allocated to building IDs.
    desagg_buildings_gdf : geopandas.GeoDataFrame
        GeoDataFrame containing building data allocated to MaStR IDs.
    """
    assert len(
        desagg_mastr_gdf.loc[~desagg_mastr_gdf.building_id.isna()]
    ) == len(desagg_buildings_gdf.loc[~desagg_buildings_gdf.gens_id.isna()])
    assert (
        np.sort(
            desagg_mastr_gdf.loc[
                ~desagg_mastr_gdf.building_id.isna()
            ].building_id.unique()
        )
        == np.sort(
            desagg_buildings_gdf.loc[
                ~desagg_buildings_gdf.gens_id.isna()
            ].index.unique()
        )
    ).all()
    assert (
        np.sort(
            desagg_mastr_gdf.loc[
                ~desagg_mastr_gdf.building_id.isna()
            ].index.unique()
        )
        == np.sort(
            desagg_buildings_gdf.loc[
                ~desagg_buildings_gdf.gens_id.isna()
            ].gens_id.unique()
        )
    ).all()

    logger.debug("Validated output.")


def drop_unallocated_gens(
    gdf: gpd.GeoDataFrame,
) -> gpd.GeoDataFrame:
    """
    Drop generators which did not get allocated.

    Parameters
    -----------
    gdf : geopandas.GeoDataFrame
        GeoDataFrame containing MaStR data allocated to building IDs.
    Returns
    -------
    geopandas.GeoDataFrame
        GeoDataFrame containing MaStR data with generators dropped which did
        not get allocated.
    """
    init_len = len(gdf)
    gdf = gdf.loc[~gdf.building_id.isna()]
    end_len = len(gdf)

    logger.debug(
        f"Dropped {init_len - end_len} "
        f"({((init_len - end_len) / init_len) * 100:g}%)"
        f" of {init_len} unallocated rows from MaStR DataFrame."
    )

    return gdf


@timer_func
def allocate_to_buildings(
    mastr_gdf: gpd.GeoDataFrame,
    buildings_gdf: gpd.GeoDataFrame,
) -> tuple[gpd.GeoDataFrame, gpd.GeoDataFrame]:
    """
    Allocate status quo pv rooftop generators to buildings.
    Parameters
    -----------
    mastr_gdf : geopandas.GeoDataFrame
        GeoDataFrame containing MaStR data with geocoded locations.
    buildings_gdf : geopandas.GeoDataFrame
        GeoDataFrame containing OSM buildings data with buildings without an
        AGS ID dropped.
    Returns
    -------
    tuple with two geopandas.GeoDataFrame s
        GeoDataFrame containing MaStR data allocated to building IDs.
        GeoDataFrame containing building data allocated to MaStR IDs.
    """
    logger.debug("Starting allocation of status quo.")

    q_mastr_gdf = sort_and_qcut_df(mastr_gdf, col="capacity", q=Q)
    q_buildings_gdf = sort_and_qcut_df(buildings_gdf, col="building_area", q=Q)

    desagg_mastr_gdf, desagg_buildings_gdf = allocate_pv(
        q_mastr_gdf, q_buildings_gdf, SEED
    )

    validate_output(desagg_mastr_gdf, desagg_buildings_gdf)

    return drop_unallocated_gens(desagg_mastr_gdf), desagg_buildings_gdf


@timer_func
def grid_districts(
    epsg: int,
) -> gpd.GeoDataFrame:
    """
    Load mv grid district geo data from eGo^n Database as
    geopandas.GeoDataFrame.
    Parameters
    -----------
    epsg : int
        EPSG ID to use as CRS.
    Returns
    -------
    geopandas.GeoDataFrame
        GeoDataFrame containing mv grid district ID and geo shapes data.
    """
    gdf = db.select_geodataframe(
        """
        SELECT bus_id, geom
        FROM grid.egon_mv_grid_district
        ORDER BY bus_id
        """,
        index_col="bus_id",
        geom_col="geom",
        epsg=epsg,
    )

    gdf.index = gdf.index.astype(int)

    logger.debug("Grid districts loaded.")

    return gdf


def scenario_data(
    carrier: str = "solar_rooftop",
    scenario: str = "eGon2035",
) -> pd.DataFrame:
    """
    Get scenario capacity data from eGo^n Database.
    Parameters
    -----------
    carrier : str
        Carrier type to filter table by.
    scenario : str
        Scenario to filter table by.
    Returns
    -------
    geopandas.GeoDataFrame
        GeoDataFrame with scenario capacity data in GW.
    """
    with db.session_scope() as session:
        query = session.query(EgonScenarioCapacities).filter(
            EgonScenarioCapacities.carrier == carrier,
            EgonScenarioCapacities.scenario_name == scenario,
        )

    df = pd.read_sql(
        query.statement, query.session.bind, index_col="index"
    ).sort_index()

    logger.debug("Scenario capacity data loaded.")

    return df


class Vg250Lan(Base):
    """
    Class definition of table boundaries.vg250_lan.

    """
    __tablename__ = "vg250_lan"
    __table_args__ = {"schema": "boundaries"}

    id = Column(BigInteger, primary_key=True, index=True)
    ade = Column(BigInteger)
    gf = Column(BigInteger)
    bsg = Column(BigInteger)
    ars = Column(String)
    ags = Column(String)
    sdv_ars = Column(String)
    gen = Column(String)
    bez = Column(String)
    ibz = Column(BigInteger)
    bem = Column(String)
    nbd = Column(String)
    sn_l = Column(String)
    sn_r = Column(String)
    sn_k = Column(String)
    sn_v1 = Column(String)
    sn_v2 = Column(String)
    sn_g = Column(String)
    fk_s3 = Column(String)
    nuts = Column(String)
    ars_0 = Column(String)
    ags_0 = Column(String)
    wsk = Column(String)
    debkg_id = Column(String)
    rs = Column(String)
    sdv_rs = Column(String)
    rs_0 = Column(String)
    geometry = Column(Geometry(srid=EPSG), index=True)


def federal_state_data(to_crs: CRS) -> gpd.GeoDataFrame:
    """
    Get feder state data from eGo^n Database.
    Parameters
    -----------
    to_crs : pyproj.crs.crs.CRS
        CRS to transform geometries to.
    Returns
    -------
    geopandas.GeoDataFrame
        GeoDataFrame with federal state data.
    """
    with db.session_scope() as session:
        query = session.query(
            Vg250Lan.id, Vg250Lan.nuts, Vg250Lan.geometry.label("geom")
        )

        gdf = gpd.read_postgis(
            query.statement, session.connection(), index_col="id"
        ).to_crs(to_crs)

    logger.debug("Federal State data loaded.")

    return gdf


@timer_func
def overlay_grid_districts_with_counties(
    mv_grid_district_gdf: gpd.GeoDataFrame,
    federal_state_gdf: gpd.GeoDataFrame,
) -> gpd.GeoDataFrame:
    """
    Calculate the intersections of mv grid districts and counties.
    Parameters
    -----------
    mv_grid_district_gdf : gpd.GeoDataFrame
        GeoDataFrame containing mv grid district ID and geo shapes data.
    federal_state_gdf : gpd.GeoDataFrame
        GeoDataFrame with federal state data.
    Returns
    -------
    geopandas.GeoDataFrame
        GeoDataFrame containing OSM buildings data.
    """
    logger.debug(
        "Calculating intersection overlay between mv grid districts and "
        "counties. This may take a while..."
    )

    gdf = gpd.overlay(
        federal_state_gdf.to_crs(mv_grid_district_gdf.crs),
        mv_grid_district_gdf.reset_index(),
        how="intersection",
        keep_geom_type=True,
    )

    logger.debug("Done!")

    return gdf


@timer_func
def add_overlay_id_to_buildings(
    buildings_gdf: gpd.GeoDataFrame,
    grid_federal_state_gdf: gpd.GeoDataFrame,
) -> gpd.GeoDataFrame:
    """
    Add information about overlay ID to buildings.
    Parameters
    -----------
    buildings_gdf : geopandas.GeoDataFrame
        GeoDataFrame containing OSM buildings data.
    grid_federal_state_gdf : geopandas.GeoDataFrame
        GeoDataFrame with intersection shapes between counties and grid
        districts.
    Returns
    -------
    geopandas.GeoDataFrame
        GeoDataFrame containing OSM buildings data with overlay ID added.
    """
    gdf = (
        buildings_gdf.to_crs(grid_federal_state_gdf.crs)
        .sjoin(
            grid_federal_state_gdf,
            how="left",
            predicate="intersects",
        )
        .rename(columns={"index_right": "overlay_id"})
    )

    logger.debug("Added overlay ID to OSM buildings.")

    return gdf


def drop_buildings_outside_grids(
    buildings_gdf: gpd.GeoDataFrame,
) -> gpd.GeoDataFrame:
    """
    Drop all buildings outside of grid areas.
    Parameters
    -----------
    buildings_gdf : geopandas.GeoDataFrame
        GeoDataFrame containing OSM buildings data.
    Returns
    -------
    gepandas.GeoDataFrame
        GeoDataFrame containing OSM buildings data
        with buildings without an bus ID dropped.
    """
    gdf = buildings_gdf.loc[~buildings_gdf.bus_id.isna()]

    logger.debug(
        f"{len(buildings_gdf) - len(gdf)} "
        f"({(len(buildings_gdf) - len(gdf)) / len(buildings_gdf) * 100:g}%) "
        f"of {len(buildings_gdf)} values are outside of the grid areas "
        "and are therefore dropped."
    )

    return gdf


def cap_per_bus_id(
    scenario: str,
) -> pd.DataFrame:
    """
    Get table with total pv rooftop capacity per grid district.

    Parameters
    -----------
    scenario : str
        Scenario name.
    Returns
    -------
    pandas.DataFrame
        DataFrame with total rooftop capacity per mv grid.
    """
    sources = config.datasets()["solar_rooftop"]["sources"]

    sql = f"""
    SELECT bus_id, SUM(el_capacity) as capacity
    FROM {sources['power_plants']['schema']}.{sources['power_plants']['table']}
    WHERE carrier = 'solar_rooftop'
    AND scenario = '{scenario}'
    GROUP BY bus_id
    """

    df = db.select_dataframe(sql, index_col="bus_id")

    return df


def determine_end_of_life_gens(
    mastr_gdf: gpd.GeoDataFrame,
    scenario_timestamp: pd.Timestamp,
    pv_rooftop_lifetime: pd.Timedelta,
) -> gpd.GeoDataFrame:
    """
    Determine if an old PV system has reached its end of life.
    Parameters
    -----------
    mastr_gdf : geopandas.GeoDataFrame
        GeoDataFrame containing geocoded MaStR data.
    scenario_timestamp : pandas.Timestamp
        Timestamp at which the scenario takes place.
    pv_rooftop_lifetime : pandas.Timedelta
        Average expected lifetime of PV rooftop systems.
    Returns
    -------
    geopandas.GeoDataFrame
        GeoDataFrame containing geocoded MaStR data and info if the system
        has reached its end of life.
    """
    before = mastr_gdf.capacity.sum()

    mastr_gdf = mastr_gdf.assign(
        age=scenario_timestamp - mastr_gdf.commissioning_date
    )

    mastr_gdf = mastr_gdf.assign(
        end_of_life=pv_rooftop_lifetime < mastr_gdf.age
    )

    after = mastr_gdf.loc[~mastr_gdf.end_of_life].capacity.sum()

    logger.debug(
        f"Determined if pv rooftop systems reached their end of life.\nTotal "
        f"capacity: {before}\nActive capacity: {after}"
    )

    return mastr_gdf


def calculate_max_pv_cap_per_building(
    buildings_gdf: gpd.GeoDataFrame,
    mastr_gdf: gpd.GeoDataFrame,
    pv_cap_per_sq_m: float | int,
    roof_factor: float | int,
) -> gpd.GeoDataFrame:
    """
    Calculate the estimated maximum possible PV capacity per building.

    Parameters
    -----------
    buildings_gdf : geopandas.GeoDataFrame
        GeoDataFrame containing OSM buildings data.
    mastr_gdf : geopandas.GeoDataFrame
        GeoDataFrame containing geocoded MaStR data.
    pv_cap_per_sq_m : float, int
        Average expected, installable PV capacity per square meter.
    roof_factor : float, int
        Average for PV usable roof area share.
    Returns
    -------
    geopandas.GeoDataFrame
        GeoDataFrame containing OSM buildings data with estimated maximum PV
        capacity.
    """
    gdf = (
        buildings_gdf.reset_index()
        .rename(columns={"index": "id"})
        .merge(
            mastr_gdf[
                [
                    "capacity",
                    "end_of_life",
                    "building_id",
                    "orientation_uniform",
                    "orientation_primary",
                    "orientation_primary_angle",
                ]
            ],
            how="left",
            left_on="id",
            right_on="building_id",
        )
        .set_index("id")
        .drop(columns="building_id")
    )

    return gdf.assign(
        max_cap=gdf.building_area.multiply(roof_factor * pv_cap_per_sq_m),
        end_of_life=gdf.end_of_life.fillna(True).astype(bool),
        bus_id=gdf.bus_id.astype(int),
    )


def calculate_building_load_factor(
    mastr_gdf: gpd.GeoDataFrame,
    buildings_gdf: gpd.GeoDataFrame,
    rounding: int = 4,
) -> gpd.GeoDataFrame:
    """
    Calculate the roof load factor from existing PV systems.
    Parameters
    -----------
    mastr_gdf : geopandas.GeoDataFrame
        GeoDataFrame containing geocoded MaStR data.
    buildings_gdf : geopandas.GeoDataFrame
        GeoDataFrame containing OSM buildings data.
    rounding : int
        Rounding to use for load factor.
    Returns
    -------
    geopandas.GeoDataFrame
        GeoDataFrame containing geocoded MaStR data with calculated load
        factor.
    """
    gdf = mastr_gdf.merge(
        buildings_gdf[["max_cap", "building_area"]]
        .loc[~buildings_gdf["max_cap"].isna()]
        .reset_index(),
        how="left",
        left_on="building_id",
        right_on="id",
    ).set_index("id")

    return gdf.assign(load_factor=(gdf.capacity / gdf.max_cap).round(rounding))


def get_probability_for_property(
    mastr_gdf: gpd.GeoDataFrame,
    cap_range: tuple[int | float, int | float],
    prop: str,
) -> tuple[np.array, np.array]:
    """
    Calculate the probability of the different options of a property of the
    existing PV plants.
    Parameters
    -----------
    mastr_gdf : geopandas.GeoDataFrame
        GeoDataFrame containing geocoded MaStR data.
    cap_range : tuple(int, int)
        Capacity range of PV plants to look at.
    prop : str
        Property to calculate probabilities for. String needs to be in columns
        of mastr_gdf.
    Returns
    -------
    tuple
        numpy.array
            Unique values of property.
        numpy.array
            Probabilties per unique value.
    """
    cap_range_gdf = mastr_gdf.loc[
        (mastr_gdf.capacity > cap_range[0])
        & (mastr_gdf.capacity <= cap_range[1])
    ]

    if prop == "load_factor":
        cap_range_gdf = cap_range_gdf.loc[cap_range_gdf[prop] <= 1]

    count = Counter(
        cap_range_gdf[prop].loc[
            ~cap_range_gdf[prop].isna()
            & ~cap_range_gdf[prop].isnull()
            & ~(cap_range_gdf[prop] == "None")
        ]
    )

    values = np.array(list(count.keys()))
    probabilities = np.fromiter(count.values(), dtype=float)
    probabilities = probabilities / np.sum(probabilities)

    return values, probabilities


@timer_func
def probabilities(
    mastr_gdf: gpd.GeoDataFrame,
    cap_ranges: list[tuple[int | float, int | float]] | None = None,
    properties: list[str] | None = None,
) -> dict:
    """
    Calculate the probability of the different options of properties of the
    existing PV plants.
    Parameters
    -----------
    mastr_gdf : geopandas.GeoDataFrame
        GeoDataFrame containing geocoded MaStR data.
    cap_ranges : list(tuple(int, int))
        List of capacity ranges to distinguish between. The first tuple should
        start with a zero and the last one should end with infinite.
    properties : list(str)
        List of properties to calculate probabilities for. Strings need to be
        in columns of mastr_gdf.
    Returns
    -------
    dict
        Dictionary with values and probabilities per capacity range.
    """
    if cap_ranges is None:
        cap_ranges = [
            (0, 30 / 10**3),
            (30 / 10**3, 100 / 10**3),
            (100 / 10**3, float("inf")),
        ]
    if properties is None:
        properties = [
            "orientation_uniform",
            "orientation_primary",
            "orientation_primary_angle",
            "load_factor",
        ]

    prob_dict = {}

    for cap_range in cap_ranges:
        prob_dict[cap_range] = {
            "values": {},
            "probabilities": {},
        }

        for prop in properties:
            v, p = get_probability_for_property(
                mastr_gdf,
                cap_range,
                prop,
            )

            prob_dict[cap_range]["values"][prop] = v
            prob_dict[cap_range]["probabilities"][prop] = p

    return prob_dict


def cap_share_per_cap_range(
    mastr_gdf: gpd.GeoDataFrame,
    cap_ranges: list[tuple[int | float, int | float]] | None = None,
) -> dict[tuple[int | float, int | float], float]:
    """
    Calculate the share of PV capacity from the total PV capacity within
    capacity ranges.

    Parameters
    -----------
    mastr_gdf : geopandas.GeoDataFrame
        GeoDataFrame containing geocoded MaStR data.
    cap_ranges : list(tuple(int, int))
        List of capacity ranges to distinguish between. The first tuple should
        start with a zero and the last one should end with infinite.
    Returns
    -------
    dict
        Dictionary with share of PV capacity from the total PV capacity within
        capacity ranges.
    """
    if cap_ranges is None:
        cap_ranges = [
            (0, 30 / 10**3),
            (30 / 10**3, 100 / 10**3),
            (100 / 10**3, float("inf")),
        ]

    cap_share_dict = {}

    total_cap = mastr_gdf.capacity.sum()

    for cap_range in cap_ranges:
        cap_share = (
            mastr_gdf.loc[
                (mastr_gdf.capacity > cap_range[0])
                & (mastr_gdf.capacity <= cap_range[1])
            ].capacity.sum()
            / total_cap
        )

        cap_share_dict[cap_range] = cap_share

    return cap_share_dict


def mean_load_factor_per_cap_range(
    mastr_gdf: gpd.GeoDataFrame,
    cap_ranges: list[tuple[int | float, int | float]] | None = None,
) -> dict[tuple[int | float, int | float], float]:
    """
    Calculate the mean roof load factor per capacity range from existing PV
    plants.
    Parameters
    -----------
    mastr_gdf : geopandas.GeoDataFrame
        GeoDataFrame containing geocoded MaStR data.
    cap_ranges : list(tuple(int, int))
        List of capacity ranges to distinguish between. The first tuple should
        start with a zero and the last one should end with infinite.
    Returns
    -------
    dict
        Dictionary with mean roof load factor per capacity range.
    """
    if cap_ranges is None:
        cap_ranges = [
            (0, 30 / 10**3),
            (30 / 10**3, 100 / 10**3),
            (100 / 10**3, float("inf")),
        ]

    load_factor_dict = {}

    for cap_range in cap_ranges:
        load_factor = mastr_gdf.loc[
            (mastr_gdf.load_factor <= 1)
            & (mastr_gdf.capacity > cap_range[0])
            & (mastr_gdf.capacity <= cap_range[1])
        ].load_factor.mean()

        load_factor_dict[cap_range] = load_factor

    return load_factor_dict


def building_area_range_per_cap_range(
    mastr_gdf: gpd.GeoDataFrame,
    cap_ranges: list[tuple[int | float, int | float]] | None = None,
    min_building_size: int | float = 10.0,
    upper_quantile: float = 0.95,
    lower_quantile: float = 0.05,
) -> dict[tuple[int | float, int | float], tuple[int | float, int | float]]:
    """
    Estimate normal building area range per capacity range.
    Calculate the mean roof load factor per capacity range from existing PV
    plants.
    Parameters
    -----------
    mastr_gdf : geopandas.GeoDataFrame
        GeoDataFrame containing geocoded MaStR data.
    cap_ranges : list(tuple(int, int))
        List of capacity ranges to distinguish between. The first tuple should
        start with a zero and the last one should end with infinite.
    min_building_size : int, float
        Minimal building size to consider for PV plants.
    upper_quantile : float
        Upper quantile to estimate maximum building size per capacity range.
    lower_quantile : float
        Lower quantile to estimate minimum building size per capacity range.
    Returns
    -------
    dict
        Dictionary with estimated normal building area range per capacity
        range.
    """
    if cap_ranges is None:
        cap_ranges = [
            (0, 30 / 10**3),
            (30 / 10**3, 100 / 10**3),
            (100 / 10**3, float("inf")),
        ]

    building_area_range_dict = {}

    n_ranges = len(cap_ranges)

    for count, cap_range in enumerate(cap_ranges):
        cap_range_gdf = mastr_gdf.loc[
            (mastr_gdf.capacity > cap_range[0])
            & (mastr_gdf.capacity <= cap_range[1])
        ]

        if count == 0:
            building_area_range_dict[cap_range] = (
                min_building_size,
                cap_range_gdf.building_area.quantile(upper_quantile),
            )
        elif count == n_ranges - 1:
            building_area_range_dict[cap_range] = (
                cap_range_gdf.building_area.quantile(lower_quantile),
                float("inf"),
            )
        else:
            building_area_range_dict[cap_range] = (
                cap_range_gdf.building_area.quantile(lower_quantile),
                cap_range_gdf.building_area.quantile(upper_quantile),
            )

    values = list(building_area_range_dict.values())

    building_area_range_normed_dict = {}

    for count, (cap_range, (min_area, max_area)) in enumerate(
        building_area_range_dict.items()
    ):
        if count == 0:
            building_area_range_normed_dict[cap_range] = (
                min_area,
                np.mean((values[count + 1][0], max_area)),
            )
        elif count == n_ranges - 1:
            building_area_range_normed_dict[cap_range] = (
                np.mean((values[count - 1][1], min_area)),
                max_area,
            )
        else:
            building_area_range_normed_dict[cap_range] = (
                np.mean((values[count - 1][1], min_area)),
                np.mean((values[count + 1][0], max_area)),
            )

    return building_area_range_normed_dict


@timer_func
def desaggregate_pv_in_mv_grid(
    buildings_gdf: gpd.GeoDataFrame,
    pv_cap: float | int,
    **kwargs,
) -> gpd.GeoDataFrame:
    """
    Desaggregate PV capacity on buildings within a given grid district.
    Parameters
    -----------
    buildings_gdf : geopandas.GeoDataFrame
        GeoDataFrame containing buildings within the grid district.
    pv_cap : float, int
        PV capacity to desaggregate.
    Other Parameters
    -----------
    prob_dict : dict
        Dictionary with values and probabilities per capacity range.
    cap_share_dict : dict
        Dictionary with share of PV capacity from the total PV capacity within
        capacity ranges.
    building_area_range_dict : dict
        Dictionary with estimated normal building area range per capacity
        range.
    load_factor_dict : dict
        Dictionary with mean roof load factor per capacity range.
    seed : int
        Seed to use for random operations with NumPy and pandas.
    pv_cap_per_sq_m : float, int
        Average expected, installable PV capacity per square meter.
    Returns
    -------
    geopandas.GeoDataFrame
        GeoDataFrame containing OSM building data with desaggregated PV
        plants.
    """
    bus_id = int(buildings_gdf.bus_id.iat[0])

    rng = default_rng(seed=kwargs["seed"])
    random_state = RandomState(seed=kwargs["seed"])

    results_df = pd.DataFrame(columns=buildings_gdf.columns)

    for cap_range, share in kwargs["cap_share_dict"].items():
        pv_cap_range = pv_cap * share

        b_area_min, b_area_max = kwargs["building_area_range_dict"][cap_range]

        cap_range_buildings_gdf = buildings_gdf.loc[
            ~buildings_gdf.index.isin(results_df.index)
            & (buildings_gdf.building_area > b_area_min)
            & (buildings_gdf.building_area <= b_area_max)
        ]

        mean_load_factor = kwargs["load_factor_dict"][cap_range]
        cap_range_buildings_gdf = cap_range_buildings_gdf.assign(
            mean_cap=cap_range_buildings_gdf.max_cap * mean_load_factor,
            load_factor=np.nan,
            capacity=np.nan,
        )

        total_mean_cap = cap_range_buildings_gdf.mean_cap.sum()

        if total_mean_cap == 0:
            logger.warning(
                f"There are no matching roof for capacity range {cap_range} "
                f"kW in grid {bus_id}. Using all buildings as fallback."
            )

            cap_range_buildings_gdf = buildings_gdf.loc[
                ~buildings_gdf.index.isin(results_df.index)
            ]

            if len(cap_range_buildings_gdf) == 0:
                logger.warning(
                    "There are no roofes available for capacity range "
                    f"{cap_range} kW in grid {bus_id}. Allowing dual use."
                )
                cap_range_buildings_gdf = buildings_gdf.copy()

            cap_range_buildings_gdf = cap_range_buildings_gdf.assign(
                mean_cap=cap_range_buildings_gdf.max_cap * mean_load_factor,
                load_factor=np.nan,
                capacity=np.nan,
            )

            total_mean_cap = cap_range_buildings_gdf.mean_cap.sum()

        elif total_mean_cap < pv_cap_range:
            logger.warning(
                f"Average roof utilization of the roof area in grid {bus_id} "
                f"and capacity range {cap_range} kW is not sufficient. The "
                "roof utilization will be above average."
            )

        frac = max(
            pv_cap_range / total_mean_cap,
            1 / len(cap_range_buildings_gdf),
        )

        samples_gdf = cap_range_buildings_gdf.sample(
            frac=min(1, frac),
            random_state=random_state,
        )

        cap_range_dict = kwargs["prob_dict"][cap_range]

        values_dict = cap_range_dict["values"]
        p_dict = cap_range_dict["probabilities"]

        load_factors = rng.choice(
            a=values_dict["load_factor"],
            size=len(samples_gdf),
            p=p_dict["load_factor"],
        )

        samples_gdf = samples_gdf.assign(
            load_factor=load_factors,
            capacity=(
                samples_gdf.building_area
                * load_factors
                * kwargs["pv_cap_per_sq_m"]
            ).clip(lower=0.4),
        )

        missing_factor = pv_cap_range / samples_gdf.capacity.sum()

        samples_gdf = samples_gdf.assign(
            capacity=(samples_gdf.capacity * missing_factor),
            load_factor=(samples_gdf.load_factor * missing_factor),
        )

        assert np.isclose(
            samples_gdf.capacity.sum(),
            pv_cap_range,
            rtol=1e-03,
        ), f"{samples_gdf.capacity.sum()} != {pv_cap_range}"

        results_df = pd.concat(
            [
                results_df,
                samples_gdf,
            ],
        )

    total_missing_factor = pv_cap / results_df.capacity.sum()

    results_df = results_df.assign(
        capacity=(results_df.capacity * total_missing_factor),
    )

    assert np.isclose(
        results_df.capacity.sum(),
        pv_cap,
        rtol=1e-03,
    ), f"{results_df.capacity.sum()} != {pv_cap}"

    return gpd.GeoDataFrame(
        results_df,
        crs=samples_gdf.crs,
        geometry="geom",
    )


@timer_func
def desaggregate_pv(
    buildings_gdf: gpd.GeoDataFrame,
    cap_df: pd.DataFrame,
    **kwargs,
) -> gpd.GeoDataFrame:
    """
    Desaggregate PV capacity on buildings within a given grid district.

    Parameters
    -----------
    buildings_gdf : geopandas.GeoDataFrame
        GeoDataFrame containing OSM buildings data.
    cap_df : pandas.DataFrame
        DataFrame with total rooftop capacity per mv grid.
    Other Parameters
    -----------
    prob_dict : dict
        Dictionary with values and probabilities per capacity range.
    cap_share_dict : dict
        Dictionary with share of PV capacity from the total PV capacity within
        capacity ranges.
    building_area_range_dict : dict
        Dictionary with estimated normal building area range per capacity
        range.
    load_factor_dict : dict
        Dictionary with mean roof load factor per capacity range.
    seed : int
        Seed to use for random operations with NumPy and pandas.
    pv_cap_per_sq_m : float, int
        Average expected, installable PV capacity per square meter.
    Returns
    -------
    geopandas.GeoDataFrame
        GeoDataFrame containing OSM building data with desaggregated PV
        plants.
    """
    allocated_buildings_gdf = buildings_gdf.loc[~buildings_gdf.end_of_life]

    building_bus_ids = set(buildings_gdf.bus_id)
    cap_bus_ids = set(cap_df.index)

    logger.debug(
        f"Bus IDs from buildings: {len(building_bus_ids)}\nBus IDs from "
        f"capacity: {len(cap_bus_ids)}"
    )

    if len(building_bus_ids) > len(cap_bus_ids):
        missing = building_bus_ids - cap_bus_ids
    else:
        missing = cap_bus_ids - building_bus_ids

    logger.debug(str(missing))

    bus_ids = np.intersect1d(list(building_bus_ids), list(cap_bus_ids))

    # assert set(buildings_gdf.bus_id.unique()) == set(cap_df.index)

    for bus_id in bus_ids:
        buildings_grid_gdf = buildings_gdf.loc[buildings_gdf.bus_id == bus_id]

        pv_installed_gdf = buildings_grid_gdf.loc[
            ~buildings_grid_gdf.end_of_life
        ]

        pv_installed = pv_installed_gdf.capacity.sum()

        pot_buildings_gdf = buildings_grid_gdf.drop(
            index=pv_installed_gdf.index
        )

        if len(pot_buildings_gdf) == 0:
            logger.error(
                f"In grid {bus_id} there are no potential buildings to "
                f"allocate PV capacity to. The grid is skipped. This message "
                f"should only appear doing test runs with few buildings."
            )

            continue

        pv_target = cap_df.at[bus_id, "capacity"]

        logger.debug(f"pv_target: {pv_target}")

        pv_missing = pv_target - pv_installed

        if pv_missing <= 0:
            logger.warning(
                f"In grid {bus_id} there is more PV installed "
                f"({pv_installed: g} kW) in status Quo than allocated within "
                f"the scenario ({pv_target: g} kW). "
                f"No new generators are added."
            )

            continue

        if pot_buildings_gdf.max_cap.sum() < pv_missing:
            logger.error(
                f"In grid {bus_id} there is less PV potential ("
                f"{pot_buildings_gdf.max_cap.sum():g} MW) than allocated PV "
                f"capacity ({pv_missing:g} MW). The average roof utilization "
                f"will be very high."
            )

        gdf = desaggregate_pv_in_mv_grid(
            buildings_gdf=pot_buildings_gdf,
            pv_cap=pv_missing,
            **kwargs,
        )

        logger.debug(f"New cap in grid {bus_id}: {gdf.capacity.sum()}")
        logger.debug(f"Installed cap in grid {bus_id}: {pv_installed}")
        logger.debug(
            f"Total cap in grid {bus_id}: {gdf.capacity.sum() + pv_installed}"
        )

        if not np.isclose(
            gdf.capacity.sum() + pv_installed, pv_target, rtol=1e-3
        ):
            logger.warning(
                f"The desired capacity and actual capacity in grid {bus_id} "
                f"differ.\n"
                f"Desired cap: {pv_target}\nActual cap: "
                f"{gdf.capacity.sum() + pv_installed}"
            )

        pre_cap = allocated_buildings_gdf.capacity.sum()
        new_cap = gdf.capacity.sum()

        allocated_buildings_gdf = pd.concat(
            [
                allocated_buildings_gdf,
                gdf,
            ]
        )

        total_cap = allocated_buildings_gdf.capacity.sum()

        assert np.isclose(pre_cap + new_cap, total_cap)

    logger.debug("Desaggregated scenario.")
    logger.debug(f"Scenario capacity: {cap_df.capacity.sum(): g}")
    logger.debug(
        f"Generator capacity: " f"{allocated_buildings_gdf.capacity.sum(): g}"
    )

    return gpd.GeoDataFrame(
        allocated_buildings_gdf,
        crs=gdf.crs,
        geometry="geom",
    )


@timer_func
def add_buildings_meta_data(
    buildings_gdf: gpd.GeoDataFrame,
    prob_dict: dict,
    seed: int,
) -> gpd.GeoDataFrame:
    """
    Randomly add additional metadata to desaggregated PV plants.
    Parameters
    -----------
    buildings_gdf : geopandas.GeoDataFrame
        GeoDataFrame containing OSM buildings data with desaggregated PV
        plants.
    prob_dict : dict
        Dictionary with values and probabilities per capacity range.
    seed : int
        Seed to use for random operations with NumPy and pandas.
    Returns
    -------
    geopandas.GeoDataFrame
        GeoDataFrame containing OSM building data with desaggregated PV
        plants.
    """
    rng = default_rng(seed=seed)
    buildings_gdf = buildings_gdf.reset_index().rename(
        columns={
            "index": "building_id",
        }
    )

    for (min_cap, max_cap), cap_range_prob_dict in prob_dict.items():
        cap_range_gdf = buildings_gdf.loc[
            (buildings_gdf.capacity >= min_cap)
            & (buildings_gdf.capacity < max_cap)
        ]

        for key, values in cap_range_prob_dict["values"].items():
            if key == "load_factor":
                continue

            gdf = cap_range_gdf.loc[
                cap_range_gdf[key].isna()
                | cap_range_gdf[key].isnull()
                | (cap_range_gdf[key] == "None")
            ]

            key_vals = rng.choice(
                a=values,
                size=len(gdf),
                p=cap_range_prob_dict["probabilities"][key],
            )

            buildings_gdf.loc[gdf.index, key] = key_vals

    return buildings_gdf


def add_commissioning_date(
    buildings_gdf: gpd.GeoDataFrame,
    start: pd.Timestamp,
    end: pd.Timestamp,
    seed: int,
):
    """
    Randomly and linear add start-up date to new pv generators.
    Parameters
    ----------
    buildings_gdf : geopandas.GeoDataFrame
        GeoDataFrame containing OSM buildings data with desaggregated PV
        plants.
    start : pandas.Timestamp
        Minimum Timestamp to use.
    end : pandas.Timestamp
        Maximum Timestamp to use.
    seed : int
        Seed to use for random operations with NumPy and pandas.
    Returns
    -------
    geopandas.GeoDataFrame
        GeoDataFrame containing OSM buildings data with start-up date added.
    """

    rng = default_rng(seed=seed)

    date_range = pd.date_range(start=start, end=end, freq="1D")

    return buildings_gdf.assign(
        commissioning_date=rng.choice(date_range, size=len(buildings_gdf))
    )


@timer_func
def allocate_scenarios(
    mastr_gdf: gpd.GeoDataFrame,
    valid_buildings_gdf: gpd.GeoDataFrame,
    last_scenario_gdf: gpd.GeoDataFrame,
    scenario: str,
):
    """
    Desaggregate and allocate scenario pv rooftop ramp-ups onto buildings.
    Parameters
    ----------
    mastr_gdf : geopandas.GeoDataFrame
        GeoDataFrame containing geocoded MaStR data.
    valid_buildings_gdf : geopandas.GeoDataFrame
        GeoDataFrame containing OSM buildings data.
    last_scenario_gdf : geopandas.GeoDataFrame
        GeoDataFrame containing OSM buildings matched with pv generators from
        temporally preceding scenario.
    scenario : str
        Scenario to desaggrgate and allocate.
    Returns
    -------
    tuple
        geopandas.GeoDataFrame
            GeoDataFrame containing OSM buildings matched with pv generators.
        pandas.DataFrame
            DataFrame containing pv rooftop capacity per grid id.
    """
    cap_per_bus_id_df = cap_per_bus_id(scenario)

    logger.debug(
        f"cap_per_bus_id_df total capacity: {cap_per_bus_id_df.capacity.sum()}"
    )

    last_scenario_gdf = determine_end_of_life_gens(
        last_scenario_gdf,
        SCENARIO_TIMESTAMP[scenario],
        PV_ROOFTOP_LIFETIME,
    )

    buildings_gdf = calculate_max_pv_cap_per_building(
        valid_buildings_gdf,
        last_scenario_gdf,
        PV_CAP_PER_SQ_M,
        ROOF_FACTOR,
    )

    mastr_gdf = calculate_building_load_factor(
        mastr_gdf,
        buildings_gdf,
    )

    probabilities_dict = probabilities(
        mastr_gdf,
        cap_ranges=CAP_RANGES,
    )

    cap_share_dict = cap_share_per_cap_range(
        mastr_gdf,
        cap_ranges=CAP_RANGES,
    )

    load_factor_dict = mean_load_factor_per_cap_range(
        mastr_gdf,
        cap_ranges=CAP_RANGES,
    )

    building_area_range_dict = building_area_range_per_cap_range(
        mastr_gdf,
        cap_ranges=CAP_RANGES,
        min_building_size=MIN_BUILDING_SIZE,
        upper_quantile=UPPER_QUANTILE,
        lower_quantile=LOWER_QUANTILE,
    )

    allocated_buildings_gdf = desaggregate_pv(
        buildings_gdf=buildings_gdf,
        cap_df=cap_per_bus_id_df,
        prob_dict=probabilities_dict,
        cap_share_dict=cap_share_dict,
        building_area_range_dict=building_area_range_dict,
        load_factor_dict=load_factor_dict,
        seed=SEED,
        pv_cap_per_sq_m=PV_CAP_PER_SQ_M,
    )

    allocated_buildings_gdf = allocated_buildings_gdf.assign(scenario=scenario)

    meta_buildings_gdf = frame_to_numeric(
        add_buildings_meta_data(
            allocated_buildings_gdf,
            probabilities_dict,
            SEED,
        )
    )

    return (
        add_commissioning_date(
            meta_buildings_gdf,
            start=last_scenario_gdf.commissioning_date.max(),
            end=SCENARIO_TIMESTAMP[scenario],
            seed=SEED,
        ),
        cap_per_bus_id_df,
    )


class EgonPowerPlantPvRoofBuilding(Base):
    """
    Class definition of table supply.egon_power_plants_pv_roof_building.

    """
    __tablename__ = "egon_power_plants_pv_roof_building"
    __table_args__ = {"schema": "supply"}

    index = Column(Integer, primary_key=True, index=True)
    scenario = Column(String)
    bus_id = Column(Integer, nullable=True)
    building_id = Column(Integer)
    gens_id = Column(String, nullable=True)
    capacity = Column(Float)
    orientation_uniform = Column(Float)
    orientation_primary = Column(String)
    orientation_primary_angle = Column(String)
    voltage_level = Column(Integer)
    weather_cell_id = Column(Integer)


def add_metadata():
    schema = "supply"
    table = "egon_power_plants_pv_roof_building"
    name = f"{schema}.{table}"
    deposit_id_mastr = config.datasets()["mastr_new"]["deposit_id"]
    deposit_id_data_bundle = config.datasets()["data-bundle"]["sources"][
        "zenodo"
    ]["deposit_id"]

    contris = contributors(["kh", "kh"])

    contris[0]["date"] = "2023-03-16"

    contris[0]["object"] = "metadata"
    contris[1]["object"] = "dataset"

    contris[0]["comment"] = "Add metadata to dataset."
    contris[1]["comment"] = "Add workflow to generate dataset."

    meta = {
        "name": name,
        "title": "eGon power plants rooftop solar",
        "id": "WILL_BE_SET_AT_PUBLICATION",
        "description": (
            "eGon power plants rooftop solar systems allocated to buildings"
        ),
        "language": "en-US",
        "keywords": ["photovoltaik", "solar", "pv", "mastr", "status quo"],
        "publicationDate": datetime.date.today().isoformat(),
        "context": context(),
        "spatial": {
            "location": "none",
            "extent": "Germany",
            "resolution": "building",
        },
        "temporal": {
            "referenceDate": (
                config.datasets()["mastr_new"]["egon2021_date_max"].split(" ")[
                    0
                ]
            ),
            "timeseries": {},
        },
        "sources": [
            {
                "title": "Data bundle for egon-data",
                "description": (
                    "Data bundle for egon-data: A transparent and "
                    "reproducible data processing pipeline for energy "
                    "system modeling"
                ),
                "path": (
                    "https://zenodo.org/record/"
                    f"{deposit_id_data_bundle}#.Y_dWM4CZMVM"
                ),
                "licenses": [license_dedl(attribution="© Cußmann, Ilka")],
            },
            {
                "title": ("open-MaStR power unit registry for eGo^n project"),
                "description": (
                    "Data from Marktstammdatenregister (MaStR) data using "
                    "the data dump from 2022-11-17 for eGon-data."
                ),
                "path": (
                    f"https://zenodo.org/record/{deposit_id_mastr}"
                ),
                "licenses": [license_dedl(attribution="© Amme, Jonathan")],
            },
            sources()["openstreetmap"],
            sources()["era5"],
            sources()["vg250"],
            sources()["egon-data"],
        ],
        "licenses": [license_odbl("© eGon development team")],
        "contributors": contris,
        "resources": [
            {
                "profile": "tabular-data-resource",
                "name": name,
                "path": "None",
                "format": "PostgreSQL",
                "encoding": "UTF-8",
                "schema": {
                    "fields": generate_resource_fields_from_db_table(
                        schema,
                        table,
                    ),
                    "primaryKey": "index",
                },
                "dialect": {"delimiter": "", "decimalSeparator": ""},
            }
        ],
        "review": {"path": "", "badge": ""},
        "metaMetadata": meta_metadata(),
        "_comment": {
            "metadata": (
                "Metadata documentation and explanation (https://github."
                "com/OpenEnergyPlatform/oemetadata/blob/master/metadata/"
                "v141/metadata_key_description.md)"
            ),
            "dates": (
                "Dates and time must follow the ISO8601 including time "
                "zone (YYYY-MM-DD or YYYY-MM-DDThh:mm:ss±hh)"
            ),
            "units": "Use a space between numbers and units (100 m)",
            "languages": (
                "Languages must follow the IETF (BCP47) format (en-GB, "
                "en-US, de-DE)"
            ),
            "licenses": (
                "License name must follow the SPDX License List "
                "(https://spdx.org/licenses/)"
            ),
            "review": (
                "Following the OEP Data Review (https://github.com/"
                "OpenEnergyPlatform/data-preprocessing/wiki)"
            ),
            "none": "If not applicable use (none)",
        },
    }

    dialect = get_dialect(meta_metadata()["metadataVersion"])()

    meta = dialect.compile_and_render(dialect.parse(json.dumps(meta)))

    db.submit_comment(
        f"'{json.dumps(meta)}'",
        schema,
        table,
    )


def create_scenario_table(buildings_gdf):
    """Create mapping table pv_unit <-> building for scenario"""
    EgonPowerPlantPvRoofBuilding.__table__.drop(bind=engine, checkfirst=True)
    EgonPowerPlantPvRoofBuilding.__table__.create(bind=engine, checkfirst=True)

    buildings_gdf[COLS_TO_EXPORT].reset_index().to_sql(
        name=EgonPowerPlantPvRoofBuilding.__table__.name,
        schema=EgonPowerPlantPvRoofBuilding.__table__.schema,
        con=db.engine(),
        if_exists="append",
        index=False,
    )

    add_metadata()


def add_weather_cell_id(buildings_gdf: gpd.GeoDataFrame) -> gpd.GeoDataFrame:
    sql = """
    SELECT building_id, zensus_population_id
    FROM boundaries.egon_map_zensus_mvgd_buildings
    """

    buildings_gdf = buildings_gdf.merge(
        right=db.select_dataframe(sql).drop_duplicates(subset="building_id"),
        how="left",
        on="building_id",
    )

    sql = """
    SELECT zensus_population_id, w_id as weather_cell_id
    FROM boundaries.egon_map_zensus_weather_cell
    """

    buildings_gdf = buildings_gdf.merge(
        right=db.select_dataframe(sql).drop_duplicates(
            subset="zensus_population_id"
        ),
        how="left",
        on="zensus_population_id",
    )

    if buildings_gdf.weather_cell_id.isna().any():
        missing = buildings_gdf.loc[
            buildings_gdf.weather_cell_id.isna(), "building_id"
        ].tolist()

        raise ValueError(
            f"Following buildings don't have a weather cell id: {missing}"
        )

    return buildings_gdf


def add_bus_ids_sq(
    buildings_gdf: gpd.GeoDataFrame,
) -> gpd.GeoDataFrame:
    """Add bus ids for status_quo units

    Parameters
    -----------
    buildings_gdf : geopandas.GeoDataFrame
        GeoDataFrame containing OSM buildings data with desaggregated PV
        plants.
    Returns
    -------
    geopandas.GeoDataFrame
        GeoDataFrame containing OSM building data with bus_id per
        generator.
    """
    grid_districts_gdf = grid_districts(EPSG)

    mask = buildings_gdf.scenario == "status_quo"

    buildings_gdf.loc[mask, "bus_id"] = (
        buildings_gdf.loc[mask]
        .sjoin(grid_districts_gdf, how="left")
        .index_right
    )

    return buildings_gdf


def infer_voltage_level(
    units_gdf: gpd.GeoDataFrame,
) -> gpd.GeoDataFrame:
    """
    Infer nan values in voltage level derived from generator capacity to
    the power plants.

    Parameters
    -----------
    units_gdf : geopandas.GeoDataFrame
        GeoDataFrame containing units with voltage levels from MaStR
    Returnsunits_gdf: gpd.GeoDataFrame
    -------
    geopandas.GeoDataFrame
        GeoDataFrame containing units all having assigned a voltage level.
    """

    def voltage_levels(p: float) -> int:
        if p <= 0.1:
            return 7
        elif p <= 0.2:
            return 6
        elif p <= 5.5:
            return 5
        elif p <= 20:
            return 4
        elif p <= 120:
            return 3
        return 1

    units_gdf["voltage_level_inferred"] = False
    mask = units_gdf.voltage_level.isna()
    units_gdf.loc[mask, "voltage_level_inferred"] = True
    units_gdf.loc[mask, "voltage_level"] = units_gdf.loc[mask].capacity.apply(
        voltage_levels
    )

    return units_gdf


def pv_rooftop_to_buildings():
    """Main script, executed as task"""

    mastr_gdf = load_mastr_data()

    status_quo = "status2023"

    ts = pd.Timestamp(config.datasets()["mastr_new"][f"{status_quo}_date_max"])

    mastr_gdf = mastr_gdf.loc[
        pd.to_datetime(mastr_gdf.Inbetriebnahmedatum) <= ts
    ]

    buildings_gdf = load_building_data()

    desagg_mastr_gdf, desagg_buildings_gdf = allocate_to_buildings(
        mastr_gdf, buildings_gdf
    )

    all_buildings_gdf = (
        desagg_mastr_gdf.assign(scenario=status_quo)
        .reset_index()
<<<<<<< HEAD
        .rename(columns={"geometry": "geom", "EinheitMastrNummer": "gens_id"})
        .set_geometry("geom")
=======
        .rename(columns={"geometry": "geom"})
>>>>>>> 7a03d06a
    )

    scenario_buildings_gdf = all_buildings_gdf.copy()

    cap_per_bus_id_df = pd.DataFrame()

    for scenario in SCENARIOS:
        if scenario == status_quo:
            continue
        elif "status" in scenario:
            ts = pd.Timestamp(
                config.datasets()["mastr_new"][f"{scenario}_date_max"]
            )

            scenario_buildings_gdf = scenario_buildings_gdf.loc[
                pd.to_datetime(scenario_buildings_gdf.Inbetriebnahmedatum)
                <= ts
            ]

        else:
            logger.debug(f"Desaggregating scenario {scenario}.")

            (
                scenario_buildings_gdf,
                cap_per_bus_id_scenario_df,
            ) = allocate_scenarios(  # noqa: F841
                desagg_mastr_gdf,
                desagg_buildings_gdf,
                scenario_buildings_gdf,
                scenario,
            )

            cap_per_bus_id_df = pd.concat(
                [cap_per_bus_id_df, cap_per_bus_id_scenario_df]
            )

        all_buildings_gdf = gpd.GeoDataFrame(
            pd.concat(
                [all_buildings_gdf, scenario_buildings_gdf], ignore_index=True
            ),
            crs=scenario_buildings_gdf.crs,
            geometry="geom",
        )

    # add weather cell
    all_buildings_gdf = add_weather_cell_id(all_buildings_gdf)

    # add bus IDs for status quo scenario
    all_buildings_gdf = add_bus_ids_sq(all_buildings_gdf)

    # export scenario
    create_scenario_table(infer_voltage_level(all_buildings_gdf))<|MERGE_RESOLUTION|>--- conflicted
+++ resolved
@@ -5,7 +5,6 @@
 See documentation section :ref:`pv-rooftop-ref` for more information.
 
 """
-
 from __future__ import annotations
 
 from collections import Counter
@@ -32,7 +31,6 @@
 )
 from egon.data.datasets.power_plants.mastr_db_classes import EgonPowerPlantsPv
 from egon.data.datasets.scenario_capacities import EgonScenarioCapacities
-from egon.data.datasets.scenario_parameters import get_scenario_year
 from egon.data.datasets.zensus_vg250 import Vg250Gem
 from egon.data.metadata import (
     context,
@@ -66,12 +64,7 @@
 Q = 5
 
 # Scenario Data
-<<<<<<< HEAD
-CARRIER = "solar_rooftop"
 SCENARIOS = config.settings()["egon-data"]["--scenarios"]
-=======
-SCENARIOS = ["eGon2035", "eGon100RE"]
->>>>>>> 7a03d06a
 SCENARIO_TIMESTAMP = {
     "status2019": pd.Timestamp("2020-01-01", tz="UTC"),
     "status2023": pd.Timestamp("2024-01-01", tz="UTC"),
@@ -1971,7 +1964,6 @@
     geopandas.GeoDataFrame
         GeoDataFrame containing OSM buildings data with start-up date added.
     """
-
     rng = default_rng(seed=seed)
 
     date_range = pd.date_range(start=start, end=end, freq="1D")
@@ -2385,12 +2377,8 @@
     all_buildings_gdf = (
         desagg_mastr_gdf.assign(scenario=status_quo)
         .reset_index()
-<<<<<<< HEAD
-        .rename(columns={"geometry": "geom", "EinheitMastrNummer": "gens_id"})
+        .rename(columns={"geometry": "geom"})
         .set_geometry("geom")
-=======
-        .rename(columns={"geometry": "geom"})
->>>>>>> 7a03d06a
     )
 
     scenario_buildings_gdf = all_buildings_gdf.copy()
