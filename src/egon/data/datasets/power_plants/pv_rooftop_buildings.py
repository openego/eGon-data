--- conflicted
+++ resolved
@@ -2785,13 +2785,9 @@
 
     mastr_gdf = load_mastr_data()
 
-<<<<<<< HEAD
-    ts = pd.Timestamp(config.datasets()["mastr_new"]["status2023_date_max"])
-=======
     status_quo = "status2023"
 
     ts = pd.Timestamp(config.datasets()["mastr_new"][f"{status_quo}_date_max"])
->>>>>>> 200ac585
 
     mastr_gdf = mastr_gdf.loc[
         pd.to_datetime(mastr_gdf.Inbetriebnahmedatum) <= ts
