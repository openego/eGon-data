--- conflicted
+++ resolved
@@ -2147,7 +2147,6 @@
     weather_cell_id = Column(Integer)
 
 
-<<<<<<< HEAD
 def add_metadata():
     schema = "supply"
     table = "egon_power_plants_pv_roof_building"
@@ -2156,10 +2155,6 @@
     deposit_id_data_bundle = config.datasets()["data-bundle"]["sources"][
         "zenodo"
     ]["deposit_id"]
-=======
-def create_scenario_table(buildings_gdf):
-    """Create mapping table pv_unit <-> building for scenario"""
->>>>>>> 8d9455c4
 
     contris = contributors(["kh", "kh"])
 
@@ -2409,16 +2404,9 @@
 def pv_rooftop_to_buildings():
     """Main script, executed as task"""
 
-    EgonPowerPlantPvRoofBuildingScenario.__table__.drop(
-        bind=engine, checkfirst=True
-    )
-    EgonPowerPlantPvRoofBuildingScenario.__table__.create(
-        bind=engine, checkfirst=True
-    )
-
     mastr_gdf = load_mastr_data()
 
-    status_quo = "status2023"
+    status_quo = "status2023" # FIXME: Hard coded
 
     ts = pd.Timestamp(
         config.datasets()["mastr_new"][f"{status_quo}_date_max"], tz="UTC"
@@ -2430,28 +2418,22 @@
 
     buildings_gdf = load_building_data()
 
-    desagg_mastr_gdf_orig, desagg_buildings_gdf = allocate_to_buildings(
+    desagg_mastr_gdf, desagg_buildings_gdf = allocate_to_buildings(
         mastr_gdf, buildings_gdf
     )
-    desagg_mastr_gdf_orig.to_pickle("desagg_mastr_gdf_orig.pkl")
 
     all_buildings_gdf = (
-<<<<<<< HEAD
         desagg_mastr_gdf.assign(scenario=status_quo)
-=======
-        desagg_mastr_gdf_orig.assign(scenario="status_quo")
->>>>>>> 8d9455c4
         .reset_index()
         .rename(columns={"geometry": "geom"})
         .set_geometry("geom")
     )
 
-    scenario_buildings_gdf_orig = all_buildings_gdf.copy()
-    scenario_buildings_gdf_orig.to_pickle("scenario_buildings_gdf_orig.pkl")
+    scenario_buildings_gdf = all_buildings_gdf.copy()
+
     cap_per_bus_id_df = pd.DataFrame()
 
     for scenario in SCENARIOS:
-<<<<<<< HEAD
         if scenario == status_quo:
             continue
         elif "status" in scenario:
@@ -2461,19 +2443,7 @@
 
             scenario_buildings_gdf = scenario_buildings_gdf.loc[
                 scenario_buildings_gdf.commissioning_date <= ts
-=======
-        if scenario == "status2019":
-            desagg_mastr_gdf = desagg_mastr_gdf_orig.loc[
-                pd.to_datetime(desagg_mastr_gdf_orig.Inbetriebnahmedatum) <= ts
             ]
-            scenario_buildings_gdf = scenario_buildings_gdf_orig.loc[
-                pd.to_datetime(scenario_buildings_gdf_orig.Inbetriebnahmedatum)
-                <= ts
->>>>>>> 8d9455c4
-            ]
-        else:
-            desagg_mastr_gdf = desagg_mastr_gdf_orig.copy()
-            scenario_buildings_gdf = scenario_buildings_gdf_orig.copy()
 
         else:
             logger.debug(f"Desaggregating scenario {scenario}.")
@@ -2491,21 +2461,6 @@
             cap_per_bus_id_df = pd.concat(
                 [cap_per_bus_id_df, cap_per_bus_id_scenario_df]
             )
-<<<<<<< HEAD
-=======
-            continue
-
-        logger.debug(f"Desaggregating scenario {scenario}.")
-        (
-            scenario_buildings_gdf,
-            cap_per_bus_id_scenario_df,
-        ) = allocate_scenarios(  # noqa: F841
-            desagg_mastr_gdf,
-            desagg_buildings_gdf,
-            scenario_buildings_gdf,
-            scenario,
-        )
->>>>>>> 8d9455c4
 
         all_buildings_gdf = gpd.GeoDataFrame(
             pd.concat(
