--- conflicted
+++ resolved
@@ -40,11 +40,6 @@
             "inhausen": "29420322",
             "Cloppenburg": "50643382",
         }
-<<<<<<< HEAD
-    elif "status" in scenario:
-        year = int(scenario[-4:])
-
-=======
         if "200101" in osm_year:
             id_bus2 = {
                 "Heide/West": "289836713",
@@ -64,8 +59,9 @@
             )
         id_bus = {**id_bus, **id_bus2}
 
-    elif scenario == "status2019":
->>>>>>> b4c5131d
+    elif "status" in scenario:
+        year = int(scenario[-4:])
+
         id_bus = {
             "UW Inhausen": "29420322",
             "UW Bentwisch": "32063539",
