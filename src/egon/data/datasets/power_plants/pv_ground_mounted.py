from shapely import wkb
import geopandas as gpd
import numpy as np
import pandas as pd
import psycopg2

import egon.data.config
from egon.data import db
import egon.data.config
from egon.data.datasets.mastr import WORKING_DIR_MASTR_OLD


def insert():
    def mastr_existing_pv(pow_per_area):

        """Import MaStR data from csv-files.

        Parameters
        ----------
        pow_per_area: int
            Assumption for areas of existing pv farms and power of new built pv farms depending on area in kW/m²

        """
<<<<<<< HEAD
        # get config
=======
>>>>>>> 07fdce7b
        cfg = egon.data.config.datasets()["power_plants"]

        # import MaStR data: locations, grid levels and installed capacities

        # get relevant pv plants: ground mounted
        df = pd.read_csv(
<<<<<<< HEAD
            cfg["sources"]["mastr_pv"],
=======
            WORKING_DIR_MASTR_OLD / cfg["sources"]["mastr_pv"],
>>>>>>> 07fdce7b
            usecols=[
                "Lage",
                "Laengengrad",
                "Breitengrad",
                "Nettonennleistung",
                "EinheitMastrNummer",
            ],
        )
        df = df[df["Lage"] == "Freifläche"]

        ### examine data concerning geographical locations and drop NaNs
        x1 = df["Laengengrad"].isnull().sum()
        x2 = df["Breitengrad"].isnull().sum()
        print(" ")
        print("Examination of MaStR data set:")
        print("original number of rows in the data set: " + str(len(df)))
        print("NaNs for longitude and latitude: " + str(x1) + " & " + str(x2))
        df.dropna(inplace=True)
        print("Number of rows after neglecting NaNs: " + str(len(df)))
        print(" ")

        # derive dataframe for locations
        mastr = gpd.GeoDataFrame(
            index=df.index,
            geometry=gpd.points_from_xy(df["Laengengrad"], df["Breitengrad"]),
            crs={"init": "epsg:4326"},
        )
        mastr = mastr.to_crs(3035)

        # derive installed capacities
        mastr["installed capacity in kW"] = df["Nettonennleistung"]

        # create buffer around locations

        # calculate bufferarea and -radius considering installed capacity
        df_radius = (
            mastr["installed capacity in kW"].div(pow_per_area * np.pi) ** 0.5
        )  # in m

        # create buffer
        mastr["buffer"] = mastr["geometry"].buffer(df_radius)
        mastr["buffer"].crs = 3035

        # derive MaStR-Nummer
        mastr["mastr_nummer"] = df["EinheitMastrNummer"]

        # derive voltage level

        mastr["voltage_level"] = pd.Series(dtype=int)
        lvl = pd.read_csv(
<<<<<<< HEAD
            cfg["sources"]["mastr_location"],
=======
            WORKING_DIR_MASTR_OLD / cfg["sources"]["mastr_location"],
>>>>>>> 07fdce7b
            usecols=["Spannungsebene", "MaStRNummer"],
        )

        # assign voltage_level to MaStR-unit:
        v_l = pd.Series()
        for index, row in mastr.iterrows():
            nr = row["mastr_nummer"]
            l = lvl[lvl["MaStRNummer"] == "['" + nr + "']"]["Spannungsebene"]
            if len(l) > 0:
                if l.iloc[0] == "Mittelspannung":
                    v_l.loc[index] = 5
                if l.iloc[0] == "UmspannungZurMittelspannung":
                    v_l.loc[index] = 4
                elif l.iloc[0] == "Hochspannung":
                    v_l.loc[index] = 3
                elif l.iloc[0] == "UmspannungZurHochspannung":
                    v_l.loc[index] = 1
                elif l.iloc[0] == "Höchstspannung":
                    v_l.loc[index] = 1
                elif l.iloc[0] == "UmspannungZurNiederspannung":
                    v_l.loc[index] = l.iloc[0]
                elif l.iloc[0] == "Niederspannung":
                    v_l.loc[index] = l.iloc[0]
            else:
                v_l.loc[index] = np.NaN
        mastr["voltage_level"] = v_l

        ### examine data concerning voltage level
        x1 = mastr["voltage_level"].isnull().sum()
        print(" ")
        print("Examination of voltage levels in MaStR data set:")
        print("Original number of rows in MaStR: " + str(len(mastr)))
        print(
            "NaNs in voltage level caused by a) a missing assignment to the number or b) insufficient data: "
            + str(x1)
        )
        # drop PVs with missing values due to a) no assignemtn of MaStR-numbers or b) missing data in row
        mastr.dropna(inplace=True)
        print("Number of rows after neglecting NaNs: " + str(len(mastr)))

        # drop PVs in low voltage level
        index_names = mastr[mastr["voltage_level"] == "Niederspannung"].index
        x2 = len(index_names)
        mastr.drop(index_names, inplace=True)
        index_names = mastr[
            mastr["voltage_level"] == "UmspannungZurNiederspannung"
        ].index
        x3 = len(index_names)
        mastr.drop(index_names, inplace=True)

        ### further examination
        print("Number of PVs in low voltage level: " + str(x2))
        print("Number of PVs in LVMV level: " + str(x3))
        print(
            "Number of rows after dropping entries assigned to these levels: "
            + str(len(mastr))
        )
        print(" ")

        return mastr

    def potential_areas(con, join_buffer):

        """Import potential areas and choose and prepare areas suitable for PV ground mounted.

        Parameters
        ----------
        con:
            Connection to database
        join_buffer: int
            Maximum distance for joining of potential areas (only small ones to big ones) in m

        """

        # import potential areas: railways and roads & agriculture

        # roads and railway
        sql = "SELECT id, geom FROM supply.egon_re_potential_area_pv_road_railway"
        potentials_rora = gpd.GeoDataFrame.from_postgis(sql, con)
        potentials_rora = potentials_rora.set_index("id")

        # agriculture
        sql = (
            "SELECT id, geom FROM supply.egon_re_potential_area_pv_agriculture"
        )
        potentials_agri = gpd.GeoDataFrame.from_postgis(sql, con)
        potentials_agri = potentials_agri.set_index("id")

        # add areas < 1 ha to bigger areas if they are very close, otherwise exclude areas < 1 ha

        # calculate area
        potentials_rora["area"] = potentials_rora.area
        potentials_agri["area"] = potentials_agri.area

        # roads and railways

        ### counting variable for examination
        before = len(potentials_rora)

        # get small areas and create buffer for joining around them
        small_areas = potentials_rora[potentials_rora["area"] < 10000]
        small_buffers = small_areas.copy()
        small_buffers["geom"] = small_areas["geom"].buffer(join_buffer)

        # drop small areas in potential areas
        index_names = potentials_rora[potentials_rora["area"] < 10000].index
        potentials_rora.drop(index_names, inplace=True)

        # check intersection of small areas with other potential areas
        overlay = gpd.sjoin(potentials_rora, small_buffers)
        o = overlay["index_right"]
        o.drop_duplicates(inplace=True)

        # add small areas to big ones if buffer intersects
        for i in range(0, len(o)):
            index_potentials = o.index[i]
            index_small = o.iloc[i]
            x = potentials_rora["geom"].loc[index_potentials]
            y = small_areas["geom"].loc[index_small]
            join = gpd.GeoSeries(data=[x, y])
            potentials_rora["geom"].loc[index_potentials] = join.unary_union

        ### examination of joining of areas
        count_small = len(small_buffers)
        count_join = len(o)
        count_delete = count_small - count_join
        print(" ")
        print(
            "Examination of potential areas in category 'Roads and Railways'"
        )
        print("Length of original data frame: " + str(before))
        print("Number of small areas: " + str(count_small))
        print("Number of joins: " + str(count_join))
        print("Deleted areas (not joined): " + str(count_delete))
        print("Length of resulting data frame: " + str(len(potentials_rora)))
        print(" ")

        # agriculture

        ### counting variable for examination
        before = len(potentials_agri)

        # get small areas and create buffer for joining around them
        small_areas = potentials_agri[potentials_agri["area"] < 10000]
        small_buffers = small_areas.copy()
        small_buffers["geom"] = small_areas["geom"].buffer(join_buffer)

        # drop small areas in potential areas
        index_names = potentials_agri[potentials_agri["area"] < 10000].index
        potentials_agri.drop(index_names, inplace=True)

        # check intersection of small areas with other potential areas
        overlay = gpd.sjoin(potentials_agri, small_buffers)
        o = overlay["index_right"]
        o.drop_duplicates(inplace=True)

        # add small areas to big ones if buffer intersects
        for i in range(0, len(o)):
            index_potentials = o.index[i]
            index_small = o.iloc[i]
            x = potentials_agri["geom"].loc[index_potentials]
            y = small_areas["geom"].loc[index_small]
            join = gpd.GeoSeries(data=[x, y])
            potentials_agri["geom"].loc[index_potentials] = join.unary_union

        ### examination of joining of areas
        count_small = len(small_buffers)
        count_join = len(o)
        count_delete = count_small - count_join
        print(" ")
        print("Examination of potential areas in category 'Agriculture'")
        print("Length of original data frame: " + str(before))
        print("Number of small areas: " + str(count_small))
        print("Number of joins: " + str(count_join))
        print("Deleted areas (not joined): " + str(count_delete))
        print("Length of resulting data frame: " + str(len(potentials_agri)))
        print(" ")

        # calculate new areas
        potentials_rora["area"] = potentials_rora.area
        potentials_agri["area"] = potentials_agri.area

        # check intersection of potential areas

        ### counting variable
        agri_vorher = len(potentials_agri)

        # if areas intersect, keep road & railway potential areas and drop agricultural ones
        overlay = gpd.sjoin(potentials_rora, potentials_agri)
        o = overlay["index_right"]
        o.drop_duplicates(inplace=True)
        for i in range(0, len(o)):
            index = o.iloc[i]
            potentials_agri.drop([index], inplace=True)

        ### examination of intersection of areas
        print(" ")
        print("Review function to avoid intersection of potential areas:")
        print("Initial length potentials_agri: " + str(agri_vorher))
        print("Number of occurred cases: " + str(len(o)))
        print("Resulting length potentials_agri: " + str(len(potentials_agri)))
        print(" ")

        return potentials_rora, potentials_agri

    def select_pot_areas(mastr, potentials_pot):

        """Select potential areas where there are existing pv parks (MaStR-data).

        Parameters
        ----------
        mastr: gpd.GeoDataFrame()
            MaStR-DataFrame with existing pv parks
        potentials_pot: gpd.GeoDataFrame()
            Suitable potential areas

        """

        # select potential areas with existing pv parks
        # (potential areas intersect buffer around existing plants)

        # prepare dataframes to check intersection
        pvs = gpd.GeoDataFrame()
        pvs["geom"] = mastr["buffer"].copy()
        pvs.crs = 3035
        pvs = pvs.set_geometry("geom")
        potentials = gpd.GeoDataFrame()
        potentials["geom"] = potentials_pot["geom"].copy()
        potentials.crs = 3035
        potentials = potentials.set_geometry("geom")

        # check intersection of potential areas with exisiting PVs (MaStR)
        overlay = gpd.sjoin(pvs, potentials)
        o = overlay["index_right"]
        o.drop_duplicates(inplace=True)

        # define selected potentials areas
        pot_sel = potentials_pot.copy()
        pot_sel["selected"] = pd.Series()
        pot_sel["voltage_level"] = pd.Series(dtype=int)
        for i in range(0, len(o)):
            index_pot = o.iloc[i]
            pot_sel["selected"].loc[index_pot] = True
            # get voltage level of existing PVs
            index_pv = o.index[i]
            pot_sel["voltage_level"] = mastr["voltage_level"].loc[index_pv]
        pot_sel = pot_sel[pot_sel["selected"] == True]
        pot_sel.drop("selected", axis=1, inplace=True)

        # drop selected existing pv parks from mastr
        mastr.drop(index=o.index, inplace=True)

        return (pot_sel, mastr)

    def build_pv(pv_pot, pow_per_area):

        """Build new pv parks in selected potential areas.

        Parameters
        ----------
        pv_pot: gpd.GeoDataFrame()
            Selected potential areas
        pow_per_area: int
            Assumption for areas of existing pv farms and power of new built pv farms depending on area in kW/m²

        """

        # build pv farms in selected areas

        # calculation of centroids
        pv_pot["centroid"] = pv_pot["geom"].representative_point()

        # calculation of power in kW
        pv_pot["installed capacity in kW"] = pd.Series()
        pv_pot["installed capacity in kW"] = pv_pot["area"] * pow_per_area

        # check for maximal capacity for PV ground mounted
        limit_cap = 120000  # in kW
        pv_pot["installed capacity in kW"] = pv_pot[
            "installed capacity in kW"
        ].apply(lambda x: x if x < limit_cap else limit_cap)

        return pv_pot

    def adapt_grid_level(pv_pot, max_dist_hv, con):

        """Check and if needed adapt grid level of newly built pv parks.

        Parameters
        ----------
        pv_pot: gpd.GeoDataFrame()
            Newly built pv parks on selected potential areas
        max_dist_hv: int
            Assumption for maximum distance of park with hv-power to next substation in m
        con:
            Connection to database

        """

        # divide dataframe in MV and HV
        pv_pot_mv = pv_pot[pv_pot["voltage_level"] == 5]
        pv_pot_hv = pv_pot[pv_pot["voltage_level"] == 4]

        # check installed capacity in MV

        max_cap_mv = 5500  # in kW

        # find PVs which need to be HV or to have reduced capacity
        pv_pot_mv_to_hv = pv_pot_mv[
            pv_pot_mv["installed capacity in kW"] > max_cap_mv
        ]

        if len(pv_pot_mv_to_hv) > 0:

            # import data for HV substations

            sql = "SELECT point, voltage FROM grid.egon_hvmv_substation"
            hvmv_substation = gpd.GeoDataFrame.from_postgis(
                sql, con, geom_col="point"
            )
            hvmv_substation = hvmv_substation.to_crs(3035)
            hvmv_substation["voltage"] = hvmv_substation["voltage"].apply(
                lambda x: int(x.split(";")[0])
            )
            hv_substations = hvmv_substation[
                hvmv_substation["voltage"] >= 110000
            ]
            hv_substations = (
                hv_substations.unary_union
            )  # join all the hv_substations

            # check distance to HV substations of PVs with too high installed capacity for MV

            # calculate distance to substations
            pv_pot_mv_to_hv["dist_to_HV"] = (
                pv_pot_mv_to_hv["geom"].to_crs(3035).distance(hv_substations)
            )

            # adjust grid level and keep capacity if transmission lines are close
            pv_pot_mv_to_hv = pv_pot_mv_to_hv[
                pv_pot_mv_to_hv["dist_to_HV"] <= max_dist_hv
            ]
            pv_pot_mv_to_hv = pv_pot_mv_to_hv.drop(columns=["dist_to_HV"])
            pv_pot_hv = pv_pot_hv.append(pv_pot_mv_to_hv)

            # delete PVs which are now HV from MV dataframe
            for index, pot in pv_pot_mv_to_hv.iterrows():
                pv_pot_mv = pv_pot_mv.drop([index])
            pv_pot_hv["voltage_level"] = 4

            # keep grid level adjust capacity if transmission lines are too far
            pv_pot_mv["installed capacity in kW"] = pv_pot_mv[
                "installed capacity in kW"
            ].apply(lambda x: x if x < max_cap_mv else max_cap_mv)
            pv_pot_mv["voltage_level"] = 5

            pv_pot = pv_pot_mv.append(pv_pot_hv)

        return pv_pot

    def build_additional_pv(potentials, pv, pow_per_area, con):

        """Build additional pv parks if pv parks on selected potential areas do not hit the target value.

         Parameters
         ----------
         potenatials: gpd.GeoDataFrame()
             All suitable potential areas
         pv: gpd.GeoDataFrame()
             Newly built pv parks on selected potential areas
        pow_per_area: int
             Assumption for areas of existing pv farms and power of new built pv farms depending on area in kW/m²
         con:
             Connection to database

        """

        # get MV grid districts
        sql = "SELECT bus_id, geom FROM grid.egon_mv_grid_district"
        distr = gpd.GeoDataFrame.from_postgis(sql, con)
        distr = distr.set_index("bus_id")

        # identify potential areas where there are no PV parks yet
        for index, pv in pv.iterrows():
            potentials = potentials.drop([index])

        # aggregate potential area per MV grid district
        pv_per_distr = gpd.GeoDataFrame()
        pv_per_distr["geom"] = distr["geom"].copy()
        centroids = potentials.copy()
        centroids["geom"] = centroids["geom"].representative_point()

        overlay = gpd.sjoin(centroids, distr)

        ### examine potential area per grid district
        anz = len(overlay)
        anz_distr = len(overlay["index_right"].unique())
        size = 137500  # m2 Fläche für > 5,5 MW: (5500 kW / (0,04 kW/m2))
        anz_big = len(overlay[overlay["area"] >= size])
        anz_small = len(overlay[overlay["area"] < size])

        print(" ")
        print(
            "Examination of remaining potential areas in MV grid districts: "
        )
        print("Number of potential areas: " + str(anz))
        print(" -> distributed to " + str(anz_distr) + " districts")
        print("Number of areas with a potential >= 5,5 MW: " + str(anz_big))
        print("Number of areas with a potential < 5,5 MW: " + str(anz_small))
        print(" ")

        for index, dist in distr.iterrows():
            pots = overlay[overlay["index_right"] == index]["geom"].index
            p = gpd.GeoSeries(index=pots)
            for i in pots:
                p.loc[i] = potentials["geom"].loc[i]
            pv_per_distr["geom"].loc[index] = p.unary_union

        # calculate area per MV grid district and linearly distribute needed capacity considering pow_per_area
        pv_per_distr["area"] = pv_per_distr["geom"].area
        pv_per_distr["installed capacity in kW"] = (
            pv_per_distr["area"] * pow_per_area
        )

        # calculate centroid
        pv_per_distr["centroid"] = pv_per_distr["geom"].representative_point()

        return pv_per_distr

    def check_target(
        pv_rora_i,
        pv_agri_i,
        pv_exist_i,
        potentials_rora_i,
        potentials_agri_i,
        target_power,
        pow_per_area,
        con,
    ):

        """Check target value per scenario and per state.

         Parameters
         ----------
         pv_rora_i: gpd.GeoDataFrame()
             Newly built pv parks on selected potential areas of road and railways p
         pv_agri_i: gpd.GeoDataFrame()
             Newly built pv parks on selected potential areas of agriculture
         pv_exist_i: gpd.GeoDataFrame()
             existing pv parks that don't intercept any potential area
         potenatials_rora_i: gpd.GeoDataFrame()
             All suitable potential areas of road and railway
         potenatials_rora_i: gpd.GeoDataFrame()
             All suitable potential areas of agriculture
         target_power: int
             Target for installed capacity of pv ground mounted in referenced state
        pow_per_area: int
             Assumption for areas of existing pv farms and power of new built pv farms depending on area in kW/m²
         con:
             Connection to database

        """

        # sum overall installed capacity for MV and HV

        total_pv_power = (
            pv_rora_i["installed capacity in kW"].sum()
            + pv_agri_i["installed capacity in kW"].sum()
            + pv_exist_i["installed capacity in kW"].sum()
        )

        pv_per_distr_i = gpd.GeoDataFrame()

        # check target value

        ###
        print(" ")
        print(
            "Installed capacity on areas with existing plants: "
            + str(total_pv_power / 1000)
            + " MW"
        )

        # linear scale farms to meet target if sum of installed capacity is too high
        if total_pv_power >= target_power:

            scale_factor = target_power / total_pv_power
            pv_rora_i["installed capacity in kW"] = (
                pv_rora_i["installed capacity in kW"] * scale_factor
            )
            pv_agri_i["installed capacity in kW"] = (
                pv_agri_i["installed capacity in kW"] * scale_factor
            )
            pv_exist_i["installed capacity in kW"] = (
                pv_exist_i["installed capacity in kW"] * scale_factor
            )

            pv_per_distr_i["grid_district"] = pd.Series()
            pv_per_distr_i["installed capacity in kW"] = pd.Series(0)

            ###
            print(
                "Expansion of existing PV parks on potential areas to achieve target capacity is sufficient."
            )
            print(
                "Installed power is greater than the target value, scaling is applied:"
            )
            print("Scaling factor: " + str(scale_factor))

        # build new pv parks if sum of installed capacity is below target value
        elif total_pv_power < target_power:

            rest_cap = target_power - total_pv_power

            ###
            print(
                "Expansion of existing PV parks on potential areas to achieve target capacity is unsufficient:"
            )
            print("Residual capacity: " + str(rest_cap / 1000) + " MW")
            print(
                "Residual capacity will initially be distributed via remaining potential areas 'Road & Railway'."
            )

            # build pv parks in potential areas road & railway
            pv_per_distr_i = build_additional_pv(
                potentials_rora_i, pv_rora_i, pow_per_area, con
            )
            # change index to add different Dataframes in the end
            pv_per_distr_i["grid_district"] = pv_per_distr_i.index.copy()
            pv_per_distr_i.index = range(0, len(pv_per_distr_i))
            # delete empty grid districts
            index_names = pv_per_distr_i[
                pv_per_distr_i["installed capacity in kW"].isna()
            ].index
            pv_per_distr_i.drop(index_names, inplace=True)

            if pv_per_distr_i["installed capacity in kW"].sum() > rest_cap:
                scale_factor = (
                    rest_cap / pv_per_distr_i["installed capacity in kW"].sum()
                )
                pv_per_distr_i["installed capacity in kW"] = (
                    pv_per_distr_i["installed capacity in kW"] * scale_factor
                )

                ###
                print(
                    "Residual capacity got distributed via scaling factor "
                    + str(scale_factor)
                    + " to remaining potential areas 'Road & Railway'."
                )

            # build pv parks on potential areas agriculture if still necessary
            elif pv_per_distr_i["installed capacity in kW"].sum() < rest_cap:

                rest_cap = (
                    target_power
                    - total_pv_power
                    - pv_per_distr_i["installed capacity in kW"].sum()
                )

                ###
                print(
                    "Distribution via potential areas Road & Railway unsufficient to achieve target capacity:"
                )
                print("Residual capacity: " + str(rest_cap / 1000) + " MW")
                print(
                    "Residual capacity is distributed to remaining potential areas 'Agriculture'."
                )

                pv_per_distr_i_2 = build_additional_pv(
                    potentials_agri_i, pv_agri_i, pow_per_area, con
                )
                # change index to add different Dataframes in the end
                pv_per_distr_i_2["grid_district"] = pv_per_distr_i_2.index
                pv_per_distr_i_2.index = range(len(pv_per_distr_i_2))

                # delete empty grid districts
                index_names = pv_per_distr_i_2[
                    pv_per_distr_i_2["installed capacity in kW"].isna()
                ].index
                pv_per_distr_i_2.drop(index_names, inplace=True)

                if (
                    pv_per_distr_i_2["installed capacity in kW"].sum()
                    > rest_cap
                ):
                    scale_factor = (
                        rest_cap
                        / pv_per_distr_i_2["installed capacity in kW"].sum()
                    )
                    pv_per_distr_i_2["installed capacity in kW"] = (
                        pv_per_distr_i_2["installed capacity in kW"]
                        * scale_factor
                    )

                    ###
                    print(
                        "Residual capacity got distributed via scaling factor "
                        + str(scale_factor)
                        + " to remaining potential areas 'Road & Railway' and 'Agriculture'."
                    )

                pv_per_distr_i = pv_per_distr_i.append(
                    pv_per_distr_i_2, ignore_index=True
                )

            # assign grid level to pv_per_distr
            v_lvl = pd.Series(dtype=int, index=pv_per_distr_i.index)
            for index, distr in pv_per_distr_i.iterrows():
                if distr["installed capacity in kW"] > 5500:  # > 5 MW
                    v_lvl[index] = 4
                else:
                    v_lvl[index] = 5
            pv_per_distr_i["voltage_level"] = v_lvl

            # new overall installed capacity
            total_pv_power = (
                pv_rora_i["installed capacity in kW"].sum()
                + pv_agri_i["installed capacity in kW"].sum()
                + pv_exist_i["installed capacity in kW"].sum()
                + pv_per_distr_i["installed capacity in kW"].sum()
            )

            ###
            print(
                "Total installed capacity of PV farms: "
                + str(total_pv_power / 1000)
                + " MW"
            )
            print(" ")

        pv_rora_i = pv_rora_i[pv_rora_i["installed capacity in kW"] > 0]
        pv_agri_i = pv_agri_i[pv_agri_i["installed capacity in kW"] > 0]
        pv_exist_i = pv_exist_i[pv_exist_i["installed capacity in kW"] > 0]
        pv_per_distr_i = pv_per_distr_i[
            pv_per_distr_i["installed capacity in kW"] > 0
        ]

        return pv_rora_i, pv_agri_i, pv_exist_i, pv_per_distr_i

    def keep_existing_pv(mastr, con):
        pv_exist = mastr[
            [
                "geometry",
                "installed capacity in kW",
                "voltage_level",
            ]
        ]
        pv_exist.rename(columns={"geometry": "centroid"}, inplace=True)
        pv_exist = gpd.GeoDataFrame(pv_exist, geometry="centroid", crs=3035)

        # German states
        sql = "SELECT geometry as geom, gf FROM boundaries.vg250_lan"
        land = gpd.GeoDataFrame.from_postgis(sql, con).to_crs(3035)
        land = land[(land["gf"] != 1) & (land["gf"] != 2)]
        land = land.unary_union
        pv_exist = gpd.clip(pv_exist, land)

        return pv_exist

    def run_methodology(
        con=db.engine(),
        pow_per_area=0.04,
        join_buffer=10,
        max_dist_hv=20000,
        show_map=False,
    ):

        """Execute methodology to distribute pv ground mounted.

         Parameters
         ----------
         con:
             Connection to database
         pow_per_area: int, default 0.4
             Assumption for areas of existing pv farms and power of new built pv farms depending on area in kW/m²
         join_buffer : int, default 10
             Maximum distance for joining of potential areas (only small ones to big ones) in m
         max_dist_hv : int, default 20000
             Assumption for maximum distance of park with hv-power to next substation in m
         show_map:  boolean
            Optional creation of map to show distribution of installed capacity

        """

        ###
        print(" ")
        print("MaStR-Data")
        print(" ")

        # MaStR-data: existing PV farms
        mastr = mastr_existing_pv(pow_per_area)

        ###
        print(" ")
        print("potential area")
        print(" ")

        # database-data: potential areas for new PV farms
        potentials_rora, potentials_agri = potential_areas(con, join_buffer)

        ###
        print(" ")
        print("select potentials area")
        print(" ")

        # select potential areas with existing PV farms to build new PV farms
        pv_rora, mastr = select_pot_areas(mastr, potentials_rora)
        pv_agri, mastr = select_pot_areas(mastr, potentials_agri)

        ###
        print(" ")
        print(
            "build PV parks where there is PV ground mounted already (-> MaStR) on potential area"
        )
        print(" ")

        # build new PV farms
        pv_rora = build_pv(pv_rora, pow_per_area)
        pv_agri = build_pv(pv_agri, pow_per_area)

        # keep the existing pv_farms that don't intercept potential areas
        exist = keep_existing_pv(mastr, con)

        ###
        print(" ")
        print("adapt grid level of PV parks")
        print(" ")

        # adapt grid level to new farms
        rora = adapt_grid_level(pv_rora, max_dist_hv, con)
        agri = adapt_grid_level(pv_agri, max_dist_hv, con)

        ###
        print(" ")
        print(
            "check target value and build more PV parks on potential area if necessary"
        )
        print(" ")

        # 1) scenario: eGon2035

        ###
        print(" ")
        print("scenario: eGon2035")
        print(" ")

        # German states
        sql = "SELECT geometry as geom, nuts FROM boundaries.vg250_lan"
        states = gpd.GeoDataFrame.from_postgis(sql, con)

        # assumption for target value of installed capacity
        sql = "SELECT capacity,scenario_name,nuts FROM supply.egon_scenario_capacities WHERE carrier='solar'"
        target = pd.read_sql(sql, con)
        target = target[target["scenario_name"] == "eGon2035"]
        nuts = np.unique(target["nuts"])

        # initialize final dataframe
        pv_rora = gpd.GeoDataFrame()
        pv_agri = gpd.GeoDataFrame()
        pv_exist = gpd.GeoDataFrame()
        pv_per_distr = gpd.GeoDataFrame()

        # prepare selection per state
        rora = rora.set_geometry("centroid")
        agri = agri.set_geometry("centroid")
        potentials_rora = potentials_rora.set_geometry("geom")
        potentials_agri = potentials_agri.set_geometry("geom")

        # check target value per state
        for i in nuts:

            target_power = (
                target[target["nuts"] == i]["capacity"].iloc[0] * 1000
            )

            ###
            land = target[target["nuts"] == i]["nuts"].iloc[0]
            print(" ")
            print("Bundesland (NUTS): " + land)
            print("target power: " + str(target_power / 1000) + " MW")

            # select state
            state = states[states["nuts"] == i]
            state = state.to_crs(3035)

            # select PVs in state
            rora_i = gpd.sjoin(rora, state)
            agri_i = gpd.sjoin(agri, state)
            exist_i = gpd.sjoin(exist, state)
            rora_i.drop("index_right", axis=1, inplace=True)
            agri_i.drop("index_right", axis=1, inplace=True)
            exist_i.drop("index_right", axis=1, inplace=True)
            rora_i.drop_duplicates(inplace=True)
            agri_i.drop_duplicates(inplace=True)
            exist_i.drop_duplicates(inplace=True)

            # select potential areas in state
            potentials_rora_i = gpd.sjoin(potentials_rora, state)
            potentials_agri_i = gpd.sjoin(potentials_agri, state)
            potentials_rora_i.drop("index_right", axis=1, inplace=True)
            potentials_agri_i.drop("index_right", axis=1, inplace=True)
            potentials_rora_i.drop_duplicates(inplace=True)
            potentials_agri_i.drop_duplicates(inplace=True)

            # check target value and adapt installed capacity if necessary
            rora_i, agri_i, exist_i, distr_i = check_target(
                rora_i,
                agri_i,
                exist_i,
                potentials_rora_i,
                potentials_agri_i,
                target_power,
                pow_per_area,
                con,
            )

            if len(distr_i) > 0:
                distr_i["nuts"] = target[target["nuts"] == i]["nuts"].iloc[0]

            ### examination of built PV parks per state
            rora_i_mv = rora_i[rora_i["voltage_level"] == 5]
            rora_i_hv = rora_i[rora_i["voltage_level"] == 4]
            agri_i_mv = agri_i[agri_i["voltage_level"] == 5]
            agri_i_hv = agri_i[agri_i["voltage_level"] == 4]
            print("eGon2035: Examination of voltage level per federal state:")
            print("a) PVs on potential areas Road & Railway: ")
            print(
                "Total installed capacity: "
                + str(rora_i["installed capacity in kW"].sum() / 1000)
                + " MW"
            )
            print("Number of PV farms: " + str(len(rora_i)))
            print(" - thereof MV: " + str(len(rora_i_mv)))
            print(" - thereof HV: " + str(len(rora_i_hv)))
            print("b) PVs on potential areas Agriculture: ")
            print(
                "Total installed capacity: "
                + str(agri_i["installed capacity in kW"].sum() / 1000)
                + " MW"
            )
            print("Number of PV farms: " + str(len(agri_i)))
            print(" - thereof MV: " + str(len(agri_i_mv)))
            print(" - dthereof HV: " + str(len(agri_i_hv)))
            print("c) Existing PVs not in potential areas: ")
            print("Number of PV farms: " + str(len(exist_i)))
            print("d) PVs on additional potential areas per MV-District: ")
            if len(distr_i) > 0:
                distr_i_mv = distr_i[distr_i["voltage_level"] == 5]
                distr_i_hv = distr_i[distr_i["voltage_level"] == 4]
                print(
                    "Total installed capacity: "
                    + str(distr_i["installed capacity in kW"].sum() / 1000)
                    + " MW"
                )
                print("Number of PV farms: " + str(len(distr_i)))
                print(" - thereof MV: " + str(len(distr_i_mv)))
                print(" - thereof HV: " + str(len(distr_i_hv)))
            else:
                print(" -> No additional expansion necessary")
            print(" ")

            pv_rora = pv_rora.append(rora_i)
            pv_agri = pv_agri.append(agri_i)
            pv_exist = pv_exist.append(exist_i)
            if len(distr_i) > 0:
                pv_per_distr = pv_per_distr.append(distr_i)

        # 2) scenario: eGon100RE

        # assumption for target value of installed capacity in Germany per scenario
        sql = "SELECT capacity,scenario_name FROM supply.egon_scenario_capacities WHERE carrier='solar'"
        target_power = pd.read_sql(sql, con)
        target_power = target_power[
            target_power["scenario_name"] == "eGon100RE"
        ]
        target_power = target_power["capacity"].sum() * 1000

        ###
        print(" ")
        print("scenario: eGon100RE")
        print("target power: " + str(target_power) + " kW")
        print(" ")

        # check target value and adapt installed capacity if necessary
        (
            pv_rora_100RE,
            pv_agri_100RE,
            pv_exist_100RE,
            pv_per_distr_100RE,
        ) = check_target(
            rora,
            agri,
            exist,
            potentials_rora,
            potentials_agri,
            target_power,
            pow_per_area,
            con,
        )

        ### create map to show distribution of installed capacity
        if show_map == True:

            # 1) eGon2035

            # get MV grid districts
            sql = "SELECT bus_id, geom FROM grid.egon_mv_grid_district"
            distr = gpd.GeoDataFrame.from_postgis(sql, con)
            distr = distr.set_index("bus_id")

            # assign pv_per_distr-power to districts
            distr["capacity"] = pd.Series()
            for index, row in distr.iterrows():
                if index in np.unique(pv_per_distr["grid_district"]):
                    pv = pv_per_distr[pv_per_distr["grid_district"] == index]
                    x = pv["installed capacity in kW"].iloc[0]
                    distr["capacity"].loc[index] = x
                else:
                    distr["capacity"].loc[index] = 0
            distr["capacity"] = distr["capacity"] / 1000

            # add pv_rora- and pv_agri-power to district
            pv_rora = pv_rora.set_geometry("centroid")
            pv_agri = pv_agri.set_geometry("centroid")
            overlay_rora = gpd.sjoin(pv_rora, distr)
            overlay_agri = gpd.sjoin(pv_agri, distr)

            for index, row in distr.iterrows():
                o_rora = overlay_rora[overlay_rora["index_right"] == index]
                o_agri = overlay_agri[overlay_agri["index_right"] == index]
                cap_rora = o_rora["installed capacity in kW"].sum() / 1000
                cap_agri = o_agri["installed capacity in kW"].sum() / 1000
            distr["capacity"].loc[index] = (
                distr["capacity"].loc[index] + cap_rora + cap_agri
            )

            from matplotlib import pyplot as plt

            fig, ax = plt.subplots(1, 1)
            distr.boundary.plot(linewidth=0.2, ax=ax, color="black")
            distr.plot(
                ax=ax,
                column="capacity",
                cmap="magma_r",
                legend=True,
                legend_kwds={
                    "label": f"Installed capacity in MW",
                    "orientation": "vertical",
                },
            )
            plt.savefig("pv_per_distr_map_eGon2035.png", dpi=300)

            # 2) eGon100RE

            # get MV grid districts
            sql = "SELECT bus_id, geom FROM grid.egon_mv_grid_district"
            distr = gpd.GeoDataFrame.from_postgis(sql, con)
            distr = distr.set_index("bus_id")

            # assign pv_per_distr-power to districts
            distr["capacity"] = pd.Series()
            for index, row in distr.iterrows():
                if index in np.unique(pv_per_distr_100RE["grid_district"]):
                    pv = pv_per_distr_100RE[
                        pv_per_distr_100RE["grid_district"] == index
                    ]
                    x = pv["installed capacity in kW"].iloc[0]
                    distr["capacity"].loc[index] = x
                else:
                    distr["capacity"].loc[index] = 0
            distr["capacity"] = distr["capacity"] / 1000

            # add pv_rora- and pv_agri-power to district
            pv_rora_100RE = pv_rora_100RE.set_geometry("centroid")
            pv_agri_100RE = pv_agri_100RE.set_geometry("centroid")
            overlay_rora = gpd.sjoin(pv_rora_100RE, distr)
            overlay_agri = gpd.sjoin(pv_agri_100RE, distr)

            for index, row in distr.iterrows():
                o_rora = overlay_rora[overlay_rora["index_right"] == index]
                o_agri = overlay_agri[overlay_agri["index_right"] == index]
                cap_rora = o_rora["installed capacity in kW"].sum() / 1000
                cap_agri = o_agri["installed capacity in kW"].sum() / 1000
            distr["capacity"].loc[index] = (
                distr["capacity"].loc[index] + cap_rora + cap_agri
            )

            from matplotlib import pyplot as plt

            fig, ax = plt.subplots(1, 1)
            distr.boundary.plot(linewidth=0.2, ax=ax, color="black")
            distr.plot(
                ax=ax,
                column="capacity",
                cmap="magma_r",
                legend=True,
                legend_kwds={
                    "label": f"Installed capacity in MW",
                    "orientation": "vertical",
                },
            )
            plt.savefig("pv_per_distr_map_eGon100RE.png", dpi=300)

        pv_rora = pv_rora[pv_rora["installed capacity in kW"] > 0]
        pv_agri = pv_agri[pv_agri["installed capacity in kW"] > 0]
        pv_per_distr = pv_per_distr[
            pv_per_distr["installed capacity in kW"] > 0
        ]
        pv_rora_100RE = pv_rora_100RE[
            pv_rora_100RE["installed capacity in kW"] > 0
        ]
        pv_agri_100RE = pv_agri_100RE[
            pv_agri_100RE["installed capacity in kW"] > 0
        ]
        pv_per_distr_100RE = pv_per_distr_100RE[
            pv_per_distr_100RE["installed capacity in kW"] > 0
        ]

        return (
            pv_rora,
            pv_agri,
            pv_exist,
            pv_per_distr,
            pv_rora_100RE,
            pv_agri_100RE,
            pv_exist_100RE,
            pv_per_distr_100RE,
        )

    def insert_pv_parks(
        pv_rora, pv_agri, pv_exist, pv_per_distr, scenario_name
    ):

        """Write to database.

        Parameters
        ----------
        pv_rora : gpd.GeoDataFrame()
            Pv parks on selected potential areas of raod and railway
        pv_agri : gpd.GeoDataFrame()
            Pv parks on selected potential areas of raod and railway
        pv_exist : gpd.GeoDataFrame()
            Existing Pv parks on selected areas
        pv_per_distr: gpd.GeoDataFrame()
            Additionally built pv parks on potential areas per mv grid district
        scenario_name:
            Scenario name of calculation

        """

        # prepare dataframe for integration in supply.egon_power_plants

        pv_parks = pv_rora.append(
            [pv_agri, pv_exist, pv_per_distr], ignore_index=True
        )
        pv_parks["el_capacity"] = pv_parks["installed capacity in kW"] / 1000
        pv_parks.rename(columns={"centroid": "geometry"}, inplace=True)
        pv_parks = gpd.GeoDataFrame(pv_parks, geometry="geometry", crs=3035)
        pv_parks = pv_parks[["el_capacity", "voltage_level", "geometry"]]

        # integration in supply.egon_power_plants

        con = db.engine()

        # maximum ID in egon_power_plants
        sql = "SELECT MAX(id) FROM supply.egon_power_plants"
        max_id = pd.read_sql(sql, con)
        max_id = max_id["max"].iat[0]
        if max_id == None:
            max_id = 1

        pv_park_id = max_id + 1

        # copy relevant columns from pv_parks
        insert_pv_parks = pv_parks[
            ["el_capacity", "voltage_level", "geometry"]
        ]
        insert_pv_parks = insert_pv_parks.set_geometry("geometry")
        insert_pv_parks["voltage_level"] = insert_pv_parks[
            "voltage_level"
        ].apply(int)

        # set static column values
        insert_pv_parks["carrier"] = "solar"
        insert_pv_parks["scenario"] = scenario_name

        # change name and crs of geometry column
        insert_pv_parks.set_crs(epsg=3035, allow_override=True, inplace=True)
        insert_pv_parks = (
            insert_pv_parks.rename({"geometry": "geom"}, axis=1)
            .set_geometry("geom")
            .to_crs(4326)
        )

        # reset index
        insert_pv_parks.index = pd.RangeIndex(
            start=pv_park_id, stop=pv_park_id + len(insert_pv_parks), name="id"
        )

        # insert into database
        insert_pv_parks.reset_index().to_postgis(
            "egon_power_plants",
            schema="supply",
            con=db.engine(),
            if_exists="append",
        )

        return pv_parks

    #########################################################################

    # execute methodology

    (
        pv_rora,
        pv_agri,
        pv_exist,
        pv_per_distr,
        pv_rora_100RE,
        pv_agri_100RE,
        pv_exist_100RE,
        pv_per_distr_100RE,
    ) = run_methodology(
        con=db.engine(),
        pow_per_area=0.04,
        join_buffer=10,
        max_dist_hv=20000,
        show_map=False,
    )

    ### examination of results
    if len(pv_per_distr) > 0:
        pv_per_distr_mv = pv_per_distr[pv_per_distr["voltage_level"] == 5]
        pv_per_distr_hv = pv_per_distr[pv_per_distr["voltage_level"] == 4]
    pv_rora_mv = pv_rora[pv_rora["voltage_level"] == 5]
    pv_rora_hv = pv_rora[pv_rora["voltage_level"] == 4]
    pv_agri_mv = pv_agri[pv_agri["voltage_level"] == 5]
    pv_agri_hv = pv_agri[pv_agri["voltage_level"] == 4]

    print(" ")
    print("eGon2035: Examination of overall voltage levels:")
    print("a) PVs on potential areas Road & Railway: ")
    print(
        "Total installed capacity: "
        + str(pv_rora["installed capacity in kW"].sum() / 1000)
        + " MW"
    )
    print("Number of PV farms: " + str(len(pv_rora)))
    print(" - thereof MV: " + str(len(pv_rora_mv)))
    print(" - thereof HV: " + str(len(pv_rora_hv)))
    print("b) PVs on potential areas Agriculture: ")
    print(
        "Total installed capacity: "
        + str(pv_agri["installed capacity in kW"].sum() / 1000)
        + " MW"
    )
    print("Number of PV farms: " + str(len(pv_agri)))
    print(" - thereof MV: " + str(len(pv_agri_mv)))
    print(" - thereof HV: " + str(len(pv_agri_hv)))
    print("c) Existing PVs not in potential areas: ")
    print("Number of PV farms: " + str(len(pv_exist)))
    print("d) PVs on additional potential areas per MV-District: ")
    if len(pv_per_distr) > 0:
        print(
            "Total installed capacity: "
            + str(pv_per_distr["installed capacity in kW"].sum() / 1000)
            + " MW"
        )
        print("Number of PV farms: " + str(len(pv_per_distr)))
        print(" - thereof MV: " + str(len(pv_per_distr_mv)))
        print(" - thereof HV: " + str(len(pv_per_distr_hv)))
    else:
        print(" -> No additional expansion needed")
    print(" ")
    ###

    # save to DB
    if (
        pv_rora["installed capacity in kW"].sum() > 0
        or pv_agri["installed capacity in kW"].sum() > 0
        or pv_per_distr["installed capacity in kW"].sum() > 0
        or pv_exist["installed capacity in kW"].sum() > 0
    ):

        pv_parks = insert_pv_parks(
            pv_rora, pv_agri, pv_exist, pv_per_distr, "eGon2035"
        )

    else:

        pv_parks = gpd.GeoDataFrame()

    if (
        pv_rora_100RE["installed capacity in kW"].sum() > 0
        or pv_agri_100RE["installed capacity in kW"].sum() > 0
        or pv_per_distr_100RE["installed capacity in kW"].sum() > 0
        or pv_exist_100RE["installed capacity in kW"].sum() > 0
    ):

        pv_parks_100RE = insert_pv_parks(
            pv_rora_100RE,
            pv_agri_100RE,
            pv_exist_100RE,
            pv_per_distr_100RE,
            "eGon100RE",
        )

    else:

        pv_parks_100RE = gpd.GeoDataFrame()

    return pv_parks, pv_parks_100RE<|MERGE_RESOLUTION|>--- conflicted
+++ resolved
@@ -4,10 +4,9 @@
 import pandas as pd
 import psycopg2
 
+from egon.data import db
+from egon.data.datasets.mastr import WORKING_DIR_MASTR_OLD
 import egon.data.config
-from egon.data import db
-import egon.data.config
-from egon.data.datasets.mastr import WORKING_DIR_MASTR_OLD
 
 
 def insert():
@@ -21,21 +20,14 @@
             Assumption for areas of existing pv farms and power of new built pv farms depending on area in kW/m²
 
         """
-<<<<<<< HEAD
         # get config
-=======
->>>>>>> 07fdce7b
         cfg = egon.data.config.datasets()["power_plants"]
 
         # import MaStR data: locations, grid levels and installed capacities
 
         # get relevant pv plants: ground mounted
         df = pd.read_csv(
-<<<<<<< HEAD
-            cfg["sources"]["mastr_pv"],
-=======
             WORKING_DIR_MASTR_OLD / cfg["sources"]["mastr_pv"],
->>>>>>> 07fdce7b
             usecols=[
                 "Lage",
                 "Laengengrad",
@@ -44,7 +36,7 @@
                 "EinheitMastrNummer",
             ],
         )
-        df = df[df["Lage"] == "Freifläche"]
+        df = df[df["Lage"] == "Freiflaeche"]
 
         ### examine data concerning geographical locations and drop NaNs
         x1 = df["Laengengrad"].isnull().sum()
@@ -86,11 +78,7 @@
 
         mastr["voltage_level"] = pd.Series(dtype=int)
         lvl = pd.read_csv(
-<<<<<<< HEAD
-            cfg["sources"]["mastr_location"],
-=======
             WORKING_DIR_MASTR_OLD / cfg["sources"]["mastr_location"],
->>>>>>> 07fdce7b
             usecols=["Spannungsebene", "MaStRNummer"],
         )
 
@@ -771,7 +759,7 @@
              Maximum distance for joining of potential areas (only small ones to big ones) in m
          max_dist_hv : int, default 20000
              Assumption for maximum distance of park with hv-power to next substation in m
-         show_map:  boolean
+        show_map:  boolean
             Optional creation of map to show distribution of installed capacity
 
         """
