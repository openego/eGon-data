--- conflicted
+++ resolved
@@ -1046,7 +1046,6 @@
                 },
             )
             plt.savefig("pv_per_distr_map_eGon100RE.png", dpi=300)
-<<<<<<< HEAD
 
         pv_rora = pv_rora[pv_rora["installed capacity in kW"] > 0]
         pv_agri = pv_agri[pv_agri["installed capacity in kW"] > 0]
@@ -1062,15 +1061,7 @@
         pv_per_distr_100RE = pv_per_distr_100RE[
             pv_per_distr_100RE["installed capacity in kW"] > 0
         ]
-=======
-        
-        pv_rora = pv_rora[pv_rora['installed capacity in kW']>0]
-        pv_agri = pv_agri[pv_agri['installed capacity in kW']>0]
-        pv_per_distr = pv_per_distr[pv_per_distr['installed capacity in kW']>0]
-        pv_rora_100RE = pv_rora_100RE[pv_rora_100RE['installed capacity in kW']>0]
-        pv_agri_100RE = pv_agri_100RE[pv_agri_100RE['installed capacity in kW']>0]
-        pv_per_distr_100RE = pv_per_distr_100RE[pv_per_distr_100RE['installed capacity in kW']>0]
->>>>>>> 7fba1bcf
+
 
         return (
             pv_rora,
