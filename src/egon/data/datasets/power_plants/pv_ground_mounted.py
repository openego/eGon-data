import numpy as np
import psycopg2

import geopandas as gpd
import pandas as pd
from egon.data import db
from shapely import wkb


def insert():
    def mastr_existing_pv(path, pow_per_area):

        """Import MaStR data from csv-files.
        Parameters
        ----------
        path : string
            Path to location of MaStR-file
        pow_per_area: int
            Assumption for areas of existing pv farms and power of new built pv farms depending on area in kW/m²
        """

        # import MaStR data: locations, grid levels and installed capacities

        # get relevant pv plants: ground mounted
        df = pd.read_csv(
            path + "bnetza_mastr_solar_cleaned.csv",
            usecols=[
                "Lage",
                "Laengengrad",
                "Breitengrad",
                "Nettonennleistung",
                "EinheitMastrNummer",
            ],
        )
        df = df[df["Lage"] == "Freiflaeche"]

        ### examine data concerning geographical locations and drop NaNs
        x1 = df["Laengengrad"].isnull().sum()
        x2 = df["Breitengrad"].isnull().sum()
        print(" ")
        print("Untersuchung des MaStR-Datensatzes:")
        print("originale Anzahl der Zeilen im Datensatz: " + str(len(df)))
        print("NaNs für Längen- und Breitengrad: " + str(x1) + " & " + str(x2))
        df.dropna(inplace=True)
        print(
            "Anzahl der Zeilen im Datensatz nach Dropping der NaNs: "
            + str(len(df))
        )
        print(" ")

        # derive dataframe for locations
        mastr = gpd.GeoDataFrame(
            index=df.index,
            geometry=gpd.points_from_xy(df["Laengengrad"], df["Breitengrad"]),
            crs={"init": "epsg:4326"},
        )
        mastr = mastr.to_crs(3035)

        # derive installed capacities
        mastr["installed capacity in kW"] = df["Nettonennleistung"]

        # create buffer around locations

        # calculate bufferarea and -radius considering installed capacity
        df_radius = (
            mastr["installed capacity in kW"].div(pow_per_area * np.pi) ** 0.5
        )  # in m

        # create buffer
        mastr["buffer"] = mastr["geometry"].buffer(df_radius)
        mastr["buffer"].crs = 3035

        # derive MaStR-Nummer
        mastr["mastr_nummer"] = df["EinheitMastrNummer"]

        # derive voltage level

        mastr["voltage_level"] = pd.Series(dtype=int)
        lvl = pd.read_csv(
            path + "location_elec_generation_raw.csv",
            usecols=["Spannungsebene", "MaStRNummer"],
        )

        # assign voltage_level to MaStR-unit:
        v_l = pd.Series()
        for index, row in mastr.iterrows():
            nr = row["mastr_nummer"]
            l = lvl[lvl["MaStRNummer"] == "['" + nr + "']"]["Spannungsebene"]
            if len(l) > 0:
                if l.iloc[0] == "Mittelspannung":
                    v_l.loc[index] = 5
                if l.iloc[0] == "UmspannungZurMittelspannung":
                    v_l.loc[index] = 4
                elif l.iloc[0] == "Hochspannung":
                    v_l.loc[index] = 3
                elif l.iloc[0] == "UmspannungZurHochspannung":
                    v_l.loc[index] = 1
                elif l.iloc[0] == "Höchstspannung":
                    v_l.loc[index] = 1
                elif l.iloc[0] == "UmspannungZurNiederspannung":
                    v_l.loc[index] = l.iloc[0]
                elif l.iloc[0] == "Niederspannung":
                    v_l.loc[index] = l.iloc[0]
            else:
                v_l.loc[index] = np.NaN
        mastr["voltage_level"] = v_l

        ### examine data concerning voltage level
        x1 = mastr["voltage_level"].isnull().sum()
        print(" ")
        print("Untersuchung des MaStR-Datensatzes für Spannungsebenen:")
        print(
            "Anzahl der Zeilen im MaStR-Datensatz vorher: " + str(len(mastr))
        )
        print(
            "NaNs in Spannungsebene aufgrund a) keine Zuordnung zur Nummer oder b) fehlender Daten: "
            + str(x1)
        )
        # drop PVs with missing values due to a) no assignemtn of MaStR-numbers or b) missing data in row
        mastr.dropna(inplace=True)
        print(
            "Anzahl der Zeilen im Datensatz nach Dropping der NaNs: "
            + str(len(mastr))
        )

        # drop PVs in low voltage level
        index_names = mastr[mastr["voltage_level"] == "Niederspannung"].index
        x2 = len(index_names)
        mastr.drop(index_names, inplace=True)
        index_names = mastr[
            mastr["voltage_level"] == "UmspannungZurNiederspannung"
        ].index
        x3 = len(index_names)
        mastr.drop(index_names, inplace=True)

        ### further examination
        print("Anzahl der PVs in der Niederspannungsebene: " + str(x2))
        print("Anzahl der PVs in der NSMS-Ebene: " + str(x3))
        print(
            "Anzahl der Zeilen im Datensatz nach Dropping dieser Ebenen: "
            + str(len(mastr))
        )
        print(" ")

        return mastr

    def potential_areas(con, join_buffer):

        """Import potential areas and choose and prepare areas suitable for PV ground mounted.
        Parameters
        ----------
        con:
            Connection to database
        join_buffer: int
            Maximum distance for joining of potential areas (only small ones to big ones) in m
        """

        # import potential areas: railways and roads & agriculture

        # roads and railway
        sql = "SELECT id, geom FROM supply.egon_re_potential_area_pv_road_railway"
        potentials_rora = gpd.GeoDataFrame.from_postgis(sql, con)
        potentials_rora = potentials_rora.set_index("id")

        # agriculture
        sql = (
            "SELECT id, geom FROM supply.egon_re_potential_area_pv_agriculture"
        )
        potentials_agri = gpd.GeoDataFrame.from_postgis(sql, con)
        potentials_agri = potentials_agri.set_index("id")

        # add areas < 1 ha to bigger areas if they are very close, otherwise exclude areas < 1 ha

        # calculate area
        potentials_rora["area"] = potentials_rora.area
        potentials_agri["area"] = potentials_agri.area

        # roads and railways

        ### counting variable for examination
        before = len(potentials_rora)

        # get small areas and create buffer for joining around them
        small_areas = potentials_rora[potentials_rora["area"] < 10000]
        small_buffers = small_areas.copy()
        small_buffers["geom"] = small_areas["geom"].buffer(join_buffer)

        # drop small areas in potential areas
        index_names = potentials_rora[potentials_rora["area"] < 10000].index
        potentials_rora.drop(index_names, inplace=True)

        # check intersection of small areas with other potential areas
        overlay = gpd.sjoin(potentials_rora, small_buffers)
        o = overlay["index_right"]
        o.drop_duplicates(inplace=True)

        # add small areas to big ones if buffer intersects
        for i in range(0, len(o)):
            index_potentials = o.index[i]
            index_small = o.iloc[i]
            x = potentials_rora["geom"].loc[index_potentials]
            y = small_areas["geom"].loc[index_small]
            join = gpd.GeoSeries(data=[x, y])
            potentials_rora["geom"].loc[index_potentials] = join.unary_union

        ### examination of joining of areas
        count_small = len(small_buffers)
        count_join = len(o)
        count_delete = count_small - count_join
        print(" ")
        print(
            "Untersuchung der Zusammenfassung von Potentialflächen im Bereich Roads and Railways"
        )
        print("Länge des Dataframes der Flächen vorher: " + str(before))
        print("Anzahl kleiner Flächen: " + str(count_small))
        print(
            "Anzahl der durchgeführten Prozedur des Zusammenfassens: "
            + str(count_join)
        )
        print("gelöschte Flächen (not joined): " + str(count_delete))
        print(
            "Länge des Dataframes der Flächen danach: "
            + str(len(potentials_rora))
        )
        print(" ")

        # agriculture

        ### counting variable for examination
        before = len(potentials_agri)

        # get small areas and create buffer for joining around them
        small_areas = potentials_agri[potentials_agri["area"] < 10000]
        small_buffers = small_areas.copy()
        small_buffers["geom"] = small_areas["geom"].buffer(join_buffer)

        # drop small areas in potential areas
        index_names = potentials_agri[potentials_agri["area"] < 10000].index
        potentials_agri.drop(index_names, inplace=True)

        # check intersection of small areas with other potential areas
        overlay = gpd.sjoin(potentials_agri, small_buffers)
        o = overlay["index_right"]
        o.drop_duplicates(inplace=True)

        # add small areas to big ones if buffer intersects
        for i in range(0, len(o)):
            index_potentials = o.index[i]
            index_small = o.iloc[i]
            x = potentials_agri["geom"].loc[index_potentials]
            y = small_areas["geom"].loc[index_small]
            join = gpd.GeoSeries(data=[x, y])
            potentials_agri["geom"].loc[index_potentials] = join.unary_union

        ### examination of joining of areas
        count_small = len(small_buffers)
        count_join = len(o)
        count_delete = count_small - count_join
        print(" ")
        print(
            "Untersuchung der Zusammenfassung von Potentialflächen im Bereich Agriculture"
        )
        print("Länge des Dataframes der Flächen vorher: " + str(before))
        print("Anzahl kleiner Flächen: " + str(count_small))
        print(
            "Anzahl der durchgeführten Prozedur des Zusammenfassens: "
            + str(count_join)
        )
        print("gelöschte Flächen (not joined): " + str(count_delete))
        print(
            "Länge des Dataframes der Flächen danach: "
            + str(len(potentials_agri))
        )
        print(" ")

        # calculate new areas
        potentials_rora["area"] = potentials_rora.area
        potentials_agri["area"] = potentials_agri.area

        # check intersection of potential areas

        ### counting variable
        agri_vorher = len(potentials_agri)

        # if areas intersect, keep road & railway potential areas and drop agricultural ones
        overlay = gpd.sjoin(potentials_rora, potentials_agri)
        o = overlay["index_right"]
        o.drop_duplicates(inplace=True)
        for i in range(0, len(o)):
            index = o.iloc[i]
            potentials_agri.drop([index], inplace=True)

        ### examination of intersection of areas
        print(" ")
        print(
            "Überprüfung der Funktion zur Meidung der Intersection von Potentialflächen:"
        )
        print("Länge potentials_agri vorher: " + str(agri_vorher))
        print("Anzahl der auftretenden Fälle: " + str(len(o)))
        print("Länge potentials_agri nachher: " + str(len(potentials_agri)))
        print(" ")

        return potentials_rora, potentials_agri

    def select_pot_areas(mastr, potentials_pot):

        """Select potential areas where there are existing pv parks (MaStR-data).
        Parameters
        ----------
        mastr: gpd.GeoDataFrame()
            MaStR-DataFrame with existing pv parks
        potentials_pot: gpd.GeoDataFrame()
            Suitable potential areas
        """

        # select potential areas with existing pv parks
        # (potential areas intersect buffer around existing plants)

        # prepare dataframes to check intersection
        pvs = gpd.GeoDataFrame()
        pvs["geom"] = mastr["buffer"].copy()
        pvs.crs = 3035
        pvs = pvs.set_geometry("geom")
        potentials = gpd.GeoDataFrame()
        potentials["geom"] = potentials_pot["geom"].copy()
        potentials.crs = 3035
        potentials = potentials.set_geometry("geom")

        # check intersection of potential areas with exisiting PVs (MaStR)
        overlay = gpd.sjoin(pvs, potentials)
        o = overlay["index_right"]
        o.drop_duplicates(inplace=True)

        # define selected potentials areas
        pot_sel = potentials_pot.copy()
        pot_sel["selected"] = pd.Series()
        pot_sel["voltage_level"] = pd.Series(dtype=int)
        for i in range(0, len(o)):
            index_pot = o.iloc[i]
            pot_sel["selected"].loc[index_pot] = True
            # get voltage level of existing PVs
            index_pv = o.index[i]
            pot_sel["voltage_level"] = mastr["voltage_level"].loc[index_pv]
        pot_sel = pot_sel[pot_sel["selected"] == True]
        pot_sel.drop("selected", axis=1, inplace=True)

        return pot_sel

    def build_pv(pv_pot, pow_per_area):

        """Build new pv parks in selected potential areas.
        Parameters
        ----------
        pv_pot: gpd.GeoDataFrame()
            Selected potential areas
        pow_per_area: int
            Assumption for areas of existing pv farms and power of new built pv farms depending on area in kW/m²
        """

        # build pv farms in selected areas

        # calculation of centroids
        pv_pot["centroid"] = pv_pot["geom"].centroid

        # calculation of power in kW
        pv_pot["installed capacity in kW"] = pd.Series()
        pv_pot["installed capacity in kW"] = pv_pot["area"] * pow_per_area

        # check for maximal capacity for PV ground mounted
        limit_cap = 120000  # in kW
        pv_pot["installed capacity in kW"] = pv_pot[
            "installed capacity in kW"
        ].apply(lambda x: x if x < limit_cap else limit_cap)

        return pv_pot

    def adapt_grid_level(pv_pot, max_dist_hv, con):

        """Check and if needed adapt grid level of newly built pv parks.
        Parameters
        ----------
        pv_pot: gpd.GeoDataFrame()
            Newly built pv parks on selected potential areas
        max_dist_hv: int
            Assumption for maximum distance of park with hv-power to next substation in m
        con:
            Connection to database
        """

        # divide dataframe in MV and HV
        pv_pot_mv = pv_pot[pv_pot["voltage_level"] == 5]
        pv_pot_hv = pv_pot[pv_pot["voltage_level"] == 4]

        # check installed capacity in MV

        max_cap_mv = 5500  # in kW

        # find PVs which need to be HV or to have reduced capacity
        pv_pot_mv_to_hv = pv_pot_mv[
            pv_pot_mv["installed capacity in kW"] > max_cap_mv
        ]

        if len(pv_pot_mv_to_hv) > 0:

            # import data for HV substations

            sql = "SELECT point, voltage FROM grid.egon_hvmv_substation"
            hvmv_substation = gpd.GeoDataFrame.from_postgis(
                sql, con, geom_col="point"
            )
            hvmv_substation = hvmv_substation.to_crs(3035)
            hvmv_substation["voltage"] = hvmv_substation["voltage"].apply(
                lambda x: int(x.split(";")[0])
            )
            hv_substations = hvmv_substation[
                hvmv_substation["voltage"] >= 110000
            ]
            hv_substations = (
                hv_substations.unary_union
            )  # join all the hv_substations

            # check distance to HV substations of PVs with too high installed capacity for MV

            # calculate distance to substations
            pv_pot_mv_to_hv["dist_to_HV"] = (
                pv_pot_mv_to_hv["geom"].to_crs(3035).distance(hv_substations)
            )

            # adjust grid level and keep capacity if transmission lines are close
            pv_pot_mv_to_hv = pv_pot_mv_to_hv[
                pv_pot_mv_to_hv["dist_to_HV"] <= max_dist_hv
            ]
            pv_pot_mv_to_hv = pv_pot_mv_to_hv.drop(columns=["dist_to_HV"])
            pv_pot_hv = pv_pot_hv.append(pv_pot_mv_to_hv)

            # delete PVs which are now HV from MV dataframe
            for index, pot in pv_pot_mv_to_hv.iterrows():
                pv_pot_mv = pv_pot_mv.drop([index])
            pv_pot_hv["voltage_level"] = 4

            # keep grid level adjust capacity if transmission lines are too far
            pv_pot_mv["installed capacity in kW"] = pv_pot_mv[
                "installed capacity in kW"
            ].apply(lambda x: x if x < max_cap_mv else max_cap_mv)
            pv_pot_mv["voltage_level"] = 5

            pv_pot = pv_pot_mv.append(pv_pot_hv)

        return pv_pot

    def build_additional_pv(potentials, pv, pow_per_area, con):

        """Build additional pv parks if pv parks on selected potential areas do not hit the target value.
         Parameters
         ----------
         potenatials: gpd.GeoDataFrame()
             All suitable potential areas
         pv: gpd.GeoDataFrame()
             Newly built pv parks on selected potential areas
        pow_per_area: int
             Assumption for areas of existing pv farms and power of new built pv farms depending on area in kW/m²
         con:
             Connection to database
        """

        # get MV grid districts
        sql = "SELECT bus_id, geom FROM grid.egon_mv_grid_district"
        distr = gpd.GeoDataFrame.from_postgis(sql, con)
        distr = distr.set_index("bus_id")

        # identify potential areas where there are no PV parks yet
        for index, pv in pv.iterrows():
            potentials = potentials.drop([index])

        # aggregate potential area per MV grid district
        pv_per_distr = gpd.GeoDataFrame()
        pv_per_distr["geom"] = distr["geom"].copy()
        centroids = potentials.copy()
        centroids["geom"] = centroids["geom"].centroid

        overlay = gpd.sjoin(centroids, distr)

        ### examine potential area per grid district
        anz = len(overlay)
        anz_distr = len(overlay["index_right"].unique())
        size = 137500  # m2 Fläche für > 5,5 MW: (5500 kW / (0,04 kW/m2))
        anz_big = len(overlay[overlay["area"] >= size])
        anz_small = len(overlay[overlay["area"] < size])

        print(" ")
        print(
            "Untersuchung der (übrigen) Potentialflächen in den MV Grid Districts: "
        )
        print("Anzahl der Potentialflächen: " + str(anz))
        print(" -> verteilt über " + str(anz_distr) + " Districts")
        print(
            "Anzahl der Flächen mit einem Potential >= 5,5 MW: " + str(anz_big)
        )
        print(
            "Anzahl der Flächen mit einem Potential < 5,5 MW: "
            + str(anz_small)
        )
        print(" ")

        for index, dist in distr.iterrows():
            pots = overlay[overlay["index_right"] == index]["geom"].index
            p = gpd.GeoSeries(index=pots)
            for i in pots:
                p.loc[i] = potentials["geom"].loc[i]
            pv_per_distr["geom"].loc[index] = p.unary_union

        # calculate area per MV grid district and linearly distribute needed capacity considering pow_per_area
        pv_per_distr["area"] = pv_per_distr["geom"].area
        pv_per_distr["installed capacity in kW"] = (
            pv_per_distr["area"] * pow_per_area
        )

        # calculate centroid
        pv_per_distr["centroid"] = pv_per_distr["geom"].centroid

        return pv_per_distr

    def check_target(
        pv_rora_i,
        pv_agri_i,
        potentials_rora_i,
        potentials_agri_i,
        target_power,
        pow_per_area,
        con,
    ):

        """Check target value per scenario and per state.
         Parameters
         ----------
         pv_rora_i: gpd.GeoDataFrame()
             Newly built pv parks on selected potential areas of road and railways p
         pv_agri_i: gpd.GeoDataFrame()
             Newly built pv parks on selected potential areas of agriculture
         potenatials_rora_i: gpd.GeoDataFrame()
             All suitable potential areas of road and railway
         potenatials_rora_i: gpd.GeoDataFrame()
             All suitable potential areas of agriculture
         target_power: int
             Target for installed capacity of pv ground mounted in referenced state
        pow_per_area: int
             Assumption for areas of existing pv farms and power of new built pv farms depending on area in kW/m²
         con:
             Connection to database
        """

        # sum overall installed capacity for MV and HV

        total_pv_power = (
            pv_rora_i["installed capacity in kW"].sum()
            + pv_agri_i["installed capacity in kW"].sum()
        )

        pv_per_distr_i = gpd.GeoDataFrame()

        # check target value

        ###
        print(" ")
        print(
            "Installierte Kapazität auf Flächen existierender PV-Parks (Bestandsflächen): "
            + str(total_pv_power / 1000)
            + " MW"
        )

        # linear scale farms to meet target if sum of installed capacity is too high
        if total_pv_power > target_power:

            scale_factor = target_power / total_pv_power
            pv_rora_i["installed capacity in kW"] = (
                pv_rora_i["installed capacity in kW"] * scale_factor
            )
            pv_agri_i["installed capacity in kW"] = (
                pv_agri_i["installed capacity in kW"] * scale_factor
            )

            pv_per_distr_i["grid_district"] = pd.Series()
            pv_per_distr_i["installed capacity in kW"] = pd.Series(0)

            ###
            print(
                "Ausweitung existierender PV-Parks auf Potentialflächen zur Erreichung der Zielkapazität ist ausreichend."
            )
            print(
                "Installierte Leistung ist größer als der Zielwert, es wird eine Skalierung vorgenommen:"
            )
            print("Saklierungsfaktor: " + str(scale_factor))

        # build new pv parks if sum of installed capacity is below target value
        elif total_pv_power < target_power:

            rest_cap = target_power - total_pv_power

            ###
            print(
                "Ausweitung existierender PV-Parks auf Potentialflächen zur Erreichung der Zielkapazität NICHT ausreichend:"
            )
            print("Restkapazität: " + str(rest_cap / 1000) + " MW")
            print(
                "Restkapazität wird zunächst über übrige Potentialflächen Road & Railway verteilt."
            )

            # build pv parks in potential areas road & railway
            pv_per_distr_i = build_additional_pv(
                potentials_rora_i, pv_rora_i, pow_per_area, con
            )
            # change index to add different Dataframes in the end
            pv_per_distr_i["grid_district"] = pv_per_distr_i.index.copy()
            pv_per_distr_i.index = range(0, len(pv_per_distr_i))
            # delete empty grid districts
            index_names = pv_per_distr_i[
                pv_per_distr_i["installed capacity in kW"] == 0.0
            ].index
            pv_per_distr_i.drop(index_names, inplace=True)

            if pv_per_distr_i["installed capacity in kW"].sum() > rest_cap:
                scale_factor = (
                    rest_cap / pv_per_distr_i["installed capacity in kW"].sum()
                )
                pv_per_distr_i["installed capacity in kW"] = (
                    pv_per_distr_i["installed capacity in kW"] * scale_factor
                )

                ###
                print(
                    "Restkapazität ist mit dem Skalierungsfaktor "
                    + str(scale_factor)
                    + " über übrige Potentialflächen Road & Railway verteilt."
                )

            # build pv parks on potential areas ariculture if still necessary
            elif pv_per_distr_i["installed capacity in kW"].sum() < rest_cap:

                rest_cap = target_power - total_pv_power

                ###
                print(
                    "Verteilung über Potentialflächen Road & Railway zur Erreichung der Zielkapazität NICHT ausreichend:"
                )
                print("Restkapazität: " + str(rest_cap / 1000) + " MW")
                print(
                    "Restkapazität wird über übrige Potentialflächen Agriculture verteilt."
                )

                pv_per_distr_i_2 = build_additional_pv(
                    potentials_agri_i, pv_agri_i, pow_per_area, con
                )
                # change index to add different Dataframes in the end
                pv_per_distr_i_2["grid_district"] = pv_per_distr_i_2.index
                pv_per_distr_i_2.index = range(
                    len(pv_per_distr_i), 2 * len(pv_per_distr_i)
                )
                # delete empty grid districts
                index_names = pv_per_distr_i_2[
                    pv_per_distr_i_2["installed capacity in kW"] == 0.0
                ].index
                pv_per_distr_i_2.drop(index_names, inplace=True)
                pv_per_distr_i.append(pv_per_distr_i_2)

                if pv_per_distr_i["installed capacity in kW"].sum() > rest_cap:
                    scale_factor = (
                        rest_cap
                        / pv_per_distr_i["installed capacity in kW"].sum()
                    )
                    pv_per_distr_i["installed capacity in kW"] = (
                        pv_per_distr_i["installed capacity in kW"]
                        * scale_factor
                    )

                    ###
                    print(
                        "Restkapazität ist mit dem Skalierungsfaktor "
                        + str(scale_factor)
                        + " über übrige Potentialflächen Road & Railway und Agriculture verteilt."
                    )

            # assign grid level to pv_per_distr
            v_lvl = pd.Series(dtype=int, index=pv_per_distr_i.index)
            for index, distr in pv_per_distr_i.iterrows():
                if distr["installed capacity in kW"] > 5500:  # > 5 MW
                    v_lvl[index] = 4
                else:
                    v_lvl[index] = 5
            pv_per_distr_i["voltage_level"] = v_lvl

            # new overall installed capacity
            total_pv_power = (
                pv_rora_i["installed capacity in kW"].sum()
                + pv_agri_i["installed capacity in kW"].sum()
                + pv_per_distr_i["installed capacity in kW"].sum()
            )

            ###
            print(
                "Installierte Leistung der PV-Parks insgesamt: "
                + str(total_pv_power / 1000)
                + " MW"
            )
            print(" ")

        return pv_rora_i, pv_agri_i, pv_per_distr_i

    def run_methodology(
        con=db.engine(),
        path="",
        pow_per_area=0.04,
        join_buffer=10,
        max_dist_hv=20000,
        show_map=False,
    ):

        """Execute methodology to distribute pv ground mounted.
         Parameters
         ----------
         con:
             Connection to database
         path : string
             Path to location of MaStR-file
         pow_per_area: int, default 0.4
             Assumption for areas of existing pv farms and power of new built pv farms depending on area in kW/m²
         join_buffer : int, default 10
             Maximum distance for joining of potential areas (only small ones to big ones) in m
         max_dist_hv : int, default 20000
             Assumption for maximum distance of park with hv-power to next substation in m
        show_map:  boolean
            Optional creation of map to show distribution of installed capacity
        """

        ###
        print(" ")
        print("MaStR-Data")
        print(" ")

        # MaStR-data: existing PV farms
        mastr = mastr_existing_pv(path, pow_per_area)

        ###
        print(" ")
        print("potential area")
        print(" ")

        # database-data: potential areas for new PV farms
        potentials_rora, potentials_agri = potential_areas(con, join_buffer)

        ###
        print(" ")
        print("select potentials area")
        print(" ")

        # select potential areas with existing PV farms to build new PV farms
        pv_rora = select_pot_areas(mastr, potentials_rora)
        pv_agri = select_pot_areas(mastr, potentials_agri)

        ###
        print(" ")
        print(
            "build PV parks where there is PV ground mounted already (-> MaStR) on potential area"
        )
        print(" ")

        # build new PV farms
        pv_rora = build_pv(pv_rora, pow_per_area)
        pv_agri = build_pv(pv_agri, pow_per_area)

        ###
        print(" ")
        print("adapt grid level of PV parks")
        print(" ")

        # adapt grid level to new farms
        rora = adapt_grid_level(pv_rora, max_dist_hv, con)
        agri = adapt_grid_level(pv_agri, max_dist_hv, con)

        ###
        print(" ")
        print(
            "check target value and build more PV parks on potential area if necessary"
        )
        print(" ")

        # 1) scenario: eGon2035

        ###
        print(" ")
        print("scenario: eGon2035")
        print(" ")

        # German states
        sql = "SELECT geometry as geom, nuts FROM boundaries.vg250_lan"
        states = gpd.GeoDataFrame.from_postgis(sql, con)

        # assumption for target value of installed capacity
        sql = "SELECT capacity,scenario_name,nuts FROM supply.egon_scenario_capacities WHERE carrier='solar'"
        target = pd.read_sql(sql, con)
        target = target[target["scenario_name"] == "eGon2035"]
        nuts = np.unique(target["nuts"])

        # initialize final dataframe
        pv_rora = gpd.GeoDataFrame()
        pv_agri = gpd.GeoDataFrame()
        pv_per_distr = gpd.GeoDataFrame()

        # prepare selection per state
        rora = rora.set_geometry("centroid")
        agri = agri.set_geometry("centroid")
        potentials_rora = potentials_rora.set_geometry("geom")
        potentials_agri = potentials_agri.set_geometry("geom")

        # check target value per state
        for i in nuts:
            target_power = (
                target[target["nuts"] == i]["capacity"].iloc[0] * 1000
            )

            ###
            land = target[target["nuts"] == i]["nuts"].iloc[0]
            print(" ")
            print("Bundesland (NUTS): " + land)
            print("target power: " + str(target_power / 1000) + " MW")

            # select state
            state = states[states["nuts"] == i]
            state = state.to_crs(3035)

            # select PVs in state
            rora_i = gpd.sjoin(rora, state)
            agri_i = gpd.sjoin(agri, state)
            rora_i.drop("index_right", axis=1, inplace=True)
            agri_i.drop("index_right", axis=1, inplace=True)
            rora_i.drop_duplicates(inplace=True)
            agri_i.drop_duplicates(inplace=True)

            # select potential area in state
            potentials_rora_i = gpd.sjoin(potentials_rora, state)
            potentials_agri_i = gpd.sjoin(potentials_agri, state)
            potentials_rora_i.drop("index_right", axis=1, inplace=True)
            potentials_agri_i.drop("index_right", axis=1, inplace=True)
            potentials_rora_i.drop_duplicates(inplace=True)
            potentials_agri_i.drop_duplicates(inplace=True)

            # check target value and adapt installed capacity if necessary
            rora_i, agri_i, distr_i = check_target(
                rora_i,
                agri_i,
                potentials_rora_i,
                potentials_agri_i,
                target_power,
                pow_per_area,
                con,
            )
            if len(distr_i) > 0:
                distr_i["nuts"] = target[target["nuts"] == i]["nuts"].iloc[0]

            ### examination of built PV parks per state
            rora_i_mv = rora_i[rora_i["voltage_level"] == 5]
            rora_i_hv = rora_i[rora_i["voltage_level"] == 4]
            agri_i_mv = agri_i[agri_i["voltage_level"] == 5]
            agri_i_hv = agri_i[agri_i["voltage_level"] == 4]
            print("eGon2035: Untersuchung der Spannungslevel pro Bundesland:")
            print("a) PVs auf Potentialflächen Road & Railway: ")
            print(
                "Insgesamt installierte Leistung: "
                + str(rora_i["installed capacity in kW"].sum() / 1000)
                + " MW"
            )
            print("Anzahl der PV-Parks: " + str(len(rora_i)))
            print(" - davon Mittelspannung: " + str(len(rora_i_mv)))
            print(" - davon Hochspannung: " + str(len(rora_i_hv)))
            print("b) PVs auf Potentialflächen Agriculture: ")
            print(
                "Insgesamt installierte Leistung: "
                + str(agri_i["installed capacity in kW"].sum() / 1000)
                + " MW"
            )
            print("Anzahl der PV-Parks: " + str(len(agri_i)))
            print(" - davon Mittelspannung: " + str(len(agri_i_mv)))
            print(" - davon Hochspannung: " + str(len(agri_i_hv)))
            print("c) PVs auf zusätzlichen Potentialflächen pro MV-District: ")
            if len(distr_i) > 0:
                distr_i_mv = distr_i[distr_i["voltage_level"] == 5]
                distr_i_hv = distr_i[distr_i["voltage_level"] == 4]
                print(
                    "Insgesamt installierte Leistung: "
                    + str(distr_i["installed capacity in kW"].sum() / 1000)
                    + " MW"
                )
                print("Anzahl der PV-Parks: " + str(len(distr_i)))
                print(" - davon Mittelspannung: " + str(len(distr_i_mv)))
                print(" - davon Hochspannung: " + str(len(distr_i_hv)))
            else:
                print(" -> zusätzlicher Ausbau nicht notwendig")
            print(" ")

            pv_rora = pv_rora.append(rora_i)
            pv_agri = pv_agri.append(agri_i)
            if len(distr_i) > 0:
                pv_per_distr = pv_per_distr.append(distr_i)

        # 2) scenario: eGon100RE

        # assumption for target value of installed capacity in Germany per scenario
        sql = "SELECT capacity,scenario_name FROM supply.egon_scenario_capacities WHERE carrier='solar'"
        target_power = pd.read_sql(sql, con)
        target_power = target_power[
            target_power["scenario_name"] == "eGon100RE"
        ]
        target_power = target_power["capacity"].sum() * 1000

        ###
        print(" ")
        print("scenario: eGon100RE")
        print("target power: " + str(target_power) + " kW")
        print(" ")

        # check target value and adapt installed capacity if necessary
        pv_rora_100RE, pv_agri_100RE, pv_per_distr_100RE = check_target(
            rora,
            agri,
            potentials_rora,
            potentials_agri,
            target_power,
            pow_per_area,
            con,
        )

        ### create map to show distribution of installed capacity
        if show_map == True:

            # 1) eGon2035

            # get MV grid districts
            sql = "SELECT bus_id, geom FROM grid.egon_mv_grid_district"
            distr = gpd.GeoDataFrame.from_postgis(sql, con)
            distr = distr.set_index("bus_id")

            # assign pv_per_distr-power to districts
            distr["capacity"] = pd.Series()
            for index, row in distr.iterrows():
                if index in np.unique(pv_per_distr["grid_district"]):
                    pv = pv_per_distr[pv_per_distr["grid_district"] == index]
                    x = pv["installed capacity in kW"].iloc[0]
                    distr["capacity"].loc[index] = x
                else:
                    distr["capacity"].loc[index] = 0
            distr["capacity"] = distr["capacity"] / 1000

            # add pv_rora- and pv_agri-power to district
            pv_rora = pv_rora.set_geometry("centroid")
            pv_agri = pv_agri.set_geometry("centroid")
            overlay_rora = gpd.sjoin(pv_rora, distr)
            overlay_agri = gpd.sjoin(pv_agri, distr)

            for index, row in distr.iterrows():
                o_rora = overlay_rora[overlay_rora["index_right"] == index]
                o_agri = overlay_agri[overlay_agri["index_right"] == index]
                cap_rora = o_rora["installed capacity in kW"].sum() / 1000
                cap_agri = o_agri["installed capacity in kW"].sum() / 1000
            distr["capacity"].loc[index] = (
                distr["capacity"].loc[index] + cap_rora + cap_agri
            )

            from matplotlib import pyplot as plt

            fig, ax = plt.subplots(1, 1)
            distr.boundary.plot(linewidth=0.2, ax=ax, color="black")
            distr.plot(
                ax=ax,
                column="capacity",
                cmap="magma_r",
                legend=True,
                legend_kwds={
                    "label": f"Installed capacity in MW",
                    "orientation": "vertical",
                },
            )
            plt.savefig("pv_per_distr_map_eGon2035.png", dpi=300)

            # 2) eGon100RE

            # get MV grid districts
            sql = "SELECT bus_id, geom FROM grid.egon_mv_grid_district"
            distr = gpd.GeoDataFrame.from_postgis(sql, con)
            distr = distr.set_index("bus_id")

            # assign pv_per_distr-power to districts
            distr["capacity"] = pd.Series()
            for index, row in distr.iterrows():
                if index in np.unique(pv_per_distr_100RE["grid_district"]):
                    pv = pv_per_distr_100RE[
                        pv_per_distr_100RE["grid_district"] == index
                    ]
                    x = pv["installed capacity in kW"].iloc[0]
                    distr["capacity"].loc[index] = x
                else:
                    distr["capacity"].loc[index] = 0
            distr["capacity"] = distr["capacity"] / 1000

            # add pv_rora- and pv_agri-power to district
            pv_rora_100RE = pv_rora_100RE.set_geometry("centroid")
            pv_agri_100RE = pv_agri_100RE.set_geometry("centroid")
            overlay_rora = gpd.sjoin(pv_rora_100RE, distr)
            overlay_agri = gpd.sjoin(pv_agri_100RE, distr)

            for index, row in distr.iterrows():
                o_rora = overlay_rora[overlay_rora["index_right"] == index]
                o_agri = overlay_agri[overlay_agri["index_right"] == index]
                cap_rora = o_rora["installed capacity in kW"].sum() / 1000
                cap_agri = o_agri["installed capacity in kW"].sum() / 1000
            distr["capacity"].loc[index] = (
                distr["capacity"].loc[index] + cap_rora + cap_agri
            )

            from matplotlib import pyplot as plt

            fig, ax = plt.subplots(1, 1)
            distr.boundary.plot(linewidth=0.2, ax=ax, color="black")
            distr.plot(
                ax=ax,
                column="capacity",
                cmap="magma_r",
                legend=True,
                legend_kwds={
                    "label": f"Installed capacity in MW",
                    "orientation": "vertical",
                },
            )
            plt.savefig("pv_per_distr_map_eGon100RE.png", dpi=300)
<<<<<<< HEAD
        
        pv_rora = pv_rora[pv_rora['installed capacity in kW']>0]
        pv_agri = pv_agri[pv_agri['installed capacity in kW']>0]
        pv_per_distr = pv_per_distr[pv_per_distr['installed capacity in kW']>0]
        pv_rora_100RE = pv_rora_100RE[pv_rora_100RE['installed capacity in kW']>0]
        pv_agri_100RE = pv_agri_100RE[pv_agri_100RE['installed capacity in kW']>0]
        pv_per_distr_100RE = pv_per_distr_100RE[pv_per_distr_100RE['installed capacity in kW']>0]
=======

        pv_rora = pv_rora[pv_rora["installed capacity in kW"] > 0]
        pv_agri = pv_agri[pv_agri["installed capacity in kW"] > 0]
        pv_per_distr = pv_per_distr[
            pv_per_distr["installed capacity in kW"] > 0
        ]
        pv_rora_100RE = pv_rora_100RE[
            pv_rora_100RE["installed capacity in kW"] > 0
        ]
        pv_agri_100RE = pv_agri_100RE[
            pv_agri_100RE["installed capacity in kW"] > 0
        ]
        pv_per_distr_100RE = pv_per_distr_100RE[
            pv_per_distr_100RE["installed capacity in kW"] > 0
        ]
>>>>>>> 1d65d82a

        return (
            pv_rora,
            pv_agri,
            pv_per_distr,
            pv_rora_100RE,
            pv_agri_100RE,
            pv_per_distr_100RE,
        )

    def pv_parks(pv_rora, pv_agri, pv_per_distr, scenario_name):

        """Write to database.
        Parameters
        ----------
        pv_rora : gpd.GeoDataFrame()
            Pv parks on selected potential areas of raod and railway
        pv_agri : gpd.GeoDataFrame()
            Pv parks on selected potential areas of raod and railway
        pv_per_distr: gpd.GeoDataFrame()
            Additionally built pv parks on potential areas per mv grid district
        scenario_name:
            Scenario name of calculation
        """

        # prepare dataframe for integration in supply.egon_power_plants

        # change indices to sum up Dataframes in the end
        pv_rora["pot_idx"] = pv_rora.index
        pv_rora.index = range(0, len(pv_rora))
        pv_agri["pot_idx"] = pv_agri.index
        l1 = len(pv_rora) + len(pv_agri)
        pv_agri.index = range(len(pv_rora), l1)
        l2 = l1 + len(pv_per_distr)
        pv_per_distr.index = range(l1, l2)

        pv_parks = gpd.GeoDataFrame(index=range(0, l2))

        # electrical capacity in MW
        cap = pv_rora["installed capacity in kW"].append(
            pv_agri["installed capacity in kW"]
        )
        cap = cap.append(pv_per_distr["installed capacity in kW"])
        cap = cap / 1000
        pv_parks["el_capacity"] = cap

        # voltage level
        lvl = pv_rora["voltage_level"].append(pv_agri["voltage_level"])
        lvl = lvl.append(pv_per_distr["voltage_level"])
        pv_parks["voltage_level"] = lvl

        # centroids
        cen = pv_rora["centroid"].append(pv_agri["centroid"])
        cen = cen.append(pv_per_distr["centroid"])
        pv_parks = pv_parks.set_geometry(cen)

        # integration in supply.egon_power_plants

        con = db.engine()

        # maximum ID in egon_power_plants
        sql = "SELECT MAX(id) FROM supply.egon_power_plants"
        max_id = pd.read_sql(sql, con)
        max_id = max_id["max"].iat[0]
        if max_id == None:
            max_id = 1

        pv_park_id = max_id + 1

        # copy relevant columns from pv_parks
<<<<<<< HEAD
        insert_pv_parks = pv_parks[["el_capacity", "voltage_level", "geometry"]]
        insert_pv_parks = insert_pv_parks.set_geometry('geometry')
        
=======
        insert_pv_parks = pv_parks[
            ["el_capacity", "voltage_level", "geometry"]
        ]
        insert_pv_parks = insert_pv_parks.set_geometry("geometry")

>>>>>>> 1d65d82a
        # set static column values
        insert_pv_parks["carrier"] = "solar"
        insert_pv_parks["chp"] = False
        insert_pv_parks["th_capacity"] = 0
        insert_pv_parks["scenario"] = scenario_name

        # change name and crs of geometry column
        insert_pv_parks.set_crs(epsg= 3035, allow_override= True, inplace= True)
        insert_pv_parks = (
            insert_pv_parks.rename({"geometry": "geom"}, axis=1)
            .set_geometry("geom")
            .to_crs(4326)
        )        

        # reset index
        insert_pv_parks.index = pd.RangeIndex(
            start=pv_park_id, stop=pv_park_id + len(insert_pv_parks), name="id"
        )

        # insert into database
        insert_pv_parks.reset_index().to_postgis(
            "egon_power_plants",
            schema="supply",
            con=db.engine(),
            if_exists="append",
        )

        return pv_parks

    #########################################################################

    # execute methodology

    (
        pv_rora,
        pv_agri,
        pv_per_distr,
        pv_rora_100RE,
        pv_agri_100RE,
        pv_per_distr_100RE,
    ) = run_methodology(
        con=db.engine(),
        path="",
        pow_per_area=0.04,
        join_buffer=10,
        max_dist_hv=20000,
        show_map=False,
    )

    ### examination of results
    if len(pv_per_distr) > 0:
        pv_per_distr_mv = pv_per_distr[pv_per_distr["voltage_level"] == 5]
        pv_per_distr_hv = pv_per_distr[pv_per_distr["voltage_level"] == 4]
    pv_rora_mv = pv_rora[pv_rora["voltage_level"] == 5]
    pv_rora_hv = pv_rora[pv_rora["voltage_level"] == 4]
    pv_agri_mv = pv_agri[pv_agri["voltage_level"] == 5]
    pv_agri_hv = pv_agri[pv_agri["voltage_level"] == 4]

    print(" ")
    print("eGon2035: Untersuchung der Spannungslevel (gesamt):")
    print("a) PVs auf Potentialflächen Road & Railway: ")
    print(
        "Insgesamt installierte Leistung: "
        + str(pv_rora["installed capacity in kW"].sum() / 1000)
        + " MW"
    )
    print("Anzahl der PV-Parks: " + str(len(pv_rora)))
    print(" - davon Mittelspannung: " + str(len(pv_rora_mv)))
    print(" - davon Hochspannung: " + str(len(pv_rora_hv)))
    print("b) PVs auf Potentialflächen Agriculture: ")
    print(
        "Insgesamt installierte Leistung: "
        + str(pv_agri["installed capacity in kW"].sum() / 1000)
        + " MW"
    )
    print("Anzahl der PV-Parks: " + str(len(pv_agri)))
    print(" - davon Mittelspannung: " + str(len(pv_agri_mv)))
    print(" - davon Hochspannung: " + str(len(pv_agri_hv)))
    print("c) PVs auf zusätzlichen Potentialflächen pro MV-District: ")
    if len(pv_per_distr) > 0:
        print(
            "Insgesamt installierte Leistung: "
            + str(pv_per_distr["installed capacity in kW"].sum() / 1000)
            + " MW"
        )
        print("Anzahl der PV-Parks: " + str(len(pv_per_distr)))
        print(" - davon Mittelspannung: " + str(len(pv_per_distr_mv)))
        print(" - davon Hochspannung: " + str(len(pv_per_distr_hv)))
    else:
        print(" -> zusätzlicher Ausbau nicht notwendig")
    print(" ")
    ###

    # save to DB

    if (
        pv_rora["installed capacity in kW"].sum() > 0
        or pv_agri["installed capacity in kW"].sum() > 0
        or pv_per_distr["installed capacity in kW"].sum()
    ):

        pv_parks = pv_parks(pv_rora, pv_agri, pv_per_distr, "eGon2035")

    else:

        pv_parks = gpd.GeoDataFrame()

    if (
        pv_rora_100RE["installed capacity in kW"].sum() > 0
        or pv_agri_100RE["installed capacity in kW"].sum() > 0
        or pv_per_distr_100RE["installed capacity in kW"].sum()
    ):

        pv_parks_100RE = pv_parks(
            pv_rora_100RE, pv_agri_100RE, pv_per_distr_100RE, "eGon100RE"
        )

    else:

        pv_parks_100RE = gpd.GeoDataFrame()

    return pv_parks, pv_parks_100RE
<|MERGE_RESOLUTION|>--- conflicted
+++ resolved
@@ -11,12 +11,14 @@
     def mastr_existing_pv(path, pow_per_area):
 
         """Import MaStR data from csv-files.
+
         Parameters
         ----------
         path : string
             Path to location of MaStR-file
         pow_per_area: int
             Assumption for areas of existing pv farms and power of new built pv farms depending on area in kW/m²
+
         """
 
         # import MaStR data: locations, grid levels and installed capacities
@@ -147,12 +149,14 @@
     def potential_areas(con, join_buffer):
 
         """Import potential areas and choose and prepare areas suitable for PV ground mounted.
+
         Parameters
         ----------
         con:
             Connection to database
         join_buffer: int
             Maximum distance for joining of potential areas (only small ones to big ones) in m
+
         """
 
         # import potential areas: railways and roads & agriculture
@@ -305,12 +309,14 @@
     def select_pot_areas(mastr, potentials_pot):
 
         """Select potential areas where there are existing pv parks (MaStR-data).
+
         Parameters
         ----------
         mastr: gpd.GeoDataFrame()
             MaStR-DataFrame with existing pv parks
         potentials_pot: gpd.GeoDataFrame()
             Suitable potential areas
+
         """
 
         # select potential areas with existing pv parks
@@ -349,12 +355,14 @@
     def build_pv(pv_pot, pow_per_area):
 
         """Build new pv parks in selected potential areas.
+
         Parameters
         ----------
         pv_pot: gpd.GeoDataFrame()
             Selected potential areas
         pow_per_area: int
             Assumption for areas of existing pv farms and power of new built pv farms depending on area in kW/m²
+
         """
 
         # build pv farms in selected areas
@@ -377,6 +385,7 @@
     def adapt_grid_level(pv_pot, max_dist_hv, con):
 
         """Check and if needed adapt grid level of newly built pv parks.
+
         Parameters
         ----------
         pv_pot: gpd.GeoDataFrame()
@@ -385,6 +394,7 @@
             Assumption for maximum distance of park with hv-power to next substation in m
         con:
             Connection to database
+
         """
 
         # divide dataframe in MV and HV
@@ -451,6 +461,7 @@
     def build_additional_pv(potentials, pv, pow_per_area, con):
 
         """Build additional pv parks if pv parks on selected potential areas do not hit the target value.
+
          Parameters
          ----------
          potenatials: gpd.GeoDataFrame()
@@ -461,6 +472,7 @@
              Assumption for areas of existing pv farms and power of new built pv farms depending on area in kW/m²
          con:
              Connection to database
+
         """
 
         # get MV grid districts
@@ -531,6 +543,7 @@
     ):
 
         """Check target value per scenario and per state.
+
          Parameters
          ----------
          pv_rora_i: gpd.GeoDataFrame()
@@ -547,6 +560,7 @@
              Assumption for areas of existing pv farms and power of new built pv farms depending on area in kW/m²
          con:
              Connection to database
+
         """
 
         # sum overall installed capacity for MV and HV
@@ -715,6 +729,7 @@
     ):
 
         """Execute methodology to distribute pv ground mounted.
+
          Parameters
          ----------
          con:
@@ -729,6 +744,7 @@
              Assumption for maximum distance of park with hv-power to next substation in m
         show_map:  boolean
             Optional creation of map to show distribution of installed capacity
+
         """
 
         ###
@@ -1030,15 +1046,6 @@
                 },
             )
             plt.savefig("pv_per_distr_map_eGon100RE.png", dpi=300)
-<<<<<<< HEAD
-        
-        pv_rora = pv_rora[pv_rora['installed capacity in kW']>0]
-        pv_agri = pv_agri[pv_agri['installed capacity in kW']>0]
-        pv_per_distr = pv_per_distr[pv_per_distr['installed capacity in kW']>0]
-        pv_rora_100RE = pv_rora_100RE[pv_rora_100RE['installed capacity in kW']>0]
-        pv_agri_100RE = pv_agri_100RE[pv_agri_100RE['installed capacity in kW']>0]
-        pv_per_distr_100RE = pv_per_distr_100RE[pv_per_distr_100RE['installed capacity in kW']>0]
-=======
 
         pv_rora = pv_rora[pv_rora["installed capacity in kW"] > 0]
         pv_agri = pv_agri[pv_agri["installed capacity in kW"] > 0]
@@ -1054,7 +1061,6 @@
         pv_per_distr_100RE = pv_per_distr_100RE[
             pv_per_distr_100RE["installed capacity in kW"] > 0
         ]
->>>>>>> 1d65d82a
 
         return (
             pv_rora,
@@ -1068,6 +1074,7 @@
     def pv_parks(pv_rora, pv_agri, pv_per_distr, scenario_name):
 
         """Write to database.
+
         Parameters
         ----------
         pv_rora : gpd.GeoDataFrame()
@@ -1078,6 +1085,7 @@
             Additionally built pv parks on potential areas per mv grid district
         scenario_name:
             Scenario name of calculation
+
         """
 
         # prepare dataframe for integration in supply.egon_power_plants
@@ -1125,17 +1133,11 @@
         pv_park_id = max_id + 1
 
         # copy relevant columns from pv_parks
-<<<<<<< HEAD
-        insert_pv_parks = pv_parks[["el_capacity", "voltage_level", "geometry"]]
-        insert_pv_parks = insert_pv_parks.set_geometry('geometry')
-        
-=======
         insert_pv_parks = pv_parks[
             ["el_capacity", "voltage_level", "geometry"]
         ]
         insert_pv_parks = insert_pv_parks.set_geometry("geometry")
 
->>>>>>> 1d65d82a
         # set static column values
         insert_pv_parks["carrier"] = "solar"
         insert_pv_parks["chp"] = False
@@ -1147,8 +1149,8 @@
         insert_pv_parks = (
             insert_pv_parks.rename({"geometry": "geom"}, axis=1)
             .set_geometry("geom")
-            .to_crs(4326)
-        )        
+            .set_crs(4326)
+        )
 
         # reset index
         insert_pv_parks.index = pd.RangeIndex(
@@ -1257,4 +1259,4 @@
 
         pv_parks_100RE = gpd.GeoDataFrame()
 
-    return pv_parks, pv_parks_100RE
+    return pv_parks, pv_parks_100RE