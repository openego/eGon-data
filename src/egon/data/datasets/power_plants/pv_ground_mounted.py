<<<<<<< HEAD
from egon.data import db
import psycopg2
import geopandas as gpd
from shapely import wkb
import pandas as pd
import numpy as np


def insert():
    def mastr_existing_pv(path, pow_per_area):

        """Import MaStR data from csv-files.

        Parameters
        ----------
        path : string
            Path to location of MaStR-file
        pow_per_area: int
            Assumption for areas of existing pv farms and power of new built pv farms depending on area in kW/m²

        """

        # import MaStR data: locations, grid levels and installed capacities

        # get relevant pv plants: ground mounted
        df = pd.read_csv(
            path + "bnetza_mastr_solar_cleaned.csv",
            usecols=[
                "Lage",
                "Laengengrad",
                "Breitengrad",
                "Nettonennleistung",
                "EinheitMastrNummer",
            ],
        )
        df = df[df["Lage"] == "Freiflaeche"]

        ### examine data concerning geographical locations and drop NaNs
        x1 = df["Laengengrad"].isnull().sum()
        x2 = df["Breitengrad"].isnull().sum()
        print(" ")
        print("Untersuchung des MaStR-Datensatzes:")
        print("originale Anzahl der Zeilen im Datensatz: " + str(len(df)))
        print("NaNs für Längen- und Breitengrad: " + str(x1) + " & " + str(x2))
        df.dropna(inplace=True)
        print("Anzahl der Zeilen im Datensatz nach Dropping der NaNs: " + str(len(df)))
        print(" ")

        # derive dataframe for locations
        mastr = gpd.GeoDataFrame(
            index=df.index,
            geometry=gpd.points_from_xy(df["Laengengrad"], df["Breitengrad"]),
            crs={"init": "epsg:4326"},
        )
        mastr = mastr.to_crs(3035)

        # derive installed capacities
        mastr["installed capacity in kW"] = df["Nettonennleistung"]

        # create buffer around locations

        # calculate bufferarea and -radius considering installed capacity
        df_radius = (
            mastr["installed capacity in kW"].div(pow_per_area * np.pi) ** 0.5
        )  # in m

        # create buffer
        mastr["buffer"] = mastr["geometry"].buffer(df_radius)
        mastr["buffer"].crs = 3035

        # derive MaStR-Nummer
        mastr["mastr_nummer"] = df["EinheitMastrNummer"]

        # derive voltage level

        mastr["voltage_level"] = pd.Series(dtype=int)
        lvl = pd.read_csv(
            path + "location_elec_generation_raw.csv",
            usecols=["Spannungsebene", "MaStRNummer"],
        )

        # assign voltage_level to MaStR-unit:
        v_l = pd.Series()
        for index, row in mastr.iterrows():
            nr = row["mastr_nummer"]
            l = lvl[lvl["MaStRNummer"] == "['" + nr + "']"]["Spannungsebene"]
            if len(l) > 0:
                if l.iloc[0] == "Mittelspannung":
                    v_l.loc[index] = 5
                if l.iloc[0] == "UmspannungZurMittelspannung":
                    v_l.loc[index] = 4
                elif l.iloc[0] == "Hochspannung":
                    v_l.loc[index] = 3
                elif l.iloc[0] == "UmspannungZurHochspannung":
                    v_l.loc[index] = 1
                elif l.iloc[0] == "Höchstspannung":
                    v_l.loc[index] = 1
                elif l.iloc[0] == "UmspannungZurNiederspannung":
                    v_l.loc[index] = l.iloc[0]
                elif l.iloc[0] == "Niederspannung":
                    v_l.loc[index] = l.iloc[0]
            else:
                v_l.loc[index] = np.NaN
        mastr["voltage_level"] = v_l

        ### examine data concerning voltage level
        x1 = mastr["voltage_level"].isnull().sum()
        print(" ")
        print("Untersuchung des MaStR-Datensatzes für Spannungsebenen:")
        print("Anzahl der Zeilen im MaStR-Datensatz vorher: " + str(len(mastr)))
        print(
            "NaNs in Spannungsebene aufgrund a) keine Zuordnung zur Nummer oder b) fehlender Daten: "
            + str(x1)
        )
        # drop PVs with missing values due to a) no assignemtn of MaStR-numbers or b) missing data in row
        mastr.dropna(inplace=True)
        print(
            "Anzahl der Zeilen im Datensatz nach Dropping der NaNs: " + str(len(mastr))
        )

        # drop PVs in low voltage level
        index_names = mastr[mastr["voltage_level"] == "Niederspannung"].index
        x2 = len(index_names)
        mastr.drop(index_names, inplace=True)
        index_names = mastr[
            mastr["voltage_level"] == "UmspannungZurNiederspannung"
        ].index
        x3 = len(index_names)
        mastr.drop(index_names, inplace=True)

        ### further examination
        print("Anzahl der PVs in der Niederspannungsebene: " + str(x2))
        print("Anzahl der PVs in der NSMS-Ebene: " + str(x3))
        print(
            "Anzahl der Zeilen im Datensatz nach Dropping dieser Ebenen: "
            + str(len(mastr))
        )
        print(" ")

        return mastr

    def potential_areas(con, join_buffer):

        """Import potential areas and choose and prepare areas suitable for PV ground mounted.

        Parameters
        ----------
        con:
            Connection to database
        join_buffer: int
            Maximum distance for joining of potential areas (only small ones to big ones) in m

        """

        # import potential areas: railways and roads & agriculture

        # roads and railway
        sql = "SELECT id, geom FROM supply.egon_re_potential_area_pv_road_railway"
        potentials_rora = gpd.GeoDataFrame.from_postgis(sql, con)
        potentials_rora = potentials_rora.set_index("id")

        # agriculture
        sql = "SELECT id, geom FROM supply.egon_re_potential_area_pv_agriculture"
        potentials_agri = gpd.GeoDataFrame.from_postgis(sql, con)
        potentials_agri = potentials_agri.set_index("id")

        # add areas < 1 ha to bigger areas if they are very close, otherwise exclude areas < 1 ha

        # calculate area
        potentials_rora["area"] = potentials_rora.area
        potentials_agri["area"] = potentials_agri.area

        # roads and railways

        ### counting variable for examination
        before = len(potentials_rora)

        # get small areas and create buffer for joining around them
        small_areas = potentials_rora[potentials_rora["area"] < 10000]
        small_buffers = small_areas.copy()
        small_buffers["geom"] = small_areas["geom"].buffer(join_buffer)

        # drop small areas in potential areas
        index_names = potentials_rora[potentials_rora["area"] < 10000].index
        potentials_rora.drop(index_names, inplace=True)

        # check intersection of small areas with other potential areas
        overlay = gpd.sjoin(potentials_rora, small_buffers)
        o = overlay["index_right"]
        o.drop_duplicates(inplace=True)

        # add small areas to big ones if buffer intersects
        for i in range(0, len(o)):
            index_potentials = o.index[i]
            index_small = o.iloc[i]
            x = potentials_rora["geom"].loc[index_potentials]
            y = small_areas["geom"].loc[index_small]
            join = gpd.GeoSeries(data=[x, y])
            potentials_rora["geom"].loc[index_potentials] = join.unary_union

        ### examination of joining of areas
        count_small = len(small_buffers)
        count_join = len(o)
        count_delete = count_small - count_join
        print(" ")
        print(
            "Untersuchung der Zusammenfassung von Potentialflächen im Bereich Roads and Railways"
        )
        print("Länge des Dataframes der Flächen vorher: " + str(before))
        print("Anzahl kleiner Flächen: " + str(count_small))
        print(
            "Anzahl der durchgeführten Prozedur des Zusammenfassens: " + str(count_join)
        )
        print("gelöschte Flächen (not joined): " + str(count_delete))
        print("Länge des Dataframes der Flächen danach: " + str(len(potentials_rora)))
        print(" ")

        # agriculture

        ### counting variable for examination
        before = len(potentials_agri)

        # get small areas and create buffer for joining around them
        small_areas = potentials_agri[potentials_agri["area"] < 10000]
        small_buffers = small_areas.copy()
        small_buffers["geom"] = small_areas["geom"].buffer(join_buffer)

        # drop small areas in potential areas
        index_names = potentials_agri[potentials_agri["area"] < 10000].index
        potentials_agri.drop(index_names, inplace=True)

        # check intersection of small areas with other potential areas
        overlay = gpd.sjoin(potentials_agri, small_buffers)
        o = overlay["index_right"]
        o.drop_duplicates(inplace=True)

        # add small areas to big ones if buffer intersects
        for i in range(0, len(o)):
            index_potentials = o.index[i]
            index_small = o.iloc[i]
            x = potentials_agri["geom"].loc[index_potentials]
            y = small_areas["geom"].loc[index_small]
            join = gpd.GeoSeries(data=[x, y])
            potentials_agri["geom"].loc[index_potentials] = join.unary_union

        ### examination of joining of areas
        count_small = len(small_buffers)
        count_join = len(o)
        count_delete = count_small - count_join
        print(" ")
        print(
            "Untersuchung der Zusammenfassung von Potentialflächen im Bereich Agriculture"
        )
        print("Länge des Dataframes der Flächen vorher: " + str(before))
        print("Anzahl kleiner Flächen: " + str(count_small))
        print(
            "Anzahl der durchgeführten Prozedur des Zusammenfassens: " + str(count_join)
        )
        print("gelöschte Flächen (not joined): " + str(count_delete))
        print("Länge des Dataframes der Flächen danach: " + str(len(potentials_agri)))
        print(" ")

        # calculate new areas
        potentials_rora["area"] = potentials_rora.area
        potentials_agri["area"] = potentials_agri.area

        # check intersection of potential areas

        ### counting variable
        agri_vorher = len(potentials_agri)

        # if areas intersect, keep road & railway potential areas and drop agricultural ones
        overlay = gpd.sjoin(potentials_rora, potentials_agri)
        o = overlay["index_right"]
        o.drop_duplicates(inplace=True)
        for i in range(0, len(o)):
            index = o.iloc[i]
            potentials_agri.drop([index], inplace=True)

        ### examination of intersection of areas
        print(" ")
        print(
            "Überprüfung der Funktion zur Meidung der Intersection von Potentialflächen:"
        )
        print("Länge potentials_agri vorher: " + str(agri_vorher))
        print("Anzahl der auftretenden Fälle: " + str(len(o)))
        print("Länge potentials_agri nachher: " + str(len(potentials_agri)))
        print(" ")

        return potentials_rora, potentials_agri

    def select_pot_areas(mastr, potentials_pot):

        """Select potential areas where there are existing pv parks (MaStR-data).

        Parameters
        ----------
        mastr: gpd.GeoDataFrame()
            MaStR-DataFrame with existing pv parks
        potentials_pot: gpd.GeoDataFrame()
            Suitable potential areas

        """

        # select potential areas with existing pv parks
        # (potential areas intersect buffer around existing plants)

        # prepare dataframes to check intersection
        pvs = gpd.GeoDataFrame()
        pvs["geom"] = mastr["buffer"].copy()
        pvs.crs = 3035
        pvs = pvs.set_geometry("geom")
        potentials = gpd.GeoDataFrame()
        potentials["geom"] = potentials_pot["geom"].copy()
        potentials.crs = 3035
        potentials = potentials.set_geometry("geom")

        # check intersection of potential areas with exisiting PVs (MaStR)
        overlay = gpd.sjoin(pvs, potentials)
        o = overlay["index_right"]
        o.drop_duplicates(inplace=True)

        # define selected potentials areas
        pot_sel = potentials_pot.copy()
        pot_sel["selected"] = pd.Series()
        pot_sel["voltage_level"] = pd.Series(dtype=int)
        for i in range(0, len(o)):
            index_pot = o.iloc[i]
            pot_sel["selected"].loc[index_pot] = True
            # get voltage level of existing PVs
            index_pv = o.index[i]
            pot_sel["voltage_level"] = mastr["voltage_level"].loc[index_pv]
        pot_sel = pot_sel[pot_sel["selected"] == True]
        pot_sel.drop("selected", axis=1, inplace=True)

        return pot_sel

    def build_pv(pv_pot, pow_per_area):

        """Build new pv parks in selected potential areas.

        Parameters
        ----------
        pv_pot: gpd.GeoDataFrame()
            Selected potential areas
        pow_per_area: int
            Assumption for areas of existing pv farms and power of new built pv farms depending on area in kW/m²

        """

        # build pv farms in selected areas

        # calculation of centroids
        pv_pot["centroid"] = pv_pot["geom"].centroid

        # calculation of power in kW
        pv_pot["installed capacity in kW"] = pd.Series()
        pv_pot["installed capacity in kW"] = pv_pot["area"] * pow_per_area

        # check for maximal capacity for PV ground mounted
        limit_cap = 120000  # in kW
        pv_pot["installed capacity in kW"] = pv_pot["installed capacity in kW"].apply(
            lambda x: x if x < limit_cap else limit_cap
        )

        return pv_pot

    def adapt_grid_level(pv_pot, max_dist_hv, con):

        """Check and if needed adapt grid level of newly built pv parks.

        Parameters
        ----------
        pv_pot: gpd.GeoDataFrame()
            Newly built pv parks on selected potential areas
        max_dist_hv: int
            Assumption for maximum distance of park with hv-power to next substation in m
        con:
            Connection to database

        """

        # divide dataframe in MV and HV
        pv_pot_mv = pv_pot[pv_pot["voltage_level"] == 5]
        pv_pot_hv = pv_pot[pv_pot["voltage_level"] == 4]

        # check installed capacity in MV

        max_cap_mv = 5500  # in kW

        # find PVs which need to be HV or to have reduced capacity
        pv_pot_mv_to_hv = pv_pot_mv[pv_pot_mv["installed capacity in kW"] > max_cap_mv]

        if len(pv_pot_mv_to_hv) > 0:

            # import data for HV substations

            sql = "SELECT point, voltage FROM grid.egon_hvmv_substation"
            hvmv_substation = gpd.GeoDataFrame.from_postgis(sql, con, geom_col="point")
            hvmv_substation = hvmv_substation.to_crs(3035)
            hvmv_substation["voltage"] = hvmv_substation["voltage"].apply(
                lambda x: int(x.split(";")[0])
            )
            hv_substations = hvmv_substation[hvmv_substation["voltage"] >= 110000]
            hv_substations = hv_substations.unary_union  # join all the hv_substations

            # check distance to HV substations of PVs with too high installed capacity for MV

            # calculate distance to substations
            pv_pot_mv_to_hv["dist_to_HV"] = (
                pv_pot_mv_to_hv["geom"].to_crs(3035).distance(hv_substations)
            )

            # adjust grid level and keep capacity if transmission lines are close
            pv_pot_mv_to_hv = pv_pot_mv_to_hv[
                pv_pot_mv_to_hv["dist_to_HV"] <= max_dist_hv
            ]
            pv_pot_mv_to_hv = pv_pot_mv_to_hv.drop(columns=["dist_to_HV"])
            pv_pot_hv = pv_pot_hv.append(pv_pot_mv_to_hv)

            # delete PVs which are now HV from MV dataframe
            for index, pot in pv_pot_mv_to_hv.iterrows():
                pv_pot_mv = pv_pot_mv.drop([index])
            pv_pot_hv["voltage_level"] = 4

            # keep grid level adjust capacity if transmission lines are too far
            pv_pot_mv["installed capacity in kW"] = pv_pot_mv[
                "installed capacity in kW"
            ].apply(lambda x: x if x < max_cap_mv else max_cap_mv)
            pv_pot_mv["voltage_level"] = 5

            pv_pot = pv_pot_mv.append(pv_pot_hv)

        return pv_pot

    def build_additional_pv(potentials, pv, pow_per_area, con):

        """Build additional pv parks if pv parks on selected potential areas do not hit the target value.

         Parameters
         ----------
         potenatials: gpd.GeoDataFrame()
             All suitable potential areas
         pv: gpd.GeoDataFrame()
             Newly built pv parks on selected potential areas
        pow_per_area: int
             Assumption for areas of existing pv farms and power of new built pv farms depending on area in kW/m²
         con:
             Connection to database

        """

        # get MV grid districts
        sql = "SELECT subst_id, geom FROM grid.mv_grid_districts"
        distr = gpd.GeoDataFrame.from_postgis(sql, con)
        distr = distr.set_index("subst_id")

        # identify potential areas where there are no PV parks yet
        for index, pv in pv.iterrows():
            potentials = potentials.drop([index])

        # aggregate potential area per MV grid district
        pv_per_distr = gpd.GeoDataFrame()
        pv_per_distr["geom"] = distr["geom"].copy()
        centroids = potentials.copy()
        centroids["geom"] = centroids["geom"].centroid

        overlay = gpd.sjoin(centroids, distr)

        ### examine potential area per grid district
        anz = len(overlay)
        anz_distr = len(overlay["index_right"].unique())
        size = 137500  # m2 Fläche für > 5,5 MW: (5500 kW / (0,04 kW/m2))
        anz_big = len(overlay[overlay["area"] >= size])
        anz_small = len(overlay[overlay["area"] < size])

        print(" ")
        print("Untersuchung der (übrigen) Potentialflächen in den MV Grid Districts: ")
        print("Anzahl der Potentialflächen: " + str(anz))
        print(" -> verteilt über " + str(anz_distr) + " Districts")
        print("Anzahl der Flächen mit einem Potential >= 5,5 MW: " + str(anz_big))
        print("Anzahl der Flächen mit einem Potential < 5,5 MW: " + str(anz_small))
        print(" ")

        for index, dist in distr.iterrows():
            pots = overlay[overlay["index_right"] == index]["geom"].index
            p = gpd.GeoSeries(index=pots)
            for i in pots:
                p.loc[i] = potentials["geom"].loc[i]
            pv_per_distr["geom"].loc[index] = p.unary_union

        # calculate area per MV grid district and linearly distribute needed capacity considering pow_per_area
        pv_per_distr["area"] = pv_per_distr["geom"].area
        pv_per_distr["installed capacity in kW"] = pv_per_distr["area"] * pow_per_area

        # calculate centroid
        pv_per_distr["centroid"] = pv_per_distr["geom"].centroid

        return pv_per_distr

    def check_target(
        pv_rora_i,
        pv_agri_i,
        potentials_rora_i,
        potentials_agri_i,
        target_power,
        pow_per_area,
        con,
    ):

        """Check target value per scenario and per state.

         Parameters
         ----------
         pv_rora_i: gpd.GeoDataFrame()
             Newly built pv parks on selected potential areas of road and railways p
         pv_agri_i: gpd.GeoDataFrame()
             Newly built pv parks on selected potential areas of agriculture
         potenatials_rora_i: gpd.GeoDataFrame()
             All suitable potential areas of road and railway
         potenatials_rora_i: gpd.GeoDataFrame()
             All suitable potential areas of agriculture
         target_power: int
             Target for installed capacity of pv ground mounted in referenced state
        pow_per_area: int
             Assumption for areas of existing pv farms and power of new built pv farms depending on area in kW/m²
         con:
             Connection to database

        """

        # sum overall installed capacity for MV and HV

        total_pv_power = (
            pv_rora_i["installed capacity in kW"].sum()
            + pv_agri_i["installed capacity in kW"].sum()
        )

        pv_per_distr_i = gpd.GeoDataFrame()

        # check target value

        ###
        print(" ")
        print(
            "Installierte Kapazität auf Flächen existierender PV-Parks (Bestandsflächen): "
            + str(total_pv_power / 1000)
            + " MW"
        )

        # linear scale farms to meet target if sum of installed capacity is too high
        if total_pv_power > target_power:

            scale_factor = target_power / total_pv_power
            pv_rora_i["installed capacity in kW"] = (
                pv_rora_i["installed capacity in kW"] * scale_factor
            )
            pv_agri_i["installed capacity in kW"] = (
                pv_agri_i["installed capacity in kW"] * scale_factor
            )

            pv_per_distr_i["grid_district"] = pd.Series()
            pv_per_distr_i["installed capacity in kW"] = pd.Series(0)

            ###
            print(
                "Ausweitung existierender PV-Parks auf Potentialflächen zur Erreichung der Zielkapazität ist ausreichend."
            )
            print(
                "Installierte Leistung ist größer als der Zielwert, es wird eine Skalierung vorgenommen:"
            )
            print("Saklierungsfaktor: " + str(scale_factor))

        # build new pv parks if sum of installed capacity is below target value
        elif total_pv_power < target_power:

            rest_cap = target_power - total_pv_power

            ###
            print(
                "Ausweitung existierender PV-Parks auf Potentialflächen zur Erreichung der Zielkapazität NICHT ausreichend:"
            )
            print("Restkapazität: " + str(rest_cap / 1000) + " MW")
            print(
                "Restkapazität wird zunächst über übrige Potentialflächen Road & Railway verteilt."
            )

            # build pv parks in potential areas road & railway
            pv_per_distr_i = build_additional_pv(
                potentials_rora_i, pv_rora_i, pow_per_area, con
            )
            # change index to add different Dataframes in the end
            pv_per_distr_i["grid_district"] = pv_per_distr_i.index.copy()
            pv_per_distr_i.index = range(0, len(pv_per_distr_i))
            # delete empty grid districts
            index_names = pv_per_distr_i[
                pv_per_distr_i["installed capacity in kW"] == 0.0
            ].index
            pv_per_distr_i.drop(index_names, inplace=True)

            if pv_per_distr_i["installed capacity in kW"].sum() > rest_cap:
                scale_factor = (
                    rest_cap / pv_per_distr_i["installed capacity in kW"].sum()
                )
                pv_per_distr_i["installed capacity in kW"] = (
                    pv_per_distr_i["installed capacity in kW"] * scale_factor
                )

                ###
                print(
                    "Restkapazität ist mit dem Skalierungsfaktor "
                    + str(scale_factor)
                    + " über übrige Potentialflächen Road & Railway verteilt."
                )

            # build pv parks on potential areas ariculture if still necessary
            elif pv_per_distr_i["installed capacity in kW"].sum() < rest_cap:

                rest_cap = target_power - total_pv_power

                ###
                print(
                    "Verteilung über Potentialflächen Road & Railway zur Erreichung der Zielkapazität NICHT ausreichend:"
                )
                print("Restkapazität: " + str(rest_cap / 1000) + " MW")
                print(
                    "Restkapazität wird über übrige Potentialflächen Agriculture verteilt."
                )

                pv_per_distr_i_2 = build_additional_pv(
                    potentials_agri_i, pv_agri_i, pow_per_area, con
                )
                # change index to add different Dataframes in the end
                pv_per_distr_i_2["grid_district"] = pv_per_distr_i_2.index
                pv_per_distr_i_2.index = range(
                    len(pv_per_distr_i), 2 * len(pv_per_distr_i)
                )
                # delete empty grid districts
                index_names = pv_per_distr_i_2[
                    pv_per_distr_i_2["installed capacity in kW"] == 0.0
                ].index
                pv_per_distr_i_2.drop(index_names, inplace=True)
                pv_per_distr_i.append(pv_per_distr_i_2)

                if pv_per_distr_i["installed capacity in kW"].sum() > rest_cap:
                    scale_factor = (
                        rest_cap / pv_per_distr_i["installed capacity in kW"].sum()
                    )
                    pv_per_distr_i["installed capacity in kW"] = (
                        pv_per_distr_i["installed capacity in kW"] * scale_factor
                    )

                    ###
                    print(
                        "Restkapazität ist mit dem Skalierungsfaktor "
                        + str(scale_factor)
                        + " über übrige Potentialflächen Road & Railway und Agriculture verteilt."
                    )

            # assign grid level to pv_per_distr
            v_lvl = pd.Series(dtype=int, index=pv_per_distr_i.index)
            for index, distr in pv_per_distr_i.iterrows():
                if distr["installed capacity in kW"] > 5500:  # > 5 MW
                    v_lvl[index] = 4
                else:
                    v_lvl[index] = 5
            pv_per_distr_i["voltage_level"] = v_lvl

            # new overall installed capacity
            total_pv_power = (
                pv_rora_i["installed capacity in kW"].sum()
                + pv_agri_i["installed capacity in kW"].sum()
                + pv_per_distr_i["installed capacity in kW"].sum()
            )

            ###
            print(
                "Installierte Leistung der PV-Parks insgesamt: "
                + str(total_pv_power / 1000)
                + " MW"
            )
            print(" ")

        return pv_rora_i, pv_agri_i, pv_per_distr_i

    def run_methodology(
        con=db.engine(),
        path="",
        pow_per_area=0.04,
        join_buffer=10,
        max_dist_hv=20000,
        show_map=False,
    ):

        """Execute methodology to distribute pv ground mounted.

         Parameters
         ----------
         con:
             Connection to database
         path : string
             Path to location of MaStR-file
         pow_per_area: int, default 0.4
             Assumption for areas of existing pv farms and power of new built pv farms depending on area in kW/m²
         join_buffer : int, default 10
             Maximum distance for joining of potential areas (only small ones to big ones) in m
         max_dist_hv : int, default 20000
             Assumption for maximum distance of park with hv-power to next substation in m
        show_map:  boolean
            Optional creation of map to show distribution of installed capacity

        """

        ###
        print(" ")
        print("MaStR-Data")
        print(" ")

        # MaStR-data: existing PV farms
        mastr = mastr_existing_pv(path, pow_per_area)

        ###
        print(" ")
        print("potential area")
        print(" ")

        # database-data: potential areas for new PV farms
        potentials_rora, potentials_agri = potential_areas(con, join_buffer)

        ###
        print(" ")
        print("select potentials area")
        print(" ")

        # select potential areas with existing PV farms to build new PV farms
        pv_rora = select_pot_areas(mastr, potentials_rora)
        pv_agri = select_pot_areas(mastr, potentials_agri)

        ###
        print(" ")
        print(
            "build PV parks where there is PV ground mounted already (-> MaStR) on potential area"
        )
        print(" ")

        # build new PV farms
        pv_rora = build_pv(pv_rora, pow_per_area)
        pv_agri = build_pv(pv_agri, pow_per_area)

        ###
        print(" ")
        print("adapt grid level of PV parks")
        print(" ")

        # adapt grid level to new farms
        rora = adapt_grid_level(pv_rora, max_dist_hv, con)
        agri = adapt_grid_level(pv_agri, max_dist_hv, con)

        ###
        print(" ")
        print(
            "check target value and build more PV parks on potential area if necessary"
        )
        print(" ")

        # 1) scenario: eGon2035

        ###
        print(" ")
        print("scenario: eGon2035")
        print(" ")

        # German states
        sql = "SELECT geometry as geom, nuts FROM boundaries.vg250_lan"
        states = gpd.GeoDataFrame.from_postgis(sql, con)

        # assumption for target value of installed capacity
        sql = "SELECT capacity,scenario_name,nuts FROM supply.egon_scenario_capacities WHERE carrier='solar'"
        target = pd.read_sql(sql, con)
        target = target[target["scenario_name"] == "eGon2035"]
        nuts = np.unique(target["nuts"])

        # initialize final dataframe
        pv_rora = gpd.GeoDataFrame()
        pv_agri = gpd.GeoDataFrame()
        pv_per_distr = gpd.GeoDataFrame()

        # prepare selection per state
        rora = rora.set_geometry("centroid")
        agri = agri.set_geometry("centroid")
        potentials_rora = potentials_rora.set_geometry("geom")
        potentials_agri = potentials_agri.set_geometry("geom")

        # check target value per state
        for i in nuts:
            target_power = target[target["nuts"] == i]["capacity"].iloc[0] * 1000

            ###
            land = target[target["nuts"] == i]["nuts"].iloc[0]
            print(" ")
            print("Bundesland (NUTS): " + land)
            print("target power: " + str(target_power / 1000) + " MW")

            # select state
            state = states[states["nuts"] == i]
            state = state.to_crs(3035)

            # select PVs in state
            rora_i = gpd.sjoin(rora, state)
            agri_i = gpd.sjoin(agri, state)
            rora_i.drop("index_right", axis=1, inplace=True)
            agri_i.drop("index_right", axis=1, inplace=True)
            rora_i.drop_duplicates(inplace=True)
            agri_i.drop_duplicates(inplace=True)

            # select potential area in state
            potentials_rora_i = gpd.sjoin(potentials_rora, state)
            potentials_agri_i = gpd.sjoin(potentials_agri, state)
            potentials_rora_i.drop("index_right", axis=1, inplace=True)
            potentials_agri_i.drop("index_right", axis=1, inplace=True)
            potentials_rora_i.drop_duplicates(inplace=True)
            potentials_agri_i.drop_duplicates(inplace=True)

            # check target value and adapt installed capacity if necessary
            rora_i, agri_i, distr_i = check_target(
                rora_i,
                agri_i,
                potentials_rora_i,
                potentials_agri_i,
                target_power,
                pow_per_area,
                con,
            )
            if len(distr_i) > 0:
                distr_i["nuts"] = target[target["nuts"] == i]["nuts"].iloc[0]

            ### examination of built PV parks per state
            rora_i_mv = rora_i[rora_i["voltage_level"] == 5]
            rora_i_hv = rora_i[rora_i["voltage_level"] == 4]
            agri_i_mv = agri_i[agri_i["voltage_level"] == 5]
            agri_i_hv = agri_i[agri_i["voltage_level"] == 4]
            print("eGon2035: Untersuchung der Spannungslevel pro Bundesland:")
            print("a) PVs auf Potentialflächen Road & Railway: ")
            print(
                "Insgesamt installierte Leistung: "
                + str(rora_i["installed capacity in kW"].sum() / 1000)
                + " MW"
            )
            print("Anzahl der PV-Parks: " + str(len(rora_i)))
            print(" - davon Mittelspannung: " + str(len(rora_i_mv)))
            print(" - davon Hochspannung: " + str(len(rora_i_hv)))
            print("b) PVs auf Potentialflächen Agriculture: ")
            print(
                "Insgesamt installierte Leistung: "
                + str(agri_i["installed capacity in kW"].sum() / 1000)
                + " MW"
            )
            print("Anzahl der PV-Parks: " + str(len(agri_i)))
            print(" - davon Mittelspannung: " + str(len(agri_i_mv)))
            print(" - davon Hochspannung: " + str(len(agri_i_hv)))
            print("c) PVs auf zusätzlichen Potentialflächen pro MV-District: ")
            if len(distr_i) > 0:
                distr_i_mv = distr_i[distr_i["voltage_level"] == 5]
                distr_i_hv = distr_i[distr_i["voltage_level"] == 4]
                print(
                    "Insgesamt installierte Leistung: "
                    + str(distr_i["installed capacity in kW"].sum() / 1000)
                    + " MW"
                )
                print("Anzahl der PV-Parks: " + str(len(distr_i)))
                print(" - davon Mittelspannung: " + str(len(distr_i_mv)))
                print(" - davon Hochspannung: " + str(len(distr_i_hv)))
            else:
                print(" -> zusätzlicher Ausbau nicht notwendig")
            print(" ")

            pv_rora = pv_rora.append(rora_i)
            pv_agri = pv_agri.append(agri_i)
            if len(distr_i) > 0:
                pv_per_distr = pv_per_distr.append(distr_i)

        # 2) scenario: eGon100RE

        # assumption for target value of installed capacity in Germany per scenario
        sql = "SELECT capacity,scenario_name FROM supply.egon_scenario_capacities WHERE carrier='solar'"
        target_power = pd.read_sql(sql, con)
        target_power = target_power[target_power["scenario_name"] == "eGon100RE"]
        target_power = target_power["capacity"].sum() * 1000

        ###
        print(" ")
        print("scenario: eGon100RE")
        print("target power: " + str(target_power) + " kW")
        print(" ")

        # check target value and adapt installed capacity if necessary
        pv_rora_100RE, pv_agri_100RE, pv_per_distr_100RE = check_target(
            rora,
            agri,
            potentials_rora,
            potentials_agri,
            target_power,
            pow_per_area,
            con,
        )

        ### create map to show distribution of installed capacity
        if show_map == True:

            # 1) eGon2035

            # get MV grid districts
            sql = "SELECT subst_id, geom FROM grid.mv_grid_districts"
            distr = gpd.GeoDataFrame.from_postgis(sql, con)
            distr = distr.set_index("subst_id")

            # assign pv_per_distr-power to districts
            distr["capacity"] = pd.Series()
            for index, row in distr.iterrows():
                if index in np.unique(pv_per_distr["grid_district"]):
                    pv = pv_per_distr[pv_per_distr["grid_district"] == index]
                    x = pv["installed capacity in kW"].iloc[0]
                    distr["capacity"].loc[index] = x
                else:
                    distr["capacity"].loc[index] = 0
            distr["capacity"] = distr["capacity"] / 1000

            # add pv_rora- and pv_agri-power to district
            pv_rora = pv_rora.set_geometry("centroid")
            pv_agri = pv_agri.set_geometry("centroid")
            overlay_rora = gpd.sjoin(pv_rora, distr)
            overlay_agri = gpd.sjoin(pv_agri, distr)

            for index, row in distr.iterrows():
                o_rora = overlay_rora[overlay_rora["index_right"] == index]
                o_agri = overlay_agri[overlay_agri["index_right"] == index]
                cap_rora = o_rora["installed capacity in kW"].sum() / 1000
                cap_agri = o_agri["installed capacity in kW"].sum() / 1000
            distr["capacity"].loc[index] = (
                distr["capacity"].loc[index] + cap_rora + cap_agri
            )

            from matplotlib import pyplot as plt

            fig, ax = plt.subplots(1, 1)
            distr.boundary.plot(linewidth=0.2, ax=ax, color="black")
            distr.plot(
                ax=ax,
                column="capacity",
                cmap="magma_r",
                legend=True,
                legend_kwds={
                    "label": f"Installed capacity in MW",
                    "orientation": "vertical",
                },
            )
            plt.savefig("pv_per_distr_map_eGon2035.png", dpi=300)

            # 2) eGon100RE

            # get MV grid districts
            sql = "SELECT subst_id, geom FROM grid.mv_grid_districts"
            distr = gpd.GeoDataFrame.from_postgis(sql, con)
            distr = distr.set_index("subst_id")

            # assign pv_per_distr-power to districts
            distr["capacity"] = pd.Series()
            for index, row in distr.iterrows():
                if index in np.unique(pv_per_distr_100RE["grid_district"]):
                    pv = pv_per_distr_100RE[
                        pv_per_distr_100RE["grid_district"] == index
                    ]
                    x = pv["installed capacity in kW"].iloc[0]
                    distr["capacity"].loc[index] = x
                else:
                    distr["capacity"].loc[index] = 0
            distr["capacity"] = distr["capacity"] / 1000

            # add pv_rora- and pv_agri-power to district
            pv_rora_100RE = pv_rora_100RE.set_geometry("centroid")
            pv_agri_100RE = pv_agri_100RE.set_geometry("centroid")
            overlay_rora = gpd.sjoin(pv_rora_100RE, distr)
            overlay_agri = gpd.sjoin(pv_agri_100RE, distr)

            for index, row in distr.iterrows():
                o_rora = overlay_rora[overlay_rora["index_right"] == index]
                o_agri = overlay_agri[overlay_agri["index_right"] == index]
                cap_rora = o_rora["installed capacity in kW"].sum() / 1000
                cap_agri = o_agri["installed capacity in kW"].sum() / 1000
            distr["capacity"].loc[index] = (
                distr["capacity"].loc[index] + cap_rora + cap_agri
            )

            from matplotlib import pyplot as plt

            fig, ax = plt.subplots(1, 1)
            distr.boundary.plot(linewidth=0.2, ax=ax, color="black")
            distr.plot(
                ax=ax,
                column="capacity",
                cmap="magma_r",
                legend=True,
                legend_kwds={
                    "label": f"Installed capacity in MW",
                    "orientation": "vertical",
                },
            )
            plt.savefig("pv_per_distr_map_eGon100RE.png", dpi=300)
        
        pv_rora = pv_rora[pv_rora['installed capacity in kW']>0]
        pv_agri = pv_agri[pv_agri['installed capacity in kW']>0]
        pv_per_distr = pv_per_distr[pv_per_distr['installed capacity in kW']>0]
        pv_rora_100RE = pv_rora_100RE[pv_rora_100RE['installed capacity in kW']>0]
        pv_agri_100RE = pv_agri_100RE[pv_agri_100RE['installed capacity in kW']>0]
        pv_per_distr_100RE = pv_per_distr_100RE[pv_per_distr_100RE['installed capacity in kW']>0]

        return (
            pv_rora,
            pv_agri,
            pv_per_distr,
            pv_rora_100RE,
            pv_agri_100RE,
            pv_per_distr_100RE,
        )

    def pv_parks(pv_rora, pv_agri, pv_per_distr, scenario_name):

        """Write to database.

        Parameters
        ----------
        pv_rora : gpd.GeoDataFrame()
            Pv parks on selected potential areas of raod and railway
        pv_agri : gpd.GeoDataFrame()
            Pv parks on selected potential areas of raod and railway
        pv_per_distr: gpd.GeoDataFrame()
            Additionally built pv parks on potential areas per mv grid district
        scenario_name:
            Scenario name of calculation

        """

        # prepare dataframe for integration in supply.egon_power_plants

        # change indices to sum up Dataframes in the end
        pv_rora["pot_idx"] = pv_rora.index
        pv_rora.index = range(0, len(pv_rora))
        pv_agri["pot_idx"] = pv_agri.index
        l1 = len(pv_rora) + len(pv_agri)
        pv_agri.index = range(len(pv_rora), l1)
        l2 = l1 + len(pv_per_distr)
        pv_per_distr.index = range(l1, l2)

        pv_parks = gpd.GeoDataFrame(index=range(0, l2))

        # electrical capacity in MW
        cap = pv_rora["installed capacity in kW"].append(
            pv_agri["installed capacity in kW"]
        )
        cap = cap.append(pv_per_distr["installed capacity in kW"])
        cap = cap / 1000
        pv_parks["el_capacity"] = cap

        # voltage level
        lvl = pv_rora["voltage_level"].append(pv_agri["voltage_level"])
        lvl = lvl.append(pv_per_distr["voltage_level"])
        pv_parks["voltage_level"] = lvl

        # centroids
        cen = pv_rora["centroid"].append(pv_agri["centroid"])
        cen = cen.append(pv_per_distr["centroid"])
        pv_parks = pv_parks.set_geometry(cen)

        # integration in supply.egon_power_plants

        con = db.engine()

        # maximum ID in egon_power_plants
        sql = "SELECT MAX(id) FROM supply.egon_power_plants"
        max_id = pd.read_sql(sql, con)
        max_id = max_id["max"].iat[0]
        if max_id == None:
            max_id = 1

        pv_park_id = max_id + 1

        # copy relevant columns from pv_parks
        insert_pv_parks = pv_parks[["el_capacity", "voltage_level", "geometry"]]
        insert_pv_parks = insert_pv_parks.set_geometry('geometry')

        # set static column values
        insert_pv_parks["carrier"] = "solar"
        insert_pv_parks["chp"] = False
        insert_pv_parks["th_capacity"] = 0
        insert_pv_parks["scenario"] = scenario_name

        # change name and crs of geometry column
        insert_pv_parks.set_crs(epsg= 3035, allow_override= True, inplace= True)
        insert_pv_parks = (
            insert_pv_parks.rename({"geometry": "geom"}, axis=1)
            .set_geometry("geom")
            .to_crs(4326)
        )

        # reset index
        insert_pv_parks.index = pd.RangeIndex(
            start=pv_park_id, stop=pv_park_id + len(insert_pv_parks), name="id"
        )

        # insert into database
        insert_pv_parks.reset_index().to_postgis(
            "egon_power_plants", schema="supply", con=db.engine(), if_exists="append"
        )

        return pv_parks

    #########################################################################

    # execute methodology

    (
        pv_rora,
        pv_agri,
        pv_per_distr,
        pv_rora_100RE,
        pv_agri_100RE,
        pv_per_distr_100RE,
    ) = run_methodology(
        con=db.engine(),
        path="",
        pow_per_area=0.04,
        join_buffer=10,
        max_dist_hv=20000,
        show_map=False,
    )

    ### examination of results
    if len(pv_per_distr) > 0:
        pv_per_distr_mv = pv_per_distr[pv_per_distr["voltage_level"] == 5]
        pv_per_distr_hv = pv_per_distr[pv_per_distr["voltage_level"] == 4]
    pv_rora_mv = pv_rora[pv_rora["voltage_level"] == 5]
    pv_rora_hv = pv_rora[pv_rora["voltage_level"] == 4]
    pv_agri_mv = pv_agri[pv_agri["voltage_level"] == 5]
    pv_agri_hv = pv_agri[pv_agri["voltage_level"] == 4]

    print(" ")
    print("eGon2035: Untersuchung der Spannungslevel (gesamt):")
    print("a) PVs auf Potentialflächen Road & Railway: ")
    print(
        "Insgesamt installierte Leistung: "
        + str(pv_rora["installed capacity in kW"].sum() / 1000)
        + " MW"
    )
    print("Anzahl der PV-Parks: " + str(len(pv_rora)))
    print(" - davon Mittelspannung: " + str(len(pv_rora_mv)))
    print(" - davon Hochspannung: " + str(len(pv_rora_hv)))
    print("b) PVs auf Potentialflächen Agriculture: ")
    print(
        "Insgesamt installierte Leistung: "
        + str(pv_agri["installed capacity in kW"].sum() / 1000)
        + " MW"
    )
    print("Anzahl der PV-Parks: " + str(len(pv_agri)))
    print(" - davon Mittelspannung: " + str(len(pv_agri_mv)))
    print(" - davon Hochspannung: " + str(len(pv_agri_hv)))
    print("c) PVs auf zusätzlichen Potentialflächen pro MV-District: ")
    if len(pv_per_distr) > 0:
        print(
            "Insgesamt installierte Leistung: "
            + str(pv_per_distr["installed capacity in kW"].sum() / 1000)
            + " MW"
        )
        print("Anzahl der PV-Parks: " + str(len(pv_per_distr)))
        print(" - davon Mittelspannung: " + str(len(pv_per_distr_mv)))
        print(" - davon Hochspannung: " + str(len(pv_per_distr_hv)))
    else:
        print(" -> zusätzlicher Ausbau nicht notwendig")
    print(" ")
    ###

    # save to DB

    if (
        pv_rora["installed capacity in kW"].sum() > 0
        or pv_agri["installed capacity in kW"].sum() > 0
        or pv_per_distr["installed capacity in kW"].sum()
    ):

        pv_parks = pv_parks(pv_rora, pv_agri, pv_per_distr, "eGon2035")

    else:

        pv_parks = gpd.GeoDataFrame()

    if (
        pv_rora_100RE["installed capacity in kW"].sum() > 0
        or pv_agri_100RE["installed capacity in kW"].sum() > 0
        or pv_per_distr_100RE["installed capacity in kW"].sum()
    ):

        pv_parks_100RE = pv_parks(
            pv_rora_100RE, pv_agri_100RE, pv_per_distr_100RE, "eGon100RE"
        )

    else:

        pv_parks_100RE = gpd.GeoDataFrame()

    return pv_parks, pv_parks_100RE
=======
from egon.data import db
import psycopg2
import geopandas as gpd
from shapely import wkb
import pandas as pd
import numpy as np


def insert():
    def mastr_existing_pv(path, pow_per_area):

        """Import MaStR data from csv-files.

        Parameters
        ----------
        path : string
            Path to location of MaStR-file
        pow_per_area: int
            Assumption for areas of existing pv farms and power of new built pv farms depending on area in kW/m²

        """

        # import MaStR data: locations, grid levels and installed capacities

        # get relevant pv plants: ground mounted
        df = pd.read_csv(
            path + "bnetza_mastr_solar_cleaned.csv",
            usecols=[
                "Lage",
                "Laengengrad",
                "Breitengrad",
                "Nettonennleistung",
                "EinheitMastrNummer",
            ],
        )
        df = df[df["Lage"] == "Freiflaeche"]

        ### examine data concerning geographical locations and drop NaNs
        x1 = df["Laengengrad"].isnull().sum()
        x2 = df["Breitengrad"].isnull().sum()
        print(" ")
        print("Untersuchung des MaStR-Datensatzes:")
        print("originale Anzahl der Zeilen im Datensatz: " + str(len(df)))
        print("NaNs für Längen- und Breitengrad: " + str(x1) + " & " + str(x2))
        df.dropna(inplace=True)
        print("Anzahl der Zeilen im Datensatz nach Dropping der NaNs: " + str(len(df)))
        print(" ")

        # derive dataframe for locations
        mastr = gpd.GeoDataFrame(
            index=df.index,
            geometry=gpd.points_from_xy(df["Laengengrad"], df["Breitengrad"]),
            crs={"init": "epsg:4326"},
        )
        mastr = mastr.to_crs(3035)

        # derive installed capacities
        mastr["installed capacity in kW"] = df["Nettonennleistung"]

        # create buffer around locations

        # calculate bufferarea and -radius considering installed capacity
        df_radius = (
            mastr["installed capacity in kW"].div(pow_per_area * np.pi) ** 0.5
        )  # in m

        # create buffer
        mastr["buffer"] = mastr["geometry"].buffer(df_radius)
        mastr["buffer"].crs = 3035

        # derive MaStR-Nummer
        mastr["mastr_nummer"] = df["EinheitMastrNummer"]

        # derive voltage level

        mastr["voltage_level"] = pd.Series(dtype=int)
        lvl = pd.read_csv(
            path + "location_elec_generation_raw.csv",
            usecols=["Spannungsebene", "MaStRNummer"],
        )

        # assign voltage_level to MaStR-unit:
        v_l = pd.Series()
        for index, row in mastr.iterrows():
            nr = row["mastr_nummer"]
            l = lvl[lvl["MaStRNummer"] == "['" + nr + "']"]["Spannungsebene"]
            if len(l) > 0:
                if l.iloc[0] == "Mittelspannung":
                    v_l.loc[index] = 5
                if l.iloc[0] == "UmspannungZurMittelspannung":
                    v_l.loc[index] = 4
                elif l.iloc[0] == "Hochspannung":
                    v_l.loc[index] = 3
                elif l.iloc[0] == "UmspannungZurHochspannung":
                    v_l.loc[index] = 1
                elif l.iloc[0] == "Höchstspannung":
                    v_l.loc[index] = 1
                elif l.iloc[0] == "UmspannungZurNiederspannung":
                    v_l.loc[index] = l.iloc[0]
                elif l.iloc[0] == "Niederspannung":
                    v_l.loc[index] = l.iloc[0]
            else:
                v_l.loc[index] = np.NaN
        mastr["voltage_level"] = v_l

        ### examine data concerning voltage level
        x1 = mastr["voltage_level"].isnull().sum()
        print(" ")
        print("Untersuchung des MaStR-Datensatzes für Spannungsebenen:")
        print("Anzahl der Zeilen im MaStR-Datensatz vorher: " + str(len(mastr)))
        print(
            "NaNs in Spannungsebene aufgrund a) keine Zuordnung zur Nummer oder b) fehlender Daten: "
            + str(x1)
        )
        # drop PVs with missing values due to a) no assignemtn of MaStR-numbers or b) missing data in row
        mastr.dropna(inplace=True)
        print(
            "Anzahl der Zeilen im Datensatz nach Dropping der NaNs: " + str(len(mastr))
        )

        # drop PVs in low voltage level
        index_names = mastr[mastr["voltage_level"] == "Niederspannung"].index
        x2 = len(index_names)
        mastr.drop(index_names, inplace=True)
        index_names = mastr[
            mastr["voltage_level"] == "UmspannungZurNiederspannung"
        ].index
        x3 = len(index_names)
        mastr.drop(index_names, inplace=True)

        ### further examination
        print("Anzahl der PVs in der Niederspannungsebene: " + str(x2))
        print("Anzahl der PVs in der NSMS-Ebene: " + str(x3))
        print(
            "Anzahl der Zeilen im Datensatz nach Dropping dieser Ebenen: "
            + str(len(mastr))
        )
        print(" ")

        return mastr

    def potential_areas(con, join_buffer):

        """Import potential areas and choose and prepare areas suitable for PV ground mounted.

        Parameters
        ----------
        con:
            Connection to database
        join_buffer: int
            Maximum distance for joining of potential areas (only small ones to big ones) in m

        """

        # import potential areas: railways and roads & agriculture

        # roads and railway
        sql = "SELECT id, geom FROM supply.egon_re_potential_area_pv_road_railway"
        potentials_rora = gpd.GeoDataFrame.from_postgis(sql, con)
        potentials_rora = potentials_rora.set_index("id")

        # agriculture
        sql = "SELECT id, geom FROM supply.egon_re_potential_area_pv_agriculture"
        potentials_agri = gpd.GeoDataFrame.from_postgis(sql, con)
        potentials_agri = potentials_agri.set_index("id")

        # add areas < 1 ha to bigger areas if they are very close, otherwise exclude areas < 1 ha

        # calculate area
        potentials_rora["area"] = potentials_rora.area
        potentials_agri["area"] = potentials_agri.area

        # roads and railways

        ### counting variable for examination
        before = len(potentials_rora)

        # get small areas and create buffer for joining around them
        small_areas = potentials_rora[potentials_rora["area"] < 10000]
        small_buffers = small_areas.copy()
        small_buffers["geom"] = small_areas["geom"].buffer(join_buffer)

        # drop small areas in potential areas
        index_names = potentials_rora[potentials_rora["area"] < 10000].index
        potentials_rora.drop(index_names, inplace=True)

        # check intersection of small areas with other potential areas
        overlay = gpd.sjoin(potentials_rora, small_buffers)
        o = overlay["index_right"]
        o.drop_duplicates(inplace=True)

        # add small areas to big ones if buffer intersects
        for i in range(0, len(o)):
            index_potentials = o.index[i]
            index_small = o.iloc[i]
            x = potentials_rora["geom"].loc[index_potentials]
            y = small_areas["geom"].loc[index_small]
            join = gpd.GeoSeries(data=[x, y])
            potentials_rora["geom"].loc[index_potentials] = join.unary_union

        ### examination of joining of areas
        count_small = len(small_buffers)
        count_join = len(o)
        count_delete = count_small - count_join
        print(" ")
        print(
            "Untersuchung der Zusammenfassung von Potentialflächen im Bereich Roads and Railways"
        )
        print("Länge des Dataframes der Flächen vorher: " + str(before))
        print("Anzahl kleiner Flächen: " + str(count_small))
        print(
            "Anzahl der durchgeführten Prozedur des Zusammenfassens: " + str(count_join)
        )
        print("gelöschte Flächen (not joined): " + str(count_delete))
        print("Länge des Dataframes der Flächen danach: " + str(len(potentials_rora)))
        print(" ")

        # agriculture

        ### counting variable for examination
        before = len(potentials_agri)

        # get small areas and create buffer for joining around them
        small_areas = potentials_agri[potentials_agri["area"] < 10000]
        small_buffers = small_areas.copy()
        small_buffers["geom"] = small_areas["geom"].buffer(join_buffer)

        # drop small areas in potential areas
        index_names = potentials_agri[potentials_agri["area"] < 10000].index
        potentials_agri.drop(index_names, inplace=True)

        # check intersection of small areas with other potential areas
        overlay = gpd.sjoin(potentials_agri, small_buffers)
        o = overlay["index_right"]
        o.drop_duplicates(inplace=True)

        # add small areas to big ones if buffer intersects
        for i in range(0, len(o)):
            index_potentials = o.index[i]
            index_small = o.iloc[i]
            x = potentials_agri["geom"].loc[index_potentials]
            y = small_areas["geom"].loc[index_small]
            join = gpd.GeoSeries(data=[x, y])
            potentials_agri["geom"].loc[index_potentials] = join.unary_union

        ### examination of joining of areas
        count_small = len(small_buffers)
        count_join = len(o)
        count_delete = count_small - count_join
        print(" ")
        print(
            "Untersuchung der Zusammenfassung von Potentialflächen im Bereich Agriculture"
        )
        print("Länge des Dataframes der Flächen vorher: " + str(before))
        print("Anzahl kleiner Flächen: " + str(count_small))
        print(
            "Anzahl der durchgeführten Prozedur des Zusammenfassens: " + str(count_join)
        )
        print("gelöschte Flächen (not joined): " + str(count_delete))
        print("Länge des Dataframes der Flächen danach: " + str(len(potentials_agri)))
        print(" ")

        # calculate new areas
        potentials_rora["area"] = potentials_rora.area
        potentials_agri["area"] = potentials_agri.area

        # check intersection of potential areas

        ### counting variable
        agri_vorher = len(potentials_agri)

        # if areas intersect, keep road & railway potential areas and drop agricultural ones
        overlay = gpd.sjoin(potentials_rora, potentials_agri)
        o = overlay["index_right"]
        o.drop_duplicates(inplace=True)
        for i in range(0, len(o)):
            index = o.iloc[i]
            potentials_agri.drop([index], inplace=True)

        ### examination of intersection of areas
        print(" ")
        print(
            "Überprüfung der Funktion zur Meidung der Intersection von Potentialflächen:"
        )
        print("Länge potentials_agri vorher: " + str(agri_vorher))
        print("Anzahl der auftretenden Fälle: " + str(len(o)))
        print("Länge potentials_agri nachher: " + str(len(potentials_agri)))
        print(" ")

        return potentials_rora, potentials_agri

    def select_pot_areas(mastr, potentials_pot):

        """Select potential areas where there are existing pv parks (MaStR-data).

        Parameters
        ----------
        mastr: gpd.GeoDataFrame()
            MaStR-DataFrame with existing pv parks
        potentials_pot: gpd.GeoDataFrame()
            Suitable potential areas

        """

        # select potential areas with existing pv parks
        # (potential areas intersect buffer around existing plants)

        # prepare dataframes to check intersection
        pvs = gpd.GeoDataFrame()
        pvs["geom"] = mastr["buffer"].copy()
        pvs.crs = 3035
        pvs = pvs.set_geometry("geom")
        potentials = gpd.GeoDataFrame()
        potentials["geom"] = potentials_pot["geom"].copy()
        potentials.crs = 3035
        potentials = potentials.set_geometry("geom")

        # check intersection of potential areas with exisiting PVs (MaStR)
        overlay = gpd.sjoin(pvs, potentials)
        o = overlay["index_right"]
        o.drop_duplicates(inplace=True)

        # define selected potentials areas
        pot_sel = potentials_pot.copy()
        pot_sel["selected"] = pd.Series()
        pot_sel["voltage_level"] = pd.Series(dtype=int)
        for i in range(0, len(o)):
            index_pot = o.iloc[i]
            pot_sel["selected"].loc[index_pot] = True
            # get voltage level of existing PVs
            index_pv = o.index[i]
            pot_sel["voltage_level"] = mastr["voltage_level"].loc[index_pv]
        pot_sel = pot_sel[pot_sel["selected"] == True]
        pot_sel.drop("selected", axis=1, inplace=True)

        return pot_sel

    def build_pv(pv_pot, pow_per_area):

        """Build new pv parks in selected potential areas.

        Parameters
        ----------
        pv_pot: gpd.GeoDataFrame()
            Selected potential areas
        pow_per_area: int
            Assumption for areas of existing pv farms and power of new built pv farms depending on area in kW/m²

        """

        # build pv farms in selected areas

        # calculation of centroids
        pv_pot["centroid"] = pv_pot["geom"].centroid

        # calculation of power in kW
        pv_pot["installed capacity in kW"] = pd.Series()
        pv_pot["installed capacity in kW"] = pv_pot["area"] * pow_per_area

        # check for maximal capacity for PV ground mounted
        limit_cap = 120000  # in kW
        pv_pot["installed capacity in kW"] = pv_pot["installed capacity in kW"].apply(
            lambda x: x if x < limit_cap else limit_cap
        )

        return pv_pot

    def adapt_grid_level(pv_pot, max_dist_hv, con):

        """Check and if needed adapt grid level of newly built pv parks.

        Parameters
        ----------
        pv_pot: gpd.GeoDataFrame()
            Newly built pv parks on selected potential areas
        max_dist_hv: int
            Assumption for maximum distance of park with hv-power to next substation in m
        con:
            Connection to database

        """

        # divide dataframe in MV and HV
        pv_pot_mv = pv_pot[pv_pot["voltage_level"] == 5]
        pv_pot_hv = pv_pot[pv_pot["voltage_level"] == 4]

        # check installed capacity in MV

        max_cap_mv = 5500  # in kW

        # find PVs which need to be HV or to have reduced capacity
        pv_pot_mv_to_hv = pv_pot_mv[pv_pot_mv["installed capacity in kW"] > max_cap_mv]

        if len(pv_pot_mv_to_hv) > 0:

            # import data for HV substations

            sql = "SELECT point, voltage FROM grid.egon_hvmv_substation"
            hvmv_substation = gpd.GeoDataFrame.from_postgis(sql, con, geom_col="point")
            hvmv_substation = hvmv_substation.to_crs(3035)
            hvmv_substation["voltage"] = hvmv_substation["voltage"].apply(
                lambda x: int(x.split(";")[0])
            )
            hv_substations = hvmv_substation[hvmv_substation["voltage"] >= 110000]
            hv_substations = hv_substations.unary_union  # join all the hv_substations

            # check distance to HV substations of PVs with too high installed capacity for MV

            # calculate distance to substations
            pv_pot_mv_to_hv["dist_to_HV"] = (
                pv_pot_mv_to_hv["geom"].to_crs(3035).distance(hv_substations)
            )

            # adjust grid level and keep capacity if transmission lines are close
            pv_pot_mv_to_hv = pv_pot_mv_to_hv[
                pv_pot_mv_to_hv["dist_to_HV"] <= max_dist_hv
            ]
            pv_pot_mv_to_hv = pv_pot_mv_to_hv.drop(columns=["dist_to_HV"])
            pv_pot_hv = pv_pot_hv.append(pv_pot_mv_to_hv)

            # delete PVs which are now HV from MV dataframe
            for index, pot in pv_pot_mv_to_hv.iterrows():
                pv_pot_mv = pv_pot_mv.drop([index])
            pv_pot_hv["voltage_level"] = 4

            # keep grid level adjust capacity if transmission lines are too far
            pv_pot_mv["installed capacity in kW"] = pv_pot_mv[
                "installed capacity in kW"
            ].apply(lambda x: x if x < max_cap_mv else max_cap_mv)
            pv_pot_mv["voltage_level"] = 5

            pv_pot = pv_pot_mv.append(pv_pot_hv)

        return pv_pot

    def build_additional_pv(potentials, pv, pow_per_area, con):

        """Build additional pv parks if pv parks on selected potential areas do not hit the target value.

         Parameters
         ----------
         potenatials: gpd.GeoDataFrame()
             All suitable potential areas
         pv: gpd.GeoDataFrame()
             Newly built pv parks on selected potential areas
        pow_per_area: int
             Assumption for areas of existing pv farms and power of new built pv farms depending on area in kW/m²
         con:
             Connection to database

        """

        # get MV grid districts
        sql = "SELECT subst_id, geom FROM grid.egon_mv_grid_district"
        distr = gpd.GeoDataFrame.from_postgis(sql, con)
        distr = distr.set_index("subst_id")

        # identify potential areas where there are no PV parks yet
        for index, pv in pv.iterrows():
            potentials = potentials.drop([index])

        # aggregate potential area per MV grid district
        pv_per_distr = gpd.GeoDataFrame()
        pv_per_distr["geom"] = distr["geom"].copy()
        centroids = potentials.copy()
        centroids["geom"] = centroids["geom"].centroid

        overlay = gpd.sjoin(centroids, distr)

        ### examine potential area per grid district
        anz = len(overlay)
        anz_distr = len(overlay["index_right"].unique())
        size = 137500  # m2 Fläche für > 5,5 MW: (5500 kW / (0,04 kW/m2))
        anz_big = len(overlay[overlay["area"] >= size])
        anz_small = len(overlay[overlay["area"] < size])

        print(" ")
        print("Untersuchung der (übrigen) Potentialflächen in den MV Grid Districts: ")
        print("Anzahl der Potentialflächen: " + str(anz))
        print(" -> verteilt über " + str(anz_distr) + " Districts")
        print("Anzahl der Flächen mit einem Potential >= 5,5 MW: " + str(anz_big))
        print("Anzahl der Flächen mit einem Potential < 5,5 MW: " + str(anz_small))
        print(" ")

        for index, dist in distr.iterrows():
            pots = overlay[overlay["index_right"] == index]["geom"].index
            p = gpd.GeoSeries(index=pots)
            for i in pots:
                p.loc[i] = potentials["geom"].loc[i]
            pv_per_distr["geom"].loc[index] = p.unary_union

        # calculate area per MV grid district and linearly distribute needed capacity considering pow_per_area
        pv_per_distr["area"] = pv_per_distr["geom"].area
        pv_per_distr["installed capacity in kW"] = pv_per_distr["area"] * pow_per_area

        # calculate centroid
        pv_per_distr["centroid"] = pv_per_distr["geom"].centroid

        return pv_per_distr

    def check_target(
        pv_rora_i,
        pv_agri_i,
        potentials_rora_i,
        potentials_agri_i,
        target_power,
        pow_per_area,
        con,
    ):

        """Check target value per scenario and per state.

         Parameters
         ----------
         pv_rora_i: gpd.GeoDataFrame()
             Newly built pv parks on selected potential areas of road and railways p
         pv_agri_i: gpd.GeoDataFrame()
             Newly built pv parks on selected potential areas of agriculture
         potenatials_rora_i: gpd.GeoDataFrame()
             All suitable potential areas of road and railway
         potenatials_rora_i: gpd.GeoDataFrame()
             All suitable potential areas of agriculture
         target_power: int
             Target for installed capacity of pv ground mounted in referenced state
        pow_per_area: int
             Assumption for areas of existing pv farms and power of new built pv farms depending on area in kW/m²
         con:
             Connection to database

        """

        # sum overall installed capacity for MV and HV

        total_pv_power = (
            pv_rora_i["installed capacity in kW"].sum()
            + pv_agri_i["installed capacity in kW"].sum()
        )

        pv_per_distr_i = gpd.GeoDataFrame()

        # check target value

        ###
        print(" ")
        print(
            "Installierte Kapazität auf Flächen existierender PV-Parks (Bestandsflächen): "
            + str(total_pv_power / 1000)
            + " MW"
        )

        # linear scale farms to meet target if sum of installed capacity is too high
        if total_pv_power > target_power:

            scale_factor = target_power / total_pv_power
            pv_rora_i["installed capacity in kW"] = (
                pv_rora_i["installed capacity in kW"] * scale_factor
            )
            pv_agri_i["installed capacity in kW"] = (
                pv_agri_i["installed capacity in kW"] * scale_factor
            )

            pv_per_distr_i["grid_district"] = pd.Series()
            pv_per_distr_i["installed capacity in kW"] = pd.Series(0)

            ###
            print(
                "Ausweitung existierender PV-Parks auf Potentialflächen zur Erreichung der Zielkapazität ist ausreichend."
            )
            print(
                "Installierte Leistung ist größer als der Zielwert, es wird eine Skalierung vorgenommen:"
            )
            print("Saklierungsfaktor: " + str(scale_factor))

        # build new pv parks if sum of installed capacity is below target value
        elif total_pv_power < target_power:

            rest_cap = target_power - total_pv_power

            ###
            print(
                "Ausweitung existierender PV-Parks auf Potentialflächen zur Erreichung der Zielkapazität NICHT ausreichend:"
            )
            print("Restkapazität: " + str(rest_cap / 1000) + " MW")
            print(
                "Restkapazität wird zunächst über übrige Potentialflächen Road & Railway verteilt."
            )

            # build pv parks in potential areas road & railway
            pv_per_distr_i = build_additional_pv(
                potentials_rora_i, pv_rora_i, pow_per_area, con
            )
            # change index to add different Dataframes in the end
            pv_per_distr_i["grid_district"] = pv_per_distr_i.index.copy()
            pv_per_distr_i.index = range(0, len(pv_per_distr_i))
            # delete empty grid districts
            index_names = pv_per_distr_i[
                pv_per_distr_i["installed capacity in kW"] == 0.0
            ].index
            pv_per_distr_i.drop(index_names, inplace=True)

            if pv_per_distr_i["installed capacity in kW"].sum() > rest_cap:
                scale_factor = (
                    rest_cap / pv_per_distr_i["installed capacity in kW"].sum()
                )
                pv_per_distr_i["installed capacity in kW"] = (
                    pv_per_distr_i["installed capacity in kW"] * scale_factor
                )

                ###
                print(
                    "Restkapazität ist mit dem Skalierungsfaktor "
                    + str(scale_factor)
                    + " über übrige Potentialflächen Road & Railway verteilt."
                )

            # build pv parks on potential areas ariculture if still necessary
            elif pv_per_distr_i["installed capacity in kW"].sum() < rest_cap:

                rest_cap = target_power - total_pv_power

                ###
                print(
                    "Verteilung über Potentialflächen Road & Railway zur Erreichung der Zielkapazität NICHT ausreichend:"
                )
                print("Restkapazität: " + str(rest_cap / 1000) + " MW")
                print(
                    "Restkapazität wird über übrige Potentialflächen Agriculture verteilt."
                )

                pv_per_distr_i_2 = build_additional_pv(
                    potentials_agri_i, pv_agri_i, pow_per_area, con
                )
                # change index to add different Dataframes in the end
                pv_per_distr_i_2["grid_district"] = pv_per_distr_i_2.index
                pv_per_distr_i_2.index = range(
                    len(pv_per_distr_i), 2 * len(pv_per_distr_i)
                )
                # delete empty grid districts
                index_names = pv_per_distr_i_2[
                    pv_per_distr_i_2["installed capacity in kW"] == 0.0
                ].index
                pv_per_distr_i_2.drop(index_names, inplace=True)
                pv_per_distr_i.append(pv_per_distr_i_2)

                if pv_per_distr_i["installed capacity in kW"].sum() > rest_cap:
                    scale_factor = (
                        rest_cap / pv_per_distr_i["installed capacity in kW"].sum()
                    )
                    pv_per_distr_i["installed capacity in kW"] = (
                        pv_per_distr_i["installed capacity in kW"] * scale_factor
                    )

                    ###
                    print(
                        "Restkapazität ist mit dem Skalierungsfaktor "
                        + str(scale_factor)
                        + " über übrige Potentialflächen Road & Railway und Agriculture verteilt."
                    )

            # assign grid level to pv_per_distr
            v_lvl = pd.Series(dtype=int, index=pv_per_distr_i.index)
            for index, distr in pv_per_distr_i.iterrows():
                if distr["installed capacity in kW"] > 5500:  # > 5 MW
                    v_lvl[index] = 4
                else:
                    v_lvl[index] = 5
            pv_per_distr_i["voltage_level"] = v_lvl

            # new overall installed capacity
            total_pv_power = (
                pv_rora_i["installed capacity in kW"].sum()
                + pv_agri_i["installed capacity in kW"].sum()
                + pv_per_distr_i["installed capacity in kW"].sum()
            )

            ###
            print(
                "Installierte Leistung der PV-Parks insgesamt: "
                + str(total_pv_power / 1000)
                + " MW"
            )
            print(" ")

        return pv_rora_i, pv_agri_i, pv_per_distr_i

    def run_methodology(
        con=db.engine(),
        path="",
        pow_per_area=0.04,
        join_buffer=10,
        max_dist_hv=20000,
        show_map=False,
    ):

        """Execute methodology to distribute pv ground mounted.

         Parameters
         ----------
         con:
             Connection to database
         path : string
             Path to location of MaStR-file
         pow_per_area: int, default 0.4
             Assumption for areas of existing pv farms and power of new built pv farms depending on area in kW/m²
         join_buffer : int, default 10
             Maximum distance for joining of potential areas (only small ones to big ones) in m
         max_dist_hv : int, default 20000
             Assumption for maximum distance of park with hv-power to next substation in m
        show_map:  boolean
            Optional creation of map to show distribution of installed capacity

        """

        ###
        print(" ")
        print("MaStR-Data")
        print(" ")

        # MaStR-data: existing PV farms
        mastr = mastr_existing_pv(path, pow_per_area)

        ###
        print(" ")
        print("potential area")
        print(" ")

        # database-data: potential areas for new PV farms
        potentials_rora, potentials_agri = potential_areas(con, join_buffer)

        ###
        print(" ")
        print("select potentials area")
        print(" ")

        # select potential areas with existing PV farms to build new PV farms
        pv_rora = select_pot_areas(mastr, potentials_rora)
        pv_agri = select_pot_areas(mastr, potentials_agri)

        ###
        print(" ")
        print(
            "build PV parks where there is PV ground mounted already (-> MaStR) on potential area"
        )
        print(" ")

        # build new PV farms
        pv_rora = build_pv(pv_rora, pow_per_area)
        pv_agri = build_pv(pv_agri, pow_per_area)

        ###
        print(" ")
        print("adapt grid level of PV parks")
        print(" ")

        # adapt grid level to new farms
        rora = adapt_grid_level(pv_rora, max_dist_hv, con)
        agri = adapt_grid_level(pv_agri, max_dist_hv, con)

        ###
        print(" ")
        print(
            "check target value and build more PV parks on potential area if necessary"
        )
        print(" ")

        # 1) scenario: eGon2035

        ###
        print(" ")
        print("scenario: eGon2035")
        print(" ")

        # German states
        sql = "SELECT geometry as geom, nuts FROM boundaries.vg250_lan"
        states = gpd.GeoDataFrame.from_postgis(sql, con)

        # assumption for target value of installed capacity
        sql = "SELECT capacity,scenario_name,nuts FROM supply.egon_scenario_capacities WHERE carrier='solar'"
        target = pd.read_sql(sql, con)
        target = target[target["scenario_name"] == "eGon2035"]
        nuts = np.unique(target["nuts"])

        # initialize final dataframe
        pv_rora = gpd.GeoDataFrame()
        pv_agri = gpd.GeoDataFrame()
        pv_per_distr = gpd.GeoDataFrame()

        # prepare selection per state
        rora = rora.set_geometry("centroid")
        agri = agri.set_geometry("centroid")
        potentials_rora = potentials_rora.set_geometry("geom")
        potentials_agri = potentials_agri.set_geometry("geom")

        # check target value per state
        for i in nuts:
            target_power = target[target["nuts"] == i]["capacity"].iloc[0] * 1000

            ###
            land = target[target["nuts"] == i]["nuts"].iloc[0]
            print(" ")
            print("Bundesland (NUTS): " + land)
            print("target power: " + str(target_power / 1000) + " MW")

            # select state
            state = states[states["nuts"] == i]
            state = state.to_crs(3035)

            # select PVs in state
            rora_i = gpd.sjoin(rora, state)
            agri_i = gpd.sjoin(agri, state)
            rora_i.drop("index_right", axis=1, inplace=True)
            agri_i.drop("index_right", axis=1, inplace=True)
            rora_i.drop_duplicates(inplace=True)
            agri_i.drop_duplicates(inplace=True)

            # select potential area in state
            potentials_rora_i = gpd.sjoin(potentials_rora, state)
            potentials_agri_i = gpd.sjoin(potentials_agri, state)
            potentials_rora_i.drop("index_right", axis=1, inplace=True)
            potentials_agri_i.drop("index_right", axis=1, inplace=True)
            potentials_rora_i.drop_duplicates(inplace=True)
            potentials_agri_i.drop_duplicates(inplace=True)

            # check target value and adapt installed capacity if necessary
            rora_i, agri_i, distr_i = check_target(
                rora_i,
                agri_i,
                potentials_rora_i,
                potentials_agri_i,
                target_power,
                pow_per_area,
                con,
            )
            if len(distr_i) > 0:
                distr_i["nuts"] = target[target["nuts"] == i]["nuts"].iloc[0]

            ### examination of built PV parks per state
            rora_i_mv = rora_i[rora_i["voltage_level"] == 5]
            rora_i_hv = rora_i[rora_i["voltage_level"] == 4]
            agri_i_mv = agri_i[agri_i["voltage_level"] == 5]
            agri_i_hv = agri_i[agri_i["voltage_level"] == 4]
            print("eGon2035: Untersuchung der Spannungslevel pro Bundesland:")
            print("a) PVs auf Potentialflächen Road & Railway: ")
            print(
                "Insgesamt installierte Leistung: "
                + str(rora_i["installed capacity in kW"].sum() / 1000)
                + " MW"
            )
            print("Anzahl der PV-Parks: " + str(len(rora_i)))
            print(" - davon Mittelspannung: " + str(len(rora_i_mv)))
            print(" - davon Hochspannung: " + str(len(rora_i_hv)))
            print("b) PVs auf Potentialflächen Agriculture: ")
            print(
                "Insgesamt installierte Leistung: "
                + str(agri_i["installed capacity in kW"].sum() / 1000)
                + " MW"
            )
            print("Anzahl der PV-Parks: " + str(len(agri_i)))
            print(" - davon Mittelspannung: " + str(len(agri_i_mv)))
            print(" - davon Hochspannung: " + str(len(agri_i_hv)))
            print("c) PVs auf zusätzlichen Potentialflächen pro MV-District: ")
            if len(distr_i) > 0:
                distr_i_mv = distr_i[distr_i["voltage_level"] == 5]
                distr_i_hv = distr_i[distr_i["voltage_level"] == 4]
                print(
                    "Insgesamt installierte Leistung: "
                    + str(distr_i["installed capacity in kW"].sum() / 1000)
                    + " MW"
                )
                print("Anzahl der PV-Parks: " + str(len(distr_i)))
                print(" - davon Mittelspannung: " + str(len(distr_i_mv)))
                print(" - davon Hochspannung: " + str(len(distr_i_hv)))
            else:
                print(" -> zusätzlicher Ausbau nicht notwendig")
            print(" ")

            pv_rora = pv_rora.append(rora_i)
            pv_agri = pv_agri.append(agri_i)
            if len(distr_i) > 0:
                pv_per_distr = pv_per_distr.append(distr_i)

        # 2) scenario: eGon100RE

        # assumption for target value of installed capacity in Germany per scenario
        sql = "SELECT capacity,scenario_name FROM supply.egon_scenario_capacities WHERE carrier='solar'"
        target_power = pd.read_sql(sql, con)
        target_power = target_power[target_power["scenario_name"] == "eGon100RE"]
        target_power = target_power["capacity"].sum() * 1000

        ###
        print(" ")
        print("scenario: eGon100RE")
        print("target power: " + str(target_power) + " kW")
        print(" ")

        # check target value and adapt installed capacity if necessary
        pv_rora_100RE, pv_agri_100RE, pv_per_distr_100RE = check_target(
            rora,
            agri,
            potentials_rora,
            potentials_agri,
            target_power,
            pow_per_area,
            con,
        )

        ### create map to show distribution of installed capacity
        if show_map == True:

            # 1) eGon2035

            # get MV grid districts
            sql = "SELECT subst_id, geom FROM grid.egon_mv_grid_district"
            distr = gpd.GeoDataFrame.from_postgis(sql, con)
            distr = distr.set_index("subst_id")

            # assign pv_per_distr-power to districts
            distr["capacity"] = pd.Series()
            for index, row in distr.iterrows():
                if index in np.unique(pv_per_distr["grid_district"]):
                    pv = pv_per_distr[pv_per_distr["grid_district"] == index]
                    x = pv["installed capacity in kW"].iloc[0]
                    distr["capacity"].loc[index] = x
                else:
                    distr["capacity"].loc[index] = 0
            distr["capacity"] = distr["capacity"] / 1000

            # add pv_rora- and pv_agri-power to district
            pv_rora = pv_rora.set_geometry("centroid")
            pv_agri = pv_agri.set_geometry("centroid")
            overlay_rora = gpd.sjoin(pv_rora, distr)
            overlay_agri = gpd.sjoin(pv_agri, distr)

            for index, row in distr.iterrows():
                o_rora = overlay_rora[overlay_rora["index_right"] == index]
                o_agri = overlay_agri[overlay_agri["index_right"] == index]
                cap_rora = o_rora["installed capacity in kW"].sum() / 1000
                cap_agri = o_agri["installed capacity in kW"].sum() / 1000
            distr["capacity"].loc[index] = (
                distr["capacity"].loc[index] + cap_rora + cap_agri
            )

            from matplotlib import pyplot as plt

            fig, ax = plt.subplots(1, 1)
            distr.boundary.plot(linewidth=0.2, ax=ax, color="black")
            distr.plot(
                ax=ax,
                column="capacity",
                cmap="magma_r",
                legend=True,
                legend_kwds={
                    "label": f"Installed capacity in MW",
                    "orientation": "vertical",
                },
            )
            plt.savefig("pv_per_distr_map_eGon2035.png", dpi=300)

            # 2) eGon100RE

            # get MV grid districts
            sql = "SELECT subst_id, geom FROM grid.egon_mv_grid_district"
            distr = gpd.GeoDataFrame.from_postgis(sql, con)
            distr = distr.set_index("subst_id")

            # assign pv_per_distr-power to districts
            distr["capacity"] = pd.Series()
            for index, row in distr.iterrows():
                if index in np.unique(pv_per_distr_100RE["grid_district"]):
                    pv = pv_per_distr_100RE[
                        pv_per_distr_100RE["grid_district"] == index
                    ]
                    x = pv["installed capacity in kW"].iloc[0]
                    distr["capacity"].loc[index] = x
                else:
                    distr["capacity"].loc[index] = 0
            distr["capacity"] = distr["capacity"] / 1000

            # add pv_rora- and pv_agri-power to district
            pv_rora_100RE = pv_rora_100RE.set_geometry("centroid")
            pv_agri_100RE = pv_agri_100RE.set_geometry("centroid")
            overlay_rora = gpd.sjoin(pv_rora_100RE, distr)
            overlay_agri = gpd.sjoin(pv_agri_100RE, distr)

            for index, row in distr.iterrows():
                o_rora = overlay_rora[overlay_rora["index_right"] == index]
                o_agri = overlay_agri[overlay_agri["index_right"] == index]
                cap_rora = o_rora["installed capacity in kW"].sum() / 1000
                cap_agri = o_agri["installed capacity in kW"].sum() / 1000
            distr["capacity"].loc[index] = (
                distr["capacity"].loc[index] + cap_rora + cap_agri
            )

            from matplotlib import pyplot as plt

            fig, ax = plt.subplots(1, 1)
            distr.boundary.plot(linewidth=0.2, ax=ax, color="black")
            distr.plot(
                ax=ax,
                column="capacity",
                cmap="magma_r",
                legend=True,
                legend_kwds={
                    "label": f"Installed capacity in MW",
                    "orientation": "vertical",
                },
            )
            plt.savefig("pv_per_distr_map_eGon100RE.png", dpi=300)

        pv_rora = pv_rora[pv_rora['installed capacity in kW']>0]
        pv_agri = pv_agri[pv_agri['installed capacity in kW']>0]
        pv_per_distr = pv_per_distr[pv_per_distr['installed capacity in kW']>0]
        pv_rora_100RE = pv_rora_100RE[pv_rora_100RE['installed capacity in kW']>0]
        pv_agri_100RE = pv_agri_100RE[pv_agri_100RE['installed capacity in kW']>0]
        pv_per_distr_100RE = pv_per_distr_100RE[pv_per_distr_100RE['installed capacity in kW']>0]

        return (
            pv_rora,
            pv_agri,
            pv_per_distr,
            pv_rora_100RE,
            pv_agri_100RE,
            pv_per_distr_100RE,
        )

    def pv_parks(pv_rora, pv_agri, pv_per_distr, scenario_name):

        """Write to database.

        Parameters
        ----------
        pv_rora : gpd.GeoDataFrame()
            Pv parks on selected potential areas of raod and railway
        pv_agri : gpd.GeoDataFrame()
            Pv parks on selected potential areas of raod and railway
        pv_per_distr: gpd.GeoDataFrame()
            Additionally built pv parks on potential areas per mv grid district
        scenario_name:
            Scenario name of calculation

        """

        # prepare dataframe for integration in supply.egon_power_plants

        # change indices to sum up Dataframes in the end
        pv_rora["pot_idx"] = pv_rora.index
        pv_rora.index = range(0, len(pv_rora))
        pv_agri["pot_idx"] = pv_agri.index
        l1 = len(pv_rora) + len(pv_agri)
        pv_agri.index = range(len(pv_rora), l1)
        l2 = l1 + len(pv_per_distr)
        pv_per_distr.index = range(l1, l2)

        pv_parks = gpd.GeoDataFrame(index=range(0, l2))

        # electrical capacity in MW
        cap = pv_rora["installed capacity in kW"].append(
            pv_agri["installed capacity in kW"]
        )
        cap = cap.append(pv_per_distr["installed capacity in kW"])
        cap = cap / 1000
        pv_parks["el_capacity"] = cap

        # voltage level
        lvl = pv_rora["voltage_level"].append(pv_agri["voltage_level"])
        lvl = lvl.append(pv_per_distr["voltage_level"])
        pv_parks["voltage_level"] = lvl

        # centroids
        cen = pv_rora["centroid"].append(pv_agri["centroid"])
        cen = cen.append(pv_per_distr["centroid"])
        pv_parks = pv_parks.set_geometry(cen)

        # integration in supply.egon_power_plants

        con = db.engine()

        # maximum ID in egon_power_plants
        sql = "SELECT MAX(id) FROM supply.egon_power_plants"
        max_id = pd.read_sql(sql, con)
        max_id = max_id["max"].iat[0]
        if max_id == None:
            max_id = 1

        pv_park_id = max_id + 1

        # copy relevant columns from pv_parks
        insert_pv_parks = pv_parks[["el_capacity", "voltage_level", "geometry"]]
        insert_pv_parks = insert_pv_parks.set_geometry('geometry')

        # set static column values
        insert_pv_parks["carrier"] = "solar"
        insert_pv_parks["chp"] = False
        insert_pv_parks["th_capacity"] = 0
        insert_pv_parks["scenario"] = scenario_name

        # change name and crs of geometry column
        insert_pv_parks = (
            insert_pv_parks.rename({"geometry": "geom"}, axis=1)
            .set_geometry("geom")
            .set_crs(4326)
        )

        # reset index
        insert_pv_parks.index = pd.RangeIndex(
            start=pv_park_id, stop=pv_park_id + len(insert_pv_parks), name="id"
        )

        # insert into database
        insert_pv_parks.reset_index().to_postgis(
            "egon_power_plants", schema="supply", con=db.engine(), if_exists="append"
        )

        return pv_parks

    #########################################################################

    # execute methodology

    (
        pv_rora,
        pv_agri,
        pv_per_distr,
        pv_rora_100RE,
        pv_agri_100RE,
        pv_per_distr_100RE,
    ) = run_methodology(
        con=db.engine(),
        path="",
        pow_per_area=0.04,
        join_buffer=10,
        max_dist_hv=20000,
        show_map=False,
    )

    ### examination of results
    if len(pv_per_distr) > 0:
        pv_per_distr_mv = pv_per_distr[pv_per_distr["voltage_level"] == 5]
        pv_per_distr_hv = pv_per_distr[pv_per_distr["voltage_level"] == 4]
    pv_rora_mv = pv_rora[pv_rora["voltage_level"] == 5]
    pv_rora_hv = pv_rora[pv_rora["voltage_level"] == 4]
    pv_agri_mv = pv_agri[pv_agri["voltage_level"] == 5]
    pv_agri_hv = pv_agri[pv_agri["voltage_level"] == 4]

    print(" ")
    print("eGon2035: Untersuchung der Spannungslevel (gesamt):")
    print("a) PVs auf Potentialflächen Road & Railway: ")
    print(
        "Insgesamt installierte Leistung: "
        + str(pv_rora["installed capacity in kW"].sum() / 1000)
        + " MW"
    )
    print("Anzahl der PV-Parks: " + str(len(pv_rora)))
    print(" - davon Mittelspannung: " + str(len(pv_rora_mv)))
    print(" - davon Hochspannung: " + str(len(pv_rora_hv)))
    print("b) PVs auf Potentialflächen Agriculture: ")
    print(
        "Insgesamt installierte Leistung: "
        + str(pv_agri["installed capacity in kW"].sum() / 1000)
        + " MW"
    )
    print("Anzahl der PV-Parks: " + str(len(pv_agri)))
    print(" - davon Mittelspannung: " + str(len(pv_agri_mv)))
    print(" - davon Hochspannung: " + str(len(pv_agri_hv)))
    print("c) PVs auf zusätzlichen Potentialflächen pro MV-District: ")
    if len(pv_per_distr) > 0:
        print(
            "Insgesamt installierte Leistung: "
            + str(pv_per_distr["installed capacity in kW"].sum() / 1000)
            + " MW"
        )
        print("Anzahl der PV-Parks: " + str(len(pv_per_distr)))
        print(" - davon Mittelspannung: " + str(len(pv_per_distr_mv)))
        print(" - davon Hochspannung: " + str(len(pv_per_distr_hv)))
    else:
        print(" -> zusätzlicher Ausbau nicht notwendig")
    print(" ")
    ###

    # save to DB

    if (
        pv_rora["installed capacity in kW"].sum() > 0
        or pv_agri["installed capacity in kW"].sum() > 0
        or pv_per_distr["installed capacity in kW"].sum()
    ):

        pv_parks = pv_parks(pv_rora, pv_agri, pv_per_distr, "eGon2035")

    else:

        pv_parks = gpd.GeoDataFrame()

    if (
        pv_rora_100RE["installed capacity in kW"].sum() > 0
        or pv_agri_100RE["installed capacity in kW"].sum() > 0
        or pv_per_distr_100RE["installed capacity in kW"].sum()
    ):

        pv_parks_100RE = pv_parks(
            pv_rora_100RE, pv_agri_100RE, pv_per_distr_100RE, "eGon100RE"
        )

    else:

        pv_parks_100RE = gpd.GeoDataFrame()

    return pv_parks, pv_parks_100RE
>>>>>>> 1c91652a
<|MERGE_RESOLUTION|>--- conflicted
+++ resolved
@@ -1,4 +1,3 @@
-<<<<<<< HEAD
 from egon.data import db
 import psycopg2
 import geopandas as gpd
@@ -1207,1214 +1206,4 @@
 
         pv_parks_100RE = gpd.GeoDataFrame()
 
-    return pv_parks, pv_parks_100RE
-=======
-from egon.data import db
-import psycopg2
-import geopandas as gpd
-from shapely import wkb
-import pandas as pd
-import numpy as np
-
-
-def insert():
-    def mastr_existing_pv(path, pow_per_area):
-
-        """Import MaStR data from csv-files.
-
-        Parameters
-        ----------
-        path : string
-            Path to location of MaStR-file
-        pow_per_area: int
-            Assumption for areas of existing pv farms and power of new built pv farms depending on area in kW/m²
-
-        """
-
-        # import MaStR data: locations, grid levels and installed capacities
-
-        # get relevant pv plants: ground mounted
-        df = pd.read_csv(
-            path + "bnetza_mastr_solar_cleaned.csv",
-            usecols=[
-                "Lage",
-                "Laengengrad",
-                "Breitengrad",
-                "Nettonennleistung",
-                "EinheitMastrNummer",
-            ],
-        )
-        df = df[df["Lage"] == "Freiflaeche"]
-
-        ### examine data concerning geographical locations and drop NaNs
-        x1 = df["Laengengrad"].isnull().sum()
-        x2 = df["Breitengrad"].isnull().sum()
-        print(" ")
-        print("Untersuchung des MaStR-Datensatzes:")
-        print("originale Anzahl der Zeilen im Datensatz: " + str(len(df)))
-        print("NaNs für Längen- und Breitengrad: " + str(x1) + " & " + str(x2))
-        df.dropna(inplace=True)
-        print("Anzahl der Zeilen im Datensatz nach Dropping der NaNs: " + str(len(df)))
-        print(" ")
-
-        # derive dataframe for locations
-        mastr = gpd.GeoDataFrame(
-            index=df.index,
-            geometry=gpd.points_from_xy(df["Laengengrad"], df["Breitengrad"]),
-            crs={"init": "epsg:4326"},
-        )
-        mastr = mastr.to_crs(3035)
-
-        # derive installed capacities
-        mastr["installed capacity in kW"] = df["Nettonennleistung"]
-
-        # create buffer around locations
-
-        # calculate bufferarea and -radius considering installed capacity
-        df_radius = (
-            mastr["installed capacity in kW"].div(pow_per_area * np.pi) ** 0.5
-        )  # in m
-
-        # create buffer
-        mastr["buffer"] = mastr["geometry"].buffer(df_radius)
-        mastr["buffer"].crs = 3035
-
-        # derive MaStR-Nummer
-        mastr["mastr_nummer"] = df["EinheitMastrNummer"]
-
-        # derive voltage level
-
-        mastr["voltage_level"] = pd.Series(dtype=int)
-        lvl = pd.read_csv(
-            path + "location_elec_generation_raw.csv",
-            usecols=["Spannungsebene", "MaStRNummer"],
-        )
-
-        # assign voltage_level to MaStR-unit:
-        v_l = pd.Series()
-        for index, row in mastr.iterrows():
-            nr = row["mastr_nummer"]
-            l = lvl[lvl["MaStRNummer"] == "['" + nr + "']"]["Spannungsebene"]
-            if len(l) > 0:
-                if l.iloc[0] == "Mittelspannung":
-                    v_l.loc[index] = 5
-                if l.iloc[0] == "UmspannungZurMittelspannung":
-                    v_l.loc[index] = 4
-                elif l.iloc[0] == "Hochspannung":
-                    v_l.loc[index] = 3
-                elif l.iloc[0] == "UmspannungZurHochspannung":
-                    v_l.loc[index] = 1
-                elif l.iloc[0] == "Höchstspannung":
-                    v_l.loc[index] = 1
-                elif l.iloc[0] == "UmspannungZurNiederspannung":
-                    v_l.loc[index] = l.iloc[0]
-                elif l.iloc[0] == "Niederspannung":
-                    v_l.loc[index] = l.iloc[0]
-            else:
-                v_l.loc[index] = np.NaN
-        mastr["voltage_level"] = v_l
-
-        ### examine data concerning voltage level
-        x1 = mastr["voltage_level"].isnull().sum()
-        print(" ")
-        print("Untersuchung des MaStR-Datensatzes für Spannungsebenen:")
-        print("Anzahl der Zeilen im MaStR-Datensatz vorher: " + str(len(mastr)))
-        print(
-            "NaNs in Spannungsebene aufgrund a) keine Zuordnung zur Nummer oder b) fehlender Daten: "
-            + str(x1)
-        )
-        # drop PVs with missing values due to a) no assignemtn of MaStR-numbers or b) missing data in row
-        mastr.dropna(inplace=True)
-        print(
-            "Anzahl der Zeilen im Datensatz nach Dropping der NaNs: " + str(len(mastr))
-        )
-
-        # drop PVs in low voltage level
-        index_names = mastr[mastr["voltage_level"] == "Niederspannung"].index
-        x2 = len(index_names)
-        mastr.drop(index_names, inplace=True)
-        index_names = mastr[
-            mastr["voltage_level"] == "UmspannungZurNiederspannung"
-        ].index
-        x3 = len(index_names)
-        mastr.drop(index_names, inplace=True)
-
-        ### further examination
-        print("Anzahl der PVs in der Niederspannungsebene: " + str(x2))
-        print("Anzahl der PVs in der NSMS-Ebene: " + str(x3))
-        print(
-            "Anzahl der Zeilen im Datensatz nach Dropping dieser Ebenen: "
-            + str(len(mastr))
-        )
-        print(" ")
-
-        return mastr
-
-    def potential_areas(con, join_buffer):
-
-        """Import potential areas and choose and prepare areas suitable for PV ground mounted.
-
-        Parameters
-        ----------
-        con:
-            Connection to database
-        join_buffer: int
-            Maximum distance for joining of potential areas (only small ones to big ones) in m
-
-        """
-
-        # import potential areas: railways and roads & agriculture
-
-        # roads and railway
-        sql = "SELECT id, geom FROM supply.egon_re_potential_area_pv_road_railway"
-        potentials_rora = gpd.GeoDataFrame.from_postgis(sql, con)
-        potentials_rora = potentials_rora.set_index("id")
-
-        # agriculture
-        sql = "SELECT id, geom FROM supply.egon_re_potential_area_pv_agriculture"
-        potentials_agri = gpd.GeoDataFrame.from_postgis(sql, con)
-        potentials_agri = potentials_agri.set_index("id")
-
-        # add areas < 1 ha to bigger areas if they are very close, otherwise exclude areas < 1 ha
-
-        # calculate area
-        potentials_rora["area"] = potentials_rora.area
-        potentials_agri["area"] = potentials_agri.area
-
-        # roads and railways
-
-        ### counting variable for examination
-        before = len(potentials_rora)
-
-        # get small areas and create buffer for joining around them
-        small_areas = potentials_rora[potentials_rora["area"] < 10000]
-        small_buffers = small_areas.copy()
-        small_buffers["geom"] = small_areas["geom"].buffer(join_buffer)
-
-        # drop small areas in potential areas
-        index_names = potentials_rora[potentials_rora["area"] < 10000].index
-        potentials_rora.drop(index_names, inplace=True)
-
-        # check intersection of small areas with other potential areas
-        overlay = gpd.sjoin(potentials_rora, small_buffers)
-        o = overlay["index_right"]
-        o.drop_duplicates(inplace=True)
-
-        # add small areas to big ones if buffer intersects
-        for i in range(0, len(o)):
-            index_potentials = o.index[i]
-            index_small = o.iloc[i]
-            x = potentials_rora["geom"].loc[index_potentials]
-            y = small_areas["geom"].loc[index_small]
-            join = gpd.GeoSeries(data=[x, y])
-            potentials_rora["geom"].loc[index_potentials] = join.unary_union
-
-        ### examination of joining of areas
-        count_small = len(small_buffers)
-        count_join = len(o)
-        count_delete = count_small - count_join
-        print(" ")
-        print(
-            "Untersuchung der Zusammenfassung von Potentialflächen im Bereich Roads and Railways"
-        )
-        print("Länge des Dataframes der Flächen vorher: " + str(before))
-        print("Anzahl kleiner Flächen: " + str(count_small))
-        print(
-            "Anzahl der durchgeführten Prozedur des Zusammenfassens: " + str(count_join)
-        )
-        print("gelöschte Flächen (not joined): " + str(count_delete))
-        print("Länge des Dataframes der Flächen danach: " + str(len(potentials_rora)))
-        print(" ")
-
-        # agriculture
-
-        ### counting variable for examination
-        before = len(potentials_agri)
-
-        # get small areas and create buffer for joining around them
-        small_areas = potentials_agri[potentials_agri["area"] < 10000]
-        small_buffers = small_areas.copy()
-        small_buffers["geom"] = small_areas["geom"].buffer(join_buffer)
-
-        # drop small areas in potential areas
-        index_names = potentials_agri[potentials_agri["area"] < 10000].index
-        potentials_agri.drop(index_names, inplace=True)
-
-        # check intersection of small areas with other potential areas
-        overlay = gpd.sjoin(potentials_agri, small_buffers)
-        o = overlay["index_right"]
-        o.drop_duplicates(inplace=True)
-
-        # add small areas to big ones if buffer intersects
-        for i in range(0, len(o)):
-            index_potentials = o.index[i]
-            index_small = o.iloc[i]
-            x = potentials_agri["geom"].loc[index_potentials]
-            y = small_areas["geom"].loc[index_small]
-            join = gpd.GeoSeries(data=[x, y])
-            potentials_agri["geom"].loc[index_potentials] = join.unary_union
-
-        ### examination of joining of areas
-        count_small = len(small_buffers)
-        count_join = len(o)
-        count_delete = count_small - count_join
-        print(" ")
-        print(
-            "Untersuchung der Zusammenfassung von Potentialflächen im Bereich Agriculture"
-        )
-        print("Länge des Dataframes der Flächen vorher: " + str(before))
-        print("Anzahl kleiner Flächen: " + str(count_small))
-        print(
-            "Anzahl der durchgeführten Prozedur des Zusammenfassens: " + str(count_join)
-        )
-        print("gelöschte Flächen (not joined): " + str(count_delete))
-        print("Länge des Dataframes der Flächen danach: " + str(len(potentials_agri)))
-        print(" ")
-
-        # calculate new areas
-        potentials_rora["area"] = potentials_rora.area
-        potentials_agri["area"] = potentials_agri.area
-
-        # check intersection of potential areas
-
-        ### counting variable
-        agri_vorher = len(potentials_agri)
-
-        # if areas intersect, keep road & railway potential areas and drop agricultural ones
-        overlay = gpd.sjoin(potentials_rora, potentials_agri)
-        o = overlay["index_right"]
-        o.drop_duplicates(inplace=True)
-        for i in range(0, len(o)):
-            index = o.iloc[i]
-            potentials_agri.drop([index], inplace=True)
-
-        ### examination of intersection of areas
-        print(" ")
-        print(
-            "Überprüfung der Funktion zur Meidung der Intersection von Potentialflächen:"
-        )
-        print("Länge potentials_agri vorher: " + str(agri_vorher))
-        print("Anzahl der auftretenden Fälle: " + str(len(o)))
-        print("Länge potentials_agri nachher: " + str(len(potentials_agri)))
-        print(" ")
-
-        return potentials_rora, potentials_agri
-
-    def select_pot_areas(mastr, potentials_pot):
-
-        """Select potential areas where there are existing pv parks (MaStR-data).
-
-        Parameters
-        ----------
-        mastr: gpd.GeoDataFrame()
-            MaStR-DataFrame with existing pv parks
-        potentials_pot: gpd.GeoDataFrame()
-            Suitable potential areas
-
-        """
-
-        # select potential areas with existing pv parks
-        # (potential areas intersect buffer around existing plants)
-
-        # prepare dataframes to check intersection
-        pvs = gpd.GeoDataFrame()
-        pvs["geom"] = mastr["buffer"].copy()
-        pvs.crs = 3035
-        pvs = pvs.set_geometry("geom")
-        potentials = gpd.GeoDataFrame()
-        potentials["geom"] = potentials_pot["geom"].copy()
-        potentials.crs = 3035
-        potentials = potentials.set_geometry("geom")
-
-        # check intersection of potential areas with exisiting PVs (MaStR)
-        overlay = gpd.sjoin(pvs, potentials)
-        o = overlay["index_right"]
-        o.drop_duplicates(inplace=True)
-
-        # define selected potentials areas
-        pot_sel = potentials_pot.copy()
-        pot_sel["selected"] = pd.Series()
-        pot_sel["voltage_level"] = pd.Series(dtype=int)
-        for i in range(0, len(o)):
-            index_pot = o.iloc[i]
-            pot_sel["selected"].loc[index_pot] = True
-            # get voltage level of existing PVs
-            index_pv = o.index[i]
-            pot_sel["voltage_level"] = mastr["voltage_level"].loc[index_pv]
-        pot_sel = pot_sel[pot_sel["selected"] == True]
-        pot_sel.drop("selected", axis=1, inplace=True)
-
-        return pot_sel
-
-    def build_pv(pv_pot, pow_per_area):
-
-        """Build new pv parks in selected potential areas.
-
-        Parameters
-        ----------
-        pv_pot: gpd.GeoDataFrame()
-            Selected potential areas
-        pow_per_area: int
-            Assumption for areas of existing pv farms and power of new built pv farms depending on area in kW/m²
-
-        """
-
-        # build pv farms in selected areas
-
-        # calculation of centroids
-        pv_pot["centroid"] = pv_pot["geom"].centroid
-
-        # calculation of power in kW
-        pv_pot["installed capacity in kW"] = pd.Series()
-        pv_pot["installed capacity in kW"] = pv_pot["area"] * pow_per_area
-
-        # check for maximal capacity for PV ground mounted
-        limit_cap = 120000  # in kW
-        pv_pot["installed capacity in kW"] = pv_pot["installed capacity in kW"].apply(
-            lambda x: x if x < limit_cap else limit_cap
-        )
-
-        return pv_pot
-
-    def adapt_grid_level(pv_pot, max_dist_hv, con):
-
-        """Check and if needed adapt grid level of newly built pv parks.
-
-        Parameters
-        ----------
-        pv_pot: gpd.GeoDataFrame()
-            Newly built pv parks on selected potential areas
-        max_dist_hv: int
-            Assumption for maximum distance of park with hv-power to next substation in m
-        con:
-            Connection to database
-
-        """
-
-        # divide dataframe in MV and HV
-        pv_pot_mv = pv_pot[pv_pot["voltage_level"] == 5]
-        pv_pot_hv = pv_pot[pv_pot["voltage_level"] == 4]
-
-        # check installed capacity in MV
-
-        max_cap_mv = 5500  # in kW
-
-        # find PVs which need to be HV or to have reduced capacity
-        pv_pot_mv_to_hv = pv_pot_mv[pv_pot_mv["installed capacity in kW"] > max_cap_mv]
-
-        if len(pv_pot_mv_to_hv) > 0:
-
-            # import data for HV substations
-
-            sql = "SELECT point, voltage FROM grid.egon_hvmv_substation"
-            hvmv_substation = gpd.GeoDataFrame.from_postgis(sql, con, geom_col="point")
-            hvmv_substation = hvmv_substation.to_crs(3035)
-            hvmv_substation["voltage"] = hvmv_substation["voltage"].apply(
-                lambda x: int(x.split(";")[0])
-            )
-            hv_substations = hvmv_substation[hvmv_substation["voltage"] >= 110000]
-            hv_substations = hv_substations.unary_union  # join all the hv_substations
-
-            # check distance to HV substations of PVs with too high installed capacity for MV
-
-            # calculate distance to substations
-            pv_pot_mv_to_hv["dist_to_HV"] = (
-                pv_pot_mv_to_hv["geom"].to_crs(3035).distance(hv_substations)
-            )
-
-            # adjust grid level and keep capacity if transmission lines are close
-            pv_pot_mv_to_hv = pv_pot_mv_to_hv[
-                pv_pot_mv_to_hv["dist_to_HV"] <= max_dist_hv
-            ]
-            pv_pot_mv_to_hv = pv_pot_mv_to_hv.drop(columns=["dist_to_HV"])
-            pv_pot_hv = pv_pot_hv.append(pv_pot_mv_to_hv)
-
-            # delete PVs which are now HV from MV dataframe
-            for index, pot in pv_pot_mv_to_hv.iterrows():
-                pv_pot_mv = pv_pot_mv.drop([index])
-            pv_pot_hv["voltage_level"] = 4
-
-            # keep grid level adjust capacity if transmission lines are too far
-            pv_pot_mv["installed capacity in kW"] = pv_pot_mv[
-                "installed capacity in kW"
-            ].apply(lambda x: x if x < max_cap_mv else max_cap_mv)
-            pv_pot_mv["voltage_level"] = 5
-
-            pv_pot = pv_pot_mv.append(pv_pot_hv)
-
-        return pv_pot
-
-    def build_additional_pv(potentials, pv, pow_per_area, con):
-
-        """Build additional pv parks if pv parks on selected potential areas do not hit the target value.
-
-         Parameters
-         ----------
-         potenatials: gpd.GeoDataFrame()
-             All suitable potential areas
-         pv: gpd.GeoDataFrame()
-             Newly built pv parks on selected potential areas
-        pow_per_area: int
-             Assumption for areas of existing pv farms and power of new built pv farms depending on area in kW/m²
-         con:
-             Connection to database
-
-        """
-
-        # get MV grid districts
-        sql = "SELECT subst_id, geom FROM grid.egon_mv_grid_district"
-        distr = gpd.GeoDataFrame.from_postgis(sql, con)
-        distr = distr.set_index("subst_id")
-
-        # identify potential areas where there are no PV parks yet
-        for index, pv in pv.iterrows():
-            potentials = potentials.drop([index])
-
-        # aggregate potential area per MV grid district
-        pv_per_distr = gpd.GeoDataFrame()
-        pv_per_distr["geom"] = distr["geom"].copy()
-        centroids = potentials.copy()
-        centroids["geom"] = centroids["geom"].centroid
-
-        overlay = gpd.sjoin(centroids, distr)
-
-        ### examine potential area per grid district
-        anz = len(overlay)
-        anz_distr = len(overlay["index_right"].unique())
-        size = 137500  # m2 Fläche für > 5,5 MW: (5500 kW / (0,04 kW/m2))
-        anz_big = len(overlay[overlay["area"] >= size])
-        anz_small = len(overlay[overlay["area"] < size])
-
-        print(" ")
-        print("Untersuchung der (übrigen) Potentialflächen in den MV Grid Districts: ")
-        print("Anzahl der Potentialflächen: " + str(anz))
-        print(" -> verteilt über " + str(anz_distr) + " Districts")
-        print("Anzahl der Flächen mit einem Potential >= 5,5 MW: " + str(anz_big))
-        print("Anzahl der Flächen mit einem Potential < 5,5 MW: " + str(anz_small))
-        print(" ")
-
-        for index, dist in distr.iterrows():
-            pots = overlay[overlay["index_right"] == index]["geom"].index
-            p = gpd.GeoSeries(index=pots)
-            for i in pots:
-                p.loc[i] = potentials["geom"].loc[i]
-            pv_per_distr["geom"].loc[index] = p.unary_union
-
-        # calculate area per MV grid district and linearly distribute needed capacity considering pow_per_area
-        pv_per_distr["area"] = pv_per_distr["geom"].area
-        pv_per_distr["installed capacity in kW"] = pv_per_distr["area"] * pow_per_area
-
-        # calculate centroid
-        pv_per_distr["centroid"] = pv_per_distr["geom"].centroid
-
-        return pv_per_distr
-
-    def check_target(
-        pv_rora_i,
-        pv_agri_i,
-        potentials_rora_i,
-        potentials_agri_i,
-        target_power,
-        pow_per_area,
-        con,
-    ):
-
-        """Check target value per scenario and per state.
-
-         Parameters
-         ----------
-         pv_rora_i: gpd.GeoDataFrame()
-             Newly built pv parks on selected potential areas of road and railways p
-         pv_agri_i: gpd.GeoDataFrame()
-             Newly built pv parks on selected potential areas of agriculture
-         potenatials_rora_i: gpd.GeoDataFrame()
-             All suitable potential areas of road and railway
-         potenatials_rora_i: gpd.GeoDataFrame()
-             All suitable potential areas of agriculture
-         target_power: int
-             Target for installed capacity of pv ground mounted in referenced state
-        pow_per_area: int
-             Assumption for areas of existing pv farms and power of new built pv farms depending on area in kW/m²
-         con:
-             Connection to database
-
-        """
-
-        # sum overall installed capacity for MV and HV
-
-        total_pv_power = (
-            pv_rora_i["installed capacity in kW"].sum()
-            + pv_agri_i["installed capacity in kW"].sum()
-        )
-
-        pv_per_distr_i = gpd.GeoDataFrame()
-
-        # check target value
-
-        ###
-        print(" ")
-        print(
-            "Installierte Kapazität auf Flächen existierender PV-Parks (Bestandsflächen): "
-            + str(total_pv_power / 1000)
-            + " MW"
-        )
-
-        # linear scale farms to meet target if sum of installed capacity is too high
-        if total_pv_power > target_power:
-
-            scale_factor = target_power / total_pv_power
-            pv_rora_i["installed capacity in kW"] = (
-                pv_rora_i["installed capacity in kW"] * scale_factor
-            )
-            pv_agri_i["installed capacity in kW"] = (
-                pv_agri_i["installed capacity in kW"] * scale_factor
-            )
-
-            pv_per_distr_i["grid_district"] = pd.Series()
-            pv_per_distr_i["installed capacity in kW"] = pd.Series(0)
-
-            ###
-            print(
-                "Ausweitung existierender PV-Parks auf Potentialflächen zur Erreichung der Zielkapazität ist ausreichend."
-            )
-            print(
-                "Installierte Leistung ist größer als der Zielwert, es wird eine Skalierung vorgenommen:"
-            )
-            print("Saklierungsfaktor: " + str(scale_factor))
-
-        # build new pv parks if sum of installed capacity is below target value
-        elif total_pv_power < target_power:
-
-            rest_cap = target_power - total_pv_power
-
-            ###
-            print(
-                "Ausweitung existierender PV-Parks auf Potentialflächen zur Erreichung der Zielkapazität NICHT ausreichend:"
-            )
-            print("Restkapazität: " + str(rest_cap / 1000) + " MW")
-            print(
-                "Restkapazität wird zunächst über übrige Potentialflächen Road & Railway verteilt."
-            )
-
-            # build pv parks in potential areas road & railway
-            pv_per_distr_i = build_additional_pv(
-                potentials_rora_i, pv_rora_i, pow_per_area, con
-            )
-            # change index to add different Dataframes in the end
-            pv_per_distr_i["grid_district"] = pv_per_distr_i.index.copy()
-            pv_per_distr_i.index = range(0, len(pv_per_distr_i))
-            # delete empty grid districts
-            index_names = pv_per_distr_i[
-                pv_per_distr_i["installed capacity in kW"] == 0.0
-            ].index
-            pv_per_distr_i.drop(index_names, inplace=True)
-
-            if pv_per_distr_i["installed capacity in kW"].sum() > rest_cap:
-                scale_factor = (
-                    rest_cap / pv_per_distr_i["installed capacity in kW"].sum()
-                )
-                pv_per_distr_i["installed capacity in kW"] = (
-                    pv_per_distr_i["installed capacity in kW"] * scale_factor
-                )
-
-                ###
-                print(
-                    "Restkapazität ist mit dem Skalierungsfaktor "
-                    + str(scale_factor)
-                    + " über übrige Potentialflächen Road & Railway verteilt."
-                )
-
-            # build pv parks on potential areas ariculture if still necessary
-            elif pv_per_distr_i["installed capacity in kW"].sum() < rest_cap:
-
-                rest_cap = target_power - total_pv_power
-
-                ###
-                print(
-                    "Verteilung über Potentialflächen Road & Railway zur Erreichung der Zielkapazität NICHT ausreichend:"
-                )
-                print("Restkapazität: " + str(rest_cap / 1000) + " MW")
-                print(
-                    "Restkapazität wird über übrige Potentialflächen Agriculture verteilt."
-                )
-
-                pv_per_distr_i_2 = build_additional_pv(
-                    potentials_agri_i, pv_agri_i, pow_per_area, con
-                )
-                # change index to add different Dataframes in the end
-                pv_per_distr_i_2["grid_district"] = pv_per_distr_i_2.index
-                pv_per_distr_i_2.index = range(
-                    len(pv_per_distr_i), 2 * len(pv_per_distr_i)
-                )
-                # delete empty grid districts
-                index_names = pv_per_distr_i_2[
-                    pv_per_distr_i_2["installed capacity in kW"] == 0.0
-                ].index
-                pv_per_distr_i_2.drop(index_names, inplace=True)
-                pv_per_distr_i.append(pv_per_distr_i_2)
-
-                if pv_per_distr_i["installed capacity in kW"].sum() > rest_cap:
-                    scale_factor = (
-                        rest_cap / pv_per_distr_i["installed capacity in kW"].sum()
-                    )
-                    pv_per_distr_i["installed capacity in kW"] = (
-                        pv_per_distr_i["installed capacity in kW"] * scale_factor
-                    )
-
-                    ###
-                    print(
-                        "Restkapazität ist mit dem Skalierungsfaktor "
-                        + str(scale_factor)
-                        + " über übrige Potentialflächen Road & Railway und Agriculture verteilt."
-                    )
-
-            # assign grid level to pv_per_distr
-            v_lvl = pd.Series(dtype=int, index=pv_per_distr_i.index)
-            for index, distr in pv_per_distr_i.iterrows():
-                if distr["installed capacity in kW"] > 5500:  # > 5 MW
-                    v_lvl[index] = 4
-                else:
-                    v_lvl[index] = 5
-            pv_per_distr_i["voltage_level"] = v_lvl
-
-            # new overall installed capacity
-            total_pv_power = (
-                pv_rora_i["installed capacity in kW"].sum()
-                + pv_agri_i["installed capacity in kW"].sum()
-                + pv_per_distr_i["installed capacity in kW"].sum()
-            )
-
-            ###
-            print(
-                "Installierte Leistung der PV-Parks insgesamt: "
-                + str(total_pv_power / 1000)
-                + " MW"
-            )
-            print(" ")
-
-        return pv_rora_i, pv_agri_i, pv_per_distr_i
-
-    def run_methodology(
-        con=db.engine(),
-        path="",
-        pow_per_area=0.04,
-        join_buffer=10,
-        max_dist_hv=20000,
-        show_map=False,
-    ):
-
-        """Execute methodology to distribute pv ground mounted.
-
-         Parameters
-         ----------
-         con:
-             Connection to database
-         path : string
-             Path to location of MaStR-file
-         pow_per_area: int, default 0.4
-             Assumption for areas of existing pv farms and power of new built pv farms depending on area in kW/m²
-         join_buffer : int, default 10
-             Maximum distance for joining of potential areas (only small ones to big ones) in m
-         max_dist_hv : int, default 20000
-             Assumption for maximum distance of park with hv-power to next substation in m
-        show_map:  boolean
-            Optional creation of map to show distribution of installed capacity
-
-        """
-
-        ###
-        print(" ")
-        print("MaStR-Data")
-        print(" ")
-
-        # MaStR-data: existing PV farms
-        mastr = mastr_existing_pv(path, pow_per_area)
-
-        ###
-        print(" ")
-        print("potential area")
-        print(" ")
-
-        # database-data: potential areas for new PV farms
-        potentials_rora, potentials_agri = potential_areas(con, join_buffer)
-
-        ###
-        print(" ")
-        print("select potentials area")
-        print(" ")
-
-        # select potential areas with existing PV farms to build new PV farms
-        pv_rora = select_pot_areas(mastr, potentials_rora)
-        pv_agri = select_pot_areas(mastr, potentials_agri)
-
-        ###
-        print(" ")
-        print(
-            "build PV parks where there is PV ground mounted already (-> MaStR) on potential area"
-        )
-        print(" ")
-
-        # build new PV farms
-        pv_rora = build_pv(pv_rora, pow_per_area)
-        pv_agri = build_pv(pv_agri, pow_per_area)
-
-        ###
-        print(" ")
-        print("adapt grid level of PV parks")
-        print(" ")
-
-        # adapt grid level to new farms
-        rora = adapt_grid_level(pv_rora, max_dist_hv, con)
-        agri = adapt_grid_level(pv_agri, max_dist_hv, con)
-
-        ###
-        print(" ")
-        print(
-            "check target value and build more PV parks on potential area if necessary"
-        )
-        print(" ")
-
-        # 1) scenario: eGon2035
-
-        ###
-        print(" ")
-        print("scenario: eGon2035")
-        print(" ")
-
-        # German states
-        sql = "SELECT geometry as geom, nuts FROM boundaries.vg250_lan"
-        states = gpd.GeoDataFrame.from_postgis(sql, con)
-
-        # assumption for target value of installed capacity
-        sql = "SELECT capacity,scenario_name,nuts FROM supply.egon_scenario_capacities WHERE carrier='solar'"
-        target = pd.read_sql(sql, con)
-        target = target[target["scenario_name"] == "eGon2035"]
-        nuts = np.unique(target["nuts"])
-
-        # initialize final dataframe
-        pv_rora = gpd.GeoDataFrame()
-        pv_agri = gpd.GeoDataFrame()
-        pv_per_distr = gpd.GeoDataFrame()
-
-        # prepare selection per state
-        rora = rora.set_geometry("centroid")
-        agri = agri.set_geometry("centroid")
-        potentials_rora = potentials_rora.set_geometry("geom")
-        potentials_agri = potentials_agri.set_geometry("geom")
-
-        # check target value per state
-        for i in nuts:
-            target_power = target[target["nuts"] == i]["capacity"].iloc[0] * 1000
-
-            ###
-            land = target[target["nuts"] == i]["nuts"].iloc[0]
-            print(" ")
-            print("Bundesland (NUTS): " + land)
-            print("target power: " + str(target_power / 1000) + " MW")
-
-            # select state
-            state = states[states["nuts"] == i]
-            state = state.to_crs(3035)
-
-            # select PVs in state
-            rora_i = gpd.sjoin(rora, state)
-            agri_i = gpd.sjoin(agri, state)
-            rora_i.drop("index_right", axis=1, inplace=True)
-            agri_i.drop("index_right", axis=1, inplace=True)
-            rora_i.drop_duplicates(inplace=True)
-            agri_i.drop_duplicates(inplace=True)
-
-            # select potential area in state
-            potentials_rora_i = gpd.sjoin(potentials_rora, state)
-            potentials_agri_i = gpd.sjoin(potentials_agri, state)
-            potentials_rora_i.drop("index_right", axis=1, inplace=True)
-            potentials_agri_i.drop("index_right", axis=1, inplace=True)
-            potentials_rora_i.drop_duplicates(inplace=True)
-            potentials_agri_i.drop_duplicates(inplace=True)
-
-            # check target value and adapt installed capacity if necessary
-            rora_i, agri_i, distr_i = check_target(
-                rora_i,
-                agri_i,
-                potentials_rora_i,
-                potentials_agri_i,
-                target_power,
-                pow_per_area,
-                con,
-            )
-            if len(distr_i) > 0:
-                distr_i["nuts"] = target[target["nuts"] == i]["nuts"].iloc[0]
-
-            ### examination of built PV parks per state
-            rora_i_mv = rora_i[rora_i["voltage_level"] == 5]
-            rora_i_hv = rora_i[rora_i["voltage_level"] == 4]
-            agri_i_mv = agri_i[agri_i["voltage_level"] == 5]
-            agri_i_hv = agri_i[agri_i["voltage_level"] == 4]
-            print("eGon2035: Untersuchung der Spannungslevel pro Bundesland:")
-            print("a) PVs auf Potentialflächen Road & Railway: ")
-            print(
-                "Insgesamt installierte Leistung: "
-                + str(rora_i["installed capacity in kW"].sum() / 1000)
-                + " MW"
-            )
-            print("Anzahl der PV-Parks: " + str(len(rora_i)))
-            print(" - davon Mittelspannung: " + str(len(rora_i_mv)))
-            print(" - davon Hochspannung: " + str(len(rora_i_hv)))
-            print("b) PVs auf Potentialflächen Agriculture: ")
-            print(
-                "Insgesamt installierte Leistung: "
-                + str(agri_i["installed capacity in kW"].sum() / 1000)
-                + " MW"
-            )
-            print("Anzahl der PV-Parks: " + str(len(agri_i)))
-            print(" - davon Mittelspannung: " + str(len(agri_i_mv)))
-            print(" - davon Hochspannung: " + str(len(agri_i_hv)))
-            print("c) PVs auf zusätzlichen Potentialflächen pro MV-District: ")
-            if len(distr_i) > 0:
-                distr_i_mv = distr_i[distr_i["voltage_level"] == 5]
-                distr_i_hv = distr_i[distr_i["voltage_level"] == 4]
-                print(
-                    "Insgesamt installierte Leistung: "
-                    + str(distr_i["installed capacity in kW"].sum() / 1000)
-                    + " MW"
-                )
-                print("Anzahl der PV-Parks: " + str(len(distr_i)))
-                print(" - davon Mittelspannung: " + str(len(distr_i_mv)))
-                print(" - davon Hochspannung: " + str(len(distr_i_hv)))
-            else:
-                print(" -> zusätzlicher Ausbau nicht notwendig")
-            print(" ")
-
-            pv_rora = pv_rora.append(rora_i)
-            pv_agri = pv_agri.append(agri_i)
-            if len(distr_i) > 0:
-                pv_per_distr = pv_per_distr.append(distr_i)
-
-        # 2) scenario: eGon100RE
-
-        # assumption for target value of installed capacity in Germany per scenario
-        sql = "SELECT capacity,scenario_name FROM supply.egon_scenario_capacities WHERE carrier='solar'"
-        target_power = pd.read_sql(sql, con)
-        target_power = target_power[target_power["scenario_name"] == "eGon100RE"]
-        target_power = target_power["capacity"].sum() * 1000
-
-        ###
-        print(" ")
-        print("scenario: eGon100RE")
-        print("target power: " + str(target_power) + " kW")
-        print(" ")
-
-        # check target value and adapt installed capacity if necessary
-        pv_rora_100RE, pv_agri_100RE, pv_per_distr_100RE = check_target(
-            rora,
-            agri,
-            potentials_rora,
-            potentials_agri,
-            target_power,
-            pow_per_area,
-            con,
-        )
-
-        ### create map to show distribution of installed capacity
-        if show_map == True:
-
-            # 1) eGon2035
-
-            # get MV grid districts
-            sql = "SELECT subst_id, geom FROM grid.egon_mv_grid_district"
-            distr = gpd.GeoDataFrame.from_postgis(sql, con)
-            distr = distr.set_index("subst_id")
-
-            # assign pv_per_distr-power to districts
-            distr["capacity"] = pd.Series()
-            for index, row in distr.iterrows():
-                if index in np.unique(pv_per_distr["grid_district"]):
-                    pv = pv_per_distr[pv_per_distr["grid_district"] == index]
-                    x = pv["installed capacity in kW"].iloc[0]
-                    distr["capacity"].loc[index] = x
-                else:
-                    distr["capacity"].loc[index] = 0
-            distr["capacity"] = distr["capacity"] / 1000
-
-            # add pv_rora- and pv_agri-power to district
-            pv_rora = pv_rora.set_geometry("centroid")
-            pv_agri = pv_agri.set_geometry("centroid")
-            overlay_rora = gpd.sjoin(pv_rora, distr)
-            overlay_agri = gpd.sjoin(pv_agri, distr)
-
-            for index, row in distr.iterrows():
-                o_rora = overlay_rora[overlay_rora["index_right"] == index]
-                o_agri = overlay_agri[overlay_agri["index_right"] == index]
-                cap_rora = o_rora["installed capacity in kW"].sum() / 1000
-                cap_agri = o_agri["installed capacity in kW"].sum() / 1000
-            distr["capacity"].loc[index] = (
-                distr["capacity"].loc[index] + cap_rora + cap_agri
-            )
-
-            from matplotlib import pyplot as plt
-
-            fig, ax = plt.subplots(1, 1)
-            distr.boundary.plot(linewidth=0.2, ax=ax, color="black")
-            distr.plot(
-                ax=ax,
-                column="capacity",
-                cmap="magma_r",
-                legend=True,
-                legend_kwds={
-                    "label": f"Installed capacity in MW",
-                    "orientation": "vertical",
-                },
-            )
-            plt.savefig("pv_per_distr_map_eGon2035.png", dpi=300)
-
-            # 2) eGon100RE
-
-            # get MV grid districts
-            sql = "SELECT subst_id, geom FROM grid.egon_mv_grid_district"
-            distr = gpd.GeoDataFrame.from_postgis(sql, con)
-            distr = distr.set_index("subst_id")
-
-            # assign pv_per_distr-power to districts
-            distr["capacity"] = pd.Series()
-            for index, row in distr.iterrows():
-                if index in np.unique(pv_per_distr_100RE["grid_district"]):
-                    pv = pv_per_distr_100RE[
-                        pv_per_distr_100RE["grid_district"] == index
-                    ]
-                    x = pv["installed capacity in kW"].iloc[0]
-                    distr["capacity"].loc[index] = x
-                else:
-                    distr["capacity"].loc[index] = 0
-            distr["capacity"] = distr["capacity"] / 1000
-
-            # add pv_rora- and pv_agri-power to district
-            pv_rora_100RE = pv_rora_100RE.set_geometry("centroid")
-            pv_agri_100RE = pv_agri_100RE.set_geometry("centroid")
-            overlay_rora = gpd.sjoin(pv_rora_100RE, distr)
-            overlay_agri = gpd.sjoin(pv_agri_100RE, distr)
-
-            for index, row in distr.iterrows():
-                o_rora = overlay_rora[overlay_rora["index_right"] == index]
-                o_agri = overlay_agri[overlay_agri["index_right"] == index]
-                cap_rora = o_rora["installed capacity in kW"].sum() / 1000
-                cap_agri = o_agri["installed capacity in kW"].sum() / 1000
-            distr["capacity"].loc[index] = (
-                distr["capacity"].loc[index] + cap_rora + cap_agri
-            )
-
-            from matplotlib import pyplot as plt
-
-            fig, ax = plt.subplots(1, 1)
-            distr.boundary.plot(linewidth=0.2, ax=ax, color="black")
-            distr.plot(
-                ax=ax,
-                column="capacity",
-                cmap="magma_r",
-                legend=True,
-                legend_kwds={
-                    "label": f"Installed capacity in MW",
-                    "orientation": "vertical",
-                },
-            )
-            plt.savefig("pv_per_distr_map_eGon100RE.png", dpi=300)
-
-        pv_rora = pv_rora[pv_rora['installed capacity in kW']>0]
-        pv_agri = pv_agri[pv_agri['installed capacity in kW']>0]
-        pv_per_distr = pv_per_distr[pv_per_distr['installed capacity in kW']>0]
-        pv_rora_100RE = pv_rora_100RE[pv_rora_100RE['installed capacity in kW']>0]
-        pv_agri_100RE = pv_agri_100RE[pv_agri_100RE['installed capacity in kW']>0]
-        pv_per_distr_100RE = pv_per_distr_100RE[pv_per_distr_100RE['installed capacity in kW']>0]
-
-        return (
-            pv_rora,
-            pv_agri,
-            pv_per_distr,
-            pv_rora_100RE,
-            pv_agri_100RE,
-            pv_per_distr_100RE,
-        )
-
-    def pv_parks(pv_rora, pv_agri, pv_per_distr, scenario_name):
-
-        """Write to database.
-
-        Parameters
-        ----------
-        pv_rora : gpd.GeoDataFrame()
-            Pv parks on selected potential areas of raod and railway
-        pv_agri : gpd.GeoDataFrame()
-            Pv parks on selected potential areas of raod and railway
-        pv_per_distr: gpd.GeoDataFrame()
-            Additionally built pv parks on potential areas per mv grid district
-        scenario_name:
-            Scenario name of calculation
-
-        """
-
-        # prepare dataframe for integration in supply.egon_power_plants
-
-        # change indices to sum up Dataframes in the end
-        pv_rora["pot_idx"] = pv_rora.index
-        pv_rora.index = range(0, len(pv_rora))
-        pv_agri["pot_idx"] = pv_agri.index
-        l1 = len(pv_rora) + len(pv_agri)
-        pv_agri.index = range(len(pv_rora), l1)
-        l2 = l1 + len(pv_per_distr)
-        pv_per_distr.index = range(l1, l2)
-
-        pv_parks = gpd.GeoDataFrame(index=range(0, l2))
-
-        # electrical capacity in MW
-        cap = pv_rora["installed capacity in kW"].append(
-            pv_agri["installed capacity in kW"]
-        )
-        cap = cap.append(pv_per_distr["installed capacity in kW"])
-        cap = cap / 1000
-        pv_parks["el_capacity"] = cap
-
-        # voltage level
-        lvl = pv_rora["voltage_level"].append(pv_agri["voltage_level"])
-        lvl = lvl.append(pv_per_distr["voltage_level"])
-        pv_parks["voltage_level"] = lvl
-
-        # centroids
-        cen = pv_rora["centroid"].append(pv_agri["centroid"])
-        cen = cen.append(pv_per_distr["centroid"])
-        pv_parks = pv_parks.set_geometry(cen)
-
-        # integration in supply.egon_power_plants
-
-        con = db.engine()
-
-        # maximum ID in egon_power_plants
-        sql = "SELECT MAX(id) FROM supply.egon_power_plants"
-        max_id = pd.read_sql(sql, con)
-        max_id = max_id["max"].iat[0]
-        if max_id == None:
-            max_id = 1
-
-        pv_park_id = max_id + 1
-
-        # copy relevant columns from pv_parks
-        insert_pv_parks = pv_parks[["el_capacity", "voltage_level", "geometry"]]
-        insert_pv_parks = insert_pv_parks.set_geometry('geometry')
-
-        # set static column values
-        insert_pv_parks["carrier"] = "solar"
-        insert_pv_parks["chp"] = False
-        insert_pv_parks["th_capacity"] = 0
-        insert_pv_parks["scenario"] = scenario_name
-
-        # change name and crs of geometry column
-        insert_pv_parks = (
-            insert_pv_parks.rename({"geometry": "geom"}, axis=1)
-            .set_geometry("geom")
-            .set_crs(4326)
-        )
-
-        # reset index
-        insert_pv_parks.index = pd.RangeIndex(
-            start=pv_park_id, stop=pv_park_id + len(insert_pv_parks), name="id"
-        )
-
-        # insert into database
-        insert_pv_parks.reset_index().to_postgis(
-            "egon_power_plants", schema="supply", con=db.engine(), if_exists="append"
-        )
-
-        return pv_parks
-
-    #########################################################################
-
-    # execute methodology
-
-    (
-        pv_rora,
-        pv_agri,
-        pv_per_distr,
-        pv_rora_100RE,
-        pv_agri_100RE,
-        pv_per_distr_100RE,
-    ) = run_methodology(
-        con=db.engine(),
-        path="",
-        pow_per_area=0.04,
-        join_buffer=10,
-        max_dist_hv=20000,
-        show_map=False,
-    )
-
-    ### examination of results
-    if len(pv_per_distr) > 0:
-        pv_per_distr_mv = pv_per_distr[pv_per_distr["voltage_level"] == 5]
-        pv_per_distr_hv = pv_per_distr[pv_per_distr["voltage_level"] == 4]
-    pv_rora_mv = pv_rora[pv_rora["voltage_level"] == 5]
-    pv_rora_hv = pv_rora[pv_rora["voltage_level"] == 4]
-    pv_agri_mv = pv_agri[pv_agri["voltage_level"] == 5]
-    pv_agri_hv = pv_agri[pv_agri["voltage_level"] == 4]
-
-    print(" ")
-    print("eGon2035: Untersuchung der Spannungslevel (gesamt):")
-    print("a) PVs auf Potentialflächen Road & Railway: ")
-    print(
-        "Insgesamt installierte Leistung: "
-        + str(pv_rora["installed capacity in kW"].sum() / 1000)
-        + " MW"
-    )
-    print("Anzahl der PV-Parks: " + str(len(pv_rora)))
-    print(" - davon Mittelspannung: " + str(len(pv_rora_mv)))
-    print(" - davon Hochspannung: " + str(len(pv_rora_hv)))
-    print("b) PVs auf Potentialflächen Agriculture: ")
-    print(
-        "Insgesamt installierte Leistung: "
-        + str(pv_agri["installed capacity in kW"].sum() / 1000)
-        + " MW"
-    )
-    print("Anzahl der PV-Parks: " + str(len(pv_agri)))
-    print(" - davon Mittelspannung: " + str(len(pv_agri_mv)))
-    print(" - davon Hochspannung: " + str(len(pv_agri_hv)))
-    print("c) PVs auf zusätzlichen Potentialflächen pro MV-District: ")
-    if len(pv_per_distr) > 0:
-        print(
-            "Insgesamt installierte Leistung: "
-            + str(pv_per_distr["installed capacity in kW"].sum() / 1000)
-            + " MW"
-        )
-        print("Anzahl der PV-Parks: " + str(len(pv_per_distr)))
-        print(" - davon Mittelspannung: " + str(len(pv_per_distr_mv)))
-        print(" - davon Hochspannung: " + str(len(pv_per_distr_hv)))
-    else:
-        print(" -> zusätzlicher Ausbau nicht notwendig")
-    print(" ")
-    ###
-
-    # save to DB
-
-    if (
-        pv_rora["installed capacity in kW"].sum() > 0
-        or pv_agri["installed capacity in kW"].sum() > 0
-        or pv_per_distr["installed capacity in kW"].sum()
-    ):
-
-        pv_parks = pv_parks(pv_rora, pv_agri, pv_per_distr, "eGon2035")
-
-    else:
-
-        pv_parks = gpd.GeoDataFrame()
-
-    if (
-        pv_rora_100RE["installed capacity in kW"].sum() > 0
-        or pv_agri_100RE["installed capacity in kW"].sum() > 0
-        or pv_per_distr_100RE["installed capacity in kW"].sum()
-    ):
-
-        pv_parks_100RE = pv_parks(
-            pv_rora_100RE, pv_agri_100RE, pv_per_distr_100RE, "eGon100RE"
-        )
-
-    else:
-
-        pv_parks_100RE = gpd.GeoDataFrame()
-
-    return pv_parks, pv_parks_100RE
->>>>>>> 1c91652a
+    return pv_parks, pv_parks_100RE