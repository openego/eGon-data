"""The central module containing all code dealing with importing and
adjusting data from demandRegio

"""
import pandas as pd
import numpy as np
import egon.data.config
import egon.data.datasets.scenario_parameters.parameters as scenario_parameters
from egon.data import db
from egon.data.datasets.scenario_parameters import (
    get_sector_parameters,
    EgonScenario,
)
from sqlalchemy import Column, String, Float, Integer, ForeignKey, ARRAY
from sqlalchemy.ext.declarative import declarative_base
from egon.data.datasets.demandregio.install_disaggregator import (
    clone_and_install,
)
from egon.data.datasets import Dataset
from pathlib import Path

try:
    from disaggregator import data, spatial, config
<<<<<<< HEAD
except ImportError as e:
   pass

=======
except:
    print(
        "Could not import disaggregator. "
        "Please run task 'demandregio-installation'"
    )
>>>>>>> 1d65d82a
# will be later imported from another file ###
Base = declarative_base()


class DemandRegio(Dataset):
    def __init__(self, dependencies):
        super().__init__(
            name="DemandRegio",
            version="0.0.1",
            dependencies=dependencies,
            tasks=(
                clone_and_install,
                create_tables,
                {
                    insert_society_data,
                    insert_household_demand,
                    insert_cts_ind_demands,
                },
            ),
        )


class EgonDemandRegioHH(Base):
    __tablename__ = "egon_demandregio_hh"
    __table_args__ = {"schema": "demand"}
    nuts3 = Column(String(5), primary_key=True)
    hh_size = Column(Integer, primary_key=True)
    scenario = Column(String, ForeignKey(EgonScenario.name), primary_key=True)
    year = Column(Integer)
    demand = Column(Float)


class EgonDemandRegioCtsInd(Base):
    __tablename__ = "egon_demandregio_cts_ind"
    __table_args__ = {"schema": "demand"}
    nuts3 = Column(String(5), primary_key=True)
    wz = Column(Integer, primary_key=True)
    scenario = Column(String, ForeignKey(EgonScenario.name), primary_key=True)
    year = Column(Integer)
    demand = Column(Float)


class EgonDemandRegioPopulation(Base):
    __tablename__ = "egon_demandregio_population"
    __table_args__ = {"schema": "society"}
    nuts3 = Column(String(5), primary_key=True)
    year = Column(Integer, primary_key=True)
    population = Column(Float)


class EgonDemandRegioHouseholds(Base):
    __tablename__ = "egon_demandregio_household"
    __table_args__ = {"schema": "society"}
    nuts3 = Column(String(5), primary_key=True)
    hh_size = Column(Integer, primary_key=True)
    year = Column(Integer, primary_key=True)
    households = Column(Integer)


class EgonDemandRegioWz(Base):
    __tablename__ = "egon_demandregio_wz"
    __table_args__ = {"schema": "demand"}
    wz = Column(Integer, primary_key=True)
    sector = Column(String(50))
    definition = Column(String(150))


class EgonDemandRegioTimeseriesCtsInd(Base):
    __tablename__ = "egon_demandregio_timeseries_cts_ind"
    __table_args__ = {"schema": "demand"}
    wz = Column(Integer, primary_key=True)
    year = Column(Integer, primary_key=True)
    slp = Column(String(50))
    load_curve = Column(ARRAY(Float()))


def create_tables():
    """Create tables for demandregio data
    Returns
    -------
    None.
    """
    db.execute_sql("CREATE SCHEMA IF NOT EXISTS demand;")
    db.execute_sql("CREATE SCHEMA IF NOT EXISTS society;")
    engine = db.engine()
    EgonDemandRegioHH.__table__.create(bind=engine, checkfirst=True)
    EgonDemandRegioCtsInd.__table__.create(bind=engine, checkfirst=True)
    EgonDemandRegioPopulation.__table__.create(bind=engine, checkfirst=True)
    EgonDemandRegioHouseholds.__table__.create(bind=engine, checkfirst=True)
    EgonDemandRegioWz.__table__.create(bind=engine, checkfirst=True)
    EgonDemandRegioTimeseriesCtsInd.__table__.drop(
        bind=engine, checkfirst=True
    )
    EgonDemandRegioTimeseriesCtsInd.__table__.create(
        bind=engine, checkfirst=True
    )


def data_in_boundaries(df):
    """ Select rows with nuts3 code within boundaries, used for testmode

    Parameters
    ----------
    df : pandas.DataFrame
        Data for all nuts3 regions

    Returns
    -------
    pandas.DataFrame
        Data for nuts3 regions within boundaries

    """
    engine = db.engine()

    df = df.reset_index()

    # Change nuts3 region names to 2016 version
    nuts_names = {"DEB16": "DEB1C", "DEB19": "DEB1D"}
    df.loc[df.nuts3.isin(nuts_names), "nuts3"] = df.loc[
        df.nuts3.isin(nuts_names), "nuts3"
    ].map(nuts_names)

    df = df.set_index("nuts3")

    return df[
        df.index.isin(
            pd.read_sql(
                "SELECT DISTINCT ON (nuts) nuts FROM boundaries.vg250_krs",
                engine,
            ).nuts
        )
    ]


def insert_cts_ind_wz_definitions():
    """ Insert demandregio's definitions of CTS and industrial branches

    Returns
    -------
    None.

    """

    source = egon.data.config.datasets()["demandregio_cts_ind_demand"][
        "sources"
    ]

    target = egon.data.config.datasets()["demandregio_cts_ind_demand"][
        "targets"
    ]["wz_definitions"]

    engine = db.engine()

    for sector in source["wz_definitions"]:

        file_path = (
            Path(".")
            / "data_bundle_egon_data"
            / "WZ_definition"
            / source["wz_definitions"][sector]
        )

        if sector == "CTS":
            delimiter = ";"
        else:
            delimiter = ","
        df = (
            pd.read_csv(file_path, delimiter=delimiter, header=None)
            .rename({0: "wz", 1: "definition"}, axis="columns")
            .set_index("wz")
        )
        df["sector"] = sector
        df.to_sql(
            target["table"],
            engine,
            schema=target["schema"],
            if_exists="append",
        )


def match_nuts3_bl():
    """ Function that maps the federal state to each nuts3 region

    Returns
    -------
    df : pandas.DataFrame
        List of nuts3 regions and the federal state of Germany.

    """

    engine = db.engine()

    df = pd.read_sql(
        "SELECT DISTINCT ON (boundaries.vg250_krs.nuts) "
        "boundaries.vg250_krs.nuts, boundaries.vg250_lan.gen "
        "FROM boundaries.vg250_lan, boundaries.vg250_krs "
        " WHERE ST_CONTAINS("
        "boundaries.vg250_lan.geometry, "
        "boundaries.vg250_krs.geometry)",
        con=engine,
    )

    df.gen[df.gen == "Baden-Württemberg (Bodensee)"] = "Baden-Württemberg"
    df.gen[df.gen == "Bayern (Bodensee)"] = "Bayern"

    return df.set_index("nuts")


def adjust_cts_ind_nep(ec_cts_ind, sector):
    """ Add electrical demand of new largescale CTS und industrial consumers
    according to NEP 2021, scneario C 2035. Values per federal state are
    linear distributed over all CTS branches and nuts3 regions.

    Parameters
    ----------
    ec_cts_ind : pandas.DataFrame
        CTS or industry demand without new largescale consumers.

    Returns
    -------
    ec_cts_ind : pandas.DataFrame
        CTS or industry demand including new largescale consumers.

    """
    sources = egon.data.config.datasets()["demandregio_cts_ind_demand"][
        "sources"
    ]

    file_path = (
        Path(".")
        / "data_bundle_egon_data"
        / "nep2035_version2021"
        / sources["new_consumers_2035"]
    )

    # get data from NEP per federal state
    new_con = pd.read_csv(file_path, delimiter=";", decimal=",", index_col=0)

    # match nuts3 regions to federal states
    groups = ec_cts_ind.groupby(match_nuts3_bl().gen)

    # update demands per federal state
    for group in groups.indices.keys():
        g = groups.get_group(group)
        data_new = g.mul(1 + new_con[sector][group] * 1e6 / g.sum().sum())
        ec_cts_ind[ec_cts_ind.index.isin(g.index)] = data_new

    return ec_cts_ind


def disagg_households_power(
    scenario, year, weight_by_income=False, original=False, **kwargs
):
    """
    Perform spatial disaggregation of electric power in [GWh/a] by key and
    possibly weight by income.
    Similar to disaggregator.spatial.disagg_households_power


    Parameters
    ----------
    by : str
        must be one of ['households', 'population']
    weight_by_income : bool, optional
        Flag if to weight the results by the regional income (default False)
    orignal : bool, optional
        Throughput to function households_per_size,
        A flag if the results should be left untouched and returned in
        original form for the year 2011 (True) or if they should be scaled to
        the given `year` by the population in that year (False).

    Returns
    -------
    pd.DataFrame or pd.Series
    """
    # source: survey of energieAgenturNRW
    demand_per_hh_size = pd.DataFrame(
        index=range(1, 7),
        data={
            "weighted DWH": [2290, 3202, 4193, 4955, 5928, 5928],
            "without DHW": [1714, 2812, 3704, 4432, 5317, 5317],
        },
    )

    # Bottom-Up: Power demand by household sizes in [MWh/a] for each scenario
    if scenario == "eGon2035":
        # chose demand per household size from survey including weighted DHW
        power_per_HH = demand_per_hh_size["weighted DWH"] / 1e3

        # calculate demand per nuts3
        df = (
            data.households_per_size(original=original, year=year)
            * power_per_HH
        )

        # scale to fit demand of NEP 2021 scebario C 2035 (119TWh)
        df *= 119000000 / df.sum().sum()

    elif scenario == "eGon100RE":

        # chose demand per household size from survey without DHW
        power_per_HH = demand_per_hh_size["without DHW"] / 1e3

        # calculate demand per nuts3 in 2011
        df_2011 = data.households_per_size(year=2011) * power_per_HH

        # scale demand per hh-size to meet demand without heat
        # according to JRC in 2011 (136.6-(20.14+9.41) TWh)
        power_per_HH *= (136.6 - (20.14 + 9.41)) * 1e6 / df_2011.sum().sum()

        # calculate demand per nuts3 in 2050
        df = data.households_per_size(year=year) * power_per_HH

    else:
        print(
            f"Electric demand per household size for scenario {scenario} "
            "is not specified."
        )

    if weight_by_income:
        df = spatial.adjust_by_income(df=df)

    return df


def insert_hh_demand(scenario, year, engine):
    """ Calculates electrical demands of private households using demandregio's
    disaggregator and insert results into the database.

    Parameters
    ----------
    scenario : str
        Name of the corresponing scenario.
    year : int
        The number of households per region is taken from this year.

    Returns
    -------
    None.

    """
    targets = egon.data.config.datasets()["demandregio_household_demand"][
        "targets"
    ]["household_demand"]
    # get demands of private households per nuts and size from demandregio
    ec_hh = disagg_households_power(scenario, year)

    # Select demands for nuts3-regions in boundaries (needed for testmode)
    ec_hh = data_in_boundaries(ec_hh)

    # insert into database
    for hh_size in ec_hh.columns:
        df = pd.DataFrame(ec_hh[hh_size])
        df["year"] = year
        df["scenario"] = scenario
        df["hh_size"] = hh_size
        df = df.rename({hh_size: "demand"}, axis="columns")
        df.to_sql(
            targets["table"],
            engine,
            schema=targets["schema"],
            if_exists="append",
        )


def insert_cts_ind(scenario, year, engine, target_values):
    """ Calculates electrical demands of CTS and industry using demandregio's
    disaggregator, adjusts them according to resulting values of NEP 2021 or
    JRC IDEES and insert results into the database.

    Parameters
    ----------
    scenario : str
        Name of the corresponing scenario.
    year : int
        The number of households per region is taken from this year.
    target_values : dict
        List of target values for each scenario and sector.

    Returns
    -------
    None.

    """

    targets = egon.data.config.datasets()["demandregio_cts_ind_demand"][
        "targets"
    ]

    for sector in ["CTS", "industry"]:
        # get demands per nuts3 and wz of demandregio
        ec_cts_ind = spatial.disagg_CTS_industry(
            use_nuts3code=True, source="power", sector=sector, year=year
        ).transpose()

        ec_cts_ind.index = ec_cts_ind.index.rename("nuts3")

        # exclude mobility sector from GHD
        ec_cts_ind = ec_cts_ind.drop(columns=49, errors="ignore")

        # scale values according to target_values
        if sector in target_values[scenario].keys():
            ec_cts_ind *= (
                target_values[scenario][sector] * 1e3 / ec_cts_ind.sum().sum()
            )

        # include new largescale consumers according to NEP 2021
        if scenario == "eGon2035":
            ec_cts_ind = adjust_cts_ind_nep(ec_cts_ind, sector)

        # Select demands for nuts3-regions in boundaries (needed for testmode)
        ec_cts_ind = data_in_boundaries(ec_cts_ind)

        # insert into database
        for wz in ec_cts_ind.columns:
            df = pd.DataFrame(ec_cts_ind[wz])
            df["year"] = year
            df["wz"] = wz
            df["scenario"] = scenario
            df = df.rename({wz: "demand"}, axis="columns")
            df.index = df.index.rename("nuts3")
            df.to_sql(
                targets["cts_ind_demand"]["table"],
                engine,
                targets["cts_ind_demand"]["schema"],
                if_exists="append",
            )


def insert_household_demand():
    """ Insert electrical demands for households according to
    demandregio using its disaggregator-tool in MWh

    Returns
    -------
    None.

    """
    targets = egon.data.config.datasets()["demandregio_household_demand"][
        "targets"
    ]
    engine = db.engine()

    for t in targets:
        db.execute_sql(
            f"DELETE FROM {targets[t]['schema']}.{targets[t]['table']};"
        )

    for scn in ["eGon2035", "eGon100RE"]:

        year = scenario_parameters.global_settings(scn)["population_year"]

        # Insert demands of private households
        insert_hh_demand(scn, year, engine)


def insert_cts_ind_demands():
    """ Insert electricity demands per nuts3-region in Germany according to
    demandregio using its disaggregator-tool in MWh

    Returns
    -------
    None.

    """
    targets = egon.data.config.datasets()["demandregio_cts_ind_demand"][
        "targets"
    ]
    engine = db.engine()

    for t in targets:
        db.execute_sql(
            f"DELETE FROM {targets[t]['schema']}.{targets[t]['table']};"
        )

    insert_cts_ind_wz_definitions()

    for scn in ["eGon2035", "eGon100RE"]:

        year = scenario_parameters.global_settings(scn)["population_year"]

        if year > 2035:
            year = 2035

        # target values per scenario in MWh
        target_values = {
            # according to NEP 2021
            # new consumers will be added seperatly
            "eGon2035": {"CTS": 135300, "industry": 225400},
            # CTS: reduce overall demand from demandregio (without traffic)
            # by share of heat according to JRC IDEES, data from 2011
            # industry: no specific heat demand, use data from demandregio
            "eGon100RE": {"CTS": (1 - (5.96 + 6.13) / 154.64) * 125183.403},
        }

        insert_cts_ind(scn, year, engine, target_values)

    # Insert load curves per wz
    timeseries_per_wz()


def insert_society_data():
    """ Insert population and number of households per nuts3-region in Germany
    according to demandregio using its disaggregator-tool

    Returns
    -------
    None.

    """
    targets = egon.data.config.datasets()["demandregio_society"]["targets"]
    engine = db.engine()

    for t in targets:
        db.execute_sql(
            f"DELETE FROM {targets[t]['schema']}.{targets[t]['table']};"
        )

    target_years = np.append(
        get_sector_parameters("global").population_year.values, 2018
    )

    for year in target_years:
        df_pop = pd.DataFrame(data.population(year=year))
        df_pop["year"] = year
        df_pop = df_pop.rename({"value": "population"}, axis="columns")
        # Select data for nuts3-regions in boundaries (needed for testmode)
        df_pop = data_in_boundaries(df_pop)
        df_pop.to_sql(
            targets["population"]["table"],
            engine,
            schema=targets["population"]["schema"],
            if_exists="append",
        )

    for year in target_years:
        df_hh = pd.DataFrame(data.households_per_size(year=year))
        # Select data for nuts3-regions in boundaries (needed for testmode)
        df_hh = data_in_boundaries(df_hh)
        for hh_size in df_hh.columns:
            df = pd.DataFrame(df_hh[hh_size])
            df["year"] = year
            df["hh_size"] = hh_size
            df = df.rename({hh_size: "households"}, axis="columns")
            df.to_sql(
                targets["household"]["table"],
                engine,
                schema=targets["household"]["schema"],
                if_exists="append",
            )


def insert_timeseries_per_wz(sector, year):
    """ Insert normalized electrical load time series for the selected sector

    Parameters
    ----------
    sector : str
        Name of the sector. ['CTS', 'industry']
    year : int
        Selected weather year

    Returns
    -------
    None.

    """
    targets = egon.data.config.datasets()["demandregio_cts_ind_demand"][
        "targets"
    ]

    if sector == "CTS":
        profiles = (
            data.CTS_power_slp_generator("SH", year=year).resample("H").sum()
        )
        wz_slp = config.slp_branch_cts_power()
    elif sector == "industry":
        profiles = (
            data.shift_load_profile_generator(state="SH", year=year)
            .resample("H")
            .sum()
        )
        wz_slp = config.shift_profile_industry()

    else:
        print(f"Sector {sector} is not valid.")

    df = pd.DataFrame(
        index=wz_slp.keys(), columns=["slp", "load_curve", "year"]
    )

    df.index.rename("wz", inplace=True)

    df.slp = wz_slp.values()

    df.year = year

    df.load_curve = profiles[df.slp].transpose().values.tolist()

    db.execute_sql(
        f"""
                   DELETE FROM {targets['timeseries_cts_ind']['schema']}.
                   {targets['timeseries_cts_ind']['table']}
                   WHERE wz IN (
                       SELECT wz FROM {targets['wz_definitions']['schema']}.
                       {targets['wz_definitions']['table']}
                       WHERE sector = '{sector}')
                   """
    )

    df.to_sql(
        targets["timeseries_cts_ind"]["table"],
        schema=targets["timeseries_cts_ind"]["schema"],
        con=db.engine(),
        if_exists="append",
    )


def timeseries_per_wz():
    """ Calcultae and insert normalized timeseries per wz for cts and industry

    Returns
    -------
    None.

    """

    years = get_sector_parameters("global").weather_year.unique()

    for year in years:

        for sector in ["CTS", "industry"]:

            insert_timeseries_per_wz(sector, int(year))<|MERGE_RESOLUTION|>--- conflicted
+++ resolved
@@ -21,17 +21,10 @@
 
 try:
     from disaggregator import data, spatial, config
-<<<<<<< HEAD
+
 except ImportError as e:
    pass
 
-=======
-except:
-    print(
-        "Could not import disaggregator. "
-        "Please run task 'demandregio-installation'"
-    )
->>>>>>> 1d65d82a
 # will be later imported from another file ###
 Base = declarative_base()
 
