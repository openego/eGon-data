--- conflicted
+++ resolved
@@ -64,17 +64,12 @@
     #:
     name: str = "DemandRegio"
     #:
-    version: str = "0.0.5"
+    version: str = "0.0.10"
 
     def __init__(self, dependencies):
         super().__init__(
-<<<<<<< HEAD
-            name="DemandRegio",
-            version="0.0.10",
-=======
             name=self.name,
             version=self.version,
->>>>>>> 653743e2
             dependencies=dependencies,
             tasks=(
                 clone_and_install, # demandregio must be previously installed
