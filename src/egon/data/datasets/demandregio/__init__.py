"""The central module containing all code dealing with importing and
adjusting data from demandRegio

"""
import pandas as pd
import numpy as np
import egon.data.config
import egon.data.datasets.scenario_parameters.parameters as scenario_parameters
from egon.data import db
from egon.data.datasets.scenario_parameters import (
    get_sector_parameters,
    EgonScenario,
)
from sqlalchemy import Column, String, Float, Integer, ForeignKey, ARRAY
from sqlalchemy.ext.declarative import declarative_base
from egon.data.datasets.demandregio.install_disaggregator import (
    clone_and_install,
)
from egon.data.datasets import Dataset
from pathlib import Path

try:
    from disaggregator import data, spatial, config
except:
    print(
        "Could not import disaggregator. "
        "Please run task 'demandregio-installation'"
    )
# will be later imported from another file ###
Base = declarative_base()

<<<<<<< HEAD
=======

>>>>>>> 1d65d82a
class DemandRegio(Dataset):
    def __init__(self, dependencies):
        super().__init__(
            name="DemandRegio",
            version="0.0.1",
            dependencies=dependencies,
<<<<<<< HEAD
            tasks=(clone_and_install, create_tables,
                    {insert_society_data, insert_household_demand,
                    insert_cts_ind_demands}),
=======
            tasks=(
                clone_and_install,
                create_tables,
                {
                    insert_society_data,
                    insert_household_demand,
                    insert_cts_ind_demands,
                },
            ),
>>>>>>> 1d65d82a
        )

class EgonDemandRegioHH(Base):
    __tablename__ = "egon_demandregio_hh"
    __table_args__ = {"schema": "demand"}
    nuts3 = Column(String(5), primary_key=True)
    hh_size = Column(Integer, primary_key=True)
    scenario = Column(String, ForeignKey(EgonScenario.name), primary_key=True)
    year = Column(Integer)
    demand = Column(Float)


class EgonDemandRegioCtsInd(Base):
    __tablename__ = "egon_demandregio_cts_ind"
    __table_args__ = {"schema": "demand"}
    nuts3 = Column(String(5), primary_key=True)
    wz = Column(Integer, primary_key=True)
    scenario = Column(String, ForeignKey(EgonScenario.name), primary_key=True)
    year = Column(Integer)
    demand = Column(Float)


class EgonDemandRegioPopulation(Base):
    __tablename__ = "egon_demandregio_population"
    __table_args__ = {"schema": "society"}
    nuts3 = Column(String(5), primary_key=True)
    year = Column(Integer, primary_key=True)
    population = Column(Float)


class EgonDemandRegioHouseholds(Base):
    __tablename__ = "egon_demandregio_household"
    __table_args__ = {"schema": "society"}
    nuts3 = Column(String(5), primary_key=True)
    hh_size = Column(Integer, primary_key=True)
    year = Column(Integer, primary_key=True)
    households = Column(Integer)


class EgonDemandRegioWz(Base):
    __tablename__ = "egon_demandregio_wz"
    __table_args__ = {"schema": "demand"}
    wz = Column(Integer, primary_key=True)
    sector = Column(String(50))
    definition = Column(String(150))


class EgonDemandRegioTimeseriesCtsInd(Base):
    __tablename__ = "egon_demandregio_timeseries_cts_ind"
    __table_args__ = {"schema": "demand"}
    wz = Column(Integer, primary_key=True)
    year = Column(Integer, primary_key=True)
    slp = Column(String(50))
    load_curve = Column(ARRAY(Float()))


def create_tables():
    """Create tables for demandregio data
    Returns
    -------
    None.
    """
    db.execute_sql("CREATE SCHEMA IF NOT EXISTS demand;")
    db.execute_sql("CREATE SCHEMA IF NOT EXISTS society;")
    engine = db.engine()
    EgonDemandRegioHH.__table__.create(bind=engine, checkfirst=True)
    EgonDemandRegioCtsInd.__table__.create(bind=engine, checkfirst=True)
    EgonDemandRegioPopulation.__table__.create(bind=engine, checkfirst=True)
    EgonDemandRegioHouseholds.__table__.create(bind=engine, checkfirst=True)
    EgonDemandRegioWz.__table__.create(bind=engine, checkfirst=True)
    EgonDemandRegioTimeseriesCtsInd.__table__.drop(
        bind=engine, checkfirst=True
    )
    EgonDemandRegioTimeseriesCtsInd.__table__.create(
        bind=engine, checkfirst=True
    )


def data_in_boundaries(df):
    """ Select rows with nuts3 code within boundaries, used for testmode

    Parameters
    ----------
    df : pandas.DataFrame
        Data for all nuts3 regions

    Returns
    -------
    pandas.DataFrame
        Data for nuts3 regions within boundaries

    """
    engine = db.engine()

    df = df.reset_index()

    # Change nuts3 region names to 2016 version
    nuts_names = {"DEB16": "DEB1C", "DEB19": "DEB1D"}
    df.loc[df.nuts3.isin(nuts_names), "nuts3"] = df.loc[
        df.nuts3.isin(nuts_names), "nuts3"
    ].map(nuts_names)

    df = df.set_index("nuts3")

    return df[
        df.index.isin(
            pd.read_sql(
                "SELECT DISTINCT ON (nuts) nuts FROM boundaries.vg250_krs",
                engine,
            ).nuts
        )
    ]


def insert_cts_ind_wz_definitions():
    """ Insert demandregio's definitions of CTS and industrial branches

    Returns
    -------
    None.

    """

    source = egon.data.config.datasets()["demandregio_cts_ind_demand"][
        "sources"
    ]

    target = egon.data.config.datasets()["demandregio_cts_ind_demand"][
        "targets"
    ]["wz_definitions"]

    engine = db.engine()

    for sector in source["wz_definitions"]:

        file_path = (
            Path(".")
            / "data_bundle_egon_data"
            / "WZ_definition"
            / source["wz_definitions"][sector]
        )

        if sector == "CTS":
            delimiter = ";"
        else:
            delimiter = ","
        df = (
            pd.read_csv(file_path, delimiter=delimiter, header=None)
            .rename({0: "wz", 1: "definition"}, axis="columns")
            .set_index("wz")
        )
        df["sector"] = sector
        df.to_sql(
            target["table"],
            engine,
            schema=target["schema"],
            if_exists="append",
        )


def match_nuts3_bl():
    """ Function that maps the federal state to each nuts3 region

    Returns
    -------
    df : pandas.DataFrame
        List of nuts3 regions and the federal state of Germany.

    """

    engine = db.engine()

    df = pd.read_sql(
        "SELECT DISTINCT ON (boundaries.vg250_krs.nuts) "
        "boundaries.vg250_krs.nuts, boundaries.vg250_lan.gen "
        "FROM boundaries.vg250_lan, boundaries.vg250_krs "
        " WHERE ST_CONTAINS("
        "boundaries.vg250_lan.geometry, "
        "boundaries.vg250_krs.geometry)",
        con=engine,
    )

    df.gen[df.gen == "Baden-Württemberg (Bodensee)"] = "Baden-Württemberg"
    df.gen[df.gen == "Bayern (Bodensee)"] = "Bayern"

    return df.set_index("nuts")


def adjust_cts_ind_nep(ec_cts_ind, sector):
    """ Add electrical demand of new largescale CTS und industrial consumers
    according to NEP 2021, scneario C 2035. Values per federal state are
    linear distributed over all CTS branches and nuts3 regions.

    Parameters
    ----------
    ec_cts_ind : pandas.DataFrame
        CTS or industry demand without new largescale consumers.

    Returns
    -------
    ec_cts_ind : pandas.DataFrame
        CTS or industry demand including new largescale consumers.

    """
    sources = egon.data.config.datasets()["demandregio_cts_ind_demand"][
        "sources"
    ]

    file_path = (
        Path(".")
        / "data_bundle_egon_data"
        / "nep2035_version2021"
        / sources["new_consumers_2035"]
    )

    # get data from NEP per federal state
    new_con = pd.read_csv(file_path, delimiter=";", decimal=",", index_col=0)

    # match nuts3 regions to federal states
    groups = ec_cts_ind.groupby(match_nuts3_bl().gen)

    # update demands per federal state
    for group in groups.indices.keys():
        g = groups.get_group(group)
        data_new = g.mul(1 + new_con[sector][group] * 1e6 / g.sum().sum())
        ec_cts_ind[ec_cts_ind.index.isin(g.index)] = data_new

    return ec_cts_ind


def disagg_households_power(
    scenario, year, weight_by_income=False, original=False, **kwargs
):
    """
    Perform spatial disaggregation of electric power in [GWh/a] by key and
    possibly weight by income.
    Similar to disaggregator.spatial.disagg_households_power


    Parameters
    ----------
    by : str
        must be one of ['households', 'population']
    weight_by_income : bool, optional
        Flag if to weight the results by the regional income (default False)
    orignal : bool, optional
        Throughput to function households_per_size,
        A flag if the results should be left untouched and returned in
        original form for the year 2011 (True) or if they should be scaled to
        the given `year` by the population in that year (False).

    Returns
    -------
    pd.DataFrame or pd.Series
    """
    # source: survey of energieAgenturNRW
    demand_per_hh_size = pd.DataFrame(
        index=range(1, 7),
        data={
            "weighted DWH": [2290, 3202, 4193, 4955, 5928, 5928],
            "without DHW": [1714, 2812, 3704, 4432, 5317, 5317],
        },
    )

    # Bottom-Up: Power demand by household sizes in [MWh/a] for each scenario
    if scenario == "eGon2035":
        # chose demand per household size from survey including weighted DHW
        power_per_HH = demand_per_hh_size["weighted DWH"] / 1e3

        # calculate demand per nuts3
        df = (
            data.households_per_size(original=original, year=year)
            * power_per_HH
        )

        # scale to fit demand of NEP 2021 scebario C 2035 (119TWh)
        df *= 119000000 / df.sum().sum()

    elif scenario == "eGon100RE":

        # chose demand per household size from survey without DHW
        power_per_HH = demand_per_hh_size["without DHW"] / 1e3

        # calculate demand per nuts3 in 2011
        df_2011 = data.households_per_size(year=2011) * power_per_HH

        # scale demand per hh-size to meet demand without heat
        # according to JRC in 2011 (136.6-(20.14+9.41) TWh)
        power_per_HH *= (136.6 - (20.14 + 9.41)) * 1e6 / df_2011.sum().sum()

        # calculate demand per nuts3 in 2050
        df = data.households_per_size(year=year) * power_per_HH

    else:
        print(
            f"Electric demand per household size for scenario {scenario} "
            "is not specified."
        )

    if weight_by_income:
        df = spatial.adjust_by_income(df=df)

    return df


def insert_hh_demand(scenario, year, engine):
    """ Calculates electrical demands of private households using demandregio's
    disaggregator and insert results into the database.

    Parameters
    ----------
    scenario : str
        Name of the corresponing scenario.
    year : int
        The number of households per region is taken from this year.

    Returns
    -------
    None.

    """
    targets = egon.data.config.datasets()["demandregio_household_demand"][
        "targets"
    ]["household_demand"]
    # get demands of private households per nuts and size from demandregio
    ec_hh = disagg_households_power(scenario, year)

    # Select demands for nuts3-regions in boundaries (needed for testmode)
    ec_hh = data_in_boundaries(ec_hh)

    # insert into database
    for hh_size in ec_hh.columns:
        df = pd.DataFrame(ec_hh[hh_size])
        df["year"] = year
        df["scenario"] = scenario
        df["hh_size"] = hh_size
        df = df.rename({hh_size: "demand"}, axis="columns")
        df.to_sql(
            targets["table"],
            engine,
            schema=targets["schema"],
            if_exists="append",
        )


def insert_cts_ind(scenario, year, engine, target_values):
    """ Calculates electrical demands of CTS and industry using demandregio's
    disaggregator, adjusts them according to resulting values of NEP 2021 or
    JRC IDEES and insert results into the database.

    Parameters
    ----------
    scenario : str
        Name of the corresponing scenario.
    year : int
        The number of households per region is taken from this year.
    target_values : dict
        List of target values for each scenario and sector.

    Returns
    -------
    None.

    """

    targets = egon.data.config.datasets()["demandregio_cts_ind_demand"][
        "targets"
    ]

    for sector in ["CTS", "industry"]:
        # get demands per nuts3 and wz of demandregio
        ec_cts_ind = spatial.disagg_CTS_industry(
            use_nuts3code=True, source="power", sector=sector, year=year
        ).transpose()

        ec_cts_ind.index = ec_cts_ind.index.rename("nuts3")

        # exclude mobility sector from GHD
        ec_cts_ind = ec_cts_ind.drop(columns=49, errors="ignore")

        # scale values according to target_values
        if sector in target_values[scenario].keys():
            ec_cts_ind *= (
                target_values[scenario][sector] * 1e3 / ec_cts_ind.sum().sum()
            )

        # include new largescale consumers according to NEP 2021
        if scenario == "eGon2035":
            ec_cts_ind = adjust_cts_ind_nep(ec_cts_ind, sector)

        # Select demands for nuts3-regions in boundaries (needed for testmode)
        ec_cts_ind = data_in_boundaries(ec_cts_ind)

        # insert into database
        for wz in ec_cts_ind.columns:
            df = pd.DataFrame(ec_cts_ind[wz])
            df["year"] = year
            df["wz"] = wz
            df["scenario"] = scenario
            df = df.rename({wz: "demand"}, axis="columns")
            df.index = df.index.rename("nuts3")
            df.to_sql(
                targets["cts_ind_demand"]["table"],
                engine,
                targets["cts_ind_demand"]["schema"],
                if_exists="append",
            )


def insert_household_demand():
    """ Insert electrical demands for households according to
    demandregio using its disaggregator-tool in MWh

    Returns
    -------
    None.

    """
    targets = egon.data.config.datasets()["demandregio_household_demand"][
        "targets"
    ]
    engine = db.engine()

    for t in targets:
        db.execute_sql(
            f"DELETE FROM {targets[t]['schema']}.{targets[t]['table']};"
        )

    for scn in ["eGon2035", "eGon100RE"]:

        year = scenario_parameters.global_settings(scn)["population_year"]

        # Insert demands of private households
        insert_hh_demand(scn, year, engine)


def insert_cts_ind_demands():
    """ Insert electricity demands per nuts3-region in Germany according to
    demandregio using its disaggregator-tool in MWh

    Returns
    -------
    None.

    """
    targets = egon.data.config.datasets()["demandregio_cts_ind_demand"][
        "targets"
    ]
    engine = db.engine()

    for t in targets:
        db.execute_sql(
            f"DELETE FROM {targets[t]['schema']}.{targets[t]['table']};"
        )

    insert_cts_ind_wz_definitions()

    for scn in ["eGon2035", "eGon100RE"]:

        year = scenario_parameters.global_settings(scn)["population_year"]

        if year > 2035:
            year = 2035

        # target values per scenario in MWh
        target_values = {
            # according to NEP 2021
            # new consumers will be added seperatly
            "eGon2035": {"CTS": 135300, "industry": 225400},
            # CTS: reduce overall demand from demandregio (without traffic)
            # by share of heat according to JRC IDEES, data from 2011
            # industry: no specific heat demand, use data from demandregio
            "eGon100RE": {"CTS": (1 - (5.96 + 6.13) / 154.64) * 125183.403},
        }

        insert_cts_ind(scn, year, engine, target_values)

    # Insert load curves per wz
    timeseries_per_wz()


def insert_society_data():
    """ Insert population and number of households per nuts3-region in Germany
    according to demandregio using its disaggregator-tool

    Returns
    -------
    None.

    """
    targets = egon.data.config.datasets()["demandregio_society"]["targets"]
    engine = db.engine()

    for t in targets:
        db.execute_sql(
            f"DELETE FROM {targets[t]['schema']}.{targets[t]['table']};"
        )

    target_years = np.append(
        get_sector_parameters("global").population_year.values, 2018
    )

    for year in target_years:
        df_pop = pd.DataFrame(data.population(year=year))
        df_pop["year"] = year
        df_pop = df_pop.rename({"value": "population"}, axis="columns")
        # Select data for nuts3-regions in boundaries (needed for testmode)
        df_pop = data_in_boundaries(df_pop)
        df_pop.to_sql(
            targets["population"]["table"],
            engine,
            schema=targets["population"]["schema"],
            if_exists="append",
        )

    for year in target_years:
        df_hh = pd.DataFrame(data.households_per_size(year=year))
        # Select data for nuts3-regions in boundaries (needed for testmode)
        df_hh = data_in_boundaries(df_hh)
        for hh_size in df_hh.columns:
            df = pd.DataFrame(df_hh[hh_size])
            df["year"] = year
            df["hh_size"] = hh_size
            df = df.rename({hh_size: "households"}, axis="columns")
            df.to_sql(
                targets["household"]["table"],
                engine,
                schema=targets["household"]["schema"],
                if_exists="append",
            )


def insert_timeseries_per_wz(sector, year):
    """ Insert normalized electrical load time series for the selected sector

    Parameters
    ----------
    sector : str
        Name of the sector. ['CTS', 'industry']
    year : int
        Selected weather year

    Returns
    -------
    None.

    """
    targets = egon.data.config.datasets()["demandregio_cts_ind_demand"][
        "targets"
    ]

    if sector == "CTS":
        profiles = (
            data.CTS_power_slp_generator("SH", year=year).resample("H").sum()
        )
        wz_slp = config.slp_branch_cts_power()
    elif sector == "industry":
        profiles = (
            data.shift_load_profile_generator(state="SH", year=year)
            .resample("H")
            .sum()
        )
        wz_slp = config.shift_profile_industry()

    else:
        print(f"Sector {sector} is not valid.")

    df = pd.DataFrame(
        index=wz_slp.keys(), columns=["slp", "load_curve", "year"]
    )

    df.index.rename("wz", inplace=True)

    df.slp = wz_slp.values()

    df.year = year

    df.load_curve = profiles[df.slp].transpose().values.tolist()

    db.execute_sql(
        f"""
                   DELETE FROM {targets['timeseries_cts_ind']['schema']}.
                   {targets['timeseries_cts_ind']['table']}
                   WHERE wz IN (
                       SELECT wz FROM {targets['wz_definitions']['schema']}.
                       {targets['wz_definitions']['table']}
                       WHERE sector = '{sector}')
                   """
    )

    df.to_sql(
        targets["timeseries_cts_ind"]["table"],
        schema=targets["timeseries_cts_ind"]["schema"],
        con=db.engine(),
        if_exists="append",
    )


def timeseries_per_wz():
    """ Calcultae and insert normalized timeseries per wz for cts and industry

    Returns
    -------
    None.

    """

    years = get_sector_parameters("global").weather_year.unique()

    for year in years:

        for sector in ["CTS", "industry"]:

            insert_timeseries_per_wz(sector, int(year))<|MERGE_RESOLUTION|>--- conflicted
+++ resolved
@@ -29,21 +29,13 @@
 # will be later imported from another file ###
 Base = declarative_base()
 
-<<<<<<< HEAD
-=======
-
->>>>>>> 1d65d82a
+
 class DemandRegio(Dataset):
     def __init__(self, dependencies):
         super().__init__(
             name="DemandRegio",
             version="0.0.1",
             dependencies=dependencies,
-<<<<<<< HEAD
-            tasks=(clone_and_install, create_tables,
-                    {insert_society_data, insert_household_demand,
-                    insert_cts_ind_demands}),
-=======
             tasks=(
                 clone_and_install,
                 create_tables,
@@ -53,8 +45,8 @@
                     insert_cts_ind_demands,
                 },
             ),
->>>>>>> 1d65d82a
-        )
+        )
+
 
 class EgonDemandRegioHH(Base):
     __tablename__ = "egon_demandregio_hh"
