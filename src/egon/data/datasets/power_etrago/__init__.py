--- conflicted
+++ resolved
@@ -28,17 +28,12 @@
     #:
     name: str = "OpenCycleGasTurbineEtrago"
     #:
-    version: str = "0.0.1"
+    version: str = "0.0.2"
 
     def __init__(self, dependencies):
         super().__init__(
-<<<<<<< HEAD
-            name="OpenCycleGasTurbineEtrago",
-            version="0.0.2",
-=======
             name=self.name,
             version=self.version,
->>>>>>> 653743e2
             dependencies=dependencies,
             tasks=(insert_open_cycle_gas_turbines,),
         )