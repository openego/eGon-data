"""The central module containing all code dealing with small scale input-data
"""


from pathlib import Path
from urllib.request import urlretrieve
import shutil
import zipfile

from egon.data import config
from egon.data.datasets import Dataset


def download():
    """
    Download small scale input data from Zenodo
    Parameters
    ----------

    """
    data_bundle_path = Path(".") / "data_bundle_egon_data"
    # Delete folder if it already exists
    if data_bundle_path.exists() and data_bundle_path.is_dir():
        shutil.rmtree(data_bundle_path)
    # Get parameters from config and set download URL
<<<<<<< HEAD
    sources = egon.data.config.datasets()["data-bundle"]["sources"]["zenodo"]
    url = f"""https://zenodo.org/record/{sources['deposit_id']}/files/data_bundle_egon_data.zip"""
    target_file = egon.data.config.datasets()["data-bundle"]["targets"]["file"]
=======
    sources = config.datasets()["data-bundle"]["sources"]["zenodo"]
    url = (
        f"https://zenodo.org/record/{sources['deposit_id']}/files/"
        "data_bundle_egon_data.zip"
    )
    target_file = config.datasets()["data-bundle"]["targets"]["file"]
>>>>>>> 7a03d06a

    # check if file exists
    if not Path(target_file).exists():
        # Retrieve files
        urlretrieve(url, target_file)

    with zipfile.ZipFile(target_file, "r") as zip_ref:
        zip_ref.extractall(".")


class DataBundle(Dataset):
    def __init__(self, dependencies):
        deposit_id = config.datasets()["data-bundle"]["sources"]["zenodo"][
            "deposit_id"
        ]
        super().__init__(
            name="DataBundle",
<<<<<<< HEAD
            version=str(deposit_id) + "-0.0.3",
=======
            version=f"{deposit_id}-0.0.1",
>>>>>>> 7a03d06a
            dependencies=dependencies,
            tasks=(download,),
        )<|MERGE_RESOLUTION|>--- conflicted
+++ resolved
@@ -23,18 +23,12 @@
     if data_bundle_path.exists() and data_bundle_path.is_dir():
         shutil.rmtree(data_bundle_path)
     # Get parameters from config and set download URL
-<<<<<<< HEAD
-    sources = egon.data.config.datasets()["data-bundle"]["sources"]["zenodo"]
-    url = f"""https://zenodo.org/record/{sources['deposit_id']}/files/data_bundle_egon_data.zip"""
-    target_file = egon.data.config.datasets()["data-bundle"]["targets"]["file"]
-=======
     sources = config.datasets()["data-bundle"]["sources"]["zenodo"]
     url = (
         f"https://zenodo.org/record/{sources['deposit_id']}/files/"
         "data_bundle_egon_data.zip"
     )
     target_file = config.datasets()["data-bundle"]["targets"]["file"]
->>>>>>> 7a03d06a
 
     # check if file exists
     if not Path(target_file).exists():
@@ -52,11 +46,7 @@
         ]
         super().__init__(
             name="DataBundle",
-<<<<<<< HEAD
-            version=str(deposit_id) + "-0.0.3",
-=======
-            version=f"{deposit_id}-0.0.1",
->>>>>>> 7a03d06a
+            version=f"{deposit_id}-0.0.3",
             dependencies=dependencies,
             tasks=(download,),
         )