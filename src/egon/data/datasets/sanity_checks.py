"""
This module does sanity checks for both the eGon2035 and the eGon100RE scenario
separately where a percentage error is given to showcase difference in output
and input values. Please note that there are missing input technologies in the
supply tables.
Authors: @ALonso, @dana, @nailend, @nesnoj, @khelfen
"""
from math import isclose
from pathlib import Path
import ast

from sqlalchemy import Numeric
from sqlalchemy.sql import and_, cast, func, or_
import matplotlib.pyplot as plt
import numpy as np
import pandas as pd
import seaborn as sns

from egon.data import config, db, logger
from egon.data.datasets import Dataset
from egon.data.datasets.electricity_demand_timeseries.cts_buildings import (
    EgonCtsElectricityDemandBuildingShare,
    EgonCtsHeatDemandBuildingShare,
)
from egon.data.datasets.emobility.motorized_individual_travel.db_classes import (  # noqa: E501
    EgonEvCountMunicipality,
    EgonEvCountMvGridDistrict,
    EgonEvCountRegistrationDistrict,
    EgonEvMvGridDistrict,
    EgonEvPool,
    EgonEvTrip,
)
from egon.data.datasets.emobility.motorized_individual_travel.helpers import (
    DATASET_CFG,
    read_simbev_metadata_file,
)
from egon.data.datasets.etrago_setup import (
    EgonPfHvLink,
    EgonPfHvLinkTimeseries,
    EgonPfHvLoad,
    EgonPfHvLoadTimeseries,
    EgonPfHvStore,
    EgonPfHvStoreTimeseries,
)
from egon.data.datasets.gas_grid import (
    define_gas_buses_abroad,
    define_gas_nodes_list,
    define_gas_pipeline_list,
)
from egon.data.datasets.gas_neighbours.eGon2035 import (
    calc_capacities,
    calc_ch4_storage_capacities,
    calc_global_ch4_demand,
    calc_global_power_to_h2_demand,
    calculate_ch4_grid_capacities,
    import_ch4_demandTS,
)
from egon.data.datasets.hydrogen_etrago.storage import (
    calculate_and_map_saltcavern_storage_potential,
)
from egon.data.datasets.power_plants.pv_rooftop_buildings import (
    PV_CAP_PER_SQ_M,
    ROOF_FACTOR,
    SCENARIOS,
    load_building_data,
    scenario_data,
)
from egon.data.datasets.pypsaeursec import read_network
from egon.data.datasets.scenario_parameters import get_sector_parameters
from egon.data.datasets.storages.home_batteries import get_cbat_pbat_ratio
import egon.data

TESTMODE_OFF = (
    config.settings()["egon-data"]["--dataset-boundary"] == "Everything"
)


class SanityChecks(Dataset):
    #:
    name: str = "SanityChecks"
    #:
    version: str = "0.0.8"

    def __init__(self, dependencies):
        super().__init__(
<<<<<<< HEAD
            name=self.name,
            version=self.version,
=======
            name="SanityChecks",
            version="0.0.8",
>>>>>>> c38e3d9e
            dependencies=dependencies,
            tasks={
                etrago_eGon2035_electricity,
                etrago_eGon2035_heat,
                residential_electricity_annual_sum,
                residential_electricity_hh_refinement,
                cts_electricity_demand_share,
                cts_heat_demand_share,
                sanitycheck_emobility_mit,
                sanitycheck_pv_rooftop_buildings,
                sanitycheck_home_batteries,
                etrago_eGon2035_gas_DE,
                etrago_eGon2035_gas_abroad,
                sanitycheck_dsm,
            },
        )


def etrago_eGon2035_electricity():
    """Execute basic sanity checks.

    Returns print statements as sanity checks for the electricity sector in
    the eGon2035 scenario.

    Parameters
    ----------
    None

    Returns
    -------
    None
    """

    scn = "eGon2035"

    # Section to check generator capacities
    logger.info(f"Sanity checks for scenario {scn}")
    logger.info(
        "For German electricity generators the following deviations between "
        "the inputs and outputs can be observed:"
    )

    carriers_electricity = [
        "others",
        "reservoir",
        "run_of_river",
        "oil",
        "wind_onshore",
        "wind_offshore",
        "solar",
        "solar_rooftop",
        "biomass",
    ]

    for carrier in carriers_electricity:

        if carrier == "biomass":
            sum_output = db.select_dataframe(
                """SELECT scn_name, SUM(p_nom::numeric) as output_capacity_mw
                    FROM grid.egon_etrago_generator
                    WHERE bus IN (
                        SELECT bus_id FROM grid.egon_etrago_bus
                        WHERE scn_name = 'eGon2035'
                        AND country = 'DE')
                    AND carrier IN ('biomass', 'industrial_biomass_CHP',
                    'central_biomass_CHP')
                    GROUP BY (scn_name);
                """,
                warning=False,
            )

        else:
            sum_output = db.select_dataframe(
                f"""SELECT scn_name,
                 SUM(p_nom::numeric) as output_capacity_mw
                         FROM grid.egon_etrago_generator
                         WHERE scn_name = '{scn}'
                         AND carrier IN ('{carrier}')
                         AND bus IN
                             (SELECT bus_id
                               FROM grid.egon_etrago_bus
                               WHERE scn_name = 'eGon2035'
                               AND country = 'DE')
                         GROUP BY (scn_name);
                    """,
                warning=False,
            )

        sum_input = db.select_dataframe(
            f"""SELECT carrier, SUM(capacity::numeric) as input_capacity_mw
                     FROM supply.egon_scenario_capacities
                     WHERE carrier= '{carrier}'
                     AND scenario_name ='{scn}'
                     GROUP BY (carrier);
                """,
            warning=False,
        )

        if (
            sum_output.output_capacity_mw.sum() == 0
            and sum_input.input_capacity_mw.sum() == 0
        ):
            logger.info(
                f"No capacity for carrier '{carrier}' needed to be"
                f" distributed. Everything is fine"
            )

        elif (
            sum_input.input_capacity_mw.sum() > 0
            and sum_output.output_capacity_mw.sum() == 0
        ):
            logger.info(
                f"Error: Capacity for carrier '{carrier}' was not distributed "
                f"at all!"
            )

        elif (
            sum_output.output_capacity_mw.sum() > 0
            and sum_input.input_capacity_mw.sum() == 0
        ):
            logger.info(
                f"Error: Eventhough no input capacity was provided for carrier"
                f"'{carrier}' a capacity got distributed!"
            )

        else:
            sum_input["error"] = (
                (sum_output.output_capacity_mw - sum_input.input_capacity_mw)
                / sum_input.input_capacity_mw
            ) * 100
            g = sum_input["error"].values[0]

            logger.info(f"{carrier}: " + str(round(g, 2)) + " %")

    # Section to check storage units

    logger.info(f"Sanity checks for scenario {scn}")
    logger.info(
        "For German electrical storage units the following deviations between"
        "the inputs and outputs can be observed:"
    )

    carriers_electricity = ["pumped_hydro"]

    for carrier in carriers_electricity:

        sum_output = db.select_dataframe(
            f"""SELECT scn_name, SUM(p_nom::numeric) as output_capacity_mw
                         FROM grid.egon_etrago_storage
                         WHERE scn_name = '{scn}'
                         AND carrier IN ('{carrier}')
                         AND bus IN
                             (SELECT bus_id
                               FROM grid.egon_etrago_bus
                               WHERE scn_name = 'eGon2035'
                               AND country = 'DE')
                         GROUP BY (scn_name);
                    """,
            warning=False,
        )

        sum_input = db.select_dataframe(
            f"""SELECT carrier, SUM(capacity::numeric) as input_capacity_mw
                     FROM supply.egon_scenario_capacities
                     WHERE carrier= '{carrier}'
                     AND scenario_name ='{scn}'
                     GROUP BY (carrier);
                """,
            warning=False,
        )

        if (
            sum_output.output_capacity_mw.sum() == 0
            and sum_input.input_capacity_mw.sum() == 0
        ):
            print(
                f"No capacity for carrier '{carrier}' needed to be "
                f"distributed. Everything is fine"
            )

        elif (
            sum_input.input_capacity_mw.sum() > 0
            and sum_output.output_capacity_mw.sum() == 0
        ):
            print(
                f"Error: Capacity for carrier '{carrier}' was not distributed"
                f" at all!"
            )

        elif (
            sum_output.output_capacity_mw.sum() > 0
            and sum_input.input_capacity_mw.sum() == 0
        ):
            print(
                f"Error: Eventhough no input capacity was provided for carrier"
                f" '{carrier}' a capacity got distributed!"
            )

        else:
            sum_input["error"] = (
                (sum_output.output_capacity_mw - sum_input.input_capacity_mw)
                / sum_input.input_capacity_mw
            ) * 100
            g = sum_input["error"].values[0]

            print(f"{carrier}: " + str(round(g, 2)) + " %")

    # Section to check loads

    print(
        "For German electricity loads the following deviations between the"
        " input and output can be observed:"
    )

    output_demand = db.select_dataframe(
        """SELECT a.scn_name, a.carrier,  SUM((SELECT SUM(p)
        FROM UNNEST(b.p_set) p))/1000000::numeric as load_twh
            FROM grid.egon_etrago_load a
            JOIN grid.egon_etrago_load_timeseries b
            ON (a.load_id = b.load_id)
            JOIN grid.egon_etrago_bus c
            ON (a.bus=c.bus_id)
            AND b.scn_name = 'eGon2035'
            AND a.scn_name = 'eGon2035'
            AND a.carrier = 'AC'
            AND c.scn_name= 'eGon2035'
            AND c.country='DE'
            GROUP BY (a.scn_name, a.carrier);

    """,
        warning=False,
    )["load_twh"].values[0]

    input_cts_ind = db.select_dataframe(
        """SELECT scenario,
         SUM(demand::numeric/1000000) as demand_mw_regio_cts_ind
            FROM demand.egon_demandregio_cts_ind
            WHERE scenario= 'eGon2035'
            AND year IN ('2035')
            GROUP BY (scenario);

        """,
        warning=False,
    )["demand_mw_regio_cts_ind"].values[0]

    input_hh = db.select_dataframe(
        """SELECT scenario, SUM(demand::numeric/1000000) as demand_mw_regio_hh
            FROM demand.egon_demandregio_hh
            WHERE scenario= 'eGon2035'
            AND year IN ('2035')
            GROUP BY (scenario);
        """,
        warning=False,
    )["demand_mw_regio_hh"].values[0]

    input_demand = input_hh + input_cts_ind

    e = round((output_demand - input_demand) / input_demand, 2) * 100

    print(f"electricity demand: {e} %")


def etrago_eGon2035_heat():
    """Execute basic sanity checks.

    Returns print statements as sanity checks for the heat sector in
    the eGon2035 scenario.

    Parameters
    ----------
    None

    Returns
    -------
    None
    """

    # Check input and output values for the carriers "others",
    # "reservoir", "run_of_river" and "oil"

    scn = "eGon2035"

    # Section to check generator capacities
    print(f"Sanity checks for scenario {scn}")
    print(
        "For German heat demands the following deviations between the inputs"
        " and outputs can be observed:"
    )

    # Sanity checks for heat demand

    output_heat_demand = db.select_dataframe(
        """SELECT a.scn_name,
          (SUM(
          (SELECT SUM(p) FROM UNNEST(b.p_set) p))/1000000)::numeric as load_twh
            FROM grid.egon_etrago_load a
            JOIN grid.egon_etrago_load_timeseries b
            ON (a.load_id = b.load_id)
            JOIN grid.egon_etrago_bus c
            ON (a.bus=c.bus_id)
            AND b.scn_name = 'eGon2035'
            AND a.scn_name = 'eGon2035'
            AND c.scn_name= 'eGon2035'
            AND c.country='DE'
            AND a.carrier IN ('rural_heat', 'central_heat')
            GROUP BY (a.scn_name);
        """,
        warning=False,
    )["load_twh"].values[0]

    input_heat_demand = db.select_dataframe(
        """SELECT scenario, SUM(demand::numeric/1000000) as demand_mw_peta_heat
            FROM demand.egon_peta_heat
            WHERE scenario= 'eGon2035'
            GROUP BY (scenario);
        """,
        warning=False,
    )["demand_mw_peta_heat"].values[0]

    e_demand = (
        round((output_heat_demand - input_heat_demand) / input_heat_demand, 2)
        * 100
    )

    logger.info(f"heat demand: {e_demand} %")

    # Sanity checks for heat supply

    logger.info(
        "For German heat supplies the following deviations between the inputs "
        "and outputs can be observed:"
    )

    # Comparison for central heat pumps
    heat_pump_input = db.select_dataframe(
        """SELECT carrier, SUM(capacity::numeric) as Urban_central_heat_pump_mw
            FROM supply.egon_scenario_capacities
            WHERE carrier= 'urban_central_heat_pump'
            AND scenario_name IN ('eGon2035')
            GROUP BY (carrier);
        """,
        warning=False,
    )["urban_central_heat_pump_mw"].values[0]

    heat_pump_output = db.select_dataframe(
        """SELECT carrier, SUM(p_nom::numeric) as Central_heat_pump_mw
            FROM grid.egon_etrago_link
            WHERE carrier= 'central_heat_pump'
            AND scn_name IN ('eGon2035')
            GROUP BY (carrier);
    """,
        warning=False,
    )["central_heat_pump_mw"].values[0]

    e_heat_pump = (
        round((heat_pump_output - heat_pump_input) / heat_pump_output, 2) * 100
    )

    logger.info(f"'central_heat_pump': {e_heat_pump} % ")

    # Comparison for residential heat pumps

    input_residential_heat_pump = db.select_dataframe(
        """SELECT carrier, SUM(capacity::numeric) as residential_heat_pump_mw
            FROM supply.egon_scenario_capacities
            WHERE carrier= 'residential_rural_heat_pump'
            AND scenario_name IN ('eGon2035')
            GROUP BY (carrier);
        """,
        warning=False,
    )["residential_heat_pump_mw"].values[0]

    output_residential_heat_pump = db.select_dataframe(
        """SELECT carrier, SUM(p_nom::numeric) as rural_heat_pump_mw
            FROM grid.egon_etrago_link
            WHERE carrier= 'rural_heat_pump'
            AND scn_name IN ('eGon2035')
            GROUP BY (carrier);
    """,
        warning=False,
    )["rural_heat_pump_mw"].values[0]

    e_residential_heat_pump = (
        round(
            (output_residential_heat_pump - input_residential_heat_pump)
            / input_residential_heat_pump,
            2,
        )
        * 100
    )
    logger.info(f"'residential heat pumps': {e_residential_heat_pump} %")

    # Comparison for resistive heater
    resistive_heater_input = db.select_dataframe(
        """SELECT carrier,
         SUM(capacity::numeric) as Urban_central_resistive_heater_MW
            FROM supply.egon_scenario_capacities
            WHERE carrier= 'urban_central_resistive_heater'
            AND scenario_name IN ('eGon2035')
            GROUP BY (carrier);
        """,
        warning=False,
    )["urban_central_resistive_heater_mw"].values[0]

    resistive_heater_output = db.select_dataframe(
        """SELECT carrier, SUM(p_nom::numeric) as central_resistive_heater_MW
            FROM grid.egon_etrago_link
            WHERE carrier= 'central_resistive_heater'
            AND scn_name IN ('eGon2035')
            GROUP BY (carrier);
        """,
        warning=False,
    )["central_resistive_heater_mw"].values[0]

    e_resistive_heater = (
        round(
            (resistive_heater_output - resistive_heater_input)
            / resistive_heater_input,
            2,
        )
        * 100
    )

    logger.info(f"'resistive heater': {e_resistive_heater} %")

    # Comparison for solar thermal collectors

    input_solar_thermal = db.select_dataframe(
        """SELECT carrier, SUM(capacity::numeric) as solar_thermal_collector_mw
            FROM supply.egon_scenario_capacities
            WHERE carrier= 'urban_central_solar_thermal_collector'
            AND scenario_name IN ('eGon2035')
            GROUP BY (carrier);
        """,
        warning=False,
    )["solar_thermal_collector_mw"].values[0]

    output_solar_thermal = db.select_dataframe(
        """SELECT carrier, SUM(p_nom::numeric) as solar_thermal_collector_mw
            FROM grid.egon_etrago_generator
            WHERE carrier= 'solar_thermal_collector'
            AND scn_name IN ('eGon2035')
            GROUP BY (carrier);
        """,
        warning=False,
    )["solar_thermal_collector_mw"].values[0]

    e_solar_thermal = (
        round(
            (output_solar_thermal - input_solar_thermal) / input_solar_thermal,
            2,
        )
        * 100
    )
    logger.info(f"'solar thermal collector': {e_solar_thermal} %")

    # Comparison for geothermal

    input_geo_thermal = db.select_dataframe(
        """SELECT carrier,
         SUM(capacity::numeric) as Urban_central_geo_thermal_MW
            FROM supply.egon_scenario_capacities
            WHERE carrier= 'urban_central_geo_thermal'
            AND scenario_name IN ('eGon2035')
            GROUP BY (carrier);
        """,
        warning=False,
    )["urban_central_geo_thermal_mw"].values[0]

    output_geo_thermal = db.select_dataframe(
        """SELECT carrier, SUM(p_nom::numeric) as geo_thermal_MW
            FROM grid.egon_etrago_generator
            WHERE carrier= 'geo_thermal'
            AND scn_name IN ('eGon2035')
            GROUP BY (carrier);
    """,
        warning=False,
    )["geo_thermal_mw"].values[0]

    e_geo_thermal = (
        round((output_geo_thermal - input_geo_thermal) / input_geo_thermal, 2)
        * 100
    )
    logger.info(f"'geothermal': {e_geo_thermal} %")


def residential_electricity_annual_sum(rtol=1e-5):
    """Sanity check for dataset electricity_demand_timeseries :
    Demand_Building_Assignment

    Aggregate the annual demand of all census cells at NUTS3 to compare
    with initial scaling parameters from DemandRegio.
    """

    df_nuts3_annual_sum = db.select_dataframe(
        sql="""
        SELECT dr.nuts3, dr.scenario, dr.demand_regio_sum, profiles.profile_sum
        FROM (
            SELECT scenario, SUM(demand) AS profile_sum, vg250_nuts3
            FROM demand.egon_demandregio_zensus_electricity AS egon,
             boundaries.egon_map_zensus_vg250 AS boundaries
            Where egon.zensus_population_id = boundaries.zensus_population_id
            AND sector = 'residential'
            GROUP BY vg250_nuts3, scenario
            ) AS profiles
        JOIN (
            SELECT nuts3, scenario, sum(demand) AS demand_regio_sum
            FROM demand.egon_demandregio_hh
            GROUP BY year, scenario, nuts3
              ) AS dr
        ON profiles.vg250_nuts3 = dr.nuts3 and profiles.scenario  = dr.scenario
        """
    )

    np.testing.assert_allclose(
        actual=df_nuts3_annual_sum["profile_sum"],
        desired=df_nuts3_annual_sum["demand_regio_sum"],
        rtol=rtol,
        verbose=False,
    )

    logger.info(
        "Aggregated annual residential electricity demand"
        " matches with DemandRegio at NUTS-3."
    )


def residential_electricity_hh_refinement(rtol=1e-5):
    """Sanity check for dataset electricity_demand_timeseries :
    Household Demands

    Check sum of aggregated household types after refinement method
    was applied and compare it to the original census values."""

    df_refinement = db.select_dataframe(
        sql="""
        SELECT refined.nuts3, refined.characteristics_code,
                refined.sum_refined::int, census.sum_census::int
        FROM(
            SELECT nuts3, characteristics_code, SUM(hh_10types) as sum_refined
            FROM society.egon_destatis_zensus_household_per_ha_refined
            GROUP BY nuts3, characteristics_code)
            AS refined
        JOIN(
            SELECT t.nuts3, t.characteristics_code, sum(orig) as sum_census
            FROM(
                SELECT nuts3, cell_id, characteristics_code,
                        sum(DISTINCT(hh_5types))as orig
                FROM society.egon_destatis_zensus_household_per_ha_refined
                GROUP BY cell_id, characteristics_code, nuts3) AS t
            GROUP BY t.nuts3, t.characteristics_code    ) AS census
        ON refined.nuts3 = census.nuts3
        AND refined.characteristics_code = census.characteristics_code
    """
    )

    np.testing.assert_allclose(
        actual=df_refinement["sum_refined"],
        desired=df_refinement["sum_census"],
        rtol=rtol,
        verbose=False,
    )

    logger.info("All Aggregated household types match at NUTS-3.")


def cts_electricity_demand_share(rtol=1e-5):
    """Sanity check for dataset electricity_demand_timeseries :
    CtsBuildings

    Check sum of aggregated cts electricity demand share which equals to one
    for every substation as the substation profile is linearly disaggregated
    to all buildings."""

    with db.session_scope() as session:
        cells_query = session.query(EgonCtsElectricityDemandBuildingShare)

    df_demand_share = pd.read_sql(
        cells_query.statement, cells_query.session.bind, index_col=None
    )

    np.testing.assert_allclose(
        actual=df_demand_share.groupby(["bus_id", "scenario"])[
            "profile_share"
        ].sum(),
        desired=1,
        rtol=rtol,
        verbose=False,
    )

    logger.info("The aggregated demand shares equal to one!.")


def cts_heat_demand_share(rtol=1e-5):
    """Sanity check for dataset electricity_demand_timeseries
    : CtsBuildings

    Check sum of aggregated cts heat demand share which equals to one
    for every substation as the substation profile is linearly disaggregated
    to all buildings."""

    with db.session_scope() as session:
        cells_query = session.query(EgonCtsHeatDemandBuildingShare)

    df_demand_share = pd.read_sql(
        cells_query.statement, cells_query.session.bind, index_col=None
    )

    np.testing.assert_allclose(
        actual=df_demand_share.groupby(["bus_id", "scenario"])[
            "profile_share"
        ].sum(),
        desired=1,
        rtol=rtol,
        verbose=False,
    )

    logger.info("The aggregated demand shares equal to one!.")


def sanitycheck_pv_rooftop_buildings():
    def egon_power_plants_pv_roof_building():
        sql = """
        SELECT *
        FROM supply.egon_power_plants_pv_roof_building
        """

        return db.select_dataframe(sql, index_col="index")

    pv_roof_df = egon_power_plants_pv_roof_building()

    valid_buildings_gdf = load_building_data()

    valid_buildings_gdf = valid_buildings_gdf.assign(
        bus_id=valid_buildings_gdf.bus_id.astype(int),
        overlay_id=valid_buildings_gdf.overlay_id.astype(int),
        max_cap=valid_buildings_gdf.building_area.multiply(
            ROOF_FACTOR * PV_CAP_PER_SQ_M
        ),
    )

    merge_df = pv_roof_df.merge(
        valid_buildings_gdf[["building_area"]],
        how="left",
        left_on="building_id",
        right_index=True,
    )

    assert (
        len(merge_df.loc[merge_df.building_area.isna()]) == 0
    ), f"{len(merge_df.loc[merge_df.building_area.isna()])} != 0"

    scenarios = ["status_quo", "eGon2035"]

    base_path = Path(egon.data.__path__[0]).resolve()

    res_dir = base_path / "sanity_checks"

    res_dir.mkdir(parents=True, exist_ok=True)

    for scenario in scenarios:
        fig, (ax1, ax2) = plt.subplots(1, 2, figsize=(15, 8))

        scenario_df = merge_df.loc[merge_df.scenario == scenario]

        logger.info(
            scenario + " Capacity:\n" + str(scenario_df.capacity.describe())
        )

        small_gens_df = scenario_df.loc[scenario_df.capacity < 100]

        sns.histplot(data=small_gens_df, x="capacity", ax=ax1).set_title(
            scenario
        )

        sns.scatterplot(
            data=small_gens_df, x="capacity", y="building_area", ax=ax2
        ).set_title(scenario)

        plt.tight_layout()

        plt.savefig(
            res_dir / f"{scenario}_pv_rooftop_distribution.png",
            bbox_inches="tight",
        )

    for scenario in SCENARIOS:
        if scenario == "eGon2035":
            assert isclose(
                scenario_data(scenario=scenario).capacity.sum(),
                merge_df.loc[merge_df.scenario == scenario].capacity.sum(),
                rel_tol=1e-02,
            ), (
                f"{scenario_data(scenario=scenario).capacity.sum()} != "
                f"{merge_df.loc[merge_df.scenario == scenario].capacity.sum()}"
            )
        elif scenario == "eGon100RE":
            sources = config.datasets()["solar_rooftop"]["sources"]

            target = db.select_dataframe(
                f"""
                SELECT capacity
                FROM {sources['scenario_capacities']['schema']}.
                {sources['scenario_capacities']['table']} a
                WHERE carrier = 'solar_rooftop'
                AND scenario_name = '{scenario}'
                """
            ).capacity[0]

            dataset = config.settings()["egon-data"]["--dataset-boundary"]

            if dataset == "Schleswig-Holstein":
                sources = config.datasets()["scenario_input"]["sources"]

                path = Path(
                    f"./data_bundle_egon_data/nep2035_version2021/"
                    f"{sources['eGon2035']['capacities']}"
                ).resolve()

                total_2035 = (
                    pd.read_excel(
                        path,
                        sheet_name="1.Entwurf_NEP2035_V2021",
                        index_col="Unnamed: 0",
                    ).at["PV (Aufdach)", "Summe"]
                    * 1000
                )
                sh_2035 = scenario_data(scenario="eGon2035").capacity.sum()

                share = sh_2035 / total_2035

                target *= share

            assert isclose(
                target,
                merge_df.loc[merge_df.scenario == scenario].capacity.sum(),
                rel_tol=1e-02,
            ), (
                f"{target} != "
                f"{merge_df.loc[merge_df.scenario == scenario].capacity.sum()}"
            )
        else:
            raise ValueError(f"Scenario {scenario} is not valid.")


def sanitycheck_emobility_mit():
    """Execute sanity checks for eMobility: motorized individual travel

    Checks data integrity for eGon2035, eGon2035_lowflex and eGon100RE scenario
    using assertions:
      1. Allocated EV numbers and EVs allocated to grid districts
      2. Trip data (original inout data from simBEV)
      3. Model data in eTraGo PF tables (grid.egon_etrago_*)

    Parameters
    ----------
    None

    Returns
    -------
    None
    """

    def check_ev_allocation():
        # Get target number for scenario
        ev_count_target = scenario_variation_parameters["ev_count"]
        print(f"  Target count: {str(ev_count_target)}")

        # Get allocated numbers
        ev_counts_dict = {}
        with db.session_scope() as session:
            for table, level in zip(
                [
                    EgonEvCountMvGridDistrict,
                    EgonEvCountMunicipality,
                    EgonEvCountRegistrationDistrict,
                ],
                ["Grid District", "Municipality", "Registration District"],
            ):
                query = session.query(
                    func.sum(
                        table.bev_mini
                        + table.bev_medium
                        + table.bev_luxury
                        + table.phev_mini
                        + table.phev_medium
                        + table.phev_luxury
                    ).label("ev_count")
                ).filter(
                    table.scenario == scenario_name,
                    table.scenario_variation == scenario_var_name,
                )

                ev_counts = pd.read_sql(
                    query.statement, query.session.bind, index_col=None
                )
                ev_counts_dict[level] = ev_counts.iloc[0].ev_count
                print(
                    f"    Count table: Total count for level {level} "
                    f"(table: {table.__table__}): "
                    f"{str(ev_counts_dict[level])}"
                )

        # Compare with scenario target (only if not in testmode)
        if TESTMODE_OFF:
            for level, count in ev_counts_dict.items():
                np.testing.assert_allclose(
                    count,
                    ev_count_target,
                    rtol=0.0001,
                    err_msg=f"EV numbers in {level} seems to be flawed.",
                )
        else:
            print("    Testmode is on, skipping sanity check...")

        # Get allocated EVs in grid districts
        with db.session_scope() as session:
            query = session.query(
                func.count(EgonEvMvGridDistrict.egon_ev_pool_ev_id).label(
                    "ev_count"
                ),
            ).filter(
                EgonEvMvGridDistrict.scenario == scenario_name,
                EgonEvMvGridDistrict.scenario_variation == scenario_var_name,
            )
        ev_count_alloc = (
            pd.read_sql(query.statement, query.session.bind, index_col=None)
            .iloc[0]
            .ev_count
        )
        print(
            f"    EVs allocated to Grid Districts "
            f"(table: {EgonEvMvGridDistrict.__table__}) total count: "
            f"{str(ev_count_alloc)}"
        )

        # Compare with scenario target (only if not in testmode)
        if TESTMODE_OFF:
            np.testing.assert_allclose(
                ev_count_alloc,
                ev_count_target,
                rtol=0.0001,
                err_msg=(
                    "EV numbers allocated to Grid Districts seems to be "
                    "flawed."
                ),
            )
        else:
            print("    Testmode is on, skipping sanity check...")

        return ev_count_alloc

    def check_trip_data():
        # Check if trips start at timestep 0 and have a max. of 35040 steps
        # (8760h in 15min steps)
        print("  Checking timeranges...")
        with db.session_scope() as session:
            query = session.query(
                func.count(EgonEvTrip.event_id).label("cnt")
            ).filter(
                or_(
                    and_(
                        EgonEvTrip.park_start > 0,
                        EgonEvTrip.simbev_event_id == 0,
                    ),
                    EgonEvTrip.park_end
                    > (60 / int(meta_run_config.stepsize)) * 8760,
                ),
                EgonEvTrip.scenario == scenario_name,
            )
        invalid_trips = pd.read_sql(
            query.statement, query.session.bind, index_col=None
        )
        np.testing.assert_equal(
            invalid_trips.iloc[0].cnt,
            0,
            err_msg=(
                f"{str(invalid_trips.iloc[0].cnt)} trips in table "
                f"{EgonEvTrip.__table__} have invalid timesteps."
            ),
        )

        # Check if charging demand can be covered by available charging energy
        # while parking
        print("  Compare charging demand with available power...")
        with db.session_scope() as session:
            query = session.query(
                func.count(EgonEvTrip.event_id).label("cnt")
            ).filter(
                func.round(
                    cast(
                        (EgonEvTrip.park_end - EgonEvTrip.park_start + 1)
                        * EgonEvTrip.charging_capacity_nominal
                        * (int(meta_run_config.stepsize) / 60),
                        Numeric,
                    ),
                    3,
                )
                < cast(EgonEvTrip.charging_demand, Numeric),
                EgonEvTrip.scenario == scenario_name,
            )
        invalid_trips = pd.read_sql(
            query.statement, query.session.bind, index_col=None
        )
        np.testing.assert_equal(
            invalid_trips.iloc[0].cnt,
            0,
            err_msg=(
                f"In {str(invalid_trips.iloc[0].cnt)} trips (table: "
                f"{EgonEvTrip.__table__}) the charging demand cannot be "
                f"covered by available charging power."
            ),
        )

    def check_model_data():
        # Check if model components were fully created
        print("  Check if all model components were created...")
        # Get MVGDs which got EV allocated
        with db.session_scope() as session:
            query = (
                session.query(
                    EgonEvMvGridDistrict.bus_id,
                )
                .filter(
                    EgonEvMvGridDistrict.scenario == scenario_name,
                    EgonEvMvGridDistrict.scenario_variation
                    == scenario_var_name,
                )
                .group_by(EgonEvMvGridDistrict.bus_id)
            )
        mvgds_with_ev = (
            pd.read_sql(query.statement, query.session.bind, index_col=None)
            .bus_id.sort_values()
            .to_list()
        )

        # Load model components
        with db.session_scope() as session:
            query = (
                session.query(
                    EgonPfHvLink.bus0.label("mvgd_bus_id"),
                    EgonPfHvLoad.bus.label("emob_bus_id"),
                    EgonPfHvLoad.load_id.label("load_id"),
                    EgonPfHvStore.store_id.label("store_id"),
                )
                .select_from(EgonPfHvLoad, EgonPfHvStore)
                .join(
                    EgonPfHvLoadTimeseries,
                    EgonPfHvLoadTimeseries.load_id == EgonPfHvLoad.load_id,
                )
                .join(
                    EgonPfHvStoreTimeseries,
                    EgonPfHvStoreTimeseries.store_id == EgonPfHvStore.store_id,
                )
                .filter(
                    EgonPfHvLoad.carrier == "land_transport_EV",
                    EgonPfHvLoad.scn_name == scenario_name,
                    EgonPfHvLoadTimeseries.scn_name == scenario_name,
                    EgonPfHvStore.carrier == "battery_storage",
                    EgonPfHvStore.scn_name == scenario_name,
                    EgonPfHvStoreTimeseries.scn_name == scenario_name,
                    EgonPfHvLink.scn_name == scenario_name,
                    EgonPfHvLink.bus1 == EgonPfHvLoad.bus,
                    EgonPfHvLink.bus1 == EgonPfHvStore.bus,
                )
            )
        model_components = pd.read_sql(
            query.statement, query.session.bind, index_col=None
        )

        # Check number of buses with model components connected
        mvgd_buses_with_ev = model_components.loc[
            model_components.mvgd_bus_id.isin(mvgds_with_ev)
        ]
        np.testing.assert_equal(
            len(mvgds_with_ev),
            len(mvgd_buses_with_ev),
            err_msg=(
                f"Number of Grid Districts with connected model components "
                f"({str(len(mvgd_buses_with_ev))} in tables egon_etrago_*) "
                f"differ from number of Grid Districts that got EVs "
                f"allocated ({len(mvgds_with_ev)} in table "
                f"{EgonEvMvGridDistrict.__table__})."
            ),
        )

        # Check if all required components exist (if no id is NaN)
        np.testing.assert_equal(
            model_components.drop_duplicates().isna().any().any(),
            False,
            err_msg=(
                f"Some components are missing (see True values): "
                f"{model_components.drop_duplicates().isna().any()}"
            ),
        )

        # Get all model timeseries
        print("  Loading model timeseries...")
        # Get all model timeseries
        model_ts_dict = {
            "Load": {
                "carrier": "land_transport_EV",
                "table": EgonPfHvLoad,
                "table_ts": EgonPfHvLoadTimeseries,
                "column_id": "load_id",
                "columns_ts": ["p_set"],
                "ts": None,
            },
            "Link": {
                "carrier": "BEV_charger",
                "table": EgonPfHvLink,
                "table_ts": EgonPfHvLinkTimeseries,
                "column_id": "link_id",
                "columns_ts": ["p_max_pu"],
                "ts": None,
            },
            "Store": {
                "carrier": "battery_storage",
                "table": EgonPfHvStore,
                "table_ts": EgonPfHvStoreTimeseries,
                "column_id": "store_id",
                "columns_ts": ["e_min_pu", "e_max_pu"],
                "ts": None,
            },
        }

        with db.session_scope() as session:
            for node, attrs in model_ts_dict.items():
                print(f"    Loading {node} timeseries...")
                subquery = (
                    session.query(getattr(attrs["table"], attrs["column_id"]))
                    .filter(attrs["table"].carrier == attrs["carrier"])
                    .filter(attrs["table"].scn_name == scenario_name)
                    .subquery()
                )

                cols = [
                    getattr(attrs["table_ts"], c) for c in attrs["columns_ts"]
                ]
                query = session.query(
                    getattr(attrs["table_ts"], attrs["column_id"]), *cols
                ).filter(
                    getattr(attrs["table_ts"], attrs["column_id"]).in_(
                        subquery
                    ),
                    attrs["table_ts"].scn_name == scenario_name,
                )
                attrs["ts"] = pd.read_sql(
                    query.statement,
                    query.session.bind,
                    index_col=attrs["column_id"],
                )

        # Check if all timeseries have 8760 steps
        print("    Checking timeranges...")
        for node, attrs in model_ts_dict.items():
            for col in attrs["columns_ts"]:
                ts = attrs["ts"]
                invalid_ts = ts.loc[ts[col].apply(lambda _: len(_)) != 8760][
                    col
                ].apply(len)
                np.testing.assert_equal(
                    len(invalid_ts),
                    0,
                    err_msg=(
                        f"{str(len(invalid_ts))} rows in timeseries do not "
                        f"have 8760 timesteps. Table: "
                        f"{attrs['table_ts'].__table__}, Column: {col}, IDs: "
                        f"{str(list(invalid_ts.index))}"
                    ),
                )

        # Compare total energy demand in model with some approximate values
        # (per EV: 14,000 km/a, 0.17 kWh/km)
        print("  Checking energy demand in model...")
        total_energy_model = (
            model_ts_dict["Load"]["ts"].p_set.apply(lambda _: sum(_)).sum()
            / 1e6
        )
        print(f"    Total energy amount in model: {total_energy_model} TWh")
        total_energy_scenario_approx = ev_count_alloc * 14000 * 0.17 / 1e9
        print(
            f"    Total approximated energy amount in scenario: "
            f"{total_energy_scenario_approx} TWh"
        )
        np.testing.assert_allclose(
            total_energy_model,
            total_energy_scenario_approx,
            rtol=0.1,
            err_msg=(
                "The total energy amount in the model deviates heavily "
                "from the approximated value for current scenario."
            ),
        )

        # Compare total storage capacity
        print("  Checking storage capacity...")
        # Load storage capacities from model
        with db.session_scope() as session:
            query = session.query(
                func.sum(EgonPfHvStore.e_nom).label("e_nom")
            ).filter(
                EgonPfHvStore.scn_name == scenario_name,
                EgonPfHvStore.carrier == "battery_storage",
            )
        storage_capacity_model = (
            pd.read_sql(
                query.statement, query.session.bind, index_col=None
            ).e_nom.sum()
            / 1e3
        )
        print(
            f"    Total storage capacity ({EgonPfHvStore.__table__}): "
            f"{round(storage_capacity_model, 1)} GWh"
        )

        # Load occurences of each EV
        with db.session_scope() as session:
            query = (
                session.query(
                    EgonEvMvGridDistrict.bus_id,
                    EgonEvPool.type,
                    func.count(EgonEvMvGridDistrict.egon_ev_pool_ev_id).label(
                        "count"
                    ),
                )
                .join(
                    EgonEvPool,
                    EgonEvPool.ev_id
                    == EgonEvMvGridDistrict.egon_ev_pool_ev_id,
                )
                .filter(
                    EgonEvMvGridDistrict.scenario == scenario_name,
                    EgonEvMvGridDistrict.scenario_variation
                    == scenario_var_name,
                    EgonEvPool.scenario == scenario_name,
                )
                .group_by(EgonEvMvGridDistrict.bus_id, EgonEvPool.type)
            )
        count_per_ev_all = pd.read_sql(
            query.statement, query.session.bind, index_col="bus_id"
        )
        count_per_ev_all["bat_cap"] = count_per_ev_all.type.map(
            meta_tech_data.battery_capacity
        )
        count_per_ev_all["bat_cap_total_MWh"] = (
            count_per_ev_all["count"] * count_per_ev_all.bat_cap / 1e3
        )
        storage_capacity_simbev = count_per_ev_all.bat_cap_total_MWh.div(
            1e3
        ).sum()
        print(
            f"    Total storage capacity (simBEV): "
            f"{round(storage_capacity_simbev, 1)} GWh"
        )

        np.testing.assert_allclose(
            storage_capacity_model,
            storage_capacity_simbev,
            rtol=0.01,
            err_msg=(
                "The total storage capacity in the model deviates heavily "
                "from the input data provided by simBEV for current scenario."
            ),
        )

        # Check SoC storage constraint: e_min_pu < e_max_pu for all timesteps
        print("  Validating SoC constraints...")
        stores_with_invalid_soc = []
        for idx, row in model_ts_dict["Store"]["ts"].iterrows():
            ts = row[["e_min_pu", "e_max_pu"]]
            x = np.array(ts.e_min_pu) > np.array(ts.e_max_pu)
            if x.any():
                stores_with_invalid_soc.append(idx)

        np.testing.assert_equal(
            len(stores_with_invalid_soc),
            0,
            err_msg=(
                f"The store constraint e_min_pu < e_max_pu does not apply "
                f"for some storages in {EgonPfHvStoreTimeseries.__table__}. "
                f"Invalid store_ids: {stores_with_invalid_soc}"
            ),
        )

    def check_model_data_lowflex_eGon2035():
        # TODO: Add eGon100RE_lowflex
        print("")
        print("SCENARIO: eGon2035_lowflex")

        # Compare driving load and charging load
        print("  Loading eGon2035 model timeseries: driving load...")
        with db.session_scope() as session:
            query = (
                session.query(
                    EgonPfHvLoad.load_id,
                    EgonPfHvLoadTimeseries.p_set,
                )
                .join(
                    EgonPfHvLoadTimeseries,
                    EgonPfHvLoadTimeseries.load_id == EgonPfHvLoad.load_id,
                )
                .filter(
                    EgonPfHvLoad.carrier == "land_transport_EV",
                    EgonPfHvLoad.scn_name == "eGon2035",
                    EgonPfHvLoadTimeseries.scn_name == "eGon2035",
                )
            )
        model_driving_load = pd.read_sql(
            query.statement, query.session.bind, index_col=None
        )
        driving_load = np.array(model_driving_load.p_set.to_list()).sum(axis=0)

        print(
            "  Loading eGon2035_lowflex model timeseries: dumb charging "
            "load..."
        )
        with db.session_scope() as session:
            query = (
                session.query(
                    EgonPfHvLoad.load_id,
                    EgonPfHvLoadTimeseries.p_set,
                )
                .join(
                    EgonPfHvLoadTimeseries,
                    EgonPfHvLoadTimeseries.load_id == EgonPfHvLoad.load_id,
                )
                .filter(
                    EgonPfHvLoad.carrier == "land_transport_EV",
                    EgonPfHvLoad.scn_name == "eGon2035_lowflex",
                    EgonPfHvLoadTimeseries.scn_name == "eGon2035_lowflex",
                )
            )
        model_charging_load_lowflex = pd.read_sql(
            query.statement, query.session.bind, index_col=None
        )
        charging_load = np.array(
            model_charging_load_lowflex.p_set.to_list()
        ).sum(axis=0)

        # Ratio of driving and charging load should be 0.9 due to charging
        # efficiency
        print("  Compare cumulative loads...")
        print(f"    Driving load (eGon2035): {driving_load.sum() / 1e6} TWh")
        print(
            f"    Dumb charging load (eGon2035_lowflex): "
            f"{charging_load.sum() / 1e6} TWh"
        )
        driving_load_theoretical = (
            float(meta_run_config.eta_cp) * charging_load.sum()
        )
        np.testing.assert_allclose(
            driving_load.sum(),
            driving_load_theoretical,
            rtol=0.01,
            err_msg=(
                f"The driving load (eGon2035) deviates by more than 1% "
                f"from the theoretical driving load calculated from charging "
                f"load (eGon2035_lowflex) with an efficiency of "
                f"{float(meta_run_config.eta_cp)}."
            ),
        )

    print("=====================================================")
    print("=== SANITY CHECKS FOR MOTORIZED INDIVIDUAL TRAVEL ===")
    print("=====================================================")

    for scenario_name in ["eGon2035", "eGon100RE"]:
        scenario_var_name = DATASET_CFG["scenario"]["variation"][scenario_name]

        print("")
        print(f"SCENARIO: {scenario_name}, VARIATION: {scenario_var_name}")

        # Load scenario params for scenario and scenario variation
        scenario_variation_parameters = get_sector_parameters(
            "mobility", scenario=scenario_name
        )["motorized_individual_travel"][scenario_var_name]

        # Load simBEV run config and tech data
        meta_run_config = read_simbev_metadata_file(
            scenario_name, "config"
        ).loc["basic"]
        meta_tech_data = read_simbev_metadata_file(scenario_name, "tech_data")

        print("")
        print("Checking EV counts...")
        ev_count_alloc = check_ev_allocation()

        print("")
        print("Checking trip data...")
        check_trip_data()

        print("")
        print("Checking model data...")
        check_model_data()

    print("")
    check_model_data_lowflex_eGon2035()

    print("=====================================================")


def sanitycheck_home_batteries():
    # get constants
    constants = config.datasets()["home_batteries"]["constants"]
    scenarios = constants["scenarios"]
    cbat_pbat_ratio = get_cbat_pbat_ratio()

    sources = config.datasets()["home_batteries"]["sources"]
    targets = config.datasets()["home_batteries"]["targets"]

    for scenario in scenarios:
        # get home battery capacity per mv grid id
        sql = f"""
        SELECT el_capacity as p_nom, bus_id FROM
        {sources["storage"]["schema"]}
        .{sources["storage"]["table"]}
        WHERE carrier = 'home_battery'
        AND scenario = '{scenario}'
        """

        home_batteries_df = db.select_dataframe(sql, index_col="bus_id")

        home_batteries_df = home_batteries_df.assign(
            capacity=home_batteries_df.p_nom * cbat_pbat_ratio
        )

        sql = f"""
        SELECT * FROM
        {targets["home_batteries"]["schema"]}
        .{targets["home_batteries"]["table"]}
        WHERE scenario = '{scenario}'
        """

        home_batteries_buildings_df = db.select_dataframe(
            sql, index_col="index"
        )

        df = (
            home_batteries_buildings_df[["bus_id", "p_nom", "capacity"]]
            .groupby("bus_id")
            .sum()
        )

        assert (home_batteries_df.round(6) == df.round(6)).all().all()


def sanity_check_gas_buses(scn):
    """Execute sanity checks for the gas buses in Germany

    Returns print statements as sanity checks for the CH4, H2_grid and
    H2_saltcavern buses.
      * For all of them, it is checked if they are not isolated.
      * For the grid buses, the deviation is calculated between the
        number of gas grid buses in the database and the original
        Scigrid_gas number of gas buses in Germany.

    Parameters
    ----------
    scn_name : str
        Name of the scenario

    """
    logger.info("BUSES")

    # Are gas buses isolated?
    corresponding_carriers = {
        "eGon2035": {
            "CH4": "CH4",
            "H2_grid": "H2_feedin",
            "H2_saltcavern": "power_to_H2",
        },
        # "eGon100RE": {
        #     "CH4": "CH4",
        #     "H2_grid": "H2_retrofit",
        #     "H2_saltcavern": "H2_extension",
        # }
    }
    for key in corresponding_carriers[scn]:
        isolated_gas_buses = db.select_dataframe(
            f"""
            SELECT bus_id, carrier, country
            FROM grid.egon_etrago_bus
            WHERE scn_name = '{scn}'
            AND carrier = '{key}'
            AND country = 'DE'
            AND bus_id NOT IN
                (SELECT bus0
                FROM grid.egon_etrago_link
                WHERE scn_name = '{scn}'
                AND carrier = '{corresponding_carriers[scn][key]}')
            AND bus_id NOT IN
                (SELECT bus1
                FROM grid.egon_etrago_link
                WHERE scn_name = '{scn}'
                AND carrier = '{corresponding_carriers[scn][key]}')
            ;
            """,
            warning=False,
        )
        if not isolated_gas_buses.empty:
            logger.info(f"Isolated {key} buses:")
            logger.info(isolated_gas_buses)

    # Deviation of the gas grid buses number
    target_file = (
        Path(".") / "datasets" / "gas_data" / "data" / "IGGIELGN_Nodes.csv"
    )

    Grid_buses_list = pd.read_csv(
        target_file,
        delimiter=";",
        decimal=".",
        usecols=["country_code"],
    )

    Grid_buses_list = Grid_buses_list[
        Grid_buses_list["country_code"].str.match("DE")
    ]
    input_grid_buses = len(Grid_buses_list.index)

    for carrier in ["CH4", "H2_grid"]:
        output_grid_buses_df = db.select_dataframe(
            f"""
            SELECT bus_id
            FROM grid.egon_etrago_bus
            WHERE scn_name = '{scn}'
            AND country = 'DE'
            AND carrier = '{carrier}';
            """,
            warning=False,
        )
        output_grid_buses = len(output_grid_buses_df.index)

        e_grid_buses = (
            round(
                (output_grid_buses - input_grid_buses) / input_grid_buses,
                2,
            )
            * 100
        )
        logger.info(f"Deviation {carrier} buses: {e_grid_buses} %")


def sanity_check_CH4_stores(scn):
    """Execute sanity checks for the CH4 stores in Germany

    Returns print statements as sanity checks for the CH4 stores
    capacity in Germany. The deviation is calculated between:
      * the sum of the capacities of the stores with carrier 'CH4'
        in the database (for one scenario) and
      * the sum of:
          * the capacity the gas grid allocated to CH4 (total capacity
            in eGon2035 and capacity reduced the share of the grid
            allocated to H2 in eGon100RE)
          * the total capacity of the CH4 stores in Germany (source: GIE)

    Parameters
    ----------
    scn_name : str
        Name of the scenario

    """
    output_CH4_stores = db.select_dataframe(
        f"""SELECT SUM(e_nom::numeric) as e_nom_germany
                FROM grid.egon_etrago_store
                WHERE scn_name = '{scn}'
                AND carrier = 'CH4'
                AND bus IN
                    (SELECT bus_id
                    FROM grid.egon_etrago_bus
                    WHERE scn_name = '{scn}'
                    AND country = 'DE'
                    AND carrier = 'CH4');
                """,
        warning=False,
    )["e_nom_germany"].values[0]

    if scn == "eGon2035":
        grid_cap = 130000
    elif scn == "eGon100RE":
        grid_cap = 13000 * (
            1
            - get_sector_parameters("gas", "eGon100RE")[
                "retrofitted_CH4pipeline-to-H2pipeline_share"
            ]
        )

    stores_cap_D = 266424202 # MWh GIE https://www.gie.eu/transparency/databases/storage-database/

    input_CH4_stores = stores_cap_D + grid_cap

    e_CH4_stores = (
        round(
            (output_CH4_stores - input_CH4_stores) / input_CH4_stores,
            2,
        )
        * 100
    )
    logger.info(f"Deviation CH4 stores: {e_CH4_stores} %")


def sanity_check_H2_saltcavern_stores(scn):
    """Execute sanity checks for the H2 saltcavern stores in Germany

    Returns print as sanity checks for the H2 saltcavern potential
    storage capacity in Germany. The deviation is calculated between:
      * the sum of the of the H2 saltcavern potential storage capacity
        (e_nom_max) in the database and
      * the sum of the H2 saltcavern potential storage capacity
        assumed to be the ratio of the areas of 500 m radius around
        substations in each german federal state and the estimated
        total hydrogen storage potential of the corresponding federal
        state (data from InSpEE-DS report).

    This test works also in test mode.

    Parameters
    ----------
    scn_name : str
        Name of the scenario

    """
    output_H2_stores = db.select_dataframe(
        f"""SELECT SUM(e_nom_max::numeric) as e_nom_max_germany
                FROM grid.egon_etrago_store
                WHERE scn_name = '{scn}'
                AND carrier = 'H2_underground'
                AND bus IN
                    (SELECT bus_id
                    FROM grid.egon_etrago_bus
                    WHERE scn_name = '{scn}'
                    AND country = 'DE'
                    AND carrier = 'H2_saltcavern');
                """,
        warning=False,
    )["e_nom_max_germany"].values[0]

    storage_potentials = calculate_and_map_saltcavern_storage_potential()
    storage_potentials["storage_potential"] = (
        storage_potentials["area_fraction"] * storage_potentials["potential"]
    )
    input_H2_stores = sum(storage_potentials["storage_potential"].to_list())

    e_H2_stores = (
        round(
            (output_H2_stores - input_H2_stores) / input_H2_stores,
            2,
        )
        * 100
    )
    logger.info(f"Deviation H2 saltcavern stores: {e_H2_stores} %")


def sanity_check_gas_one_port(scn):
    """Check connections of gas one-port components

    Verify that gas one-port component (loads, generators, stores) are
    all connected to a bus (of the right carrier) present in the data
    base. Return print statements if this is not the case.
    These sanity checks are not specific to Germany, they also include
    the neighbouring countries.

    Parameters
    ----------
    scn_name : str
        Name of the scenario

    """
    if scn == "eGon2035":
        # Loads
        ## CH4_for_industry Germany
        isolated_one_port_c = db.select_dataframe(
            f"""
            SELECT load_id, bus, carrier, scn_name
                FROM grid.egon_etrago_load
                WHERE scn_name = '{scn}'
                AND carrier = 'CH4_for_industry'
                AND bus NOT IN
                    (SELECT bus_id
                    FROM grid.egon_etrago_bus
                    WHERE scn_name = '{scn}'
                    AND country = 'DE'
                    AND carrier = 'CH4')
            ;
            """,
            warning=False,
        )
        if not isolated_one_port_c.empty:
            logger.info("Isolated loads:")
            logger.info(isolated_one_port_c)

        ## CH4_for_industry abroad
        isolated_one_port_c = db.select_dataframe(
            f"""
            SELECT load_id, bus, carrier, scn_name
                FROM grid.egon_etrago_load
                WHERE scn_name = '{scn}'
                AND carrier = 'CH4'
                AND bus NOT IN
                    (SELECT bus_id
                    FROM grid.egon_etrago_bus
                    WHERE scn_name = '{scn}'
                    AND country != 'DE'
                    AND carrier = 'CH4')
            ;
            """,
            warning=False,
        )
        if not isolated_one_port_c.empty:
            logger.info("Isolated loads:")
            logger.info(isolated_one_port_c)

        ## H2_for_industry
        isolated_one_port_c = db.select_dataframe(
            f"""
            SELECT load_id, bus, carrier, scn_name
                FROM grid.egon_etrago_load
                WHERE scn_name = '{scn}'
                AND carrier = 'H2_for_industry'
                AND (bus NOT IN
                    (SELECT bus_id
                    FROM grid.egon_etrago_bus
                    WHERE scn_name = '{scn}'
                    AND country = 'DE'
                    AND carrier = 'H2_grid')
                AND bus NOT IN
                    (SELECT bus_id
                    FROM grid.egon_etrago_bus
                    WHERE scn_name = '{scn}'
                    AND country != 'DE'
                    AND carrier = 'AC'))
            ;
            """,
            warning=False,
        )
        if not isolated_one_port_c.empty:
            logger.info("Isolated loads:")
            logger.info(isolated_one_port_c)

        # Genrators
        isolated_one_port_c = db.select_dataframe(
            f"""
            SELECT generator_id, bus, carrier, scn_name
                FROM grid.egon_etrago_generator
                WHERE scn_name = '{scn}'
                AND carrier = 'CH4'
                AND bus NOT IN
                    (SELECT bus_id
                    FROM grid.egon_etrago_bus
                    WHERE scn_name = '{scn}'
                    AND carrier = 'CH4');
            ;
            """,
            warning=False,
        )
        if not isolated_one_port_c.empty:
            logger.info("Isolated generators:")
            logger.info(isolated_one_port_c)

        # Stores
        ## CH4 and H2_underground
        corresponding_carriers = {
            "CH4": "CH4",
            "H2_saltcavern": "H2_underground",
        }
        for key in corresponding_carriers:
            isolated_one_port_c = db.select_dataframe(
                f"""
                SELECT store_id, bus, carrier, scn_name
                    FROM grid.egon_etrago_store
                    WHERE scn_name = '{scn}'
                    AND carrier = '{corresponding_carriers[key]}'
                    AND bus NOT IN
                        (SELECT bus_id
                        FROM grid.egon_etrago_bus
                        WHERE scn_name = '{scn}'
                        AND carrier = '{key}')
                ;
                """,
                warning=False,
            )
            if not isolated_one_port_c.empty:
                logger.info("Isolated stores:")
                logger.info(isolated_one_port_c)

        ## H2_overground
        isolated_one_port_c = db.select_dataframe(
            f"""
            SELECT store_id, bus, carrier, scn_name
                FROM grid.egon_etrago_store
                WHERE scn_name = '{scn}'
                AND carrier = 'H2_overground'
                AND bus NOT IN
                    (SELECT bus_id
                    FROM grid.egon_etrago_bus
                    WHERE scn_name = '{scn}'
                    AND country = 'DE'
                    AND carrier = 'H2_saltcavern')
                AND bus NOT IN
                    (SELECT bus_id
                    FROM grid.egon_etrago_bus
                    WHERE scn_name = '{scn}'
                    AND country = 'DE'
                    AND carrier = 'H2_grid')
            ;
            """,
            warning=False,
        )
        if not isolated_one_port_c.empty:
            logger.info("Isolated stores:")
            logger.info(isolated_one_port_c)

    # elif scn == "eGon2035":


def sanity_check_CH4_grid(scn):
    """Execute sanity checks for the gas grid capacity in Germany

    Returns print statements as sanity checks for the CH4 links
    (pipelines) in Germany. The deviation is calculated between
    the sum of the power (p_nom) of all the CH4 pipelines in Germany
    for one scenario in the database and the sum of the powers of the
    imported pipelines.
    In eGon100RE, the sum is reduced by the share of the grid that is
    allocated to hydrogen (share calculated by PyPSA-eur-sec).

    This test works also in test mode.

    Parameters
    ----------
    scn_name : str
        Name of the scenario

    Returns
    -------
    scn_name : float
        Sum of the power (p_nom) of all the pipelines in Germany

    """
    grid_carrier = "CH4"
    output_gas_grid = db.select_dataframe(
        f"""SELECT SUM(p_nom::numeric) as p_nom_germany
            FROM grid.egon_etrago_link
            WHERE scn_name = '{scn}'
            AND carrier = '{grid_carrier}'
            AND bus0 IN
                (SELECT bus_id
                FROM grid.egon_etrago_bus
                WHERE scn_name = '{scn}'
                AND country = 'DE'
                AND carrier = '{grid_carrier}')
            AND bus1 IN
                (SELECT bus_id
                FROM grid.egon_etrago_bus
                WHERE scn_name = '{scn}'
                AND country = 'DE'
                AND carrier = '{grid_carrier}')
                ;
            """,
        warning=False,
    )["p_nom_germany"].values[0]

    gas_nodes_list = define_gas_nodes_list()
    abroad_gas_nodes_list = define_gas_buses_abroad()
    gas_grid = define_gas_pipeline_list(gas_nodes_list, abroad_gas_nodes_list)
    gas_grid_germany = gas_grid[
        (gas_grid["country_0"] == "DE") & (gas_grid["country_1"] == "DE")
    ]
    p_nom_total = sum(gas_grid_germany["p_nom"].to_list())

    if scn == "eGon2035":
        input_gas_grid = p_nom_total
    if scn == "eGon100RE":
        input_gas_grid = p_nom_total * (
            1
            - get_sector_parameters("gas", "eGon100RE")[
                "retrofitted_CH4pipeline-to-H2pipeline_share"
            ]
        )

    e_gas_grid = (
        round(
            (output_gas_grid - input_gas_grid) / input_gas_grid,
            2,
        )
        * 100
    )
    logger.info(f"Deviation of the capacity of the CH4 grid: {e_gas_grid} %")

    return p_nom_total


def sanity_check_gas_links(scn):
    """Check connections of gas links

    Verify that gas links are all connected to buses present in the data
    base. Return print statements if this is not the case.
    This sanity check is not specific to Germany, it also includes
    the neighbouring countries.

    Parameters
    ----------
    scn_name : str
        Name of the scenario

    """
    carriers = [
        "CH4",
        "H2_feedin",
        "H2_to_CH4",
        "CH4_to_H2",
        "H2_to_power",
        "power_to_H2",
        "OCGT",
        "central_gas_boiler",
        "central_gas_CHP",
        "central_gas_CHP_heat",
        "industrial_gas_CHP",
    ]
    for c in carriers:
        link_with_missing_bus = db.select_dataframe(
            f"""
            SELECT link_id, bus0, bus1, carrier, scn_name
                FROM grid.egon_etrago_link
                WHERE scn_name = '{scn}'
                AND carrier = '{c}'
                AND (bus0 NOT IN
                    (SELECT bus_id
                    FROM grid.egon_etrago_bus
                    WHERE scn_name = '{scn}')
                OR bus1 NOT IN
                    (SELECT bus_id
                    FROM grid.egon_etrago_bus
                    WHERE scn_name = '{scn}'))
            ;
            """,
            warning=False,
        )
        if not link_with_missing_bus.empty:
            logger.info("Links with missing bus:")
            logger.info(link_with_missing_bus)


def etrago_eGon2035_gas_DE():
    """Execute basic sanity checks for the gas sector in eGon2035

    Returns print statements as sanity checks for the gas sector in
    the eGon2035 scenario for the following components in Germany:
      * Buses: with the function :py:func:`sanity_check_gas_buses`
      * Loads: for the carriers 'CH4_for_industry' and 'H2_for_industry'
        the deviation is calculated between the sum of the loads in the
        database and the sum the loads in the sources document
        (opendata.ffe database)
      * Generators: the deviation is calculated between the sums of the
        nominal powers of the gas generators in the database and of
        the ones in the sources document (Biogaspartner Einspeiseatlas
        Deutschland from the dena and Productions from the SciGRID_gas
        data)
      * Stores: deviations for stores with following carriers are
        calculated:
          * 'CH4': with the function :py:func:`sanity_check_CH4_stores`
          * 'H2_underground': with the function :py:func:`sanity_check_H2_saltcavern_stores`
      * One-port components (loads, generators, stores): verification
        that they are all connected to a bus present in the data base
        with the function :py:func:`sanity_check_gas_one_port`
      * Links: verification:
          * that the gas links are all connected to buses present in
            the data base with the function :py:func:`sanity_check_gas_links`
          * of the capacity of the gas grid with the function
            :py:func:`sanity_check_CH4_grid`

    """
    scn = "eGon2035"

    if TESTMODE_OFF:
        logger.info(f"Gas sanity checks for scenario {scn}")

        # Buses
        sanity_check_gas_buses(scn)

        # Loads
        logger.info("LOADS")

        path = Path(".") / "datasets" / "gas_data" / "demand"
        corr_file = path / "region_corr.json"
        df_corr = pd.read_json(corr_file)
        df_corr = df_corr.loc[:, ["id_region", "name_short"]]
        df_corr.set_index("id_region", inplace=True)

        for carrier in ["CH4_for_industry", "H2_for_industry"]:

            output_gas_demand = db.select_dataframe(
                f"""SELECT (SUM(
                    (SELECT SUM(p)
                    FROM UNNEST(b.p_set) p))/1000000)::numeric as load_twh
                    FROM grid.egon_etrago_load a
                    JOIN grid.egon_etrago_load_timeseries b
                    ON (a.load_id = b.load_id)
                    JOIN grid.egon_etrago_bus c
                    ON (a.bus=c.bus_id)
                    AND b.scn_name = '{scn}'
                    AND a.scn_name = '{scn}'
                    AND c.scn_name = '{scn}'
                    AND c.country = 'DE'
                    AND a.carrier = '{carrier}';
                """,
                warning=False,
            )["load_twh"].values[0]

            input_gas_demand = pd.read_json(
                path / (carrier + "_eGon2035.json")
            )
            input_gas_demand = input_gas_demand.loc[:, ["id_region", "value"]]
            input_gas_demand.set_index("id_region", inplace=True)
            input_gas_demand = pd.concat(
                [input_gas_demand, df_corr], axis=1, join="inner"
            )
            input_gas_demand["NUTS0"] = (input_gas_demand["name_short"].str)[
                0:2
            ]
            input_gas_demand = input_gas_demand[
                input_gas_demand["NUTS0"].str.match("DE")
            ]
            input_gas_demand = sum(input_gas_demand.value.to_list()) / 1000000

            e_demand = (
                round(
                    (output_gas_demand - input_gas_demand) / input_gas_demand,
                    2,
                )
                * 100
            )
            logger.info(f"Deviation {carrier}: {e_demand} %")

        # Generators
        logger.info("GENERATORS")
        carrier_generator = "CH4"

        output_gas_generation = db.select_dataframe(
            f"""SELECT SUM(p_nom::numeric) as p_nom_germany
                    FROM grid.egon_etrago_generator
                    WHERE scn_name = '{scn}'
                    AND carrier = '{carrier_generator}'
                    AND bus IN
                        (SELECT bus_id
                        FROM grid.egon_etrago_bus
                        WHERE scn_name = '{scn}'
                        AND country = 'DE'
                        AND carrier = '{carrier_generator}');
                    """,
            warning=False,
        )["p_nom_germany"].values[0]

        target_file = (
            Path(".")
            / "datasets"
            / "gas_data"
            / "data"
            / "IGGIELGN_Productions.csv"
        )

        NG_generators_list = pd.read_csv(
            target_file,
            delimiter=";",
            decimal=".",
            usecols=["country_code", "param"],
        )

        NG_generators_list = NG_generators_list[
            NG_generators_list["country_code"].str.match("DE")
        ]

        p_NG = 0
        for index, row in NG_generators_list.iterrows():
            param = ast.literal_eval(row["param"])
            p_NG = p_NG + param["max_supply_M_m3_per_d"]
        conversion_factor = 437.5  # MCM/day to MWh/h
        p_NG = p_NG * conversion_factor

        basename = "Biogaspartner_Einspeiseatlas_Deutschland_2021.xlsx"
        target_file = Path(".") / "datasets" / "gas_data" / basename

        conversion_factor_b = 0.01083  # m^3/h to MWh/h
        p_biogas = (
            pd.read_excel(
                target_file,
                usecols=["Einspeisung Biomethan [(N*m^3)/h)]"],
            )["Einspeisung Biomethan [(N*m^3)/h)]"].sum()
            * conversion_factor_b
        )

        input_gas_generation = p_NG + p_biogas
        e_generation = (
            round(
                (output_gas_generation - input_gas_generation)
                / input_gas_generation,
                2,
            )
            * 100
        )
        logger.info(
            f"Deviation {carrier_generator} generation: {e_generation} %"
        )

        # Stores
        logger.info("STORES")
        sanity_check_CH4_stores(scn)
        sanity_check_H2_saltcavern_stores(scn)

        # One-port components
        sanity_check_gas_one_port(scn)

        # Links
        logger.info("LINKS")
        sanity_check_CH4_grid(scn)
        sanity_check_gas_links(scn)

    else:
        print("Testmode is on, skipping sanity check.")


def etrago_eGon2035_gas_abroad():
    """Execute basic sanity checks for the gas sector in eGon2035 abroad

    Returns print statements as sanity checks for the gas sector in
    the eGon2035 scenario for the following components in Germany:
      * Buses
      * Loads: for the carriers 'CH4' and 'H2_for_industry'
        the deviation is calculated between the sum of the loads in the
        database and the sum in the sources document (TYNDP)
      * Generators: the deviation is calculated between the sums of the
        nominal powers of the methane generators abroad in the database
        and of the ones in the sources document (TYNDP)
      * Stores: the deviation for methane stores abroad is calculated
        between the sum of the capacities in the data base and the one
        of the source document (SciGRID_gas data)
      * Links: verification of the capacity of the crossbordering gas
        grid pipelines.

    """
    scn = "eGon2035"

    if TESTMODE_OFF:
        logger.info(f"Gas sanity checks abroad for scenario {scn}")

        # Buses
        logger.info("BUSES")

        # Are gas buses isolated?
        corresponding_carriers = {
            "eGon2035": {
                "CH4": "CH4",
            },
            # "eGon100RE": {
            #     "CH4": "CH4",
            #     "H2_grid": "H2_retrofit",
            # }
        }
        for key in corresponding_carriers[scn]:
            isolated_gas_buses_abroad = db.select_dataframe(
                f"""
                SELECT bus_id, carrier, country
                FROM grid.egon_etrago_bus
                WHERE scn_name = '{scn}'
                AND carrier = '{key}'
                AND country != 'DE'
                AND bus_id NOT IN
                    (SELECT bus0
                    FROM grid.egon_etrago_link
                    WHERE scn_name = '{scn}'
                    AND carrier = '{corresponding_carriers[scn][key]}')
                AND bus_id NOT IN
                    (SELECT bus1
                    FROM grid.egon_etrago_link
                    WHERE scn_name = '{scn}'
                    AND carrier = '{corresponding_carriers[scn][key]}')
                ;
                """,
                warning=False,
            )
            if not isolated_gas_buses_abroad.empty:
                logger.info(f"Isolated {key} buses abroad:")
                logger.info(isolated_gas_buses_abroad)

        # Loads
        logger.info("LOADS")

        (
            Norway_global_demand_1y,
            normalized_ch4_demandTS,
        ) = import_ch4_demandTS()
        input_CH4_demand_abroad = calc_global_ch4_demand(
            Norway_global_demand_1y
        )
        input_CH4_demand = input_CH4_demand_abroad["GlobD_2035"].sum()

        ## CH4
        output_CH4_demand = db.select_dataframe(
            f"""SELECT (SUM(
                (SELECT SUM(p)
                FROM UNNEST(b.p_set) p)))::numeric as load_mwh
                FROM grid.egon_etrago_load a
                JOIN grid.egon_etrago_load_timeseries b
                ON (a.load_id = b.load_id)
                JOIN grid.egon_etrago_bus c
                ON (a.bus=c.bus_id)
                AND b.scn_name = '{scn}'
                AND a.scn_name = '{scn}'
                AND c.scn_name = '{scn}'
                AND c.country != 'DE'
                AND a.carrier = 'CH4';
            """,
            warning=False,
        )["load_mwh"].values[0]

        e_demand_CH4 = (
            round(
                (output_CH4_demand - input_CH4_demand) / input_CH4_demand,
                2,
            )
            * 100
        )
        logger.info(f"Deviation CH4 load: {e_demand_CH4} %")

        ## H2_for_industry
        input_power_to_h2_demand_abroad = calc_global_power_to_h2_demand()
        input_H2_demand = input_power_to_h2_demand_abroad["GlobD_2035"].sum()

        output_H2_demand = db.select_dataframe(
            f"""SELECT SUM(p_set::numeric) as p_set_abroad
                    FROM grid.egon_etrago_load
                    WHERE scn_name = '{scn}'
                    AND carrier = 'H2_for_industry'
                    AND bus IN
                        (SELECT bus_id
                        FROM grid.egon_etrago_bus
                        WHERE scn_name = '{scn}'
                        AND country != 'DE'
                        AND carrier = 'AC');
                    """,
            warning=False,
        )["p_set_abroad"].values[0]

        e_demand_H2 = (
            round(
                (output_H2_demand - input_H2_demand) / input_H2_demand,
                2,
            )
            * 100
        )
        logger.info(f"Deviation H2_for_industry load: {e_demand_H2} %")

        # Generators
        logger.info("GENERATORS ")
        CH4_gen = calc_capacities()
        input_CH4_gen = CH4_gen["cap_2035"].sum()

        output_CH4_gen = db.select_dataframe(
            f"""SELECT SUM(p_nom::numeric) as p_nom_abroad
                    FROM grid.egon_etrago_generator
                    WHERE scn_name = '{scn}'
                    AND carrier = 'CH4'
                    AND bus IN
                        (SELECT bus_id
                        FROM grid.egon_etrago_bus
                        WHERE scn_name = '{scn}'
                        AND country != 'DE'
                        AND carrier = 'CH4');
                    """,
            warning=False,
        )["p_nom_abroad"].values[0]

        e_gen = (
            round(
                (output_CH4_gen - input_CH4_gen) / input_CH4_gen,
                2,
            )
            * 100
        )
        logger.info(f"Deviation CH4 generators: {e_gen} %")

        # Stores
        logger.info("STORES")
        ch4_input_capacities = calc_ch4_storage_capacities()
        input_CH4_stores = ch4_input_capacities["e_nom"].sum()

        output_CH4_stores = db.select_dataframe(
            f"""SELECT SUM(e_nom::numeric) as e_nom_abroad
                    FROM grid.egon_etrago_store
                    WHERE scn_name = '{scn}'
                    AND carrier = 'CH4'
                    AND bus IN
                        (SELECT bus_id
                        FROM grid.egon_etrago_bus
                        WHERE scn_name = '{scn}'
                        AND country != 'DE'
                        AND carrier = 'CH4');
                    """,
            warning=False,
        )["e_nom_abroad"].values[0]

        e_stores = (
            round(
                (output_CH4_stores - input_CH4_stores) / input_CH4_stores,
                2,
            )
            * 100
        )
        logger.info(f"Deviation CH4 stores: {e_stores} %")

        # Links
        logger.info("LINKS")
        ch4_grid_input_capacities = calculate_ch4_grid_capacities()
        input_CH4_grid = ch4_grid_input_capacities["p_nom"].sum()

        grid_carrier = "CH4"
        output_gas_grid = db.select_dataframe(
            f"""SELECT SUM(p_nom::numeric) as p_nom
            FROM grid.egon_etrago_link
            WHERE scn_name = '{scn}'
            AND carrier = '{grid_carrier}'
            AND (bus0 IN
                (SELECT bus_id
                FROM grid.egon_etrago_bus
                WHERE scn_name = '{scn}'
                AND country != 'DE'
                AND carrier = '{grid_carrier}')
            OR bus1 IN
                (SELECT bus_id
                FROM grid.egon_etrago_bus
                WHERE scn_name = '{scn}'
                AND country != 'DE'
                AND carrier = '{grid_carrier}'))
                ;
            """,
            warning=False,
        )["p_nom"].values[0]

        e_gas_grid = (
            round(
                (output_gas_grid - input_CH4_grid) / input_CH4_grid,
                2,
            )
            * 100
        )
        logger.info(
            f"Deviation of the capacity of the crossbordering CH4 grid: {e_gas_grid} %"
        )

    else:
        print("Testmode is on, skipping sanity check.")


def sanitycheck_dsm():
    def df_from_series(s: pd.Series):
        return pd.DataFrame.from_dict(dict(zip(s.index, s.values)))

    for scenario in ["eGon2035", "eGon100RE"]:
        # p_min and p_max
        sql = f"""
        SELECT link_id, bus0 as bus, p_nom FROM grid.egon_etrago_link
        WHERE carrier = 'dsm'
        AND scn_name = '{scenario}'
        ORDER BY link_id
        """

        meta_df = db.select_dataframe(sql, index_col="link_id")
        link_ids = str(meta_df.index.tolist())[1:-1]

        sql = f"""
        SELECT link_id, p_min_pu, p_max_pu
        FROM grid.egon_etrago_link_timeseries
        WHERE scn_name = '{scenario}'
        AND link_id IN ({link_ids})
        ORDER BY link_id
        """

        ts_df = db.select_dataframe(sql, index_col="link_id")

        p_max_df = df_from_series(ts_df.p_max_pu).mul(meta_df.p_nom)
        p_min_df = df_from_series(ts_df.p_min_pu).mul(meta_df.p_nom)

        p_max_df.columns = meta_df.bus.tolist()
        p_min_df.columns = meta_df.bus.tolist()

        targets = config.datasets()["DSM_CTS_industry"]["targets"]

        tables = [
            "cts_loadcurves_dsm",
            "ind_osm_loadcurves_individual_dsm",
            "demandregio_ind_sites_dsm",
            "ind_sites_loadcurves_individual",
        ]

        df_list = []

        for table in tables:
            target = targets[table]
            sql = f"""
            SELECT bus, p_min, p_max, e_max, e_min
            FROM {target["schema"]}.{target["table"]}
            WHERE scn_name = '{scenario}'
            ORDER BY bus
            """

            df_list.append(db.select_dataframe(sql))

        individual_ts_df = pd.concat(df_list, ignore_index=True)

        groups = individual_ts_df[["bus"]].reset_index().groupby("bus").groups

        individual_p_max_df = df_from_series(individual_ts_df.p_max)

        individual_p_max_df = pd.DataFrame(
            [
                individual_p_max_df[idxs].sum(axis=1)
                for idxs in groups.values()
            ],
            index=groups.keys(),
        ).T

        individual_p_min_df = df_from_series(individual_ts_df.p_min)

        individual_p_min_df = pd.DataFrame(
            [
                individual_p_min_df[idxs].sum(axis=1)
                for idxs in groups.values()
            ],
            index=groups.keys(),
        ).T

        # due to the fact that time series are clipped at zero (either
        # direction) there is a little difference between the sum of the
        # individual time series and the aggregated time series as the second
<<<<<<< HEAD
        # is generated independent of the others. This makes atol=1e-03
        # necessary.
        assert np.allclose(p_max_df, individual_p_max_df, atol=1e-03)
        assert np.allclose(p_min_df, individual_p_min_df, atol=1e-03)
=======
        # is generated independent of the others. This makes atol=1e-01
        # necessary.
        atol = 1e-01
        assert np.allclose(p_max_df, individual_p_max_df, atol=atol)
        assert np.allclose(p_min_df, individual_p_min_df, atol=atol)
>>>>>>> c38e3d9e

        # e_min and e_max
        sql = f"""
        SELECT store_id, bus, e_nom FROM grid.egon_etrago_store
        WHERE carrier = 'dsm'
        AND scn_name = '{scenario}'
        ORDER BY store_id
        """

        meta_df = db.select_dataframe(sql, index_col="store_id")
        store_ids = str(meta_df.index.tolist())[1:-1]

        sql = f"""
        SELECT store_id, e_min_pu, e_max_pu
        FROM grid.egon_etrago_store_timeseries
        WHERE scn_name = '{scenario}'
        AND store_id IN ({store_ids})
        ORDER BY store_id
        """

        ts_df = db.select_dataframe(sql, index_col="store_id")

        e_max_df = df_from_series(ts_df.e_max_pu).mul(meta_df.e_nom)
        e_min_df = df_from_series(ts_df.e_min_pu).mul(meta_df.e_nom)

        e_max_df.columns = meta_df.bus.tolist()
        e_min_df.columns = meta_df.bus.tolist()

        individual_e_max_df = df_from_series(individual_ts_df.e_max)

        individual_e_max_df = pd.DataFrame(
            [
                individual_e_max_df[idxs].sum(axis=1)
                for idxs in groups.values()
            ],
            index=groups.keys(),
        ).T
        individual_e_min_df = df_from_series(individual_ts_df.e_min)

        individual_e_min_df = pd.DataFrame(
            [
                individual_e_min_df[idxs].sum(axis=1)
                for idxs in groups.values()
            ],
            index=groups.keys(),
        ).T

        assert np.allclose(e_max_df, individual_e_max_df)
        assert np.allclose(e_min_df, individual_e_min_df)<|MERGE_RESOLUTION|>--- conflicted
+++ resolved
@@ -83,13 +83,8 @@
 
     def __init__(self, dependencies):
         super().__init__(
-<<<<<<< HEAD
             name=self.name,
             version=self.version,
-=======
-            name="SanityChecks",
-            version="0.0.8",
->>>>>>> c38e3d9e
             dependencies=dependencies,
             tasks={
                 etrago_eGon2035_electricity,
@@ -1578,7 +1573,7 @@
             ]
         )
 
-    stores_cap_D = 266424202 # MWh GIE https://www.gie.eu/transparency/databases/storage-database/
+    stores_cap_D = 266424202  # MWh GIE https://www.gie.eu/transparency/databases/storage-database/
 
     input_CH4_stores = stores_cap_D + grid_cap
 
@@ -2425,18 +2420,11 @@
         # due to the fact that time series are clipped at zero (either
         # direction) there is a little difference between the sum of the
         # individual time series and the aggregated time series as the second
-<<<<<<< HEAD
-        # is generated independent of the others. This makes atol=1e-03
-        # necessary.
-        assert np.allclose(p_max_df, individual_p_max_df, atol=1e-03)
-        assert np.allclose(p_min_df, individual_p_min_df, atol=1e-03)
-=======
         # is generated independent of the others. This makes atol=1e-01
         # necessary.
         atol = 1e-01
         assert np.allclose(p_max_df, individual_p_max_df, atol=atol)
         assert np.allclose(p_min_df, individual_p_min_df, atol=atol)
->>>>>>> c38e3d9e
 
         # e_min and e_max
         sql = f"""
