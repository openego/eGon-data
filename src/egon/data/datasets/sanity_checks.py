"""
This module does sanity checks for both the eGon2035 and the eGon100RE scenario seperately where a percentage
error is given to showcase difference in output and input values. Please note that there are missing input technologies in the supply tables.
 Authors: @ALonso, @dana
"""
from math import isclose
from pathlib import Path

from loguru import logger
import matplotlib.pyplot as plt
import seaborn as sns

from sqlalchemy import Numeric
from sqlalchemy.sql import and_, cast, func, or_
import numpy as np
import pandas as pd

from egon.data import db
from egon.data.datasets import Dataset
<<<<<<< HEAD
from egon.data.datasets.power_plants.pv_rooftop_buildings import (
    municipality_data,
    osm_buildings,
    scenario_data,
)
import egon.data
=======
from egon.data.datasets.emobility.motorized_individual_travel.db_classes import (
    EgonEvCountMunicipality,
    EgonEvCountMvGridDistrict,
    EgonEvCountRegistrationDistrict,
    EgonEvMvGridDistrict,
    EgonEvPool,
    EgonEvTrip,
)
from egon.data.datasets.emobility.motorized_individual_travel.helpers import (
    DATASET_CFG,
    read_simbev_metadata_file,
)
from egon.data.datasets.etrago_setup import (
    EgonPfHvLink,
    EgonPfHvLinkTimeseries,
    EgonPfHvLoad,
    EgonPfHvLoadTimeseries,
    EgonPfHvStore,
    EgonPfHvStoreTimeseries,
)
from egon.data.datasets.scenario_parameters import get_sector_parameters
>>>>>>> 17e0c86a


class SanityChecks(Dataset):
    def __init__(self, dependencies):
        super().__init__(
            name="SanityChecks",
<<<<<<< HEAD
            version="0.0.3",
=======
            version="0.0.4",
>>>>>>> 17e0c86a
            dependencies=dependencies,
            tasks={
                sanitycheck_eGon2035_electricity,
                sanitycheck_eGon2035_heat,
<<<<<<< HEAD
                sanitycheck_pv_rooftop_buildings,
            },
=======
                sanitycheck_emobility_mit,
            ),
>>>>>>> 17e0c86a
        )


def sanitycheck_eGon2035_electricity():
    """Execute basic sanity checks.

    Returns print statements as sanity checks for the electricity sector in
    the eGon2035 scenario.

    Parameters
    ----------
    None

    Returns
    -------
    None
    """

    scn = "eGon2035"

    # Section to check generator capacities
    print(f"Sanity checks for scenario {scn}")
    print(
        "For German electricity generators the following deviations between the inputs and outputs can be observed:"
    )

    carriers_electricity = [
        "others",
        "reservoir",
        "run_of_river",
        "oil",
        "wind_onshore",
        "wind_offshore",
        "solar",
        "solar_rooftop",
        "biomass",
    ]

    for carrier in carriers_electricity:

        if carrier == "biomass":
            sum_output = db.select_dataframe(
                """SELECT scn_name, SUM(p_nom::numeric) as output_capacity_mw
                    FROM grid.egon_etrago_generator
                    WHERE bus IN (
                        SELECT bus_id FROM grid.egon_etrago_bus
                        WHERE scn_name = 'eGon2035'
                        AND country = 'DE')
                    AND carrier IN ('biomass', 'industrial_biomass_CHP', 'central_biomass_CHP')
                    GROUP BY (scn_name);
                """,
                warning=False,
            )

        else:
            sum_output = db.select_dataframe(
                f"""SELECT scn_name, SUM(p_nom::numeric) as output_capacity_mw
                         FROM grid.egon_etrago_generator
                         WHERE scn_name = '{scn}'
                         AND carrier IN ('{carrier}')
                         AND bus IN
                             (SELECT bus_id
                               FROM grid.egon_etrago_bus
                               WHERE scn_name = 'eGon2035'
                               AND country = 'DE')
                         GROUP BY (scn_name);
                    """,
                warning=False,
            )

        sum_input = db.select_dataframe(
            f"""SELECT carrier, SUM(capacity::numeric) as input_capacity_mw
                     FROM supply.egon_scenario_capacities
                     WHERE carrier= '{carrier}'
                     AND scenario_name ='{scn}'
                     GROUP BY (carrier);
                """,
            warning=False,
        )

        if (
            sum_output.output_capacity_mw.sum() == 0
            and sum_input.input_capacity_mw.sum() == 0
        ):
            print(
                f"No capacity for carrier '{carrier}' needed to be distributed. "
                f"Everything is fine"
            )

        elif (
            sum_input.input_capacity_mw.sum() > 0
            and sum_output.output_capacity_mw.sum() == 0
        ):
            print(
                f"Error: Capacity for carrier '{carrier}' was not distributed at all!"
            )

        elif (
            sum_output.output_capacity_mw.sum() > 0
            and sum_input.input_capacity_mw.sum() == 0
        ):
            print(
                f"Error: Eventhough no input capacity was provided for carrier '{carrier}' a capacity got distributed!"
            )

        else:
            sum_input["error"] = (
                (sum_output.output_capacity_mw - sum_input.input_capacity_mw)
                / sum_input.input_capacity_mw
            ) * 100
            g = sum_input["error"].values[0]

            print(f"{carrier}: " + str(round(g, 2)) + " %")

    # Section to check storage units

    print(f"Sanity checks for scenario {scn}")
    print(
        "For German electrical storage units the following deviations between the inputs and outputs can be observed:"
    )

    carriers_electricity = ["pumped_hydro"]

    for carrier in carriers_electricity:

        sum_output = db.select_dataframe(
            f"""SELECT scn_name, SUM(p_nom::numeric) as output_capacity_mw
                         FROM grid.egon_etrago_storage
                         WHERE scn_name = '{scn}'
                         AND carrier IN ('{carrier}')
                         AND bus IN
                             (SELECT bus_id
                               FROM grid.egon_etrago_bus
                               WHERE scn_name = 'eGon2035'
                               AND country = 'DE')
                         GROUP BY (scn_name);
                    """,
            warning=False,
        )

        sum_input = db.select_dataframe(
            f"""SELECT carrier, SUM(capacity::numeric) as input_capacity_mw
                     FROM supply.egon_scenario_capacities
                     WHERE carrier= '{carrier}'
                     AND scenario_name ='{scn}'
                     GROUP BY (carrier);
                """,
            warning=False,
        )

        if (
            sum_output.output_capacity_mw.sum() == 0
            and sum_input.input_capacity_mw.sum() == 0
        ):
            print(
                f"No capacity for carrier '{carrier}' needed to be distributed. Everything is fine"
            )

        elif (
            sum_input.input_capacity_mw.sum() > 0
            and sum_output.output_capacity_mw.sum() == 0
        ):
            print(
                f"Error: Capacity for carrier '{carrier}' was not distributed at all!"
            )

        elif (
            sum_output.output_capacity_mw.sum() > 0
            and sum_input.input_capacity_mw.sum() == 0
        ):
            print(
                f"Error: Eventhough no input capacity was provided for carrier '{carrier}' a capacity got distributed!"
            )

        else:
            sum_input["error"] = (
                (sum_output.output_capacity_mw - sum_input.input_capacity_mw)
                / sum_input.input_capacity_mw
            ) * 100
            g = sum_input["error"].values[0]

            print(f"{carrier}: " + str(round(g, 2)) + " %")

    # Section to check loads

    print(
        "For German electricity loads the following deviations between the input and output can be observed:"
    )

    output_demand = db.select_dataframe(
        """SELECT a.scn_name, a.carrier,  SUM((SELECT SUM(p) FROM UNNEST(b.p_set) p))/1000000::numeric as load_twh
            FROM grid.egon_etrago_load a
            JOIN grid.egon_etrago_load_timeseries b
            ON (a.load_id = b.load_id)
            JOIN grid.egon_etrago_bus c
            ON (a.bus=c.bus_id)
            AND b.scn_name = 'eGon2035'
            AND a.scn_name = 'eGon2035'
            AND a.carrier = 'AC'
            AND c.scn_name= 'eGon2035'
            AND c.country='DE'
            GROUP BY (a.scn_name, a.carrier);

    """,
        warning=False,
    )["load_twh"].values[0]

    input_cts_ind = db.select_dataframe(
        """SELECT scenario, SUM(demand::numeric/1000000) as demand_mw_regio_cts_ind
            FROM demand.egon_demandregio_cts_ind
            WHERE scenario= 'eGon2035'
            AND year IN ('2035')
            GROUP BY (scenario);

        """,
        warning=False,
    )["demand_mw_regio_cts_ind"].values[0]

    input_hh = db.select_dataframe(
        """SELECT scenario, SUM(demand::numeric/1000000) as demand_mw_regio_hh
            FROM demand.egon_demandregio_hh
            WHERE scenario= 'eGon2035'
            AND year IN ('2035')
            GROUP BY (scenario);
        """,
        warning=False,
    )["demand_mw_regio_hh"].values[0]

    input_demand = input_hh + input_cts_ind

    e = round((output_demand - input_demand) / input_demand, 2) * 100

    print(f"electricity demand: {e} %")


def sanitycheck_eGon2035_heat():
    """Execute basic sanity checks.

    Returns print statements as sanity checks for the heat sector in
    the eGon2035 scenario.

    Parameters
    ----------
    None

    Returns
    -------
    None
    """

    # Check input and output values for the carriers "others",
    # "reservoir", "run_of_river" and "oil"

    scn = "eGon2035"

    # Section to check generator capacities
    print(f"Sanity checks for scenario {scn}")
    print(
        "For German heat demands the following deviations between the inputs and outputs can be observed:"
    )

    # Sanity checks for heat demand

    output_heat_demand = db.select_dataframe(
        """SELECT a.scn_name,  (SUM((SELECT SUM(p) FROM UNNEST(b.p_set) p))/1000000)::numeric as load_twh
            FROM grid.egon_etrago_load a
            JOIN grid.egon_etrago_load_timeseries b
            ON (a.load_id = b.load_id)
            JOIN grid.egon_etrago_bus c
            ON (a.bus=c.bus_id)
            AND b.scn_name = 'eGon2035'
            AND a.scn_name = 'eGon2035'
            AND c.scn_name= 'eGon2035'
            AND c.country='DE'
            AND a.carrier IN ('rural_heat', 'central_heat')
            GROUP BY (a.scn_name);
        """,
        warning=False,
    )["load_twh"].values[0]

    input_heat_demand = db.select_dataframe(
        """SELECT scenario, SUM(demand::numeric/1000000) as demand_mw_peta_heat
            FROM demand.egon_peta_heat
            WHERE scenario= 'eGon2035'
            GROUP BY (scenario);
        """,
        warning=False,
    )["demand_mw_peta_heat"].values[0]

    e_demand = (
        round((output_heat_demand - input_heat_demand) / input_heat_demand, 2)
        * 100
    )

    print(f"heat demand: {e_demand} %")

    # Sanity checks for heat supply

    print(
        "For German heat supplies the following deviations between the inputs and "
        "outputs can be observed:"
    )

    # Comparison for central heat pumps
    heat_pump_input = db.select_dataframe(
        """SELECT carrier, SUM(capacity::numeric) as Urban_central_heat_pump_mw
            FROM supply.egon_scenario_capacities
            WHERE carrier= 'urban_central_heat_pump'
            AND scenario_name IN ('eGon2035')
            GROUP BY (carrier);
        """,
        warning=False,
    )["urban_central_heat_pump_mw"].values[0]

    heat_pump_output = db.select_dataframe(
        """SELECT carrier, SUM(p_nom::numeric) as Central_heat_pump_mw
            FROM grid.egon_etrago_link
            WHERE carrier= 'central_heat_pump'
            AND scn_name IN ('eGon2035')
            GROUP BY (carrier);
    """,
        warning=False,
    )["central_heat_pump_mw"].values[0]

    e_heat_pump = (
        round((heat_pump_output - heat_pump_input) / heat_pump_output, 2) * 100
    )

    print(f"'central_heat_pump': {e_heat_pump} % ")

    # Comparison for residential heat pumps

    input_residential_heat_pump = db.select_dataframe(
        """SELECT carrier, SUM(capacity::numeric) as residential_heat_pump_mw
            FROM supply.egon_scenario_capacities
            WHERE carrier= 'residential_rural_heat_pump'
            AND scenario_name IN ('eGon2035')
            GROUP BY (carrier);
        """,
        warning=False,
    )["residential_heat_pump_mw"].values[0]

    output_residential_heat_pump = db.select_dataframe(
        """SELECT carrier, SUM(p_nom::numeric) as rural_heat_pump_mw
            FROM grid.egon_etrago_link
            WHERE carrier= 'rural_heat_pump'
            AND scn_name IN ('eGon2035')
            GROUP BY (carrier);
    """,
        warning=False,
    )["rural_heat_pump_mw"].values[0]

    e_residential_heat_pump = (
        round(
            (output_residential_heat_pump - input_residential_heat_pump)
            / input_residential_heat_pump,
            2,
        )
        * 100
    )
    print(f"'residential heat pumps': {e_residential_heat_pump} %")

    # Comparison for resistive heater
    resistive_heater_input = db.select_dataframe(
        """SELECT carrier, SUM(capacity::numeric) as Urban_central_resistive_heater_MW
            FROM supply.egon_scenario_capacities
            WHERE carrier= 'urban_central_resistive_heater'
            AND scenario_name IN ('eGon2035')
            GROUP BY (carrier);
        """,
        warning=False,
    )["urban_central_resistive_heater_mw"].values[0]

    resistive_heater_output = db.select_dataframe(
        """SELECT carrier, SUM(p_nom::numeric) as central_resistive_heater_MW
            FROM grid.egon_etrago_link
            WHERE carrier= 'central_resistive_heater'
            AND scn_name IN ('eGon2035')
            GROUP BY (carrier);
        """,
        warning=False,
    )["central_resistive_heater_mw"].values[0]

    e_resistive_heater = (
        round(
            (resistive_heater_output - resistive_heater_input)
            / resistive_heater_input,
            2,
        )
        * 100
    )

    print(f"'resistive heater': {e_resistive_heater} %")

    # Comparison for solar thermal collectors

    input_solar_thermal = db.select_dataframe(
        """SELECT carrier, SUM(capacity::numeric) as solar_thermal_collector_mw
            FROM supply.egon_scenario_capacities
            WHERE carrier= 'urban_central_solar_thermal_collector'
            AND scenario_name IN ('eGon2035')
            GROUP BY (carrier);
        """,
        warning=False,
    )["solar_thermal_collector_mw"].values[0]

    output_solar_thermal = db.select_dataframe(
        """SELECT carrier, SUM(p_nom::numeric) as solar_thermal_collector_mw
            FROM grid.egon_etrago_generator
            WHERE carrier= 'solar_thermal_collector'
            AND scn_name IN ('eGon2035')
            GROUP BY (carrier);
        """,
        warning=False,
    )["solar_thermal_collector_mw"].values[0]

    e_solar_thermal = (
        round(
            (output_solar_thermal - input_solar_thermal) / input_solar_thermal,
            2,
        )
        * 100
    )
    print(f"'solar thermal collector': {e_solar_thermal} %")

    # Comparison for geothermal

    input_geo_thermal = db.select_dataframe(
        """SELECT carrier, SUM(capacity::numeric) as Urban_central_geo_thermal_MW
            FROM supply.egon_scenario_capacities
            WHERE carrier= 'urban_central_geo_thermal'
            AND scenario_name IN ('eGon2035')
            GROUP BY (carrier);
        """,
        warning=False,
    )["urban_central_geo_thermal_mw"].values[0]

    output_geo_thermal = db.select_dataframe(
        """SELECT carrier, SUM(p_nom::numeric) as geo_thermal_MW
            FROM grid.egon_etrago_generator
            WHERE carrier= 'geo_thermal'
            AND scn_name IN ('eGon2035')
            GROUP BY (carrier);
    """,
        warning=False,
    )["geo_thermal_mw"].values[0]

    e_geo_thermal = (
        round((output_geo_thermal - input_geo_thermal) / input_geo_thermal, 2)
        * 100
    )
    print(f"'geothermal': {e_geo_thermal} %")


<<<<<<< HEAD
def sanitycheck_pv_rooftop_buildings():
    def egon_power_plants_pv_roof_building():
        sql = """
        SELECT *
        FROM supply.egon_power_plants_pv_roof_building
        """

        return db.select_dataframe(sql, index_col="index")

    pv_roof_df = egon_power_plants_pv_roof_building()

    municipalities_gdf = municipality_data()

    osm_buildings_gdf = osm_buildings(municipalities_gdf.crs)

    merge_df = pv_roof_df.merge(
        osm_buildings_gdf[["area"]],
        how="left",
        left_on="building_id",
        right_index=True,
    )

    assert len(merge_df.loc[merge_df.area.isna()]) == 0

    scenarios = ["status_quo", "eGon2035"]

    base_path = Path(egon.data.__path__[0]).resolve()

    res_dir = base_path / "sanity_checks"

    res_dir.mkdir(parents=True, exist_ok=True)

    for scenario in scenarios:
        fig, (ax1, ax2) = plt.subplots(1, 2, figsize=(15, 8))

        scenario_df = merge_df.loc[merge_df.scenario == scenario]

        logger.info(
            scenario + " Capacity:\n" + str(scenario_df.capacity.describe())
        )

        small_gens_df = scenario_df.loc[scenario_df.capacity < 100]

        sns.histplot(data=small_gens_df, x="capacity", ax=ax1).set_title(
            scenario
        )

        sns.scatterplot(
            data=small_gens_df, x="capacity", y="area", ax=ax2
        ).set_title(scenario)

        plt.tight_layout()

        plt.savefig(
            res_dir / f"{scenario}_pv_rooftop_distribution.png",
            bbox_inches="tight",
        )

    scenarios = ["eGon2035"]  # "eGon100RE"]

    for scenario in scenarios:
        assert isclose(
            scenario_data(scenario=scenario).capacity.sum() * 1000,
            merge_df.loc[merge_df.scenario == scenario].capacity.sum(),
            rel_tol=1e-02,
        ), (
            f"{scenario_data(scenario=scenario).capacity.sum() * 1000} != "
            f"{merge_df.loc[merge_df.scenario == scenario].capacity.sum()}"
        )
=======
# def sanitycheck_eGon2035_emobility_mit():
def sanitycheck_emobility_mit():
    """Execute sanity checks for eMobility: motorized individual travel

    Checks data integrity for eGon2035 and eGon100RE scenario on three
    different levels using assertions and prints:
      1. Allocated EV numbers and EVs allocated to grid districts
      2. Trip data (original inout data from simBEV)
      3. Model data in eTraGo PF tables (grid.egon_etrago_*)

    Parameters
    ----------
    None

    Returns
    -------
    None
    """
    print("=====================================================")
    print("=== SANITY CHECKS FOR MOTORIZED INDIVIDUAL TRAVEL ===")
    print("=====================================================")

    for scenario_name in ["eGon2035", "eGon100RE"]:
        scenario_var_name = DATASET_CFG["scenario"]["variation"][scenario_name]

        print("")
        print(f"SCENARIO: {scenario_name}, VARIATION: {scenario_var_name}")

        # Load scenario params for scenario and scenario variation
        scenario_variation_parameters = get_sector_parameters(
            "mobility", scenario=scenario_name
        )["motorized_individual_travel"][scenario_var_name]

        # Load simBEV run config and tech data
        meta_run_config = read_simbev_metadata_file(
            scenario_name, "config"
        ).loc["basic"]
        meta_tech_data = read_simbev_metadata_file(scenario_name, "tech_data")

        ################
        # 1. EV COUNTS #
        ################
        print("")
        print("Checking EV counts...")

        # Get target number for scenario
        ev_count_target = scenario_variation_parameters["ev_count"]
        print(f"  Target count: {str(ev_count_target)}")

        # Get allocated numbers
        ev_counts_dict = {}
        with db.session_scope() as session:
            for table, level in zip(
                [
                    EgonEvCountMvGridDistrict,
                    EgonEvCountMunicipality,
                    EgonEvCountRegistrationDistrict,
                ],
                ["Grid District", "Municipality", "Registration District"],
            ):
                query = session.query(
                    func.sum(
                        table.bev_mini
                        + table.bev_medium
                        + table.bev_luxury
                        + table.phev_mini
                        + table.phev_medium
                        + table.phev_luxury
                    ).label("ev_count")
                ).filter(
                    table.scenario == scenario_name,
                    table.scenario_variation == scenario_var_name,
                )

                ev_counts = pd.read_sql(
                    query.statement, query.session.bind, index_col=None
                )
                ev_counts_dict[level] = ev_counts.iloc[0].ev_count
                print(
                    f"    Count table: Total count for level {level} "
                    f"(table: {table.__table__}): "
                    f"{str(ev_counts_dict[level])}"
                )

        # Compare with target
        for level, count in ev_counts_dict.items():
            np.testing.assert_allclose(
                count,
                ev_count_target,
                rtol=0.0001,
                err_msg=f"EV numbers in {level} seems to be flawed.",
            )

        # Get allocated EVs in grid districts
        with db.session_scope() as session:
            query = session.query(
                func.count(EgonEvMvGridDistrict.egon_ev_pool_ev_id).label(
                    "ev_count"
                ),
            ).filter(
                EgonEvMvGridDistrict.scenario == scenario_name,
                EgonEvMvGridDistrict.scenario_variation == scenario_var_name,
            )
        ev_count_alloc = (
            pd.read_sql(query.statement, query.session.bind, index_col=None)
            .iloc[0]
            .ev_count
        )
        print(
            f"    EVs allocated to Grid Districts "
            f"(table: {EgonEvMvGridDistrict.__table__}) total count: "
            f"{str(ev_count_alloc)}"
        )

        # Compare with target
        np.testing.assert_allclose(
            ev_count_alloc,
            ev_count_target,
            rtol=0.0001,
            err_msg=(
                "EV numbers allocated to Grid Districts seems to be flawed."
            ),
        )

        ################
        # 2. TRIP DATA #
        ################
        print("")
        print("Checking trip data...")

        # Check if trips start at timestep 0 and have a max. of 35040 steps
        # (8760h in 15min steps)
        print("  Checking timeranges...")
        with db.session_scope() as session:
            query = session.query(
                func.count(EgonEvTrip.event_id).label("cnt")
            ).filter(
                or_(
                    and_(
                        EgonEvTrip.park_start > 0,
                        EgonEvTrip.simbev_event_id == 0,
                    ),
                    EgonEvTrip.park_end
                    > (60 / int(meta_run_config.stepsize)) * 8760,
                ),
                EgonEvTrip.scenario == scenario_name,
            )
        invalid_trips = pd.read_sql(
            query.statement, query.session.bind, index_col=None
        )
        np.testing.assert_equal(
            invalid_trips.iloc[0].cnt,
            0,
            err_msg=(
                f"{str(invalid_trips.iloc[0].cnt)} trips in table "
                f"{EgonEvTrip.__table__} have invalid timesteps."
            ),
        )

        # Check if charging demand can be covered by available charging energy
        # while parking
        print("  Compare charging demand with available power...")
        with db.session_scope() as session:
            query = session.query(
                func.count(EgonEvTrip.event_id).label("cnt")
            ).filter(
                func.round(
                    cast(
                        (EgonEvTrip.park_end - EgonEvTrip.park_start + 1)
                        * EgonEvTrip.charging_capacity_nominal
                        * (int(meta_run_config.stepsize) / 60),
                        Numeric,
                    ),
                    3,
                )
                < cast(EgonEvTrip.charging_demand, Numeric),
                EgonEvTrip.scenario == scenario_name,
            )
        invalid_trips = pd.read_sql(
            query.statement, query.session.bind, index_col=None
        )
        np.testing.assert_equal(
            invalid_trips.iloc[0].cnt,
            0,
            err_msg=(
                f"In {str(invalid_trips.iloc[0].cnt)} trips (table: "
                f"{EgonEvTrip.__table__}) the charging demand cannot be "
                f"covered by available charging power."
            ),
        )

        #################
        # 3. MODEL DATA #
        #################
        print("")
        print("Checking model data...")

        # Check if model components were fully created
        print("  Check if all model components were created...")
        # Get MVGDs which got EV allocated
        with db.session_scope() as session:
            query = (
                session.query(
                    EgonEvMvGridDistrict.bus_id,
                )
                .filter(
                    EgonEvMvGridDistrict.scenario == scenario_name,
                    EgonEvMvGridDistrict.scenario_variation
                    == scenario_var_name,
                )
                .group_by(EgonEvMvGridDistrict.bus_id)
            )
        mvgds_with_ev = (
            pd.read_sql(query.statement, query.session.bind, index_col=None)
            .bus_id.sort_values()
            .to_list()
        )

        # Load model components
        with db.session_scope() as session:
            query = (
                session.query(
                    EgonPfHvLink.bus0.label("mvgd_bus_id"),
                    EgonPfHvLoad.bus.label("emob_bus_id"),
                    EgonPfHvLoad.load_id.label("load_id"),
                    EgonPfHvStore.store_id.label("store_id"),
                )
                .select_from(EgonPfHvLoad, EgonPfHvStore)
                .join(
                    EgonPfHvLoadTimeseries,
                    EgonPfHvLoadTimeseries.load_id == EgonPfHvLoad.load_id,
                )
                .join(
                    EgonPfHvStoreTimeseries,
                    EgonPfHvStoreTimeseries.store_id == EgonPfHvStore.store_id,
                )
                .filter(
                    EgonPfHvLoad.carrier == "land transport EV",
                    EgonPfHvLoad.scn_name == scenario_name,
                    EgonPfHvLoadTimeseries.scn_name == scenario_name,
                    EgonPfHvStore.carrier == "battery storage",
                    EgonPfHvStore.scn_name == scenario_name,
                    EgonPfHvStoreTimeseries.scn_name == scenario_name,
                    EgonPfHvLink.scn_name == scenario_name,
                    EgonPfHvLink.bus1 == EgonPfHvLoad.bus,
                    EgonPfHvLink.bus1 == EgonPfHvStore.bus,
                )
            )
        model_components = pd.read_sql(
            query.statement, query.session.bind, index_col=None
        )

        # Check number of buses with model components connected
        mvgd_buses_with_ev = model_components.loc[
            model_components.mvgd_bus_id.isin(mvgds_with_ev)
        ]
        np.testing.assert_equal(
            len(mvgds_with_ev),
            len(mvgd_buses_with_ev),
            err_msg=(
                f"Number of Grid Districts with connected model components "
                f"({str(len(mvgd_buses_with_ev))} in tables egon_etrago_*) "
                f"differ from number of Grid Districts that got EVs "
                f"allocated ({len(mvgds_with_ev)} in table "
                f"{EgonEvMvGridDistrict.__table__})."
            ),
        )

        # Check if all required components exist (if no id is NaN)
        np.testing.assert_equal(
            model_components.drop_duplicates().isna().any().any(),
            False,
            err_msg=(
                f"Some components are missing (see True values): "
                f"{model_components.drop_duplicates().isna().any()}"
            ),
        )

        # Get all model timeseries
        print("  Loading model timeseries...")
        # Get all model timeseries
        model_ts_dict = {
            "Load": {
                "carrier": "land transport EV",
                "table": EgonPfHvLoad,
                "table_ts": EgonPfHvLoadTimeseries,
                "column_id": "load_id",
                "columns_ts": ["p_set"],
                "ts": None,
            },
            "Link": {
                "carrier": "BEV charger",
                "table": EgonPfHvLink,
                "table_ts": EgonPfHvLinkTimeseries,
                "column_id": "link_id",
                "columns_ts": ["p_max_pu"],
                "ts": None,
            },
            "Store": {
                "carrier": "battery storage",
                "table": EgonPfHvStore,
                "table_ts": EgonPfHvStoreTimeseries,
                "column_id": "store_id",
                "columns_ts": ["e_min_pu", "e_max_pu"],
                "ts": None,
            },
        }

        with db.session_scope() as session:
            for node, attrs in model_ts_dict.items():
                print(f"    Loading {node} timeseries...")
                subquery = (
                    session.query(
                        getattr(attrs["table_ts"], attrs["column_id"])
                    )
                    .filter(attrs["table"].carrier == attrs["carrier"])
                    .filter(attrs["table"].scn_name == scenario_name)
                    .subquery()
                )

                cols = [
                    getattr(attrs["table_ts"], c) for c in attrs["columns_ts"]
                ]
                query = session.query(
                    getattr(attrs["table_ts"], attrs["column_id"]), *cols
                ).filter(
                    getattr(attrs["table_ts"], attrs["column_id"]).in_(
                        subquery
                    ),
                    attrs["table_ts"].scn_name == scenario_name,
                )
                model_ts_dict[node]["ts"] = pd.read_sql(
                    query.statement,
                    query.session.bind,
                    index_col=attrs["column_id"],
                )

        # Check if all timeseries have 8760 steps
        print("    Checking timeranges...")
        for node, attrs in model_ts_dict.items():
            for col in attrs["columns_ts"]:
                invalid_ts = (
                    attrs["ts"]
                    .loc[attrs["ts"][col].apply(lambda _: len(_)) != 8760][col]
                    .apply(len)
                )
                np.testing.assert_equal(
                    len(invalid_ts),
                    0,
                    err_msg=(
                        f"{str(len(invalid_ts))} rows in timeseries have < "
                        f"8760 timesteps. Table: "
                        f"{attrs['table_ts'].__table__}, Column: {col}, IDs: "
                        f"{str(list(invalid_ts.index))}"
                    ),
                )

        # Compare total energy demand in model with some approximate values
        # (per EV: 14,000 km/a, 0.17 kWh/km)
        print("  Checking energy demand in model...")
        total_energy_model = (
            model_ts_dict["Load"]["ts"].p_set.apply(lambda _: sum(_)).sum()
            / 1e6
        )
        print(f"    Total energy amount in model: {total_energy_model} TWh")
        total_energy_scenario_approx = ev_count_alloc * 14000 * 0.17 / 1e9
        print(
            f"    Total approximated energy amount in scenario: "
            f"{total_energy_scenario_approx} TWh"
        )
        np.testing.assert_allclose(
            total_energy_model,
            total_energy_scenario_approx,
            rtol=0.1,
            err_msg=(
                "The total energy amount in the model deviates heavily "
                "from the approximated value for current scenario."
            ),
        )

        # Compare total storage capacity
        print("  Checking storage capacity...")
        # Load storage capacities from model
        with db.session_scope() as session:
            query = session.query(
                func.sum(EgonPfHvStore.e_nom).label("e_nom")
            ).filter(
                EgonPfHvStore.scn_name == scenario_name,
                EgonPfHvStore.carrier == "battery storage",
            )
        storage_capacity_model = (
            pd.read_sql(
                query.statement, query.session.bind, index_col=None
            ).e_nom.sum()
            / 1e3
        )
        print(
            f"    Total storage capacity ({EgonPfHvStore.__table__}): "
            f"{round(storage_capacity_model, 1)} GWh"
        )

        # Load occurences of each EV
        with db.session_scope() as session:
            query = (
                session.query(
                    EgonEvMvGridDistrict.bus_id,
                    EgonEvPool.type,
                    func.count(EgonEvMvGridDistrict.egon_ev_pool_ev_id).label(
                        "count"
                    ),
                )
                .join(
                    EgonEvPool,
                    EgonEvPool.ev_id
                    == EgonEvMvGridDistrict.egon_ev_pool_ev_id,
                )
                .filter(
                    EgonEvMvGridDistrict.scenario == scenario_name,
                    EgonEvMvGridDistrict.scenario_variation
                    == scenario_var_name,
                    EgonEvPool.scenario == scenario_name,
                )
                .group_by(EgonEvMvGridDistrict.bus_id, EgonEvPool.type)
            )
        count_per_ev_all = pd.read_sql(
            query.statement, query.session.bind, index_col="bus_id"
        )
        count_per_ev_all["bat_cap"] = count_per_ev_all.type.map(
            meta_tech_data.battery_capacity
        )
        count_per_ev_all["bat_cap_total_MWh"] = (
            count_per_ev_all["count"] * count_per_ev_all.bat_cap / 1e3
        )
        storage_capacity_simbev = count_per_ev_all.bat_cap_total_MWh.div(
            1e3
        ).sum()
        print(
            f"    Total storage capacity (simBEV): "
            f"{round(storage_capacity_simbev, 1)} GWh"
        )

        np.testing.assert_allclose(
            storage_capacity_model,
            storage_capacity_simbev,
            rtol=0.01,
            err_msg=(
                "The total storage capacity in the model deviates heavily "
                "from the input data provided by simBEV for current scenario."
            ),
        )

        # Check SoC storage constraint: e_min_pu < e_max_pu for all timesteps
        print("  Validating SoC constraints...")
        stores_with_invalid_soc = []
        for idx, row in model_ts_dict["Store"]["ts"].iterrows():
            ts = row[["e_min_pu", "e_max_pu"]]
            x = np.array(ts.e_min_pu) > np.array(ts.e_max_pu)
            if x.any():
                stores_with_invalid_soc.append(idx)

        np.testing.assert_equal(
            len(stores_with_invalid_soc),
            0,
            err_msg=(
                f"The store constraint e_min_pu < e_max_pu does not apply "
                f"for some storages in {EgonPfHvStoreTimeseries.__table__}. "
                f"Invalid store_ids: {stores_with_invalid_soc}"
            ),
        )

    # TODO: Add eGon100RE_noflex
    print("")
    print("SCENARIO: eGon2035_noflex")

    # Compare driving load and charging load
    print("  Loading eGon2035 model timeseries: driving load...")
    with db.session_scope() as session:
        query = session.query(
            EgonPfHvLoad.load_id,
            EgonPfHvLoadTimeseries.p_set,
        ).join(
            EgonPfHvLoadTimeseries,
            EgonPfHvLoadTimeseries.load_id == EgonPfHvLoad.load_id
        ).filter(
            EgonPfHvLoad.carrier == "land transport EV",
            EgonPfHvLoad.scn_name == "eGon2035",
            EgonPfHvLoadTimeseries.scn_name == "eGon2035",
        )
    model_driving_load = pd.read_sql(
        query.statement,
        query.session.bind,
        index_col=None
    )
    driving_load = np.array(model_driving_load.p_set.to_list()).sum(axis=0)

    print("  Loading eGon2035_noflex model timeseries: dumb charging load...")
    with db.session_scope() as session:
        query = session.query(
            EgonPfHvLoad.load_id,
            EgonPfHvLoadTimeseries.p_set,
        ).join(
            EgonPfHvLoadTimeseries,
            EgonPfHvLoadTimeseries.load_id == EgonPfHvLoad.load_id
        ).filter(
            EgonPfHvLoad.carrier == "land transport EV",
            EgonPfHvLoad.scn_name == "eGon2035_noflex",
            EgonPfHvLoadTimeseries.scn_name == "eGon2035_noflex",
        )
    model_charging_load_noflex = pd.read_sql(
        query.statement,
        query.session.bind,
        index_col=None
    )
    charging_load = np.array(model_charging_load_noflex.p_set.to_list()).sum(
        axis=0)

    # Ratio of driving and charging load should be 0.9 due to charging
    # efficiency
    print("  Compare cumulative loads...")
    print(f"    Driving load (eGon2035): {driving_load.sum()/1e6} TWh")
    print(
        f"    Dumb charging load (eGon2035_noflex): "
        f"{charging_load.sum() / 1e6} TWh"
    )
    driving_load_theoretical = float(
        meta_run_config.eta_cp) * charging_load.sum()
    np.testing.assert_allclose(
        driving_load.sum(),
        driving_load_theoretical,
        rtol=0.01,
        err_msg=(
            f"The driving load (eGon2035) deviates by more than 1% "
            f"from the theoretical driving load calculated from charging "
            f"load (eGon2035_noflex) with an efficiency of "
            f"{float(meta_run_config.eta_cp)}."
        ),
    )

    print("=====================================================")
>>>>>>> 17e0c86a
<|MERGE_RESOLUTION|>--- conflicted
+++ resolved
@@ -6,25 +6,18 @@
 from math import isclose
 from pathlib import Path
 
-from loguru import logger
-import matplotlib.pyplot as plt
-import seaborn as sns
-
 from sqlalchemy import Numeric
 from sqlalchemy.sql import and_, cast, func, or_
 import numpy as np
 import pandas as pd
 
+import egon.data
 from egon.data import db
 from egon.data.datasets import Dataset
-<<<<<<< HEAD
 from egon.data.datasets.power_plants.pv_rooftop_buildings import (
     municipality_data,
     osm_buildings,
     scenario_data,
-)
-import egon.data
-=======
 from egon.data.datasets.emobility.motorized_individual_travel.db_classes import (
     EgonEvCountMunicipality,
     EgonEvCountMvGridDistrict,
@@ -46,29 +39,20 @@
     EgonPfHvStoreTimeseries,
 )
 from egon.data.datasets.scenario_parameters import get_sector_parameters
->>>>>>> 17e0c86a
 
 
 class SanityChecks(Dataset):
     def __init__(self, dependencies):
         super().__init__(
             name="SanityChecks",
-<<<<<<< HEAD
             version="0.0.3",
-=======
-            version="0.0.4",
->>>>>>> 17e0c86a
             dependencies=dependencies,
-            tasks={
+            tasks=(
                 sanitycheck_eGon2035_electricity,
                 sanitycheck_eGon2035_heat,
-<<<<<<< HEAD
                 sanitycheck_pv_rooftop_buildings,
+                sanitycheck_emobility_mit,
             },
-=======
-                sanitycheck_emobility_mit,
-            ),
->>>>>>> 17e0c86a
         )
 
 
@@ -523,7 +507,6 @@
     print(f"'geothermal': {e_geo_thermal} %")
 
 
-<<<<<<< HEAD
 def sanitycheck_pv_rooftop_buildings():
     def egon_power_plants_pv_roof_building():
         sql = """
@@ -593,8 +576,8 @@
             f"{scenario_data(scenario=scenario).capacity.sum() * 1000} != "
             f"{merge_df.loc[merge_df.scenario == scenario].capacity.sum()}"
         )
-=======
-# def sanitycheck_eGon2035_emobility_mit():
+
+
 def sanitycheck_emobility_mit():
     """Execute sanity checks for eMobility: motorized individual travel
 
@@ -1132,5 +1115,4 @@
         ),
     )
 
-    print("=====================================================")
->>>>>>> 17e0c86a
+    print("=====================================================")