--- conflicted
+++ resolved
@@ -76,37 +76,6 @@
 )
 
 
-<<<<<<< HEAD
-class SanityChecks(Dataset):
-    #:
-    name: str = "SanityChecks"
-    #:
-    version: str = "0.0.8"
-
-    def __init__(self, dependencies):
-        super().__init__(
-            name=self.name,
-            version=self.version,
-            dependencies=dependencies,
-            tasks={
-                etrago_eGon2035_electricity,
-                etrago_eGon2035_heat,
-                residential_electricity_annual_sum,
-                residential_electricity_hh_refinement,
-                cts_electricity_demand_share,
-                cts_heat_demand_share,
-                sanitycheck_emobility_mit,
-                sanitycheck_pv_rooftop_buildings,
-                sanitycheck_home_batteries,
-                etrago_eGon2035_gas_DE,
-                etrago_eGon2035_gas_abroad,
-                sanitycheck_dsm,
-            },
-        )
-
-
-=======
->>>>>>> 8d9455c4
 def etrago_eGon2035_electricity():
     """Execute basic sanity checks.
 
@@ -2939,6 +2908,8 @@
                      sanitycheck_emobility_mit,
                      sanitycheck_pv_rooftop_buildings,
                      sanitycheck_home_batteries,
+                     etrago_eGon2035_gas_DE,
+                     etrago_eGon2035_gas_abroad,
                      sanitycheck_dsm,
                      etrago_timeseries_length,)
 
@@ -2950,10 +2921,15 @@
 
 
 class SanityChecks(Dataset):
+    #:
+    name: str = "SanityChecks"
+    #:
+    version: str = "0.0.8"
+
     def __init__(self, dependencies):
         super().__init__(
-            name="SanityChecks",
-            version="0.0.8",
+            name=self.name,
+            version=self.version,
             dependencies=dependencies,
             tasks=tasks,
         )