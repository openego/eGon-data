--- conflicted
+++ resolved
@@ -42,13 +42,6 @@
     EgonPfHvStore,
     EgonPfHvStoreTimeseries,
 )
-from egon.data.datasets.power_plants.pv_rooftop_buildings import (
-    PV_CAP_PER_SQ_M,
-    ROOF_FACTOR,
-    SCENARIOS,
-    load_building_data,
-    scenario_data,
-)
 from egon.data.datasets.gas_grid import (
     define_gas_nodes_list,
     define_gas_pipeline_list,
@@ -57,6 +50,13 @@
 from egon.data.datasets.hydrogen_etrago.storage import (
     calculate_and_map_saltcavern_storage_potential,
 )
+from egon.data.datasets.power_plants.pv_rooftop_buildings import (
+    PV_CAP_PER_SQ_M,
+    ROOF_FACTOR,
+    SCENARIOS,
+    load_building_data,
+    scenario_data,
+)
 from egon.data.datasets.pypsaeursec import read_network
 from egon.data.datasets.scenario_parameters import get_sector_parameters
 from egon.data.datasets.storages.home_batteries import get_cbat_pbat_ratio
@@ -75,13 +75,8 @@
 
     def __init__(self, dependencies):
         super().__init__(
-<<<<<<< HEAD
             name=self.name,
             version=self.version,
-=======
-            name="SanityChecks",
-            version="0.0.6",
->>>>>>> b553af86
             dependencies=dependencies,
             tasks={
                 etrago_eGon2035_electricity,
@@ -92,12 +87,9 @@
                 cts_heat_demand_share,
                 sanitycheck_emobility_mit,
                 sanitycheck_pv_rooftop_buildings,
-<<<<<<< HEAD
+                sanitycheck_home_batteries,
                 etrago_eGon100RE_gas,
                 etrago_eGon2035_gas,
-=======
-                sanitycheck_home_batteries,
->>>>>>> b553af86
             },
         )
 
@@ -1373,7 +1365,6 @@
     print("=====================================================")
 
 
-<<<<<<< HEAD
 def sanity_check_gas_buses(scn):
     """Execute sanity checks for the gas buses in Germany
 
@@ -1866,7 +1857,7 @@
 
             output_gas_demand = db.select_dataframe(
                 f"""SELECT (SUM(
-                    (SELECT SUM(p) 
+                    (SELECT SUM(p)
                     FROM UNNEST(b.p_set) p))/1000000)::numeric as load_twh
                     FROM grid.egon_etrago_load a
                     JOIN grid.egon_etrago_load_timeseries b
@@ -2022,7 +2013,8 @@
 
     else:
         print("Testmode is on, skipping sanity check.")
-=======
+
+
 def sanitycheck_home_batteries():
     # get constants
     constants = config.datasets()["home_batteries"]["constants"]
@@ -2065,5 +2057,4 @@
             .sum()
         )
 
-        assert (home_batteries_df.round(6) == df.round(6)).all().all()
->>>>>>> b553af86
+        assert (home_batteries_df.round(6) == df.round(6)).all().all()