"""
This module does sanity checks for both the eGon2035 and the eGon100RE scenario
separately where a percentage error is given to showcase difference in output
and input values. Please note that there are missing input technologies in the
supply tables.
Authors: @ALonso, @dana
"""
from math import isclose
from pathlib import Path

from sqlalchemy import Numeric
from sqlalchemy.sql import and_, cast, func, or_
import matplotlib.pyplot as plt
import numpy as np
import pandas as pd
import seaborn as sns

<<<<<<< HEAD
from egon.data import db, logger
=======
from egon.data import config, db
>>>>>>> dca7e64d
from egon.data.datasets import Dataset
from egon.data.datasets.electricity_demand_timeseries.cts_buildings import (
    EgonCtsElectricityDemandBuildingShare,
    EgonCtsHeatDemandBuildingShare,
)
from egon.data.datasets.emobility.motorized_individual_travel.db_classes import (
    EgonEvCountMunicipality,
    EgonEvCountMvGridDistrict,
    EgonEvCountRegistrationDistrict,
    EgonEvMvGridDistrict,
    EgonEvPool,
    EgonEvTrip,
)
from egon.data.datasets.emobility.motorized_individual_travel.helpers import (
    DATASET_CFG,
    read_simbev_metadata_file,
)
from egon.data.datasets.etrago_setup import (
    EgonPfHvLink,
    EgonPfHvLinkTimeseries,
    EgonPfHvLoad,
    EgonPfHvLoadTimeseries,
    EgonPfHvStore,
    EgonPfHvStoreTimeseries,
)
from egon.data.datasets.power_plants.pv_rooftop_buildings import (
    municipality_data,
    osm_buildings,
    scenario_data,
)
from egon.data.datasets.scenario_parameters import get_sector_parameters
import egon.data

TESTMODE_OFF = (
    config.settings()["egon-data"]["--dataset-boundary"] == "Everything"
)


class SanityChecks(Dataset):
    def __init__(self, dependencies):
        super().__init__(
            name="SanityChecks",
            version="0.0.5",
            dependencies=dependencies,
            tasks={
                sanitycheck_pv_rooftop_buildings,
                sanitycheck_emobility_mit,
                etrago_eGon2035_electricity,
                etrago_eGon2035_heat,
                residential_electricity_annual_sum,
                residential_electricity_hh_refinement,
                cts_electricity_demand_share,
                cts_heat_demand_share,
            },
        )


def etrago_eGon2035_electricity():
    """Execute basic sanity checks.

    Returns print statements as sanity checks for the electricity sector in
    the eGon2035 scenario.

    Parameters
    ----------
    None

    Returns
    -------
    None
    """

    scn = "eGon2035"

    # Section to check generator capacities
    logger.info(f"Sanity checks for scenario {scn}")
    logger.info(
        "For German electricity generators the following deviations between "
        "the inputs and outputs can be observed:"
    )

    carriers_electricity = [
        "others",
        "reservoir",
        "run_of_river",
        "oil",
        "wind_onshore",
        "wind_offshore",
        "solar",
        "solar_rooftop",
        "biomass",
    ]

    for carrier in carriers_electricity:

        if carrier == "biomass":
            sum_output = db.select_dataframe(
                """SELECT scn_name, SUM(p_nom::numeric) as output_capacity_mw
                    FROM grid.egon_etrago_generator
                    WHERE bus IN (
                        SELECT bus_id FROM grid.egon_etrago_bus
                        WHERE scn_name = 'eGon2035'
                        AND country = 'DE')
                    AND carrier IN ('biomass', 'industrial_biomass_CHP',
                    'central_biomass_CHP')
                    GROUP BY (scn_name);
                """,
                warning=False,
            )

        else:
            sum_output = db.select_dataframe(
                f"""SELECT scn_name,
                 SUM(p_nom::numeric) as output_capacity_mw
                         FROM grid.egon_etrago_generator
                         WHERE scn_name = '{scn}'
                         AND carrier IN ('{carrier}')
                         AND bus IN
                             (SELECT bus_id
                               FROM grid.egon_etrago_bus
                               WHERE scn_name = 'eGon2035'
                               AND country = 'DE')
                         GROUP BY (scn_name);
                    """,
                warning=False,
            )

        sum_input = db.select_dataframe(
            f"""SELECT carrier, SUM(capacity::numeric) as input_capacity_mw
                     FROM supply.egon_scenario_capacities
                     WHERE carrier= '{carrier}'
                     AND scenario_name ='{scn}'
                     GROUP BY (carrier);
                """,
            warning=False,
        )

        if (
            sum_output.output_capacity_mw.sum() == 0
            and sum_input.input_capacity_mw.sum() == 0
        ):
            logger.info(
                f"No capacity for carrier '{carrier}' needed to be"
                f" distributed. Everything is fine"
            )

        elif (
            sum_input.input_capacity_mw.sum() > 0
            and sum_output.output_capacity_mw.sum() == 0
        ):
            logger.info(
                f"Error: Capacity for carrier '{carrier}' was not distributed "
                f"at all!"
            )

        elif (
            sum_output.output_capacity_mw.sum() > 0
            and sum_input.input_capacity_mw.sum() == 0
        ):
            logger.info(
                f"Error: Eventhough no input capacity was provided for carrier"
                f"'{carrier}' a capacity got distributed!"
            )

        else:
            sum_input["error"] = (
                (sum_output.output_capacity_mw - sum_input.input_capacity_mw)
                / sum_input.input_capacity_mw
            ) * 100
            g = sum_input["error"].values[0]

            logger.info(f"{carrier}: " + str(round(g, 2)) + " %")

    # Section to check storage units

    logger.info(f"Sanity checks for scenario {scn}")
    logger.info(
        "For German electrical storage units the following deviations between"
        "the inputs and outputs can be observed:"
    )

    carriers_electricity = ["pumped_hydro"]

    for carrier in carriers_electricity:

        sum_output = db.select_dataframe(
            f"""SELECT scn_name, SUM(p_nom::numeric) as output_capacity_mw
                         FROM grid.egon_etrago_storage
                         WHERE scn_name = '{scn}'
                         AND carrier IN ('{carrier}')
                         AND bus IN
                             (SELECT bus_id
                               FROM grid.egon_etrago_bus
                               WHERE scn_name = 'eGon2035'
                               AND country = 'DE')
                         GROUP BY (scn_name);
                    """,
            warning=False,
        )

        sum_input = db.select_dataframe(
            f"""SELECT carrier, SUM(capacity::numeric) as input_capacity_mw
                     FROM supply.egon_scenario_capacities
                     WHERE carrier= '{carrier}'
                     AND scenario_name ='{scn}'
                     GROUP BY (carrier);
                """,
            warning=False,
        )

        if (
            sum_output.output_capacity_mw.sum() == 0
            and sum_input.input_capacity_mw.sum() == 0
        ):
            logger.info(
                f"No capacity for carrier '{carrier}' needed to be "
                f"distributed. Everything is fine"
            )

        elif (
            sum_input.input_capacity_mw.sum() > 0
            and sum_output.output_capacity_mw.sum() == 0
        ):
            logger.info(
                f"Error: Capacity for carrier '{carrier}' was not distributed"
                f" at all!"
            )

        elif (
            sum_output.output_capacity_mw.sum() > 0
            and sum_input.input_capacity_mw.sum() == 0
        ):
            logger.info(
                f"Error: Eventhough no input capacity was provided for carrier"
                f" '{carrier}' a capacity got distributed!"
            )

        else:
            sum_input["error"] = (
                (sum_output.output_capacity_mw - sum_input.input_capacity_mw)
                / sum_input.input_capacity_mw
            ) * 100
            g = sum_input["error"].values[0]

            logger.info(f"{carrier}: " + str(round(g, 2)) + " %")

    # Section to check loads

    logger.info(
        "For German electricity loads the following deviations between the"
        " input and output can be observed:"
    )

    output_demand = db.select_dataframe(
        """SELECT a.scn_name, a.carrier,  SUM((SELECT SUM(p)
        FROM UNNEST(b.p_set) p))/1000000::numeric as load_twh
            FROM grid.egon_etrago_load a
            JOIN grid.egon_etrago_load_timeseries b
            ON (a.load_id = b.load_id)
            JOIN grid.egon_etrago_bus c
            ON (a.bus=c.bus_id)
            AND b.scn_name = 'eGon2035'
            AND a.scn_name = 'eGon2035'
            AND a.carrier = 'AC'
            AND c.scn_name= 'eGon2035'
            AND c.country='DE'
            GROUP BY (a.scn_name, a.carrier);

    """,
        warning=False,
    )["load_twh"].values[0]

    input_cts_ind = db.select_dataframe(
        """SELECT scenario,
         SUM(demand::numeric/1000000) as demand_mw_regio_cts_ind
            FROM demand.egon_demandregio_cts_ind
            WHERE scenario= 'eGon2035'
            AND year IN ('2035')
            GROUP BY (scenario);

        """,
        warning=False,
    )["demand_mw_regio_cts_ind"].values[0]

    input_hh = db.select_dataframe(
        """SELECT scenario, SUM(demand::numeric/1000000) as demand_mw_regio_hh
            FROM demand.egon_demandregio_hh
            WHERE scenario= 'eGon2035'
            AND year IN ('2035')
            GROUP BY (scenario);
        """,
        warning=False,
    )["demand_mw_regio_hh"].values[0]

    input_demand = input_hh + input_cts_ind

    e = round((output_demand - input_demand) / input_demand, 2) * 100

    logger.info(f"electricity demand: {e} %")


def etrago_eGon2035_heat():
    """Execute basic sanity checks.

    Returns print statements as sanity checks for the heat sector in
    the eGon2035 scenario.

    Parameters
    ----------
    None

    Returns
    -------
    None
    """

    # Check input and output values for the carriers "others",
    # "reservoir", "run_of_river" and "oil"

    scn = "eGon2035"

    # Section to check generator capacities
    logger.info(f"Sanity checks for scenario {scn}")
    logger.info(
        "For German heat demands the following deviations between the inputs"
        " and outputs can be observed:"
    )

    # Sanity checks for heat demand

    output_heat_demand = db.select_dataframe(
        """SELECT a.scn_name,
          (SUM(
          (SELECT SUM(p) FROM UNNEST(b.p_set) p))/1000000)::numeric as load_twh
            FROM grid.egon_etrago_load a
            JOIN grid.egon_etrago_load_timeseries b
            ON (a.load_id = b.load_id)
            JOIN grid.egon_etrago_bus c
            ON (a.bus=c.bus_id)
            AND b.scn_name = 'eGon2035'
            AND a.scn_name = 'eGon2035'
            AND c.scn_name= 'eGon2035'
            AND c.country='DE'
            AND a.carrier IN ('rural_heat', 'central_heat')
            GROUP BY (a.scn_name);
        """,
        warning=False,
    )["load_twh"].values[0]

    input_heat_demand = db.select_dataframe(
        """SELECT scenario, SUM(demand::numeric/1000000) as demand_mw_peta_heat
            FROM demand.egon_peta_heat
            WHERE scenario= 'eGon2035'
            GROUP BY (scenario);
        """,
        warning=False,
    )["demand_mw_peta_heat"].values[0]

    e_demand = (
        round((output_heat_demand - input_heat_demand) / input_heat_demand, 2)
        * 100
    )

    logger.info(f"heat demand: {e_demand} %")

    # Sanity checks for heat supply

    logger.info(
        "For German heat supplies the following deviations between the inputs "
        "and outputs can be observed:"
    )

    # Comparison for central heat pumps
    heat_pump_input = db.select_dataframe(
        """SELECT carrier, SUM(capacity::numeric) as Urban_central_heat_pump_mw
            FROM supply.egon_scenario_capacities
            WHERE carrier= 'urban_central_heat_pump'
            AND scenario_name IN ('eGon2035')
            GROUP BY (carrier);
        """,
        warning=False,
    )["urban_central_heat_pump_mw"].values[0]

    heat_pump_output = db.select_dataframe(
        """SELECT carrier, SUM(p_nom::numeric) as Central_heat_pump_mw
            FROM grid.egon_etrago_link
            WHERE carrier= 'central_heat_pump'
            AND scn_name IN ('eGon2035')
            GROUP BY (carrier);
    """,
        warning=False,
    )["central_heat_pump_mw"].values[0]

    e_heat_pump = (
        round((heat_pump_output - heat_pump_input) / heat_pump_output, 2) * 100
    )

    logger.info(f"'central_heat_pump': {e_heat_pump} % ")

    # Comparison for residential heat pumps

    input_residential_heat_pump = db.select_dataframe(
        """SELECT carrier, SUM(capacity::numeric) as residential_heat_pump_mw
            FROM supply.egon_scenario_capacities
            WHERE carrier= 'residential_rural_heat_pump'
            AND scenario_name IN ('eGon2035')
            GROUP BY (carrier);
        """,
        warning=False,
    )["residential_heat_pump_mw"].values[0]

    output_residential_heat_pump = db.select_dataframe(
        """SELECT carrier, SUM(p_nom::numeric) as rural_heat_pump_mw
            FROM grid.egon_etrago_link
            WHERE carrier= 'rural_heat_pump'
            AND scn_name IN ('eGon2035')
            GROUP BY (carrier);
    """,
        warning=False,
    )["rural_heat_pump_mw"].values[0]

    e_residential_heat_pump = (
        round(
            (output_residential_heat_pump - input_residential_heat_pump)
            / input_residential_heat_pump,
            2,
        )
        * 100
    )
    logger.info(f"'residential heat pumps': {e_residential_heat_pump} %")

    # Comparison for resistive heater
    resistive_heater_input = db.select_dataframe(
        """SELECT carrier,
         SUM(capacity::numeric) as Urban_central_resistive_heater_MW
            FROM supply.egon_scenario_capacities
            WHERE carrier= 'urban_central_resistive_heater'
            AND scenario_name IN ('eGon2035')
            GROUP BY (carrier);
        """,
        warning=False,
    )["urban_central_resistive_heater_mw"].values[0]

    resistive_heater_output = db.select_dataframe(
        """SELECT carrier, SUM(p_nom::numeric) as central_resistive_heater_MW
            FROM grid.egon_etrago_link
            WHERE carrier= 'central_resistive_heater'
            AND scn_name IN ('eGon2035')
            GROUP BY (carrier);
        """,
        warning=False,
    )["central_resistive_heater_mw"].values[0]

    e_resistive_heater = (
        round(
            (resistive_heater_output - resistive_heater_input)
            / resistive_heater_input,
            2,
        )
        * 100
    )

    logger.info(f"'resistive heater': {e_resistive_heater} %")

    # Comparison for solar thermal collectors

    input_solar_thermal = db.select_dataframe(
        """SELECT carrier, SUM(capacity::numeric) as solar_thermal_collector_mw
            FROM supply.egon_scenario_capacities
            WHERE carrier= 'urban_central_solar_thermal_collector'
            AND scenario_name IN ('eGon2035')
            GROUP BY (carrier);
        """,
        warning=False,
    )["solar_thermal_collector_mw"].values[0]

    output_solar_thermal = db.select_dataframe(
        """SELECT carrier, SUM(p_nom::numeric) as solar_thermal_collector_mw
            FROM grid.egon_etrago_generator
            WHERE carrier= 'solar_thermal_collector'
            AND scn_name IN ('eGon2035')
            GROUP BY (carrier);
        """,
        warning=False,
    )["solar_thermal_collector_mw"].values[0]

    e_solar_thermal = (
        round(
            (output_solar_thermal - input_solar_thermal) / input_solar_thermal,
            2,
        )
        * 100
    )
    logger.info(f"'solar thermal collector': {e_solar_thermal} %")

    # Comparison for geothermal

    input_geo_thermal = db.select_dataframe(
        """SELECT carrier,
         SUM(capacity::numeric) as Urban_central_geo_thermal_MW
            FROM supply.egon_scenario_capacities
            WHERE carrier= 'urban_central_geo_thermal'
            AND scenario_name IN ('eGon2035')
            GROUP BY (carrier);
        """,
        warning=False,
    )["urban_central_geo_thermal_mw"].values[0]

    output_geo_thermal = db.select_dataframe(
        """SELECT carrier, SUM(p_nom::numeric) as geo_thermal_MW
            FROM grid.egon_etrago_generator
            WHERE carrier= 'geo_thermal'
            AND scn_name IN ('eGon2035')
            GROUP BY (carrier);
    """,
        warning=False,
    )["geo_thermal_mw"].values[0]

    e_geo_thermal = (
        round((output_geo_thermal - input_geo_thermal) / input_geo_thermal, 2)
        * 100
    )
    logger.info(f"'geothermal': {e_geo_thermal} %")


def sanitycheck_pv_rooftop_buildings():
    def egon_power_plants_pv_roof_building():
        sql = """
        SELECT *
        FROM supply.egon_power_plants_pv_roof_building
        """

        return db.select_dataframe(sql, index_col="index")

    pv_roof_df = egon_power_plants_pv_roof_building()

    municipalities_gdf = municipality_data()

    osm_buildings_gdf = osm_buildings(municipalities_gdf.crs)

    merge_df = pv_roof_df.merge(
        osm_buildings_gdf[["area"]],
        how="left",
        left_on="building_id",
        right_index=True,
    )

    assert len(merge_df.loc[merge_df.area.isna()]) == 0

    scenarios = ["status_quo", "eGon2035"]

    base_path = Path(egon.data.__path__[0]).resolve()

    res_dir = base_path / "sanity_checks"

    res_dir.mkdir(parents=True, exist_ok=True)

    for scenario in scenarios:
        fig, (ax1, ax2) = plt.subplots(1, 2, figsize=(15, 8))

        scenario_df = merge_df.loc[merge_df.scenario == scenario]

        logger.info(
            scenario + " Capacity:\n" + str(scenario_df.capacity.describe())
        )

        small_gens_df = scenario_df.loc[scenario_df.capacity < 100]

        sns.histplot(data=small_gens_df, x="capacity", ax=ax1).set_title(
            scenario
        )

        sns.scatterplot(
            data=small_gens_df, x="capacity", y="area", ax=ax2
        ).set_title(scenario)

        plt.tight_layout()

        plt.savefig(
            res_dir / f"{scenario}_pv_rooftop_distribution.png",
            bbox_inches="tight",
        )

    scenarios = ["eGon2035"]  # "eGon100RE"]

    for scenario in scenarios:
        assert isclose(
            scenario_data(scenario=scenario).capacity.sum() * 1000,
            merge_df.loc[merge_df.scenario == scenario].capacity.sum(),
            rel_tol=1e-02,
        ), (
            f"{scenario_data(scenario=scenario).capacity.sum() * 1000} != "
            f"{merge_df.loc[merge_df.scenario == scenario].capacity.sum()}"
        )


def sanitycheck_emobility_mit():
    """Execute sanity checks for eMobility: motorized individual travel

    Checks data integrity for eGon2035, eGon2035_noflex and eGon100RE scenario
    using assertions:
      1. Allocated EV numbers and EVs allocated to grid districts
      2. Trip data (original inout data from simBEV)
      3. Model data in eTraGo PF tables (grid.egon_etrago_*)

    Parameters
    ----------
    None

    Returns
    -------
    None
    """

    def check_ev_allocation():
        # Get target number for scenario
        ev_count_target = scenario_variation_parameters["ev_count"]
        print(f"  Target count: {str(ev_count_target)}")

        # Get allocated numbers
        ev_counts_dict = {}
        with db.session_scope() as session:
            for table, level in zip(
                [
                    EgonEvCountMvGridDistrict,
                    EgonEvCountMunicipality,
                    EgonEvCountRegistrationDistrict,
                ],
                ["Grid District", "Municipality", "Registration District"],
            ):
                query = session.query(
                    func.sum(
                        table.bev_mini
                        + table.bev_medium
                        + table.bev_luxury
                        + table.phev_mini
                        + table.phev_medium
                        + table.phev_luxury
                    ).label("ev_count")
                ).filter(
                    table.scenario == scenario_name,
                    table.scenario_variation == scenario_var_name,
                )

                ev_counts = pd.read_sql(
                    query.statement, query.session.bind, index_col=None
                )
                ev_counts_dict[level] = ev_counts.iloc[0].ev_count
                print(
                    f"    Count table: Total count for level {level} "
                    f"(table: {table.__table__}): "
                    f"{str(ev_counts_dict[level])}"
                )

        # Compare with scenario target (only if not in testmode)
        if TESTMODE_OFF:
            for level, count in ev_counts_dict.items():
                np.testing.assert_allclose(
                    count,
                    ev_count_target,
                    rtol=0.0001,
                    err_msg=f"EV numbers in {level} seems to be flawed.",
                )
        else:
            print("    Testmode is on, skipping sanity check...")

        # Get allocated EVs in grid districts
        with db.session_scope() as session:
            query = session.query(
                func.count(EgonEvMvGridDistrict.egon_ev_pool_ev_id).label(
                    "ev_count"
                ),
            ).filter(
                EgonEvMvGridDistrict.scenario == scenario_name,
                EgonEvMvGridDistrict.scenario_variation == scenario_var_name,
            )
        ev_count_alloc = (
            pd.read_sql(query.statement, query.session.bind, index_col=None)
            .iloc[0]
            .ev_count
        )
        print(
            f"    EVs allocated to Grid Districts "
            f"(table: {EgonEvMvGridDistrict.__table__}) total count: "
            f"{str(ev_count_alloc)}"
        )

        # Compare with scenario target (only if not in testmode)
        if TESTMODE_OFF:
            np.testing.assert_allclose(
                ev_count_alloc,
                ev_count_target,
                rtol=0.0001,
                err_msg=(
                    "EV numbers allocated to Grid Districts seems to be flawed."
                ),
            )
        else:
            print("    Testmode is on, skipping sanity check...")

        return ev_count_alloc

    def check_trip_data():
        # Check if trips start at timestep 0 and have a max. of 35040 steps
        # (8760h in 15min steps)
        print("  Checking timeranges...")
        with db.session_scope() as session:
            query = session.query(
                func.count(EgonEvTrip.event_id).label("cnt")
            ).filter(
                or_(
                    and_(
                        EgonEvTrip.park_start > 0,
                        EgonEvTrip.simbev_event_id == 0,
                    ),
                    EgonEvTrip.park_end
                    > (60 / int(meta_run_config.stepsize)) * 8760,
                ),
                EgonEvTrip.scenario == scenario_name,
            )
        invalid_trips = pd.read_sql(
            query.statement, query.session.bind, index_col=None
        )
        np.testing.assert_equal(
            invalid_trips.iloc[0].cnt,
            0,
            err_msg=(
                f"{str(invalid_trips.iloc[0].cnt)} trips in table "
                f"{EgonEvTrip.__table__} have invalid timesteps."
            ),
        )

        # Check if charging demand can be covered by available charging energy
        # while parking
        print("  Compare charging demand with available power...")
        with db.session_scope() as session:
            query = session.query(
                func.count(EgonEvTrip.event_id).label("cnt")
            ).filter(
                func.round(
                    cast(
                        (EgonEvTrip.park_end - EgonEvTrip.park_start + 1)
                        * EgonEvTrip.charging_capacity_nominal
                        * (int(meta_run_config.stepsize) / 60),
                        Numeric,
                    ),
                    3,
                )
                < cast(EgonEvTrip.charging_demand, Numeric),
                EgonEvTrip.scenario == scenario_name,
            )
        invalid_trips = pd.read_sql(
            query.statement, query.session.bind, index_col=None
        )
        np.testing.assert_equal(
            invalid_trips.iloc[0].cnt,
            0,
            err_msg=(
                f"In {str(invalid_trips.iloc[0].cnt)} trips (table: "
                f"{EgonEvTrip.__table__}) the charging demand cannot be "
                f"covered by available charging power."
            ),
        )

    def check_model_data():
        # Check if model components were fully created
        print("  Check if all model components were created...")
        # Get MVGDs which got EV allocated
        with db.session_scope() as session:
            query = (
                session.query(
                    EgonEvMvGridDistrict.bus_id,
                )
                .filter(
                    EgonEvMvGridDistrict.scenario == scenario_name,
                    EgonEvMvGridDistrict.scenario_variation
                    == scenario_var_name,
                )
                .group_by(EgonEvMvGridDistrict.bus_id)
            )
        mvgds_with_ev = (
            pd.read_sql(query.statement, query.session.bind, index_col=None)
            .bus_id.sort_values()
            .to_list()
        )

        # Load model components
        with db.session_scope() as session:
            query = (
                session.query(
                    EgonPfHvLink.bus0.label("mvgd_bus_id"),
                    EgonPfHvLoad.bus.label("emob_bus_id"),
                    EgonPfHvLoad.load_id.label("load_id"),
                    EgonPfHvStore.store_id.label("store_id"),
                )
                .select_from(EgonPfHvLoad, EgonPfHvStore)
                .join(
                    EgonPfHvLoadTimeseries,
                    EgonPfHvLoadTimeseries.load_id == EgonPfHvLoad.load_id,
                )
                .join(
                    EgonPfHvStoreTimeseries,
                    EgonPfHvStoreTimeseries.store_id == EgonPfHvStore.store_id,
                )
                .filter(
                    EgonPfHvLoad.carrier == "land transport EV",
                    EgonPfHvLoad.scn_name == scenario_name,
                    EgonPfHvLoadTimeseries.scn_name == scenario_name,
                    EgonPfHvStore.carrier == "battery storage",
                    EgonPfHvStore.scn_name == scenario_name,
                    EgonPfHvStoreTimeseries.scn_name == scenario_name,
                    EgonPfHvLink.scn_name == scenario_name,
                    EgonPfHvLink.bus1 == EgonPfHvLoad.bus,
                    EgonPfHvLink.bus1 == EgonPfHvStore.bus,
                )
            )
        model_components = pd.read_sql(
            query.statement, query.session.bind, index_col=None
        )

        # Check number of buses with model components connected
        mvgd_buses_with_ev = model_components.loc[
            model_components.mvgd_bus_id.isin(mvgds_with_ev)
        ]
        np.testing.assert_equal(
            len(mvgds_with_ev),
            len(mvgd_buses_with_ev),
            err_msg=(
                f"Number of Grid Districts with connected model components "
                f"({str(len(mvgd_buses_with_ev))} in tables egon_etrago_*) "
                f"differ from number of Grid Districts that got EVs "
                f"allocated ({len(mvgds_with_ev)} in table "
                f"{EgonEvMvGridDistrict.__table__})."
            ),
        )

        # Check if all required components exist (if no id is NaN)
        np.testing.assert_equal(
            model_components.drop_duplicates().isna().any().any(),
            False,
            err_msg=(
                f"Some components are missing (see True values): "
                f"{model_components.drop_duplicates().isna().any()}"
            ),
        )

        # Get all model timeseries
        print("  Loading model timeseries...")
        # Get all model timeseries
        model_ts_dict = {
            "Load": {
                "carrier": "land transport EV",
                "table": EgonPfHvLoad,
                "table_ts": EgonPfHvLoadTimeseries,
                "column_id": "load_id",
                "columns_ts": ["p_set"],
                "ts": None,
            },
            "Link": {
                "carrier": "BEV charger",
                "table": EgonPfHvLink,
                "table_ts": EgonPfHvLinkTimeseries,
                "column_id": "link_id",
                "columns_ts": ["p_max_pu"],
                "ts": None,
            },
            "Store": {
                "carrier": "battery storage",
                "table": EgonPfHvStore,
                "table_ts": EgonPfHvStoreTimeseries,
                "column_id": "store_id",
                "columns_ts": ["e_min_pu", "e_max_pu"],
                "ts": None,
            },
        }

        with db.session_scope() as session:
            for node, attrs in model_ts_dict.items():
                print(f"    Loading {node} timeseries...")
                subquery = (
                    session.query(
                        getattr(attrs["table"], attrs["column_id"])
                    )
                    .filter(attrs["table"].carrier == attrs["carrier"])
                    .filter(attrs["table"].scn_name == scenario_name)
                    .subquery()
                )

                cols = [
                    getattr(attrs["table_ts"], c) for c in attrs["columns_ts"]
                ]
                query = session.query(
                    getattr(attrs["table_ts"], attrs["column_id"]), *cols
                ).filter(
                    getattr(attrs["table_ts"], attrs["column_id"]).in_(
                        subquery
                    ),
                    attrs["table_ts"].scn_name == scenario_name,
                )
                attrs["ts"] = pd.read_sql(
                    query.statement,
                    query.session.bind,
                    index_col=attrs["column_id"],
                )

        # Check if all timeseries have 8760 steps
        print("    Checking timeranges...")
        for node, attrs in model_ts_dict.items():
            for col in attrs["columns_ts"]:
                ts = attrs["ts"]
                invalid_ts = ts.loc[ts[col].apply(lambda _: len(_)) != 8760][
                    col
                ].apply(len)
                np.testing.assert_equal(
                    len(invalid_ts),
                    0,
                    err_msg=(
                        f"{str(len(invalid_ts))} rows in timeseries do not "
                        f"have 8760 timesteps. Table: "
                        f"{attrs['table_ts'].__table__}, Column: {col}, IDs: "
                        f"{str(list(invalid_ts.index))}"
                    ),
                )

        # Compare total energy demand in model with some approximate values
        # (per EV: 14,000 km/a, 0.17 kWh/km)
        print("  Checking energy demand in model...")
        total_energy_model = (
            model_ts_dict["Load"]["ts"].p_set.apply(lambda _: sum(_)).sum()
            / 1e6
        )
        print(f"    Total energy amount in model: {total_energy_model} TWh")
        total_energy_scenario_approx = ev_count_alloc * 14000 * 0.17 / 1e9
        print(
            f"    Total approximated energy amount in scenario: "
            f"{total_energy_scenario_approx} TWh"
        )
        np.testing.assert_allclose(
            total_energy_model,
            total_energy_scenario_approx,
            rtol=0.1,
            err_msg=(
                "The total energy amount in the model deviates heavily "
                "from the approximated value for current scenario."
            ),
        )

        # Compare total storage capacity
        print("  Checking storage capacity...")
        # Load storage capacities from model
        with db.session_scope() as session:
            query = session.query(
                func.sum(EgonPfHvStore.e_nom).label("e_nom")
            ).filter(
                EgonPfHvStore.scn_name == scenario_name,
                EgonPfHvStore.carrier == "battery storage",
            )
        storage_capacity_model = (
            pd.read_sql(
                query.statement, query.session.bind, index_col=None
            ).e_nom.sum()
            / 1e3
        )
        print(
            f"    Total storage capacity ({EgonPfHvStore.__table__}): "
            f"{round(storage_capacity_model, 1)} GWh"
        )

        # Load occurences of each EV
        with db.session_scope() as session:
            query = (
                session.query(
                    EgonEvMvGridDistrict.bus_id,
                    EgonEvPool.type,
                    func.count(EgonEvMvGridDistrict.egon_ev_pool_ev_id).label(
                        "count"
                    ),
                )
                .join(
                    EgonEvPool,
                    EgonEvPool.ev_id
                    == EgonEvMvGridDistrict.egon_ev_pool_ev_id,
                )
                .filter(
                    EgonEvMvGridDistrict.scenario == scenario_name,
                    EgonEvMvGridDistrict.scenario_variation
                    == scenario_var_name,
                    EgonEvPool.scenario == scenario_name,
                )
                .group_by(EgonEvMvGridDistrict.bus_id, EgonEvPool.type)
            )
        count_per_ev_all = pd.read_sql(
            query.statement, query.session.bind, index_col="bus_id"
        )
        count_per_ev_all["bat_cap"] = count_per_ev_all.type.map(
            meta_tech_data.battery_capacity
        )
        count_per_ev_all["bat_cap_total_MWh"] = (
            count_per_ev_all["count"] * count_per_ev_all.bat_cap / 1e3
        )
        storage_capacity_simbev = count_per_ev_all.bat_cap_total_MWh.div(
            1e3
        ).sum()
        print(
            f"    Total storage capacity (simBEV): "
            f"{round(storage_capacity_simbev, 1)} GWh"
        )

        np.testing.assert_allclose(
            storage_capacity_model,
            storage_capacity_simbev,
            rtol=0.01,
            err_msg=(
                "The total storage capacity in the model deviates heavily "
                "from the input data provided by simBEV for current scenario."
            ),
        )

        # Check SoC storage constraint: e_min_pu < e_max_pu for all timesteps
        print("  Validating SoC constraints...")
        stores_with_invalid_soc = []
        for idx, row in model_ts_dict["Store"]["ts"].iterrows():
            ts = row[["e_min_pu", "e_max_pu"]]
            x = np.array(ts.e_min_pu) > np.array(ts.e_max_pu)
            if x.any():
                stores_with_invalid_soc.append(idx)

        np.testing.assert_equal(
            len(stores_with_invalid_soc),
            0,
            err_msg=(
                f"The store constraint e_min_pu < e_max_pu does not apply "
                f"for some storages in {EgonPfHvStoreTimeseries.__table__}. "
                f"Invalid store_ids: {stores_with_invalid_soc}"
            ),
        )

    def check_model_data_noflex_eGon2035():
        # TODO: Add eGon100RE_noflex
        print("")
        print("SCENARIO: eGon2035_noflex")

        # Compare driving load and charging load
        print("  Loading eGon2035 model timeseries: driving load...")
        with db.session_scope() as session:
            query = (
                session.query(
                    EgonPfHvLoad.load_id,
                    EgonPfHvLoadTimeseries.p_set,
                )
                .join(
                    EgonPfHvLoadTimeseries,
                    EgonPfHvLoadTimeseries.load_id == EgonPfHvLoad.load_id,
                )
                .filter(
                    EgonPfHvLoad.carrier == "land transport EV",
                    EgonPfHvLoad.scn_name == "eGon2035",
                    EgonPfHvLoadTimeseries.scn_name == "eGon2035",
                )
            )
        model_driving_load = pd.read_sql(
            query.statement, query.session.bind, index_col=None
        )
        driving_load = np.array(model_driving_load.p_set.to_list()).sum(axis=0)

        print(
            "  Loading eGon2035_noflex model timeseries: dumb charging "
            "load..."
        )
        with db.session_scope() as session:
            query = (
                session.query(
                    EgonPfHvLoad.load_id,
                    EgonPfHvLoadTimeseries.p_set,
                )
                .join(
                    EgonPfHvLoadTimeseries,
                    EgonPfHvLoadTimeseries.load_id == EgonPfHvLoad.load_id,
                )
                .filter(
                    EgonPfHvLoad.carrier == "land transport EV",
                    EgonPfHvLoad.scn_name == "eGon2035_noflex",
                    EgonPfHvLoadTimeseries.scn_name == "eGon2035_noflex",
                )
            )
        model_charging_load_noflex = pd.read_sql(
            query.statement, query.session.bind, index_col=None
        )
        charging_load = np.array(
            model_charging_load_noflex.p_set.to_list()
        ).sum(axis=0)

        # Ratio of driving and charging load should be 0.9 due to charging
        # efficiency
        print("  Compare cumulative loads...")
        print(f"    Driving load (eGon2035): {driving_load.sum() / 1e6} TWh")
        print(
            f"    Dumb charging load (eGon2035_noflex): "
            f"{charging_load.sum() / 1e6} TWh"
        )
        driving_load_theoretical = (
            float(meta_run_config.eta_cp) * charging_load.sum()
        )
        np.testing.assert_allclose(
            driving_load.sum(),
            driving_load_theoretical,
            rtol=0.01,
            err_msg=(
                f"The driving load (eGon2035) deviates by more than 1% "
                f"from the theoretical driving load calculated from charging "
                f"load (eGon2035_noflex) with an efficiency of "
                f"{float(meta_run_config.eta_cp)}."
            ),
        )

    print("=====================================================")
    print("=== SANITY CHECKS FOR MOTORIZED INDIVIDUAL TRAVEL ===")
    print("=====================================================")

    for scenario_name in ["eGon2035", "eGon100RE"]:
        scenario_var_name = DATASET_CFG["scenario"]["variation"][scenario_name]

        print("")
        print(f"SCENARIO: {scenario_name}, VARIATION: {scenario_var_name}")

        # Load scenario params for scenario and scenario variation
        scenario_variation_parameters = get_sector_parameters(
            "mobility", scenario=scenario_name
        )["motorized_individual_travel"][scenario_var_name]

        # Load simBEV run config and tech data
        meta_run_config = read_simbev_metadata_file(
            scenario_name, "config"
        ).loc["basic"]
        meta_tech_data = read_simbev_metadata_file(scenario_name, "tech_data")

        print("")
        print("Checking EV counts...")
        ev_count_alloc = check_ev_allocation()

        print("")
        print("Checking trip data...")
        check_trip_data()

        print("")
        print("Checking model data...")
        check_model_data()

    print("")
    check_model_data_noflex_eGon2035()

    print("=====================================================")


def residential_electricity_annual_sum(rtol=1e-5):
    """Sanity check for dataset electricity_demand_timeseries :
    Demand_Building_Assignment

    Aggregate the annual demand of all census cells at NUTS3 to compare
    with initial scaling parameters from DemandRegio.
    """

    df_nuts3_annual_sum = db.select_dataframe(
        sql="""
        SELECT dr.nuts3, dr.scenario, dr.demand_regio_sum, profiles.profile_sum
        FROM (
            SELECT scenario, SUM(demand) AS profile_sum, vg250_nuts3
            FROM demand.egon_demandregio_zensus_electricity AS egon,
             boundaries.egon_map_zensus_vg250 AS boundaries
            Where egon.zensus_population_id = boundaries.zensus_population_id
            AND sector = 'residential'
            GROUP BY vg250_nuts3, scenario
            ) AS profiles
        JOIN (
            SELECT nuts3, scenario, sum(demand) AS demand_regio_sum
            FROM demand.egon_demandregio_hh
            GROUP BY year, scenario, nuts3
              ) AS dr
        ON profiles.vg250_nuts3 = dr.nuts3 and profiles.scenario  = dr.scenario
        """
    )

    np.testing.assert_allclose(
        actual=df_nuts3_annual_sum["profile_sum"],
        desired=df_nuts3_annual_sum["demand_regio_sum"],
        rtol=rtol,
        verbose=False,
    )

    logger.info(
        "Aggregated annual residential electricity demand"
        " matches with DemandRegio at NUTS-3."
    )


def residential_electricity_hh_refinement(rtol=1e-5):
    """Sanity check for dataset electricity_demand_timeseries :
    Household Demands

    Check sum of aggregated household types after refinement method
    was applied and compare it to the original census values."""

    df_refinement = db.select_dataframe(
        sql="""
        SELECT refined.nuts3, refined.characteristics_code,
                refined.sum_refined::int, census.sum_census::int
        FROM(
            SELECT nuts3, characteristics_code, SUM(hh_10types) as sum_refined
            FROM society.egon_destatis_zensus_household_per_ha_refined
            GROUP BY nuts3, characteristics_code)
            AS refined
        JOIN(
            SELECT t.nuts3, t.characteristics_code, sum(orig) as sum_census
            FROM(
                SELECT nuts3, cell_id, characteristics_code,
                        sum(DISTINCT(hh_5types))as orig
                FROM society.egon_destatis_zensus_household_per_ha_refined
                GROUP BY cell_id, characteristics_code, nuts3) AS t
            GROUP BY t.nuts3, t.characteristics_code    ) AS census
        ON refined.nuts3 = census.nuts3
        AND refined.characteristics_code = census.characteristics_code
    """
    )

    np.testing.assert_allclose(
        actual=df_refinement["sum_refined"],
        desired=df_refinement["sum_census"],
        rtol=rtol,
        verbose=False,
    )

    logger.info("All Aggregated household types match at NUTS-3.")


def cts_electricity_demand_share(rtol=1e-5):
    """Sanity check for dataset electricity_demand_timeseries :
    CtsBuildings

    Check sum of aggregated cts electricity demand share which equals to one
    for every substation as the substation profile is linearly disaggregated
    to all buildings."""

    with db.session_scope() as session:
        cells_query = session.query(EgonCtsElectricityDemandBuildingShare)

    df_demand_share = pd.read_sql(
        cells_query.statement, cells_query.session.bind, index_col=None
    )

    np.testing.assert_allclose(
        actual=df_demand_share.groupby(["bus_id", "scenario"])[
            "profile_share"
        ].sum(),
        desired=1,
        rtol=rtol,
        verbose=False,
    )

    logger.info("The aggregated demand shares equal to one!.")


def cts_heat_demand_share(rtol=1e-5):
    """Sanity check for dataset electricity_demand_timeseries
    : CtsBuildings

    Check sum of aggregated cts heat demand share which equals to one
    for every substation as the substation profile is linearly disaggregated
    to all buildings."""

    with db.session_scope() as session:
        cells_query = session.query(EgonCtsHeatDemandBuildingShare)

    df_demand_share = pd.read_sql(
        cells_query.statement, cells_query.session.bind, index_col=None
    )

    np.testing.assert_allclose(
        actual=df_demand_share.groupby(["bus_id", "scenario"])[
            "profile_share"
        ].sum(),
        desired=1,
        rtol=rtol,
        verbose=False,
    )

    logger.info("The aggregated demand shares equal to one!.")<|MERGE_RESOLUTION|>--- conflicted
+++ resolved
@@ -15,11 +15,7 @@
 import pandas as pd
 import seaborn as sns
 
-<<<<<<< HEAD
-from egon.data import db, logger
-=======
-from egon.data import config, db
->>>>>>> dca7e64d
+from egon.data import config, db, logger
 from egon.data.datasets import Dataset
 from egon.data.datasets.electricity_demand_timeseries.cts_buildings import (
     EgonCtsElectricityDemandBuildingShare,
@@ -900,9 +896,7 @@
             for node, attrs in model_ts_dict.items():
                 print(f"    Loading {node} timeseries...")
                 subquery = (
-                    session.query(
-                        getattr(attrs["table"], attrs["column_id"])
-                    )
+                    session.query(getattr(attrs["table"], attrs["column_id"]))
                     .filter(attrs["table"].carrier == attrs["carrier"])
                     .filter(attrs["table"].scn_name == scenario_name)
                     .subquery()
