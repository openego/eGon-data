"""
This module does sanity checks for both the eGon2035 and the eGon100RE scenario
separately where a percentage error is given to showcase difference in output
and input values. Please note that there are missing input technologies in the
supply tables.
Authors: @ALonso, @dana, @nailend, @nesnoj, @khelfen
"""
from math import isclose
from pathlib import Path
import ast

from sqlalchemy import Numeric
from sqlalchemy.sql import and_, cast, func, or_
import matplotlib.pyplot as plt
import numpy as np
import pandas as pd
import seaborn as sns

from egon.data import config, db, logger
from egon.data.datasets import Dataset
from egon.data.datasets.electricity_demand_timeseries.cts_buildings import (
    EgonCtsElectricityDemandBuildingShare,
    EgonCtsHeatDemandBuildingShare,
)
from egon.data.datasets.emobility.motorized_individual_travel.db_classes import (  # noqa: E501
    EgonEvCountMunicipality,
    EgonEvCountMvGridDistrict,
    EgonEvCountRegistrationDistrict,
    EgonEvMvGridDistrict,
    EgonEvPool,
    EgonEvTrip,
)
from egon.data.datasets.emobility.motorized_individual_travel.helpers import (
    DATASET_CFG,
    read_simbev_metadata_file,
)
from egon.data.datasets.etrago_setup import (
    EgonPfHvLink,
    EgonPfHvLinkTimeseries,
    EgonPfHvLoad,
    EgonPfHvLoadTimeseries,
    EgonPfHvStore,
    EgonPfHvStoreTimeseries,
)
from egon.data.datasets.gas_grid import (
    define_gas_buses_abroad,
    define_gas_nodes_list,
    define_gas_pipeline_list,
)
from egon.data.datasets.gas_neighbours.eGon2035 import (
    calc_capacities,
    calc_ch4_storage_capacities,
    calc_global_ch4_demand,
    calc_global_power_to_h2_demand,
    calculate_ch4_grid_capacities,
    import_ch4_demandTS,
)
from egon.data.datasets.hydrogen_etrago.storage import (
    calculate_and_map_saltcavern_storage_potential,
)
from egon.data.datasets.power_plants.pv_rooftop_buildings import (
    PV_CAP_PER_SQ_M,
    ROOF_FACTOR,
    SCENARIOS,
    load_building_data,
    scenario_data,
)
from egon.data.datasets.pypsaeursec import read_network
from egon.data.datasets.scenario_parameters import get_sector_parameters
from egon.data.datasets.storages.home_batteries import get_cbat_pbat_ratio
import egon.data

TESTMODE_OFF = (
    config.settings()["egon-data"]["--dataset-boundary"] == "Everything"
)


class SanityChecks(Dataset):
    #:
    name: str = "SanityChecks"
    #:
    version: str = "0.0.7"

    def __init__(self, dependencies):
        super().__init__(
            name=self.name,
            version=self.version,
            dependencies=dependencies,
            tasks={
                etrago_eGon2035_electricity,
                etrago_eGon2035_heat,
                residential_electricity_annual_sum,
                residential_electricity_hh_refinement,
                cts_electricity_demand_share,
                cts_heat_demand_share,
                sanitycheck_emobility_mit,
                sanitycheck_pv_rooftop_buildings,
                sanitycheck_home_batteries,
                etrago_eGon2035_gas_DE,
<<<<<<< HEAD
=======
                etrago_eGon2035_gas_abroad,
>>>>>>> fd246f6c
                sanitycheck_dsm,
            },
        )


def etrago_eGon2035_electricity():
    """Execute basic sanity checks.

    Returns print statements as sanity checks for the electricity sector in
    the eGon2035 scenario.

    Parameters
    ----------
    None

    Returns
    -------
    None
    """

    scn = "eGon2035"

    # Section to check generator capacities
    logger.info(f"Sanity checks for scenario {scn}")
    logger.info(
        "For German electricity generators the following deviations between "
        "the inputs and outputs can be observed:"
    )

    carriers_electricity = [
        "others",
        "reservoir",
        "run_of_river",
        "oil",
        "wind_onshore",
        "wind_offshore",
        "solar",
        "solar_rooftop",
        "biomass",
    ]

    for carrier in carriers_electricity:

        if carrier == "biomass":
            sum_output = db.select_dataframe(
                """SELECT scn_name, SUM(p_nom::numeric) as output_capacity_mw
                    FROM grid.egon_etrago_generator
                    WHERE bus IN (
                        SELECT bus_id FROM grid.egon_etrago_bus
                        WHERE scn_name = 'eGon2035'
                        AND country = 'DE')
                    AND carrier IN ('biomass', 'industrial_biomass_CHP',
                    'central_biomass_CHP')
                    GROUP BY (scn_name);
                """,
                warning=False,
            )

        else:
            sum_output = db.select_dataframe(
                f"""SELECT scn_name,
                 SUM(p_nom::numeric) as output_capacity_mw
                         FROM grid.egon_etrago_generator
                         WHERE scn_name = '{scn}'
                         AND carrier IN ('{carrier}')
                         AND bus IN
                             (SELECT bus_id
                               FROM grid.egon_etrago_bus
                               WHERE scn_name = 'eGon2035'
                               AND country = 'DE')
                         GROUP BY (scn_name);
                    """,
                warning=False,
            )

        sum_input = db.select_dataframe(
            f"""SELECT carrier, SUM(capacity::numeric) as input_capacity_mw
                     FROM supply.egon_scenario_capacities
                     WHERE carrier= '{carrier}'
                     AND scenario_name ='{scn}'
                     GROUP BY (carrier);
                """,
            warning=False,
        )

        if (
            sum_output.output_capacity_mw.sum() == 0
            and sum_input.input_capacity_mw.sum() == 0
        ):
            logger.info(
                f"No capacity for carrier '{carrier}' needed to be"
                f" distributed. Everything is fine"
            )

        elif (
            sum_input.input_capacity_mw.sum() > 0
            and sum_output.output_capacity_mw.sum() == 0
        ):
            logger.info(
                f"Error: Capacity for carrier '{carrier}' was not distributed "
                f"at all!"
            )

        elif (
            sum_output.output_capacity_mw.sum() > 0
            and sum_input.input_capacity_mw.sum() == 0
        ):
            logger.info(
                f"Error: Eventhough no input capacity was provided for carrier"
                f"'{carrier}' a capacity got distributed!"
            )

        else:
            sum_input["error"] = (
                (sum_output.output_capacity_mw - sum_input.input_capacity_mw)
                / sum_input.input_capacity_mw
            ) * 100
            g = sum_input["error"].values[0]

            logger.info(f"{carrier}: " + str(round(g, 2)) + " %")

    # Section to check storage units

    logger.info(f"Sanity checks for scenario {scn}")
    logger.info(
        "For German electrical storage units the following deviations between"
        "the inputs and outputs can be observed:"
    )

    carriers_electricity = ["pumped_hydro"]

    for carrier in carriers_electricity:

        sum_output = db.select_dataframe(
            f"""SELECT scn_name, SUM(p_nom::numeric) as output_capacity_mw
                         FROM grid.egon_etrago_storage
                         WHERE scn_name = '{scn}'
                         AND carrier IN ('{carrier}')
                         AND bus IN
                             (SELECT bus_id
                               FROM grid.egon_etrago_bus
                               WHERE scn_name = 'eGon2035'
                               AND country = 'DE')
                         GROUP BY (scn_name);
                    """,
            warning=False,
        )

        sum_input = db.select_dataframe(
            f"""SELECT carrier, SUM(capacity::numeric) as input_capacity_mw
                     FROM supply.egon_scenario_capacities
                     WHERE carrier= '{carrier}'
                     AND scenario_name ='{scn}'
                     GROUP BY (carrier);
                """,
            warning=False,
        )

        if (
            sum_output.output_capacity_mw.sum() == 0
            and sum_input.input_capacity_mw.sum() == 0
        ):
            print(
                f"No capacity for carrier '{carrier}' needed to be "
                f"distributed. Everything is fine"
            )

        elif (
            sum_input.input_capacity_mw.sum() > 0
            and sum_output.output_capacity_mw.sum() == 0
        ):
            print(
                f"Error: Capacity for carrier '{carrier}' was not distributed"
                f" at all!"
            )

        elif (
            sum_output.output_capacity_mw.sum() > 0
            and sum_input.input_capacity_mw.sum() == 0
        ):
            print(
                f"Error: Eventhough no input capacity was provided for carrier"
                f" '{carrier}' a capacity got distributed!"
            )

        else:
            sum_input["error"] = (
                (sum_output.output_capacity_mw - sum_input.input_capacity_mw)
                / sum_input.input_capacity_mw
            ) * 100
            g = sum_input["error"].values[0]

            print(f"{carrier}: " + str(round(g, 2)) + " %")

    # Section to check loads

    print(
        "For German electricity loads the following deviations between the"
        " input and output can be observed:"
    )

    output_demand = db.select_dataframe(
        """SELECT a.scn_name, a.carrier,  SUM((SELECT SUM(p)
        FROM UNNEST(b.p_set) p))/1000000::numeric as load_twh
            FROM grid.egon_etrago_load a
            JOIN grid.egon_etrago_load_timeseries b
            ON (a.load_id = b.load_id)
            JOIN grid.egon_etrago_bus c
            ON (a.bus=c.bus_id)
            AND b.scn_name = 'eGon2035'
            AND a.scn_name = 'eGon2035'
            AND a.carrier = 'AC'
            AND c.scn_name= 'eGon2035'
            AND c.country='DE'
            GROUP BY (a.scn_name, a.carrier);

    """,
        warning=False,
    )["load_twh"].values[0]

    input_cts_ind = db.select_dataframe(
        """SELECT scenario,
         SUM(demand::numeric/1000000) as demand_mw_regio_cts_ind
            FROM demand.egon_demandregio_cts_ind
            WHERE scenario= 'eGon2035'
            AND year IN ('2035')
            GROUP BY (scenario);

        """,
        warning=False,
    )["demand_mw_regio_cts_ind"].values[0]

    input_hh = db.select_dataframe(
        """SELECT scenario, SUM(demand::numeric/1000000) as demand_mw_regio_hh
            FROM demand.egon_demandregio_hh
            WHERE scenario= 'eGon2035'
            AND year IN ('2035')
            GROUP BY (scenario);
        """,
        warning=False,
    )["demand_mw_regio_hh"].values[0]

    input_demand = input_hh + input_cts_ind

    e = round((output_demand - input_demand) / input_demand, 2) * 100

    print(f"electricity demand: {e} %")


def etrago_eGon2035_heat():
    """Execute basic sanity checks.

    Returns print statements as sanity checks for the heat sector in
    the eGon2035 scenario.

    Parameters
    ----------
    None

    Returns
    -------
    None
    """

    # Check input and output values for the carriers "others",
    # "reservoir", "run_of_river" and "oil"

    scn = "eGon2035"

    # Section to check generator capacities
    print(f"Sanity checks for scenario {scn}")
    print(
        "For German heat demands the following deviations between the inputs"
        " and outputs can be observed:"
    )

    # Sanity checks for heat demand

    output_heat_demand = db.select_dataframe(
        """SELECT a.scn_name,
          (SUM(
          (SELECT SUM(p) FROM UNNEST(b.p_set) p))/1000000)::numeric as load_twh
            FROM grid.egon_etrago_load a
            JOIN grid.egon_etrago_load_timeseries b
            ON (a.load_id = b.load_id)
            JOIN grid.egon_etrago_bus c
            ON (a.bus=c.bus_id)
            AND b.scn_name = 'eGon2035'
            AND a.scn_name = 'eGon2035'
            AND c.scn_name= 'eGon2035'
            AND c.country='DE'
            AND a.carrier IN ('rural_heat', 'central_heat')
            GROUP BY (a.scn_name);
        """,
        warning=False,
    )["load_twh"].values[0]

    input_heat_demand = db.select_dataframe(
        """SELECT scenario, SUM(demand::numeric/1000000) as demand_mw_peta_heat
            FROM demand.egon_peta_heat
            WHERE scenario= 'eGon2035'
            GROUP BY (scenario);
        """,
        warning=False,
    )["demand_mw_peta_heat"].values[0]

    e_demand = (
        round((output_heat_demand - input_heat_demand) / input_heat_demand, 2)
        * 100
    )

    logger.info(f"heat demand: {e_demand} %")

    # Sanity checks for heat supply

    logger.info(
        "For German heat supplies the following deviations between the inputs "
        "and outputs can be observed:"
    )

    # Comparison for central heat pumps
    heat_pump_input = db.select_dataframe(
        """SELECT carrier, SUM(capacity::numeric) as Urban_central_heat_pump_mw
            FROM supply.egon_scenario_capacities
            WHERE carrier= 'urban_central_heat_pump'
            AND scenario_name IN ('eGon2035')
            GROUP BY (carrier);
        """,
        warning=False,
    )["urban_central_heat_pump_mw"].values[0]

    heat_pump_output = db.select_dataframe(
        """SELECT carrier, SUM(p_nom::numeric) as Central_heat_pump_mw
            FROM grid.egon_etrago_link
            WHERE carrier= 'central_heat_pump'
            AND scn_name IN ('eGon2035')
            GROUP BY (carrier);
    """,
        warning=False,
    )["central_heat_pump_mw"].values[0]

    e_heat_pump = (
        round((heat_pump_output - heat_pump_input) / heat_pump_output, 2) * 100
    )

    logger.info(f"'central_heat_pump': {e_heat_pump} % ")

    # Comparison for residential heat pumps

    input_residential_heat_pump = db.select_dataframe(
        """SELECT carrier, SUM(capacity::numeric) as residential_heat_pump_mw
            FROM supply.egon_scenario_capacities
            WHERE carrier= 'residential_rural_heat_pump'
            AND scenario_name IN ('eGon2035')
            GROUP BY (carrier);
        """,
        warning=False,
    )["residential_heat_pump_mw"].values[0]

    output_residential_heat_pump = db.select_dataframe(
        """SELECT carrier, SUM(p_nom::numeric) as rural_heat_pump_mw
            FROM grid.egon_etrago_link
            WHERE carrier= 'rural_heat_pump'
            AND scn_name IN ('eGon2035')
            GROUP BY (carrier);
    """,
        warning=False,
    )["rural_heat_pump_mw"].values[0]

    e_residential_heat_pump = (
        round(
            (output_residential_heat_pump - input_residential_heat_pump)
            / input_residential_heat_pump,
            2,
        )
        * 100
    )
    logger.info(f"'residential heat pumps': {e_residential_heat_pump} %")

    # Comparison for resistive heater
    resistive_heater_input = db.select_dataframe(
        """SELECT carrier,
         SUM(capacity::numeric) as Urban_central_resistive_heater_MW
            FROM supply.egon_scenario_capacities
            WHERE carrier= 'urban_central_resistive_heater'
            AND scenario_name IN ('eGon2035')
            GROUP BY (carrier);
        """,
        warning=False,
    )["urban_central_resistive_heater_mw"].values[0]

    resistive_heater_output = db.select_dataframe(
        """SELECT carrier, SUM(p_nom::numeric) as central_resistive_heater_MW
            FROM grid.egon_etrago_link
            WHERE carrier= 'central_resistive_heater'
            AND scn_name IN ('eGon2035')
            GROUP BY (carrier);
        """,
        warning=False,
    )["central_resistive_heater_mw"].values[0]

    e_resistive_heater = (
        round(
            (resistive_heater_output - resistive_heater_input)
            / resistive_heater_input,
            2,
        )
        * 100
    )

    logger.info(f"'resistive heater': {e_resistive_heater} %")

    # Comparison for solar thermal collectors

    input_solar_thermal = db.select_dataframe(
        """SELECT carrier, SUM(capacity::numeric) as solar_thermal_collector_mw
            FROM supply.egon_scenario_capacities
            WHERE carrier= 'urban_central_solar_thermal_collector'
            AND scenario_name IN ('eGon2035')
            GROUP BY (carrier);
        """,
        warning=False,
    )["solar_thermal_collector_mw"].values[0]

    output_solar_thermal = db.select_dataframe(
        """SELECT carrier, SUM(p_nom::numeric) as solar_thermal_collector_mw
            FROM grid.egon_etrago_generator
            WHERE carrier= 'solar_thermal_collector'
            AND scn_name IN ('eGon2035')
            GROUP BY (carrier);
        """,
        warning=False,
    )["solar_thermal_collector_mw"].values[0]

    e_solar_thermal = (
        round(
            (output_solar_thermal - input_solar_thermal) / input_solar_thermal,
            2,
        )
        * 100
    )
    logger.info(f"'solar thermal collector': {e_solar_thermal} %")

    # Comparison for geothermal

    input_geo_thermal = db.select_dataframe(
        """SELECT carrier,
         SUM(capacity::numeric) as Urban_central_geo_thermal_MW
            FROM supply.egon_scenario_capacities
            WHERE carrier= 'urban_central_geo_thermal'
            AND scenario_name IN ('eGon2035')
            GROUP BY (carrier);
        """,
        warning=False,
    )["urban_central_geo_thermal_mw"].values[0]

    output_geo_thermal = db.select_dataframe(
        """SELECT carrier, SUM(p_nom::numeric) as geo_thermal_MW
            FROM grid.egon_etrago_generator
            WHERE carrier= 'geo_thermal'
            AND scn_name IN ('eGon2035')
            GROUP BY (carrier);
    """,
        warning=False,
    )["geo_thermal_mw"].values[0]

    e_geo_thermal = (
        round((output_geo_thermal - input_geo_thermal) / input_geo_thermal, 2)
        * 100
    )
    logger.info(f"'geothermal': {e_geo_thermal} %")


def residential_electricity_annual_sum(rtol=1e-5):
    """Sanity check for dataset electricity_demand_timeseries :
    Demand_Building_Assignment

    Aggregate the annual demand of all census cells at NUTS3 to compare
    with initial scaling parameters from DemandRegio.
    """

    df_nuts3_annual_sum = db.select_dataframe(
        sql="""
        SELECT dr.nuts3, dr.scenario, dr.demand_regio_sum, profiles.profile_sum
        FROM (
            SELECT scenario, SUM(demand) AS profile_sum, vg250_nuts3
            FROM demand.egon_demandregio_zensus_electricity AS egon,
             boundaries.egon_map_zensus_vg250 AS boundaries
            Where egon.zensus_population_id = boundaries.zensus_population_id
            AND sector = 'residential'
            GROUP BY vg250_nuts3, scenario
            ) AS profiles
        JOIN (
            SELECT nuts3, scenario, sum(demand) AS demand_regio_sum
            FROM demand.egon_demandregio_hh
            GROUP BY year, scenario, nuts3
              ) AS dr
        ON profiles.vg250_nuts3 = dr.nuts3 and profiles.scenario  = dr.scenario
        """
    )

    np.testing.assert_allclose(
        actual=df_nuts3_annual_sum["profile_sum"],
        desired=df_nuts3_annual_sum["demand_regio_sum"],
        rtol=rtol,
        verbose=False,
    )

    logger.info(
        "Aggregated annual residential electricity demand"
        " matches with DemandRegio at NUTS-3."
    )


def residential_electricity_hh_refinement(rtol=1e-5):
    """Sanity check for dataset electricity_demand_timeseries :
    Household Demands

    Check sum of aggregated household types after refinement method
    was applied and compare it to the original census values."""

    df_refinement = db.select_dataframe(
        sql="""
        SELECT refined.nuts3, refined.characteristics_code,
                refined.sum_refined::int, census.sum_census::int
        FROM(
            SELECT nuts3, characteristics_code, SUM(hh_10types) as sum_refined
            FROM society.egon_destatis_zensus_household_per_ha_refined
            GROUP BY nuts3, characteristics_code)
            AS refined
        JOIN(
            SELECT t.nuts3, t.characteristics_code, sum(orig) as sum_census
            FROM(
                SELECT nuts3, cell_id, characteristics_code,
                        sum(DISTINCT(hh_5types))as orig
                FROM society.egon_destatis_zensus_household_per_ha_refined
                GROUP BY cell_id, characteristics_code, nuts3) AS t
            GROUP BY t.nuts3, t.characteristics_code    ) AS census
        ON refined.nuts3 = census.nuts3
        AND refined.characteristics_code = census.characteristics_code
    """
    )

    np.testing.assert_allclose(
        actual=df_refinement["sum_refined"],
        desired=df_refinement["sum_census"],
        rtol=rtol,
        verbose=False,
    )

    logger.info("All Aggregated household types match at NUTS-3.")


def cts_electricity_demand_share(rtol=1e-5):
    """Sanity check for dataset electricity_demand_timeseries :
    CtsBuildings

    Check sum of aggregated cts electricity demand share which equals to one
    for every substation as the substation profile is linearly disaggregated
    to all buildings."""

    with db.session_scope() as session:
        cells_query = session.query(EgonCtsElectricityDemandBuildingShare)

    df_demand_share = pd.read_sql(
        cells_query.statement, cells_query.session.bind, index_col=None
    )

    np.testing.assert_allclose(
        actual=df_demand_share.groupby(["bus_id", "scenario"])[
            "profile_share"
        ].sum(),
        desired=1,
        rtol=rtol,
        verbose=False,
    )

    logger.info("The aggregated demand shares equal to one!.")


def cts_heat_demand_share(rtol=1e-5):
    """Sanity check for dataset electricity_demand_timeseries
    : CtsBuildings

    Check sum of aggregated cts heat demand share which equals to one
    for every substation as the substation profile is linearly disaggregated
    to all buildings."""

    with db.session_scope() as session:
        cells_query = session.query(EgonCtsHeatDemandBuildingShare)

    df_demand_share = pd.read_sql(
        cells_query.statement, cells_query.session.bind, index_col=None
    )

    np.testing.assert_allclose(
        actual=df_demand_share.groupby(["bus_id", "scenario"])[
            "profile_share"
        ].sum(),
        desired=1,
        rtol=rtol,
        verbose=False,
    )

    logger.info("The aggregated demand shares equal to one!.")


def sanitycheck_pv_rooftop_buildings():
    def egon_power_plants_pv_roof_building():
        sql = """
        SELECT *
        FROM supply.egon_power_plants_pv_roof_building
        """

        return db.select_dataframe(sql, index_col="index")

    pv_roof_df = egon_power_plants_pv_roof_building()

    valid_buildings_gdf = load_building_data()

    valid_buildings_gdf = valid_buildings_gdf.assign(
        bus_id=valid_buildings_gdf.bus_id.astype(int),
        overlay_id=valid_buildings_gdf.overlay_id.astype(int),
        max_cap=valid_buildings_gdf.building_area.multiply(
            ROOF_FACTOR * PV_CAP_PER_SQ_M
        ),
    )

    merge_df = pv_roof_df.merge(
        valid_buildings_gdf[["building_area"]],
        how="left",
        left_on="building_id",
        right_index=True,
    )

    assert (
        len(merge_df.loc[merge_df.building_area.isna()]) == 0
    ), f"{len(merge_df.loc[merge_df.building_area.isna()])} != 0"

    scenarios = ["status_quo", "eGon2035"]

    base_path = Path(egon.data.__path__[0]).resolve()

    res_dir = base_path / "sanity_checks"

    res_dir.mkdir(parents=True, exist_ok=True)

    for scenario in scenarios:
        fig, (ax1, ax2) = plt.subplots(1, 2, figsize=(15, 8))

        scenario_df = merge_df.loc[merge_df.scenario == scenario]

        logger.info(
            scenario + " Capacity:\n" + str(scenario_df.capacity.describe())
        )

        small_gens_df = scenario_df.loc[scenario_df.capacity < 100]

        sns.histplot(data=small_gens_df, x="capacity", ax=ax1).set_title(
            scenario
        )

        sns.scatterplot(
            data=small_gens_df, x="capacity", y="building_area", ax=ax2
        ).set_title(scenario)

        plt.tight_layout()

        plt.savefig(
            res_dir / f"{scenario}_pv_rooftop_distribution.png",
            bbox_inches="tight",
        )

    for scenario in SCENARIOS:
        if scenario == "eGon2035":
            assert isclose(
                scenario_data(scenario=scenario).capacity.sum(),
                merge_df.loc[merge_df.scenario == scenario].capacity.sum(),
                rel_tol=1e-02,
            ), (
                f"{scenario_data(scenario=scenario).capacity.sum()} != "
                f"{merge_df.loc[merge_df.scenario == scenario].capacity.sum()}"
            )
        elif scenario == "eGon100RE":
            sources = config.datasets()["solar_rooftop"]["sources"]

            target = db.select_dataframe(
                f"""
                SELECT capacity
                FROM {sources['scenario_capacities']['schema']}.
                {sources['scenario_capacities']['table']} a
                WHERE carrier = 'solar_rooftop'
                AND scenario_name = '{scenario}'
                """
            ).capacity[0]

            dataset = config.settings()["egon-data"]["--dataset-boundary"]

            if dataset == "Schleswig-Holstein":
                sources = config.datasets()["scenario_input"]["sources"]

                path = Path(
                    f"./data_bundle_egon_data/nep2035_version2021/"
                    f"{sources['eGon2035']['capacities']}"
                ).resolve()

                total_2035 = (
                    pd.read_excel(
                        path,
                        sheet_name="1.Entwurf_NEP2035_V2021",
                        index_col="Unnamed: 0",
                    ).at["PV (Aufdach)", "Summe"]
                    * 1000
                )
                sh_2035 = scenario_data(scenario="eGon2035").capacity.sum()

                share = sh_2035 / total_2035

                target *= share

            assert isclose(
                target,
                merge_df.loc[merge_df.scenario == scenario].capacity.sum(),
                rel_tol=1e-02,
            ), (
                f"{target} != "
                f"{merge_df.loc[merge_df.scenario == scenario].capacity.sum()}"
            )
        else:
            raise ValueError(f"Scenario {scenario} is not valid.")


def sanitycheck_emobility_mit():
    """Execute sanity checks for eMobility: motorized individual travel

    Checks data integrity for eGon2035, eGon2035_lowflex and eGon100RE scenario
    using assertions:
      1. Allocated EV numbers and EVs allocated to grid districts
      2. Trip data (original inout data from simBEV)
      3. Model data in eTraGo PF tables (grid.egon_etrago_*)

    Parameters
    ----------
    None

    Returns
    -------
    None
    """

    def check_ev_allocation():
        # Get target number for scenario
        ev_count_target = scenario_variation_parameters["ev_count"]
        print(f"  Target count: {str(ev_count_target)}")

        # Get allocated numbers
        ev_counts_dict = {}
        with db.session_scope() as session:
            for table, level in zip(
                [
                    EgonEvCountMvGridDistrict,
                    EgonEvCountMunicipality,
                    EgonEvCountRegistrationDistrict,
                ],
                ["Grid District", "Municipality", "Registration District"],
            ):
                query = session.query(
                    func.sum(
                        table.bev_mini
                        + table.bev_medium
                        + table.bev_luxury
                        + table.phev_mini
                        + table.phev_medium
                        + table.phev_luxury
                    ).label("ev_count")
                ).filter(
                    table.scenario == scenario_name,
                    table.scenario_variation == scenario_var_name,
                )

                ev_counts = pd.read_sql(
                    query.statement, query.session.bind, index_col=None
                )
                ev_counts_dict[level] = ev_counts.iloc[0].ev_count
                print(
                    f"    Count table: Total count for level {level} "
                    f"(table: {table.__table__}): "
                    f"{str(ev_counts_dict[level])}"
                )

        # Compare with scenario target (only if not in testmode)
        if TESTMODE_OFF:
            for level, count in ev_counts_dict.items():
                np.testing.assert_allclose(
                    count,
                    ev_count_target,
                    rtol=0.0001,
                    err_msg=f"EV numbers in {level} seems to be flawed.",
                )
        else:
            print("    Testmode is on, skipping sanity check...")

        # Get allocated EVs in grid districts
        with db.session_scope() as session:
            query = session.query(
                func.count(EgonEvMvGridDistrict.egon_ev_pool_ev_id).label(
                    "ev_count"
                ),
            ).filter(
                EgonEvMvGridDistrict.scenario == scenario_name,
                EgonEvMvGridDistrict.scenario_variation == scenario_var_name,
            )
        ev_count_alloc = (
            pd.read_sql(query.statement, query.session.bind, index_col=None)
            .iloc[0]
            .ev_count
        )
        print(
            f"    EVs allocated to Grid Districts "
            f"(table: {EgonEvMvGridDistrict.__table__}) total count: "
            f"{str(ev_count_alloc)}"
        )

        # Compare with scenario target (only if not in testmode)
        if TESTMODE_OFF:
            np.testing.assert_allclose(
                ev_count_alloc,
                ev_count_target,
                rtol=0.0001,
                err_msg=(
                    "EV numbers allocated to Grid Districts seems to be "
                    "flawed."
                ),
            )
        else:
            print("    Testmode is on, skipping sanity check...")

        return ev_count_alloc

    def check_trip_data():
        # Check if trips start at timestep 0 and have a max. of 35040 steps
        # (8760h in 15min steps)
        print("  Checking timeranges...")
        with db.session_scope() as session:
            query = session.query(
                func.count(EgonEvTrip.event_id).label("cnt")
            ).filter(
                or_(
                    and_(
                        EgonEvTrip.park_start > 0,
                        EgonEvTrip.simbev_event_id == 0,
                    ),
                    EgonEvTrip.park_end
                    > (60 / int(meta_run_config.stepsize)) * 8760,
                ),
                EgonEvTrip.scenario == scenario_name,
            )
        invalid_trips = pd.read_sql(
            query.statement, query.session.bind, index_col=None
        )
        np.testing.assert_equal(
            invalid_trips.iloc[0].cnt,
            0,
            err_msg=(
                f"{str(invalid_trips.iloc[0].cnt)} trips in table "
                f"{EgonEvTrip.__table__} have invalid timesteps."
            ),
        )

        # Check if charging demand can be covered by available charging energy
        # while parking
        print("  Compare charging demand with available power...")
        with db.session_scope() as session:
            query = session.query(
                func.count(EgonEvTrip.event_id).label("cnt")
            ).filter(
                func.round(
                    cast(
                        (EgonEvTrip.park_end - EgonEvTrip.park_start + 1)
                        * EgonEvTrip.charging_capacity_nominal
                        * (int(meta_run_config.stepsize) / 60),
                        Numeric,
                    ),
                    3,
                )
                < cast(EgonEvTrip.charging_demand, Numeric),
                EgonEvTrip.scenario == scenario_name,
            )
        invalid_trips = pd.read_sql(
            query.statement, query.session.bind, index_col=None
        )
        np.testing.assert_equal(
            invalid_trips.iloc[0].cnt,
            0,
            err_msg=(
                f"In {str(invalid_trips.iloc[0].cnt)} trips (table: "
                f"{EgonEvTrip.__table__}) the charging demand cannot be "
                f"covered by available charging power."
            ),
        )

    def check_model_data():
        # Check if model components were fully created
        print("  Check if all model components were created...")
        # Get MVGDs which got EV allocated
        with db.session_scope() as session:
            query = (
                session.query(
                    EgonEvMvGridDistrict.bus_id,
                )
                .filter(
                    EgonEvMvGridDistrict.scenario == scenario_name,
                    EgonEvMvGridDistrict.scenario_variation
                    == scenario_var_name,
                )
                .group_by(EgonEvMvGridDistrict.bus_id)
            )
        mvgds_with_ev = (
            pd.read_sql(query.statement, query.session.bind, index_col=None)
            .bus_id.sort_values()
            .to_list()
        )

        # Load model components
        with db.session_scope() as session:
            query = (
                session.query(
                    EgonPfHvLink.bus0.label("mvgd_bus_id"),
                    EgonPfHvLoad.bus.label("emob_bus_id"),
                    EgonPfHvLoad.load_id.label("load_id"),
                    EgonPfHvStore.store_id.label("store_id"),
                )
                .select_from(EgonPfHvLoad, EgonPfHvStore)
                .join(
                    EgonPfHvLoadTimeseries,
                    EgonPfHvLoadTimeseries.load_id == EgonPfHvLoad.load_id,
                )
                .join(
                    EgonPfHvStoreTimeseries,
                    EgonPfHvStoreTimeseries.store_id == EgonPfHvStore.store_id,
                )
                .filter(
                    EgonPfHvLoad.carrier == "land transport EV",
                    EgonPfHvLoad.scn_name == scenario_name,
                    EgonPfHvLoadTimeseries.scn_name == scenario_name,
                    EgonPfHvStore.carrier == "battery storage",
                    EgonPfHvStore.scn_name == scenario_name,
                    EgonPfHvStoreTimeseries.scn_name == scenario_name,
                    EgonPfHvLink.scn_name == scenario_name,
                    EgonPfHvLink.bus1 == EgonPfHvLoad.bus,
                    EgonPfHvLink.bus1 == EgonPfHvStore.bus,
                )
            )
        model_components = pd.read_sql(
            query.statement, query.session.bind, index_col=None
        )

        # Check number of buses with model components connected
        mvgd_buses_with_ev = model_components.loc[
            model_components.mvgd_bus_id.isin(mvgds_with_ev)
        ]
        np.testing.assert_equal(
            len(mvgds_with_ev),
            len(mvgd_buses_with_ev),
            err_msg=(
                f"Number of Grid Districts with connected model components "
                f"({str(len(mvgd_buses_with_ev))} in tables egon_etrago_*) "
                f"differ from number of Grid Districts that got EVs "
                f"allocated ({len(mvgds_with_ev)} in table "
                f"{EgonEvMvGridDistrict.__table__})."
            ),
        )

        # Check if all required components exist (if no id is NaN)
        np.testing.assert_equal(
            model_components.drop_duplicates().isna().any().any(),
            False,
            err_msg=(
                f"Some components are missing (see True values): "
                f"{model_components.drop_duplicates().isna().any()}"
            ),
        )

        # Get all model timeseries
        print("  Loading model timeseries...")
        # Get all model timeseries
        model_ts_dict = {
            "Load": {
                "carrier": "land transport EV",
                "table": EgonPfHvLoad,
                "table_ts": EgonPfHvLoadTimeseries,
                "column_id": "load_id",
                "columns_ts": ["p_set"],
                "ts": None,
            },
            "Link": {
                "carrier": "BEV charger",
                "table": EgonPfHvLink,
                "table_ts": EgonPfHvLinkTimeseries,
                "column_id": "link_id",
                "columns_ts": ["p_max_pu"],
                "ts": None,
            },
            "Store": {
                "carrier": "battery storage",
                "table": EgonPfHvStore,
                "table_ts": EgonPfHvStoreTimeseries,
                "column_id": "store_id",
                "columns_ts": ["e_min_pu", "e_max_pu"],
                "ts": None,
            },
        }

        with db.session_scope() as session:
            for node, attrs in model_ts_dict.items():
                print(f"    Loading {node} timeseries...")
                subquery = (
                    session.query(getattr(attrs["table"], attrs["column_id"]))
                    .filter(attrs["table"].carrier == attrs["carrier"])
                    .filter(attrs["table"].scn_name == scenario_name)
                    .subquery()
                )

                cols = [
                    getattr(attrs["table_ts"], c) for c in attrs["columns_ts"]
                ]
                query = session.query(
                    getattr(attrs["table_ts"], attrs["column_id"]), *cols
                ).filter(
                    getattr(attrs["table_ts"], attrs["column_id"]).in_(
                        subquery
                    ),
                    attrs["table_ts"].scn_name == scenario_name,
                )
                attrs["ts"] = pd.read_sql(
                    query.statement,
                    query.session.bind,
                    index_col=attrs["column_id"],
                )

        # Check if all timeseries have 8760 steps
        print("    Checking timeranges...")
        for node, attrs in model_ts_dict.items():
            for col in attrs["columns_ts"]:
                ts = attrs["ts"]
                invalid_ts = ts.loc[ts[col].apply(lambda _: len(_)) != 8760][
                    col
                ].apply(len)
                np.testing.assert_equal(
                    len(invalid_ts),
                    0,
                    err_msg=(
                        f"{str(len(invalid_ts))} rows in timeseries do not "
                        f"have 8760 timesteps. Table: "
                        f"{attrs['table_ts'].__table__}, Column: {col}, IDs: "
                        f"{str(list(invalid_ts.index))}"
                    ),
                )

        # Compare total energy demand in model with some approximate values
        # (per EV: 14,000 km/a, 0.17 kWh/km)
        print("  Checking energy demand in model...")
        total_energy_model = (
            model_ts_dict["Load"]["ts"].p_set.apply(lambda _: sum(_)).sum()
            / 1e6
        )
        print(f"    Total energy amount in model: {total_energy_model} TWh")
        total_energy_scenario_approx = ev_count_alloc * 14000 * 0.17 / 1e9
        print(
            f"    Total approximated energy amount in scenario: "
            f"{total_energy_scenario_approx} TWh"
        )
        np.testing.assert_allclose(
            total_energy_model,
            total_energy_scenario_approx,
            rtol=0.1,
            err_msg=(
                "The total energy amount in the model deviates heavily "
                "from the approximated value for current scenario."
            ),
        )

        # Compare total storage capacity
        print("  Checking storage capacity...")
        # Load storage capacities from model
        with db.session_scope() as session:
            query = session.query(
                func.sum(EgonPfHvStore.e_nom).label("e_nom")
            ).filter(
                EgonPfHvStore.scn_name == scenario_name,
                EgonPfHvStore.carrier == "battery storage",
            )
        storage_capacity_model = (
            pd.read_sql(
                query.statement, query.session.bind, index_col=None
            ).e_nom.sum()
            / 1e3
        )
        print(
            f"    Total storage capacity ({EgonPfHvStore.__table__}): "
            f"{round(storage_capacity_model, 1)} GWh"
        )

        # Load occurences of each EV
        with db.session_scope() as session:
            query = (
                session.query(
                    EgonEvMvGridDistrict.bus_id,
                    EgonEvPool.type,
                    func.count(EgonEvMvGridDistrict.egon_ev_pool_ev_id).label(
                        "count"
                    ),
                )
                .join(
                    EgonEvPool,
                    EgonEvPool.ev_id
                    == EgonEvMvGridDistrict.egon_ev_pool_ev_id,
                )
                .filter(
                    EgonEvMvGridDistrict.scenario == scenario_name,
                    EgonEvMvGridDistrict.scenario_variation
                    == scenario_var_name,
                    EgonEvPool.scenario == scenario_name,
                )
                .group_by(EgonEvMvGridDistrict.bus_id, EgonEvPool.type)
            )
        count_per_ev_all = pd.read_sql(
            query.statement, query.session.bind, index_col="bus_id"
        )
        count_per_ev_all["bat_cap"] = count_per_ev_all.type.map(
            meta_tech_data.battery_capacity
        )
        count_per_ev_all["bat_cap_total_MWh"] = (
            count_per_ev_all["count"] * count_per_ev_all.bat_cap / 1e3
        )
        storage_capacity_simbev = count_per_ev_all.bat_cap_total_MWh.div(
            1e3
        ).sum()
        print(
            f"    Total storage capacity (simBEV): "
            f"{round(storage_capacity_simbev, 1)} GWh"
        )

        np.testing.assert_allclose(
            storage_capacity_model,
            storage_capacity_simbev,
            rtol=0.01,
            err_msg=(
                "The total storage capacity in the model deviates heavily "
                "from the input data provided by simBEV for current scenario."
            ),
        )

        # Check SoC storage constraint: e_min_pu < e_max_pu for all timesteps
        print("  Validating SoC constraints...")
        stores_with_invalid_soc = []
        for idx, row in model_ts_dict["Store"]["ts"].iterrows():
            ts = row[["e_min_pu", "e_max_pu"]]
            x = np.array(ts.e_min_pu) > np.array(ts.e_max_pu)
            if x.any():
                stores_with_invalid_soc.append(idx)

        np.testing.assert_equal(
            len(stores_with_invalid_soc),
            0,
            err_msg=(
                f"The store constraint e_min_pu < e_max_pu does not apply "
                f"for some storages in {EgonPfHvStoreTimeseries.__table__}. "
                f"Invalid store_ids: {stores_with_invalid_soc}"
            ),
        )

    def check_model_data_lowflex_eGon2035():
        # TODO: Add eGon100RE_lowflex
        print("")
        print("SCENARIO: eGon2035_lowflex")

        # Compare driving load and charging load
        print("  Loading eGon2035 model timeseries: driving load...")
        with db.session_scope() as session:
            query = (
                session.query(
                    EgonPfHvLoad.load_id,
                    EgonPfHvLoadTimeseries.p_set,
                )
                .join(
                    EgonPfHvLoadTimeseries,
                    EgonPfHvLoadTimeseries.load_id == EgonPfHvLoad.load_id,
                )
                .filter(
                    EgonPfHvLoad.carrier == "land transport EV",
                    EgonPfHvLoad.scn_name == "eGon2035",
                    EgonPfHvLoadTimeseries.scn_name == "eGon2035",
                )
            )
        model_driving_load = pd.read_sql(
            query.statement, query.session.bind, index_col=None
        )
        driving_load = np.array(model_driving_load.p_set.to_list()).sum(axis=0)

        print(
            "  Loading eGon2035_lowflex model timeseries: dumb charging "
            "load..."
        )
        with db.session_scope() as session:
            query = (
                session.query(
                    EgonPfHvLoad.load_id,
                    EgonPfHvLoadTimeseries.p_set,
                )
                .join(
                    EgonPfHvLoadTimeseries,
                    EgonPfHvLoadTimeseries.load_id == EgonPfHvLoad.load_id,
                )
                .filter(
                    EgonPfHvLoad.carrier == "land transport EV",
                    EgonPfHvLoad.scn_name == "eGon2035_lowflex",
                    EgonPfHvLoadTimeseries.scn_name == "eGon2035_lowflex",
                )
            )
        model_charging_load_lowflex = pd.read_sql(
            query.statement, query.session.bind, index_col=None
        )
        charging_load = np.array(
            model_charging_load_lowflex.p_set.to_list()
        ).sum(axis=0)

        # Ratio of driving and charging load should be 0.9 due to charging
        # efficiency
        print("  Compare cumulative loads...")
        print(f"    Driving load (eGon2035): {driving_load.sum() / 1e6} TWh")
        print(
            f"    Dumb charging load (eGon2035_lowflex): "
            f"{charging_load.sum() / 1e6} TWh"
        )
        driving_load_theoretical = (
            float(meta_run_config.eta_cp) * charging_load.sum()
        )
        np.testing.assert_allclose(
            driving_load.sum(),
            driving_load_theoretical,
            rtol=0.01,
            err_msg=(
                f"The driving load (eGon2035) deviates by more than 1% "
                f"from the theoretical driving load calculated from charging "
                f"load (eGon2035_lowflex) with an efficiency of "
                f"{float(meta_run_config.eta_cp)}."
            ),
        )

    print("=====================================================")
    print("=== SANITY CHECKS FOR MOTORIZED INDIVIDUAL TRAVEL ===")
    print("=====================================================")

    for scenario_name in ["eGon2035", "eGon100RE"]:
        scenario_var_name = DATASET_CFG["scenario"]["variation"][scenario_name]

        print("")
        print(f"SCENARIO: {scenario_name}, VARIATION: {scenario_var_name}")

        # Load scenario params for scenario and scenario variation
        scenario_variation_parameters = get_sector_parameters(
            "mobility", scenario=scenario_name
        )["motorized_individual_travel"][scenario_var_name]

        # Load simBEV run config and tech data
        meta_run_config = read_simbev_metadata_file(
            scenario_name, "config"
        ).loc["basic"]
        meta_tech_data = read_simbev_metadata_file(scenario_name, "tech_data")

        print("")
        print("Checking EV counts...")
        ev_count_alloc = check_ev_allocation()

        print("")
        print("Checking trip data...")
        check_trip_data()

        print("")
        print("Checking model data...")
        check_model_data()

    print("")
    check_model_data_lowflex_eGon2035()

    print("=====================================================")


def sanitycheck_home_batteries():
    # get constants
    constants = config.datasets()["home_batteries"]["constants"]
    scenarios = constants["scenarios"]
    cbat_pbat_ratio = get_cbat_pbat_ratio()

    sources = config.datasets()["home_batteries"]["sources"]
    targets = config.datasets()["home_batteries"]["targets"]

    for scenario in scenarios:
        # get home battery capacity per mv grid id
        sql = f"""
        SELECT el_capacity as p_nom, bus_id FROM
        {sources["storage"]["schema"]}
        .{sources["storage"]["table"]}
        WHERE carrier = 'home_battery'
        AND scenario = '{scenario}'
        """

        home_batteries_df = db.select_dataframe(sql, index_col="bus_id")

        home_batteries_df = home_batteries_df.assign(
            capacity=home_batteries_df.p_nom * cbat_pbat_ratio
        )

        sql = f"""
        SELECT * FROM
        {targets["home_batteries"]["schema"]}
        .{targets["home_batteries"]["table"]}
        WHERE scenario = '{scenario}'
        """

        home_batteries_buildings_df = db.select_dataframe(
            sql, index_col="index"
        )

        df = (
            home_batteries_buildings_df[["bus_id", "p_nom", "capacity"]]
            .groupby("bus_id")
            .sum()
        )

        assert (home_batteries_df.round(6) == df.round(6)).all().all()


def sanity_check_gas_buses(scn):
    """Execute sanity checks for the gas buses in Germany

    Returns print statements as sanity checks for the CH4, H2_grid and
    H2_saltcavern buses.
      * For all of them, it is checked if they are not isolated.
      * For the grid buses, the deviation is calculated between the
        number of gas grid buses in the database and the original
        Scigrid_gas number of gas buses in Germany.

    Parameters
    ----------
    scn_name : str
        Name of the scenario

    """
    logger.info(f"BUSES")

    # Are gas buses isolated?
    corresponding_carriers = {
        "eGon2035": {
            "CH4": "CH4",
            "H2_grid": "H2_feedin",
            "H2_saltcavern": "power_to_H2",
        },
        # "eGon100RE": {
        #     "CH4": "CH4",
        #     "H2_grid": "H2_retrofit",
        #     "H2_saltcavern": "H2_extension",
        # }
    }
    for key in corresponding_carriers[scn]:
        isolated_gas_buses = db.select_dataframe(
            f"""
            SELECT bus_id, carrier, country
            FROM grid.egon_etrago_bus
            WHERE scn_name = '{scn}'
            AND carrier = '{key}'
            AND country = 'DE'
            AND bus_id NOT IN
                (SELECT bus0
                FROM grid.egon_etrago_link
                WHERE scn_name = '{scn}'
                AND carrier = '{corresponding_carriers[scn][key]}')
            AND bus_id NOT IN
                (SELECT bus1
                FROM grid.egon_etrago_link
                WHERE scn_name = '{scn}'
                AND carrier = '{corresponding_carriers[scn][key]}')
            ;
            """,
            warning=False,
        )
        if not isolated_gas_buses.empty:
            logger.info(f"Isolated {key} buses:")
            logger.info(isolated_gas_buses)

    # Deviation of the gas grid buses number
    target_file = (
        Path(".") / "datasets" / "gas_data" / "data" / "IGGIELGN_Nodes.csv"
    )

    Grid_buses_list = pd.read_csv(
        target_file,
        delimiter=";",
        decimal=".",
        usecols=["country_code"],
    )

    Grid_buses_list = Grid_buses_list[
        Grid_buses_list["country_code"].str.match("DE")
    ]
    input_grid_buses = len(Grid_buses_list.index)

    for carrier in ["CH4", "H2_grid"]:
        output_grid_buses_df = db.select_dataframe(
            f"""
            SELECT bus_id
            FROM grid.egon_etrago_bus
            WHERE scn_name = '{scn}'
            AND country = 'DE'
            AND carrier = '{carrier}';
            """,
            warning=False,
        )
        output_grid_buses = len(output_grid_buses_df.index)

        e_grid_buses = (
            round(
                (output_grid_buses - input_grid_buses) / input_grid_buses,
                2,
            )
            * 100
        )
        logger.info(f"Deviation {carrier} buses: {e_grid_buses} %")


def sanity_check_CH4_stores(scn):
    """Execute sanity checks for the CH4 stores in Germany

    Returns print statements as sanity checks for the CH4 stores
    capacity in Germany. The deviation is calculated between:
      * the sum of the capacities of the stores with carrier 'CH4'
        in the database (for one scenario) and
      * the sum of:
          * the capacity the gas grid allocated to CH4 (total capacity
            in eGon2035 and capacity reduced the share of the grid
            allocated to H2 in eGon100RE) and
          * the sum of the capacities of the stores in the source
            document (Storages from the SciGRID_gas data)

    Parameters
    ----------
    scn_name : str
        Name of the scenario

    """
    output_CH4_stores = db.select_dataframe(
        f"""SELECT SUM(e_nom::numeric) as e_nom_germany
                FROM grid.egon_etrago_store
                WHERE scn_name = '{scn}'
                AND carrier = 'CH4'
                AND bus IN
                    (SELECT bus_id
                    FROM grid.egon_etrago_bus
                    WHERE scn_name = '{scn}'
                    AND country = 'DE'
                    AND carrier = 'CH4');
                """,
        warning=False,
    )["e_nom_germany"].values[0]

    target_file = (
        Path(".") / "datasets" / "gas_data" / "data" / "IGGIELGN_Storages.csv"
    )

    CH4_storages_list = pd.read_csv(
        target_file,
        delimiter=";",
        decimal=".",
        usecols=["country_code", "param"],
    )

    CH4_storages_list = CH4_storages_list[
        CH4_storages_list["country_code"].str.match("DE")
    ]

    max_workingGas_M_m3 = []
    end_year = []
    for index, row in CH4_storages_list.iterrows():
        param = ast.literal_eval(row["param"])
        end_year.append(param["end_year"])
        max_workingGas_M_m3.append(param["max_workingGas_M_m3"])
    CH4_storages_list["max_workingGas_M_m3"] = max_workingGas_M_m3
    CH4_storages_list["end_year"] = [
        float("inf") if x == None else x for x in end_year
    ]

    # Remove unused storage units
    CH4_storages_list = CH4_storages_list[
        CH4_storages_list["end_year"]
        >= get_sector_parameters("global", scn)["population_year"]
    ]

    if scn == "eGon2035":
        grid_cap = 130000
    elif scn == "eGon100RE":
        grid_cap = 13000 * (
            1
            - get_sector_parameters("gas", "eGon100RE")[
                "retrofitted_CH4pipeline-to-H2pipeline_share"
            ]
        )
    conv_factor = 10830  # gross calorific value = 39 MJ/m3 (eurogas.org)
    input_CH4_stores = (
        conv_factor * sum(CH4_storages_list["max_workingGas_M_m3"].to_list())
        + grid_cap
    )

    e_CH4_stores = (
        round(
            (output_CH4_stores - input_CH4_stores) / input_CH4_stores,
            2,
        )
        * 100
    )
    logger.info(f"Deviation CH4 stores: {e_CH4_stores} %")


def sanity_check_H2_saltcavern_stores(scn):
    """Execute sanity checks for the H2 saltcavern stores in Germany

    Returns print as sanity checks for the H2 saltcavern potential
    storage capacity in Germany. The deviation is calculated between:
      * the sum of the of the H2 saltcavern potential storage capacity
        (e_nom_max) in the database and
      * the sum of the H2 saltcavern potential storage capacity
        assumed to be the ratio of the areas of 500 m radius around
        substations in each german federal state and the estimated
        total hydrogen storage potential of the corresponding federal
        state (data from InSpEE-DS report).
<<<<<<< HEAD

=======
>>>>>>> fd246f6c
    This test works also in test mode.

    Parameters
    ----------
    scn_name : str
        Name of the scenario

    """
    output_H2_stores = db.select_dataframe(
        f"""SELECT SUM(e_nom_max::numeric) as e_nom_max_germany
                FROM grid.egon_etrago_store
                WHERE scn_name = '{scn}'
                AND carrier = 'H2_underground'
                AND bus IN
                    (SELECT bus_id
                    FROM grid.egon_etrago_bus
                    WHERE scn_name = '{scn}'
                    AND country = 'DE'
                    AND carrier = 'H2_saltcavern');
                """,
        warning=False,
    )["e_nom_max_germany"].values[0]

    storage_potentials = calculate_and_map_saltcavern_storage_potential()
    storage_potentials["storage_potential"] = (
        storage_potentials["area_fraction"] * storage_potentials["potential"]
    )
    input_H2_stores = sum(storage_potentials["storage_potential"].to_list())

    e_H2_stores = (
        round(
            (output_H2_stores - input_H2_stores) / input_H2_stores,
            2,
        )
        * 100
    )
    logger.info(f"Deviation H2 saltcavern stores: {e_H2_stores} %")


def sanity_check_gas_one_port(scn):
    """Check connections of gas one-port components

    Verify that gas one-port component (loads, generators, stores) are
    all connected to a bus (of the right carrier) present in the data
    base. Return print statements if this is not the case.
    These sanity checks are not specific to Germany, they also include
    the neighbouring countries.

    Parameters
    ----------
    scn_name : str
        Name of the scenario

    """
    if scn == "eGon2035":
        # Loads
        ## CH4_for_industry Germany
        isolated_one_port_c = db.select_dataframe(
            f"""
            SELECT load_id, bus, carrier, scn_name
                FROM grid.egon_etrago_load
                WHERE scn_name = '{scn}'
                AND carrier = 'CH4_for_industry'
                AND bus NOT IN
                    (SELECT bus_id
                    FROM grid.egon_etrago_bus
                    WHERE scn_name = '{scn}'
                    AND country = 'DE'
                    AND carrier = 'CH4')
            ;
            """,
            warning=False,
        )
        if not isolated_one_port_c.empty:
            logger.info(f"Isolated loads:")
            logger.info(isolated_one_port_c)

        ## CH4_for_industry abroad
        isolated_one_port_c = db.select_dataframe(
            f"""
            SELECT load_id, bus, carrier, scn_name
                FROM grid.egon_etrago_load
                WHERE scn_name = '{scn}'
                AND carrier = 'CH4'
                AND bus NOT IN
                    (SELECT bus_id
                    FROM grid.egon_etrago_bus
                    WHERE scn_name = '{scn}'
                    AND country != 'DE'
                    AND carrier = 'CH4')
            ;
            """,
            warning=False,
        )
        if not isolated_one_port_c.empty:
            logger.info(f"Isolated loads:")
            logger.info(isolated_one_port_c)

        ## H2_for_industry
        isolated_one_port_c = db.select_dataframe(
            f"""
            SELECT load_id, bus, carrier, scn_name
                FROM grid.egon_etrago_load
                WHERE scn_name = '{scn}'
                AND carrier = 'H2_for_industry'
                AND (bus NOT IN
                    (SELECT bus_id
                    FROM grid.egon_etrago_bus
                    WHERE scn_name = '{scn}'
                    AND country = 'DE'
                    AND carrier = 'H2_grid')
                AND bus NOT IN
                    (SELECT bus_id
                    FROM grid.egon_etrago_bus
                    WHERE scn_name = '{scn}'
                    AND country != 'DE'
                    AND carrier = 'AC'))
            ;
            """,
            warning=False,
        )
        if not isolated_one_port_c.empty:
            logger.info(f"Isolated loads:")
            logger.info(isolated_one_port_c)

        # Genrators
        isolated_one_port_c = db.select_dataframe(
            f"""
            SELECT generator_id, bus, carrier, scn_name
                FROM grid.egon_etrago_generator
                WHERE scn_name = '{scn}'
                AND carrier = 'CH4'
                AND bus NOT IN
                    (SELECT bus_id
                    FROM grid.egon_etrago_bus
                    WHERE scn_name = '{scn}'
                    AND carrier = 'CH4');
            ;
            """,
            warning=False,
        )
        if not isolated_one_port_c.empty:
            logger.info(f"Isolated generators:")
            logger.info(isolated_one_port_c)

        # Stores
        ## CH4 and H2_underground
        corresponding_carriers = {
            "CH4": "CH4",
            "H2_saltcavern": "H2_underground",
        }
        for key in corresponding_carriers:
            isolated_one_port_c = db.select_dataframe(
                f"""
                SELECT store_id, bus, carrier, scn_name
                    FROM grid.egon_etrago_store
                    WHERE scn_name = '{scn}'
                    AND carrier = '{corresponding_carriers[key]}'
                    AND bus NOT IN
                        (SELECT bus_id
                        FROM grid.egon_etrago_bus
                        WHERE scn_name = '{scn}'
                        AND carrier = '{key}')
                ;
                """,
                warning=False,
            )
            if not isolated_one_port_c.empty:
                logger.info(f"Isolated stores:")
                logger.info(isolated_one_port_c)

        ## H2_overground
        isolated_one_port_c = db.select_dataframe(
            f"""
            SELECT store_id, bus, carrier, scn_name
                FROM grid.egon_etrago_store
                WHERE scn_name = '{scn}'
                AND carrier = 'H2_overground'
                AND bus NOT IN
                    (SELECT bus_id
                    FROM grid.egon_etrago_bus
                    WHERE scn_name = '{scn}'
                    AND country = 'DE'
                    AND carrier = 'H2_saltcavern')
                AND bus NOT IN
                    (SELECT bus_id
                    FROM grid.egon_etrago_bus
                    WHERE scn_name = '{scn}'
                    AND country = 'DE'
                    AND carrier = 'H2_grid')
            ;
            """,
            warning=False,
        )
        if not isolated_one_port_c.empty:
            logger.info(f"Isolated stores:")
            logger.info(isolated_one_port_c)

    # elif scn == "eGon2035":


def sanity_check_CH4_grid(scn):
    """Execute sanity checks for the gas grid capacity in Germany

    Returns print statements as sanity checks for the CH4 links
    (pipelines) in Germany. The deviation is calculated between
    the sum of the power (p_nom) of all the CH4 pipelines in Germany
    for one scenario in the database and the sum of the powers of the
    imported pipelines.
    In eGon100RE, the sum is reduced by the share of the grid that is
    allocated to hydrogen (share calculated by PyPSA-eur-sec).
<<<<<<< HEAD

=======
>>>>>>> fd246f6c
    This test works also in test mode.

    Parameters
    ----------
    scn_name : str
        Name of the scenario

    Returns
    -------
    scn_name : float
        Sum of the power (p_nom) of all the pipelines in Germany

    """
    grid_carrier = "CH4"
    output_gas_grid = db.select_dataframe(
        f"""SELECT SUM(p_nom::numeric) as p_nom_germany
            FROM grid.egon_etrago_link
            WHERE scn_name = '{scn}'
            AND carrier = '{grid_carrier}'
            AND bus0 IN
                (SELECT bus_id
                FROM grid.egon_etrago_bus
                WHERE scn_name = '{scn}'
                AND country = 'DE'
                AND carrier = '{grid_carrier}')
            AND bus1 IN
                (SELECT bus_id
                FROM grid.egon_etrago_bus
                WHERE scn_name = '{scn}'
                AND country = 'DE'
                AND carrier = '{grid_carrier}')
                ;
            """,
        warning=False,
    )["p_nom_germany"].values[0]

    gas_nodes_list = define_gas_nodes_list()
    abroad_gas_nodes_list = define_gas_buses_abroad()
    gas_grid = define_gas_pipeline_list(gas_nodes_list, abroad_gas_nodes_list)
    gas_grid_germany = gas_grid[
        (gas_grid["country_0"] == "DE") & (gas_grid["country_1"] == "DE")
    ]
    p_nom_total = sum(gas_grid_germany["p_nom"].to_list())

    if scn == "eGon2035":
        input_gas_grid = p_nom_total
    if scn == "eGon100RE":
        input_gas_grid = p_nom_total * (
            1
            - get_sector_parameters("gas", "eGon100RE")[
                "retrofitted_CH4pipeline-to-H2pipeline_share"
            ]
        )

    e_gas_grid = (
        round(
            (output_gas_grid - input_gas_grid) / input_gas_grid,
            2,
        )
        * 100
    )
    logger.info(f"Deviation of the capacity of the CH4 grid: {e_gas_grid} %")

    return p_nom_total


def sanity_check_gas_links(scn):
    """Check connections of gas links

    Verify that gas links are all connected to buses present in the data
    base. Return print statements if this is not the case.
    This sanity check is not specific to Germany, it also includes
    the neighbouring countries.

    Parameters
    ----------
    scn_name : str
        Name of the scenario

    """
    carriers = [
        "CH4",
        "H2_feedin",
        "H2_to_CH4",
        "CH4_to_H2",
        "H2_to_power",
        "power_to_H2",
        "OCGT",
        "central_gas_boiler",
        "central_gas_CHP",
        "central_gas_CHP_heat",
        "industrial_gas_CHP",
    ]
    for c in carriers:
        link_with_missing_bus = db.select_dataframe(
            f"""
            SELECT link_id, bus0, bus1, carrier, scn_name
                FROM grid.egon_etrago_link
                WHERE scn_name = '{scn}'
                AND carrier = '{c}'
                AND (bus0 NOT IN
                    (SELECT bus_id
                    FROM grid.egon_etrago_bus
                    WHERE scn_name = '{scn}')
                OR bus1 NOT IN
                    (SELECT bus_id
                    FROM grid.egon_etrago_bus
                    WHERE scn_name = '{scn}'))
            ;
            """,
            warning=False,
        )
        if not link_with_missing_bus.empty:
            logger.info(f"Links with missing bus:")
            logger.info(link_with_missing_bus)


def etrago_eGon2035_gas_DE():
    """Execute basic sanity checks for the gas sector in eGon2035

    Returns print statements as sanity checks for the gas sector in
    the eGon2035 scenario for the following components in Germany:
      * Buses: with the function :py:func:`sanity_check_gas_buses`
      * Loads: for the carriers 'CH4_for_industry' and 'H2_for_industry'
        the deviation is calculated between the sum of the loads in the
        database and the sum the loads in the sources document
        (opendata.ffe database)
      * Generators: the deviation is calculated between the sums of the
        nominal powers of the gas generators in the database and of
        the ones in the sources document (Biogaspartner Einspeiseatlas
        Deutschland from the dena and Productions from the SciGRID_gas
        data)
      * Stores: deviations for stores with following carriers are
        calculated:
          * 'CH4': with the function :py:func:`sanity_check_CH4_stores`
          * 'H2_underground': with the function :py:func:`sanity_check_H2_saltcavern_stores`
      * One-port components (loads, generators, stores): verification
        that they are all connected to a bus present in the data base
        with the function :py:func:`sanity_check_gas_one_port`
      * Links: verification:
          * that the gas links are all connected to buses present in
            the data base with the function :py:func:`sanity_check_gas_links`
          * of the capacity of the gas grid with the function
            :py:func:`sanity_check_CH4_grid`

    """
    scn = "eGon2035"

    if TESTMODE_OFF:
        logger.info(f"Gas sanity checks for scenario {scn}")

        # Buses
        sanity_check_gas_buses(scn)

        # Loads
        logger.info(f"LOADS")

        path = Path(".") / "datasets" / "gas_data" / "demand"
        corr_file = path / "region_corr.json"
        df_corr = pd.read_json(corr_file)
        df_corr = df_corr.loc[:, ["id_region", "name_short"]]
        df_corr.set_index("id_region", inplace=True)

        for carrier in ["CH4_for_industry", "H2_for_industry"]:

            output_gas_demand = db.select_dataframe(
                f"""SELECT (SUM(
                    (SELECT SUM(p)
                    FROM UNNEST(b.p_set) p))/1000000)::numeric as load_twh
                    FROM grid.egon_etrago_load a
                    JOIN grid.egon_etrago_load_timeseries b
                    ON (a.load_id = b.load_id)
                    JOIN grid.egon_etrago_bus c
                    ON (a.bus=c.bus_id)
                    AND b.scn_name = '{scn}'
                    AND a.scn_name = '{scn}'
                    AND c.scn_name = '{scn}'
                    AND c.country = 'DE'
                    AND a.carrier = '{carrier}';
                """,
                warning=False,
            )["load_twh"].values[0]

            input_gas_demand = pd.read_json(
                path / (carrier + "_eGon2035.json")
            )
            input_gas_demand = input_gas_demand.loc[:, ["id_region", "value"]]
            input_gas_demand.set_index("id_region", inplace=True)
            input_gas_demand = pd.concat(
                [input_gas_demand, df_corr], axis=1, join="inner"
            )
            input_gas_demand["NUTS0"] = (input_gas_demand["name_short"].str)[
                0:2
            ]
            input_gas_demand = input_gas_demand[
                input_gas_demand["NUTS0"].str.match("DE")
            ]
            input_gas_demand = sum(input_gas_demand.value.to_list()) / 1000000

            e_demand = (
                round(
                    (output_gas_demand - input_gas_demand) / input_gas_demand,
                    2,
                )
                * 100
            )
            logger.info(f"Deviation {carrier}: {e_demand} %")

        # Generators
        logger.info(f"GENERATORS")
        carrier_generator = "CH4"

        output_gas_generation = db.select_dataframe(
            f"""SELECT SUM(p_nom::numeric) as p_nom_germany
                    FROM grid.egon_etrago_generator
                    WHERE scn_name = '{scn}'
                    AND carrier = '{carrier_generator}'
                    AND bus IN
                        (SELECT bus_id
                        FROM grid.egon_etrago_bus
                        WHERE scn_name = '{scn}'
                        AND country = 'DE'
                        AND carrier = '{carrier_generator}');
                    """,
            warning=False,
        )["p_nom_germany"].values[0]

        target_file = (
            Path(".")
            / "datasets"
            / "gas_data"
            / "data"
            / "IGGIELGN_Productions.csv"
        )

        NG_generators_list = pd.read_csv(
            target_file,
            delimiter=";",
            decimal=".",
            usecols=["country_code", "param"],
        )

        NG_generators_list = NG_generators_list[
            NG_generators_list["country_code"].str.match("DE")
        ]

        p_NG = 0
        for index, row in NG_generators_list.iterrows():
            param = ast.literal_eval(row["param"])
            p_NG = p_NG + param["max_supply_M_m3_per_d"]
        conversion_factor = 437.5  # MCM/day to MWh/h
        p_NG = p_NG * conversion_factor

        basename = "Biogaspartner_Einspeiseatlas_Deutschland_2021.xlsx"
        target_file = Path(".") / "datasets" / "gas_data" / basename

        conversion_factor_b = 0.01083  # m^3/h to MWh/h
        p_biogas = (
            pd.read_excel(
                target_file,
                usecols=["Einspeisung Biomethan [(N*m^3)/h)]"],
            )["Einspeisung Biomethan [(N*m^3)/h)]"].sum()
            * conversion_factor_b
        )

        input_gas_generation = p_NG + p_biogas
        e_generation = (
            round(
                (output_gas_generation - input_gas_generation)
                / input_gas_generation,
                2,
            )
            * 100
        )
        logger.info(
            f"Deviation {carrier_generator} generation: {e_generation} %"
        )

        # Stores
        logger.info(f"STORES")
        sanity_check_CH4_stores(scn)
        sanity_check_H2_saltcavern_stores(scn)

        # One-port components
        sanity_check_gas_one_port(scn)

        # Links
        logger.info(f"LINKS")
        sanity_check_CH4_grid(scn)
        sanity_check_gas_links(scn)

    else:
        print("Testmode is on, skipping sanity check.")


def etrago_eGon2035_gas_abroad():
    """Execute basic sanity checks for the gas sector in eGon2035 abroad

    Returns print statements as sanity checks for the gas sector in
    the eGon2035 scenario for the following components in Germany:
      * Buses
      * Loads: for the carriers 'CH4' and 'H2_for_industry'
        the deviation is calculated between the sum of the loads in the
<<<<<<< HEAD
        database and the sum in the sources document (TYND)
      * Generators: the deviation is calculated between the sums of the
        nominal powers of the methane generators abroad in the database
        and of the ones in the sources document (TYNP)
=======
        database and the sum in the sources document (TYNDP)
      * Generators: the deviation is calculated between the sums of the
        nominal powers of the methane generators abroad in the database
        and of the ones in the sources document (TYNDP)
>>>>>>> fd246f6c
      * Stores: the deviation for methane stores abroad is calculated
        between the sum of the capacities in the data base and the one
        of the source document (SciGRID_gas data)
      * Links: verification of the capacity of the crossbordering gas
        grid pipelines.

    """
    scn = "eGon2035"

    if TESTMODE_OFF:
        logger.info(f"Gas sanity checks abroad for scenario {scn}")

        # Buses
        logger.info(f"BUSES")

        # Are gas buses isolated?
        corresponding_carriers = {
            "eGon2035": {
                "CH4": "CH4",
            },
            # "eGon100RE": {
            #     "CH4": "CH4",
            #     "H2_grid": "H2_retrofit",
            # }
        }
        for key in corresponding_carriers[scn]:
            isolated_gas_buses_abroad = db.select_dataframe(
                f"""
                SELECT bus_id, carrier, country
                FROM grid.egon_etrago_bus
                WHERE scn_name = '{scn}'
                AND carrier = '{key}'
                AND country != 'DE'
                AND bus_id NOT IN
                    (SELECT bus0
                    FROM grid.egon_etrago_link
                    WHERE scn_name = '{scn}'
                    AND carrier = '{corresponding_carriers[scn][key]}')
                AND bus_id NOT IN
                    (SELECT bus1
                    FROM grid.egon_etrago_link
                    WHERE scn_name = '{scn}'
                    AND carrier = '{corresponding_carriers[scn][key]}')
                ;
                """,
                warning=False,
            )
            if not isolated_gas_buses_abroad.empty:
                logger.info(f"Isolated {key} buses abroad:")
                logger.info(isolated_gas_buses_abroad)

        # Loads
        logger.info(f"LOADS")

        (
            Norway_global_demand_1y,
            normalized_ch4_demandTS,
        ) = import_ch4_demandTS()
        input_CH4_demand_abroad = calc_global_ch4_demand(
            Norway_global_demand_1y
        )
        input_CH4_demand = input_CH4_demand_abroad["GlobD_2035"].sum()

        ## CH4
        output_CH4_demand = db.select_dataframe(
            f"""SELECT (SUM(
                (SELECT SUM(p)
                FROM UNNEST(b.p_set) p)))::numeric as load_mwh
                FROM grid.egon_etrago_load a
                JOIN grid.egon_etrago_load_timeseries b
                ON (a.load_id = b.load_id)
                JOIN grid.egon_etrago_bus c
                ON (a.bus=c.bus_id)
                AND b.scn_name = '{scn}'
                AND a.scn_name = '{scn}'
                AND c.scn_name = '{scn}'
                AND c.country != 'DE'
                AND a.carrier = 'CH4';
            """,
            warning=False,
        )["load_mwh"].values[0]

        e_demand_CH4 = (
            round(
                (output_CH4_demand - input_CH4_demand) / input_CH4_demand,
                2,
            )
            * 100
        )
        logger.info(f"Deviation CH4 load: {e_demand_CH4} %")

        ## H2_for_industry
        input_power_to_h2_demand_abroad = calc_global_power_to_h2_demand()
        input_H2_demand = input_power_to_h2_demand_abroad["GlobD_2035"].sum()

        output_H2_demand = db.select_dataframe(
            f"""SELECT SUM(p_set::numeric) as p_set_abroad
                    FROM grid.egon_etrago_load
                    WHERE scn_name = '{scn}'
                    AND carrier = 'H2_for_industry'
                    AND bus IN
                        (SELECT bus_id
                        FROM grid.egon_etrago_bus
                        WHERE scn_name = '{scn}'
                        AND country != 'DE'
                        AND carrier = 'AC');
                    """,
            warning=False,
        )["p_set_abroad"].values[0]

        e_demand_H2 = (
            round(
                (output_H2_demand - input_H2_demand) / input_H2_demand,
                2,
            )
            * 100
        )
        logger.info(f"Deviation H2_for_industry load: {e_demand_H2} %")

        # Generators
        logger.info(f"GENERATORS ")
        CH4_gen = calc_capacities()
        input_CH4_gen = CH4_gen["cap_2035"].sum()

        output_CH4_gen = db.select_dataframe(
            f"""SELECT SUM(p_nom::numeric) as p_nom_abroad
                    FROM grid.egon_etrago_generator
                    WHERE scn_name = '{scn}'
                    AND carrier = 'CH4'
                    AND bus IN
                        (SELECT bus_id
                        FROM grid.egon_etrago_bus
                        WHERE scn_name = '{scn}'
                        AND country != 'DE'
                        AND carrier = 'CH4');
                    """,
            warning=False,
        )["p_nom_abroad"].values[0]

        e_gen = (
            round(
                (output_CH4_gen - input_CH4_gen) / input_CH4_gen,
                2,
            )
            * 100
        )
        logger.info(f"Deviation CH4 generators: {e_gen} %")

        # Stores
        logger.info(f"STORES")
        ch4_input_capacities = calc_ch4_storage_capacities()
        input_CH4_stores = ch4_input_capacities["e_nom"].sum()

        output_CH4_stores = db.select_dataframe(
            f"""SELECT SUM(e_nom::numeric) as e_nom_abroad
                    FROM grid.egon_etrago_store
                    WHERE scn_name = '{scn}'
                    AND carrier = 'CH4'
                    AND bus IN
                        (SELECT bus_id
                        FROM grid.egon_etrago_bus
                        WHERE scn_name = '{scn}'
                        AND country != 'DE'
                        AND carrier = 'CH4');
                    """,
            warning=False,
        )["e_nom_abroad"].values[0]

        e_stores = (
            round(
                (output_CH4_stores - input_CH4_stores) / input_CH4_stores,
                2,
            )
            * 100
        )
        logger.info(f"Deviation CH4 stores: {e_stores} %")

        # Links
        logger.info(f"LINKS")
        ch4_grid_input_capacities = calculate_ch4_grid_capacities()
        input_CH4_grid = ch4_grid_input_capacities["p_nom"].sum()

        grid_carrier = "CH4"
        output_gas_grid = db.select_dataframe(
            f"""SELECT SUM(p_nom::numeric) as p_nom
            FROM grid.egon_etrago_link
            WHERE scn_name = '{scn}'
            AND carrier = '{grid_carrier}'
            AND (bus0 IN
                (SELECT bus_id
                FROM grid.egon_etrago_bus
                WHERE scn_name = '{scn}'
                AND country != 'DE'
                AND carrier = '{grid_carrier}')
            OR bus1 IN
                (SELECT bus_id
                FROM grid.egon_etrago_bus
                WHERE scn_name = '{scn}'
                AND country != 'DE'
                AND carrier = '{grid_carrier}'))
                ;
            """,
            warning=False,
        )["p_nom"].values[0]

        e_gas_grid = (
            round(
                (output_gas_grid - input_CH4_grid) / input_CH4_grid,
                2,
            )
            * 100
        )
        logger.info(
            f"Deviation of the capacity of the crossbordering CH4 grid: {e_gas_grid} %"
        )

    else:
        print("Testmode is on, skipping sanity check.")
<<<<<<< HEAD
=======


>>>>>>> fd246f6c
def sanitycheck_dsm():
    def df_from_series(s: pd.Series):
        return pd.DataFrame.from_dict(dict(zip(s.index, s.values)))

    for scenario in ["eGon2035", "eGon100RE"]:
        # p_min and p_max
        sql = f"""
        SELECT link_id, bus0 as bus, p_nom FROM grid.egon_etrago_link
        WHERE carrier = 'dsm'
        AND scn_name = '{scenario}'
        ORDER BY link_id
        """

        meta_df = db.select_dataframe(sql, index_col="link_id")
        link_ids = str(meta_df.index.tolist())[1:-1]

        sql = f"""
        SELECT link_id, p_min_pu, p_max_pu
        FROM grid.egon_etrago_link_timeseries
        WHERE scn_name = '{scenario}'
        AND link_id IN ({link_ids})
        ORDER BY link_id
        """

        ts_df = db.select_dataframe(sql, index_col="link_id")

        p_max_df = df_from_series(ts_df.p_max_pu).mul(meta_df.p_nom)
        p_min_df = df_from_series(ts_df.p_min_pu).mul(meta_df.p_nom)

        p_max_df.columns = meta_df.bus.tolist()
        p_min_df.columns = meta_df.bus.tolist()

        targets = config.datasets()["DSM_CTS_industry"]["targets"]

        tables = [
            "cts_loadcurves_dsm",
            "ind_osm_loadcurves_individual_dsm",
            "demandregio_ind_sites_dsm",
            "ind_sites_loadcurves_individual",
        ]

        df_list = []

        for table in tables:
            target = targets[table]
            sql = f"""
            SELECT bus, p_nom, e_nom, p_min_pu, p_max_pu, e_max_pu, e_min_pu
            FROM {target["schema"]}.{target["table"]}
            WHERE scn_name = '{scenario}'
            ORDER BY bus
            """

            df_list.append(db.select_dataframe(sql))

        individual_ts_df = pd.concat(df_list, ignore_index=True)

        groups = individual_ts_df[["bus"]].reset_index().groupby("bus").groups

        individual_p_max_df = df_from_series(individual_ts_df.p_max_pu).mul(
            individual_ts_df.p_nom
        )
        individual_p_max_df = pd.DataFrame(
            [
                individual_p_max_df[idxs].sum(axis=1)
                for idxs in groups.values()
            ],
            index=groups.keys(),
        ).T
        individual_p_min_df = df_from_series(individual_ts_df.p_min_pu).mul(
            individual_ts_df.p_nom
        )
        individual_p_min_df = pd.DataFrame(
            [
                individual_p_min_df[idxs].sum(axis=1)
                for idxs in groups.values()
            ],
            index=groups.keys(),
        ).T

        assert np.isclose(p_max_df, individual_p_max_df).all()
        assert np.isclose(p_min_df, individual_p_min_df).all()

        # e_min and e_max
        sql = f"""
        SELECT store_id, bus, e_nom FROM grid.egon_etrago_store
        WHERE carrier = 'dsm'
        AND scn_name = '{scenario}'
        ORDER BY store_id
        """

        meta_df = db.select_dataframe(sql, index_col="store_id")
        store_ids = str(meta_df.index.tolist())[1:-1]

        sql = f"""
        SELECT store_id, e_min_pu, e_max_pu
        FROM grid.egon_etrago_store_timeseries
        WHERE scn_name = '{scenario}'
        AND store_id IN ({store_ids})
        ORDER BY store_id
        """

        ts_df = db.select_dataframe(sql, index_col="store_id")

        e_max_df = df_from_series(ts_df.e_max_pu).mul(meta_df.e_nom)
        e_min_df = df_from_series(ts_df.e_min_pu).mul(meta_df.e_nom)

        e_max_df.columns = meta_df.bus.tolist()
        e_min_df.columns = meta_df.bus.tolist()

        individual_e_max_df = df_from_series(individual_ts_df.e_max_pu).mul(
            individual_ts_df.e_nom
        )
        individual_e_max_df = pd.DataFrame(
            [
                individual_e_max_df[idxs].sum(axis=1)
                for idxs in groups.values()
            ],
            index=groups.keys(),
        ).T
        individual_e_min_df = df_from_series(individual_ts_df.e_min_pu).mul(
            individual_ts_df.e_nom
        )
        individual_e_min_df = pd.DataFrame(
            [
                individual_e_min_df[idxs].sum(axis=1)
                for idxs in groups.values()
            ],
            index=groups.keys(),
        ).T

        assert np.isclose(e_max_df, individual_e_max_df).all()
        assert np.isclose(e_min_df, individual_e_min_df).all()<|MERGE_RESOLUTION|>--- conflicted
+++ resolved
@@ -97,10 +97,7 @@
                 sanitycheck_pv_rooftop_buildings,
                 sanitycheck_home_batteries,
                 etrago_eGon2035_gas_DE,
-<<<<<<< HEAD
-=======
                 etrago_eGon2035_gas_abroad,
->>>>>>> fd246f6c
                 sanitycheck_dsm,
             },
         )
@@ -1636,10 +1633,7 @@
         substations in each german federal state and the estimated
         total hydrogen storage potential of the corresponding federal
         state (data from InSpEE-DS report).
-<<<<<<< HEAD
-
-=======
->>>>>>> fd246f6c
+
     This test works also in test mode.
 
     Parameters
@@ -1851,10 +1845,7 @@
     imported pipelines.
     In eGon100RE, the sum is reduced by the share of the grid that is
     allocated to hydrogen (share calculated by PyPSA-eur-sec).
-<<<<<<< HEAD
-
-=======
->>>>>>> fd246f6c
+
     This test works also in test mode.
 
     Parameters
@@ -2158,17 +2149,10 @@
       * Buses
       * Loads: for the carriers 'CH4' and 'H2_for_industry'
         the deviation is calculated between the sum of the loads in the
-<<<<<<< HEAD
-        database and the sum in the sources document (TYND)
-      * Generators: the deviation is calculated between the sums of the
-        nominal powers of the methane generators abroad in the database
-        and of the ones in the sources document (TYNP)
-=======
         database and the sum in the sources document (TYNDP)
       * Generators: the deviation is calculated between the sums of the
         nominal powers of the methane generators abroad in the database
         and of the ones in the sources document (TYNDP)
->>>>>>> fd246f6c
       * Stores: the deviation for methane stores abroad is calculated
         between the sum of the capacities in the data base and the one
         of the source document (SciGRID_gas data)
@@ -2387,11 +2371,8 @@
 
     else:
         print("Testmode is on, skipping sanity check.")
-<<<<<<< HEAD
-=======
-
-
->>>>>>> fd246f6c
+
+
 def sanitycheck_dsm():
     def df_from_series(s: pd.Series):
         return pd.DataFrame.from_dict(dict(zip(s.index, s.values)))
