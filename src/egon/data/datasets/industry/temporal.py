--- conflicted
+++ resolved
@@ -3,14 +3,13 @@
 
 """
 
+import pandas as pd
+import geopandas as gpd
+import egon.data.config
+from egon.data.datasets.electricity_demand.temporal import calc_load_curve
+from egon.data import db
 from sqlalchemy import ARRAY, Column, Float, Integer, String
 from sqlalchemy.ext.declarative import declarative_base
-import geopandas as gpd
-import pandas as pd
-
-from egon.data import db
-from egon.data.datasets.electricity_demand.temporal import calc_load_curve
-import egon.data.config
 
 Base = declarative_base()
 
@@ -110,7 +109,7 @@
         per substation id
 
     """
-    scenario = 'eGon2035'
+
     sources = egon.data.config.datasets()["electrical_load_curves_industry"][
         "sources"
     ]
@@ -288,11 +287,7 @@
 
     # Group all load curves per bus and wz
     curves_bus = (
-<<<<<<< HEAD
-        curves_da.drop(["id"], axis=1).groupby(["subst_id", "wz"]).sum()
-=======
-        curves_da.fillna(0).groupby(["subst_id", "wz"]).sum().drop(["id"], axis=1)
->>>>>>> 0bf219a6
+        curves_da.fillna(0).drop(["id"], axis=1).groupby(["subst_id", "wz"]).sum()
     )
 
     # Initalize pandas.DataFrame for pf table load timeseries
