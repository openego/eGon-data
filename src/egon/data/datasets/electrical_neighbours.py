"""The central module containing all code dealing with electrical neighbours
"""

from os import path
from pathlib import Path
import datetime
import logging
import os.path
import zipfile

from shapely.geometry import LineString
from sqlalchemy.orm import sessionmaker
import entsoe
import geopandas as gpd
import pandas as pd
<<<<<<< HEAD
import requests
=======
import pypsa
from shapely.geometry import LineString
from sqlalchemy.orm import sessionmaker
>>>>>>> b4c5131d

from egon.data import config, db, logger
from egon.data.db import session_scope
from egon.data.datasets import Dataset, wrapped_partial
from egon.data.datasets.fill_etrago_gen import add_marginal_costs
<<<<<<< HEAD
from egon.data.datasets.fix_ehv_subnetworks import select_bus_id
=======
from egon.data.datasets.pypsaeur import prepared_network
>>>>>>> b4c5131d
from egon.data.datasets.scenario_parameters import get_sector_parameters
import egon.data.datasets.etrago_setup as etrago
import egon.data.datasets.scenario_parameters.parameters as scenario_parameters


class ElectricalNeighbours(Dataset):
    """
    Add lines, loads, generation and storage for electrical neighbours

    This dataset creates data for modelling the considered foreign countries and writes
    that data into the database tables that can be read by the eTraGo tool.
    Neighbouring countries are modelled in a lower spatial resolution, in general one node per
    country is considered.
    Defined load timeseries as well as generatrion and storage capacities are connected to these nodes.
    The nodes are connected by AC and DC transmission lines with the German grid and other neighbouring countries
    considering the grid topology from ENTSO-E.


    *Dependencies*
      * :py:class:`Tyndp <egon.data.datasets.tyndp.Tyndp>`
      * :py:class:`PypsaEurSec <egon.data.datasets.pypsaeursec.PypsaEurSec>`


    *Resulting tables*
      * :py:class:`grid.egon_etrago_bus <egon.data.datasets.etrago_setup.EgonPfHvBus>` is extended
      * :py:class:`grid.egon_etrago_link <egon.data.datasets.etrago_setup.EgonPfHvLink>` is extended
      * :py:class:`grid.egon_etrago_line <egon.data.datasets.etrago_setup.EgonPfHvLine>` is extended
      * :py:class:`grid.egon_etrago_load <egon.data.datasets.etrago_setup.EgonPfHvLoad>` is extended
      * :py:class:`grid.egon_etrago_load_timeseries <egon.data.datasets.etrago_setup.EgonPfHvLoadTimeseries>` is extended
      * :py:class:`grid.egon_etrago_storage <egon.data.datasets.etrago_setup.EgonPfHvStorageUnit>` is extended
      * :py:class:`grid.egon_etrago_generator <egon.data.datasets.etrago_setup.EgonPfHvGenerator>` is extended
      * :py:class:`grid.egon_etrago_generator_timeseries <egon.data.datasets.etrago_setup.EgonPfHvGeneratorTimeseries>` is extended
      * :py:class:`grid.egon_etrago_transformer <egon.data.datasets.etrago_setup.EgonPfHvTransformer>` is extended
      
    """

    #:
    name: str = "ElectricalNeighbours"
    #:
    version: str = "0.0.7"

    def __init__(self, dependencies):
        super().__init__(
            name=self.name,
            version=self.version,
            dependencies=dependencies,
            tasks=(grid, {tyndp_generation, tyndp_demand}),
        )


def get_cross_border_buses(scenario, sources):
    """Returns buses from osmTGmod which are outside of Germany.

    Parameters
    ----------
    sources : dict
        List of sources

    Returns
    -------
    geopandas.GeoDataFrame
        Electricity buses outside of Germany

    """
    return db.select_geodataframe(
        f"""
        SELECT *
        FROM {sources['electricity_buses']['schema']}.
            {sources['electricity_buses']['table']}
        WHERE
        NOT ST_INTERSECTS (
            geom,
            (SELECT ST_Transform(ST_Buffer(geometry, 5), 4326) FROM
             {sources['german_borders']['schema']}.
            {sources['german_borders']['table']}))
        AND (bus_id IN (
            SELECT bus0 FROM
            {sources['lines']['schema']}.{sources['lines']['table']})
            OR bus_id IN (
            SELECT bus1 FROM
            {sources['lines']['schema']}.{sources['lines']['table']}))
        AND scn_name = '{scenario}';
        """,
        epsg=4326,
    )


def get_cross_border_lines(scenario, sources):
    """Returns lines from osmTGmod which end or start outside of Germany.

    Parameters
    ----------
    sources : dict
        List of sources

    Returns
    -------
    geopandas.GeoDataFrame
        AC-lines outside of Germany

    """
    return db.select_geodataframe(
        f"""
    SELECT *
    FROM {sources['lines']['schema']}.{sources['lines']['table']} a
    WHERE
    ST_INTERSECTS (
        a.topo,
        (SELECT ST_Transform(ST_boundary(geometry), 4326)
         FROM {sources['german_borders']['schema']}.
        {sources['german_borders']['table']}))
    AND scn_name = '{scenario}';
    """,
        epsg=4326,
    )


def central_buses_pypsaeur(sources, scenario):
    """Returns buses in the middle of foreign countries based on prepared pypsa-eur network

    Parameters
    ----------
    sources : dict
        List of sources

    Returns
    -------
    pandas.DataFrame
        Buses in the center of foreign countries

    """

    wanted_countries = [
        "AT",
        "CH",
        "CZ",
        "PL",
        "SE",
        "NO",
        "DK",
        "GB",
        "NL",
        "BE",
        "FR",
        "LU",
    ]
    network = prepared_network()

    df = network.buses[
        (network.buses.carrier == "AC")
        & (network.buses.country.isin(wanted_countries))
    ]

    return df


def buses(scenario, sources, targets):
    """Insert central buses in foreign countries per scenario

    Parameters
    ----------
    sources : dict
        List of dataset sources
    targets : dict
        List of dataset targets

    Returns
    -------
    central_buses : geoapndas.GeoDataFrame
        Buses in the center of foreign countries

    """
    sql_delete = f"""
        DELETE FROM {sources['electricity_buses']['schema']}.
            {sources['electricity_buses']['table']}
        WHERE country != 'DE' AND scn_name = '{scenario}'
        AND carrier = 'AC'
        AND bus_id NOT IN (
            SELECT bus_i
            FROM  {sources['osmtgmod_bus']['schema']}.
            {sources['osmtgmod_bus']['table']})
        """

    # Delete existing buses
    db.execute_sql(sql_delete)

    central_buses = central_buses_pypsaeur(sources, scenario)

    next_bus_id = db.next_etrago_id("bus") + 1

    central_buses["bus_id"] = central_buses.reset_index().index + next_bus_id

    next_bus_id += len(central_buses)

    # if in test mode, add bus in center of Germany
    if config.settings()["egon-data"]["--dataset-boundary"] != "Everything":
        central_buses = pd.concat(
            [
                central_buses,
                pd.DataFrame(
                    index=[central_buses.bus_id.max() + 1],
                    data={
                        "scn_name": scenario,
                        "bus_id": next_bus_id,
                        "x": 10.4234469,
                        "y": 51.0834196,
                        "country": "DE",
                        "carrier": "AC",
                        "v_nom": 380.0,
                    },
                ),
            ],
            ignore_index=True,
        )
        next_bus_id += 1

    # Add buses for other voltage levels
    foreign_buses = get_cross_border_buses(scenario, sources)
    if config.settings()["egon-data"]["--dataset-boundary"] == "Everything":
        foreign_buses = foreign_buses[foreign_buses.country != "DE"]
    vnom_per_country = foreign_buses.groupby("country").v_nom.unique().copy()
    for cntr in vnom_per_country.index:
        print(cntr)
        if 110.0 in vnom_per_country[cntr]:
            central_buses = pd.concat(
                [
                    central_buses,
                    pd.DataFrame(
                        index=[next_bus_id],
                        data={
                            "scn_name": scenario,
                            "bus_id": next_bus_id,
                            "x": central_buses[
                                central_buses.country == cntr
                            ].x.unique()[0],
                            "y": central_buses[
                                central_buses.country == cntr
                            ].y.unique()[0],
                            "country": cntr,
                            "carrier": "AC",
                            "v_nom": 110.0,
                        },
                    ),
                ],
                ignore_index=True,
            )
            next_bus_id += 1

        if 220.0 in vnom_per_country[cntr]:
            central_buses = pd.concat(
                [
                    central_buses,
                    pd.DataFrame(
                        index=[next_bus_id],
                        data={
                            "scn_name": scenario,
                            "bus_id": next_bus_id,
                            "x": central_buses[
                                central_buses.country == cntr
                            ].x.unique()[0],
                            "y": central_buses[
                                central_buses.country == cntr
                            ].y.unique()[0],
                            "country": cntr,
                            "carrier": "AC",
                            "v_nom": 220.0,
                        },
                    ),
                ],
                ignore_index=True,
            )
            next_bus_id += 1

    # Add geometry column
    central_buses = gpd.GeoDataFrame(
        central_buses,
        geometry=gpd.points_from_xy(central_buses.x, central_buses.y),
        crs="EPSG:4326",
    )
    central_buses["geom"] = central_buses.geometry.copy()
    central_buses = central_buses.set_geometry("geom").drop(
        "geometry", axis="columns"
    )
    central_buses.scn_name = scenario

    central_buses.drop(
        ["control", "generator", "location", "unit", "sub_network"],
        axis="columns",
        inplace=True,
        errors="ignore"
    )

    # Insert all central buses for eGon2035
    if scenario in [
        "eGon2035",
        "status2019",
        "status2023",
    ]:  # TODO: status2023 this is hardcoded shit
        central_buses.to_postgis(
            targets["buses"]["table"],
            schema=targets["buses"]["schema"],
            if_exists="append",
            con=db.engine(),
            index=False,
        )
    # Insert only buses for eGon100RE that are not coming from pypsa-eur-sec
    # (buses with another voltage_level or inside Germany in test mode)
    else:
        central_buses[central_buses.carrier=="AC"].to_postgis(
            targets["buses"]["table"],
            schema=targets["buses"]["schema"],
            if_exists="append",
            con=db.engine(),
            index=False,
        )

    return central_buses


def lines_between_foreign_countries(scenario, sorces, targets, central_buses):
    # import network from pypsa-eur
    network = prepared_network()

    gdf_buses = gpd.GeoDataFrame(
        network.buses,
        geometry=gpd.points_from_xy(network.buses.x, network.buses.y),
    )

    central_buses_pypsaeur = gpd.sjoin(
        gdf_buses[gdf_buses.carrier == "AC"], central_buses
    )

    central_buses_pypsaeur = central_buses_pypsaeur[
        central_buses_pypsaeur.v_nom_right == 380
    ]

    lines_to_add = network.lines[
        (network.lines.bus0.isin(central_buses_pypsaeur.index))
        & (network.lines.bus1.isin(central_buses_pypsaeur.index))
    ]

    lines_to_add.loc[:, "lifetime"] = get_sector_parameters(
        "electricity", scenario
    )["lifetime"]["ac_ehv_overhead_line"]
    lines_to_add.loc[:, "line_id"] = (
        lines_to_add.reset_index().index.astype(int)
        + db.next_etrago_id("line")
        + 1
    )

    links_to_add = network.links[
        (network.links.bus0.isin(central_buses_pypsaeur.index))
        & (network.links.bus1.isin(central_buses_pypsaeur.index))
    ]

    links_to_add.loc[:, "lifetime"] = get_sector_parameters(
        "electricity", scenario
    )["lifetime"]["dc_overhead_line"]
    links_to_add.loc[:, "link_id"] = (
        links_to_add.reset_index().index.astype(int)
        + db.next_etrago_id("link")
        + 1
    )

    for df in [lines_to_add, links_to_add]:
        df.loc[:, "scn_name"] = scenario
        gdf = gpd.GeoDataFrame(df)
        gdf["geom_bus0"] = gdf_buses.geometry[df.bus0].values
        gdf["geom_bus1"] = gdf_buses.geometry[df.bus1].values
        gdf["geometry"] = gdf.apply(
            lambda x: LineString([x["geom_bus0"], x["geom_bus1"]]),
            axis=1,
        )

        gdf = gdf.set_geometry("geometry")
        gdf = gdf.set_crs(4326)

        gdf = gdf.rename_geometry("topo")

        gdf.loc[:, "bus0"] = central_buses_pypsaeur.bus_id.loc[df.bus0].values
        gdf.loc[:, "bus1"] = central_buses_pypsaeur.bus_id.loc[df.bus1].values

        gdf.drop(["geom_bus0", "geom_bus1"], inplace=True, axis="columns")
        if "link_id" in df.columns:
            table_name = "link"
            gdf.drop(
                [
                    "tags",
                    "under_construction",
                    "underground",
                    "underwater_fraction",
                    "bus2",
                    "efficiency2",
                    "length_original",
                    "bus4",
                    "efficiency4",
                    "reversed",
                    "ramp_limit_up",
                    "ramp_limit_down",
                    "p_nom_opt",
                    "bus3",
                    "efficiency3",
                ],
                axis="columns",
                inplace=True,
            )
        else:
            table_name = "line"
            gdf.drop(
                [
                    "i_nom",
                    "sub_network",
                    "x_pu",
                    "r_pu",
                    "g_pu",
                    "b_pu",
                    "x_pu_eff",
                    "r_pu_eff",
                    "s_nom_opt",
                ],
                axis="columns",
                inplace=True,
            )

        gdf = gdf.set_index(f"{table_name}_id")
        gdf.to_postgis(
            f"egon_etrago_{table_name}",
            db.engine(),
            schema="grid",
            if_exists="append",
            index=True,
            index_label=f"{table_name}_id",
        )


def cross_border_lines(scenario, sources, targets, central_buses):
    """Adds lines which connect border-crossing lines from osmtgmod
    to the central buses in the corresponding neigbouring country

    Parameters
    ----------
    sources : dict
        List of dataset sources
    targets : dict
        List of dataset targets
    central_buses : geopandas.GeoDataFrame
        Buses in the center of foreign countries

    Returns
    -------
    new_lines : geopandas.GeoDataFrame
        Lines that connect cross-border lines to central bus per country

    """
    # Delete existing data
    db.execute_sql(
        f"""
        DELETE FROM {targets['lines']['schema']}.
        {targets['lines']['table']}
        WHERE scn_name = '{scenario}'
        AND line_id NOT IN (
            SELECT branch_id
            FROM  {sources['osmtgmod_branch']['schema']}.
            {sources['osmtgmod_branch']['table']}
              WHERE result_id = 1 and (link_type = 'line' or
                                       link_type = 'cable'))
        AND bus0 IN (
            SELECT bus_i
            FROM  {sources['osmtgmod_bus']['schema']}.
            {sources['osmtgmod_bus']['table']})
        AND bus1 NOT IN (
            SELECT bus_i
            FROM  {sources['osmtgmod_bus']['schema']}.
            {sources['osmtgmod_bus']['table']})
        """
    )

    # Calculate cross-border busses and lines from osmtgmod
    foreign_buses = get_cross_border_buses(scenario, sources)
    foreign_buses.dropna(subset="country", inplace=True)

    if config.settings()["egon-data"]["--dataset-boundary"] == "Everything":
        foreign_buses = foreign_buses[foreign_buses.country != "DE"]
    lines = get_cross_border_lines(scenario, sources)

    # Select bus outside of Germany from border-crossing lines
    lines.loc[
        lines[lines.bus0.isin(foreign_buses.bus_id)].index, "foreign_bus"
    ] = lines.loc[lines[lines.bus0.isin(foreign_buses.bus_id)].index, "bus0"]
    lines.loc[
        lines[lines.bus1.isin(foreign_buses.bus_id)].index, "foreign_bus"
    ] = lines.loc[lines[lines.bus1.isin(foreign_buses.bus_id)].index, "bus1"]

    # Drop lines with start and endpoint in Germany
    lines = lines[lines.foreign_bus.notnull()]
    lines.loc[:, "foreign_bus"] = lines.loc[:, "foreign_bus"].astype(int)

    # Copy all parameters from border-crossing lines
    new_lines = lines.copy().set_crs(4326)

    # Set bus0 as foreign_bus from osmtgmod
    new_lines.bus0 = new_lines.foreign_bus.copy()
    new_lines.bus0 = new_lines.bus0.astype(int)

    # Add country tag and set index
    new_lines["country"] = (
        foreign_buses.set_index("bus_id")
        .loc[lines.foreign_bus, "country"]
        .values
    )

    if config.settings()["egon-data"]["--dataset-boundary"] == "Everything":
        new_lines = new_lines[~new_lines.country.isnull()]
    new_lines.line_id = range(
        db.next_etrago_id("line"), db.next_etrago_id("line") + len(new_lines)
    )

    # Set bus in center of foreign countries as bus1
    for i, row in new_lines.iterrows():
        print(row)
        new_lines.loc[i, "bus1"] = central_buses.bus_id[
            (central_buses.country == row.country)
            & (central_buses.v_nom == row.v_nom)
        ].values[0]

    # Create geometry for new lines
    new_lines["geom_bus0"] = (
        foreign_buses.set_index("bus_id").geom[new_lines.bus0].values
    )
    new_lines["geom_bus1"] = (
        central_buses.set_index("bus_id").geom[new_lines.bus1].values
    )
    new_lines["topo"] = new_lines.apply(
        lambda x: LineString([x["geom_bus0"], x["geom_bus1"]]), axis=1
    )

    # Set topo as geometry column
    new_lines = new_lines.set_geometry("topo").set_crs(4326)
    # Calcultae length of lines based on topology
    old_length = new_lines["length"].copy()
    new_lines["length"] = new_lines.to_crs(3035).length / 1000

    if (new_lines["length"] == 0).any():
        print("WARNING! THERE ARE LINES WITH LENGTH = 0")
        condition = new_lines["length"] != 0
        new_lines["length"] = new_lines["length"].where(condition, 1)
        

    # Set electrical parameters based on lines from osmtgmod
    for parameter in ["x", "r"]:
        new_lines[parameter] = (
            new_lines[parameter] / old_length * new_lines["length"]
        )
    for parameter in ["b", "g"]:
        new_lines[parameter] = (
            new_lines[parameter] * old_length / new_lines["length"]
        )


    # Drop intermediate columns
    new_lines.drop(
        ["foreign_bus", "country", "geom_bus0", "geom_bus1", "geom"],
        axis="columns",
        inplace=True,
    )

    new_lines = new_lines[new_lines.bus0 != new_lines.bus1]


    # Insert lines to the database
    new_lines.to_postgis(
        targets["lines"]["table"],
        schema=targets["lines"]["schema"],
        if_exists="append",
        con=db.engine(),
        index=False,
    )

    return new_lines


def choose_transformer(s_nom):
    """Select transformer and parameters from existing data in the grid model

    It is assumed that transformers in the foreign countries are not limiting
    the electricity flow, so the capacitiy s_nom is set to the minimum sum
    of attached AC-lines.
    The electrical parameters are set according to already inserted
    transformers in the grid model for Germany.

    Parameters
    ----------
    s_nom : float
        Minimal sum of nominal power of lines at one side

    Returns
    -------
    int
        Selected transformer nominal power
    float
        Selected transformer nominal impedance

    """

    if s_nom <= 600:
        return 600, 0.0002
    elif (s_nom > 600) & (s_nom <= 1200):
        return 1200, 0.0001
    elif (s_nom > 1200) & (s_nom <= 1600):
        return 1600, 0.000075
    elif (s_nom > 1600) & (s_nom <= 2100):
        return 2100, 0.00006667
    elif (s_nom > 2100) & (s_nom <= 2600):
        return 2600, 0.0000461538
    elif (s_nom > 2600) & (s_nom <= 4800):
        return 4800, 0.000025
    elif (s_nom > 4800) & (s_nom <= 6000):
        return 6000, 0.0000225
    elif (s_nom > 6000) & (s_nom <= 7200):
        return 7200, 0.0000194444
    elif (s_nom > 7200) & (s_nom <= 8000):
        return 8000, 0.000016875
    elif (s_nom > 8000) & (s_nom <= 9000):
        return 9000, 0.000015
    elif (s_nom > 9000) & (s_nom <= 13000):
        return 13000, 0.0000103846
    elif (s_nom > 13000) & (s_nom <= 20000):
        return 20000, 0.00000675
    elif (s_nom > 20000) & (s_nom <= 33000):
        return 33000, 0.00000409091


def central_transformer(scenario, sources, targets, central_buses, new_lines):
    """Connect central foreign buses with different voltage levels

    Parameters
    ----------
    sources : dict
        List of dataset sources
    targets : dict
        List of dataset targets
    central_buses : geopandas.GeoDataFrame
        Buses in the center of foreign countries
    new_lines : geopandas.GeoDataFrame
        Lines that connect cross-border lines to central bus per country

    Returns
    -------
    None.

    """
    # Delete existing transformers in foreign countries
    db.execute_sql(
        f"""
        DELETE FROM {targets['transformers']['schema']}.
        {targets['transformers']['table']}
        WHERE scn_name = '{scenario}'
        AND trafo_id NOT IN (
            SELECT branch_id
            FROM {sources['osmtgmod_branch']['schema']}.
            {sources['osmtgmod_branch']['table']}
              WHERE result_id = 1 and link_type = 'transformer')
        """
    )

    # Initalize the dataframe for transformers
    trafo = gpd.GeoDataFrame(
        columns=["trafo_id", "bus0", "bus1", "s_nom"], dtype=int
    )
    trafo_id = db.next_etrago_id("transformer")

    # Add one transformer per central foreign bus with v_nom != 380
    for i, row in central_buses[central_buses.v_nom != 380].iterrows():
        s_nom_0 = new_lines[new_lines.bus0 == row.bus_id].s_nom.sum()
        s_nom_1 = new_lines[new_lines.bus1 == row.bus_id].s_nom.sum()
        if s_nom_0 == 0.0:
            s_nom = s_nom_1
        elif s_nom_1 == 0.0:
            s_nom = s_nom_0
        else:
            s_nom = min([s_nom_0, s_nom_1])

        s_nom, x = choose_transformer(s_nom)

        trafo = pd.concat(
            [
                trafo,
                pd.DataFrame(
                    index=[trafo.index.max() + 1],
                    data={
                        "trafo_id": trafo_id,
                        "bus0": row.bus_id,
                        "bus1": central_buses[
                            (central_buses.v_nom == 380)
                            & (central_buses.country == row.country)
                        ].bus_id.values[0],
                        "s_nom": s_nom,
                        "x": x,
                    },
                ),
            ],
            ignore_index=True,
        )
        trafo_id += 1

    # Set data type
    trafo = trafo.astype({"trafo_id": "int", "bus0": "int", "bus1": "int"})
    trafo["scn_name"] = scenario

    # Insert transformers to the database
    trafo.to_sql(
        targets["transformers"]["table"],
        schema=targets["transformers"]["schema"],
        if_exists="append",
        con=db.engine(),
        index=False,
    )


def foreign_dc_lines(scenario, sources, targets, central_buses):
    """Insert DC lines to foreign countries manually

    Parameters
    ----------
    sources : dict
        List of dataset sources
    targets : dict
        List of dataset targets
    central_buses : geopandas.GeoDataFrame
        Buses in the center of foreign countries

    Returns
    -------
    None.

    """
    # Delete existing dc lines to foreign countries
    db.execute_sql(
        f"""
        DELETE FROM {targets['links']['schema']}.
        {targets['links']['table']}
        WHERE scn_name = '{scenario}'
        AND carrier = 'DC'
        AND bus0 IN (
            SELECT bus_id
            FROM {sources['electricity_buses']['schema']}.
            {sources['electricity_buses']['table']}
              WHERE scn_name = '{scenario}'
              AND carrier = 'AC'
              AND country = 'DE')
        AND bus1 IN (
            SELECT bus_id
            FROM {sources['electricity_buses']['schema']}.
            {sources['electricity_buses']['table']}
              WHERE scn_name = '{scenario}'
              AND carrier = 'AC'
              AND country != 'DE')
        """
    )
    capital_cost = get_sector_parameters("electricity", scenario)[
        "capital_cost"
    ]

    # Add DC line from Lübeck to Sweden
    converter_luebeck = select_bus_id(
        10.802358024202768,
        53.897547401787,
        380,
        scenario,
        "AC",
        find_closest=True,
    )

    foreign_links = pd.DataFrame(
        index=[0],
        data={
            "link_id": db.next_etrago_id("link"),
            "bus0": converter_luebeck,
            "bus1": central_buses[
                (central_buses.country == "SE") & (central_buses.v_nom == 380)
            ].iloc[0]
            .squeeze()
            .bus_id,
            "p_nom": 600,
            "length": 262,
        },
    )

    # When not in test-mode, add DC line from Bentwisch to Denmark
    if config.settings()["egon-data"]["--dataset-boundary"] == "Everything":
        converter_bentwisch = select_bus_id(
            12.213671694775988,
            54.09974494662279,
            380,
            scenario,
            "AC",
            find_closest=True,
        )

        foreign_links = pd.concat(
            [
                foreign_links,
                pd.DataFrame(
                    index=[1],
                    data={
                        "link_id": db.next_etrago_id("link") + 1,
                        "bus0": converter_bentwisch,
                        "bus1": central_buses[
                            (central_buses.country == "DK")
                            & (central_buses.v_nom == 380)
                            & (central_buses.x > 10)
                        ].iloc[0]
                        .squeeze()
                        .bus_id,
                        "p_nom": 600,
                        "length": 170,
                    },
                ),
            ]
        )

    # Set parameters for all DC lines
    foreign_links["capital_cost"] = (
        capital_cost["dc_cable"] * foreign_links.length
        + 2 * capital_cost["dc_inverter"]
    )
    foreign_links["p_min_pu"] = -1
    foreign_links["p_nom_extendable"] = True
    foreign_links["p_nom_min"] = foreign_links["p_nom"]
    foreign_links["scn_name"] = scenario
    foreign_links["carrier"] = "DC"
    foreign_links["efficiency"] = 1

    # Add topology
    foreign_links = etrago.link_geom_from_buses(foreign_links, scenario)

    # Insert DC lines to the database
    foreign_links.to_postgis(
        targets["links"]["table"],
        schema=targets["links"]["schema"],
        if_exists="append",
        con=db.engine(),
        index=False,
    )


def grid():
    """Insert electrical grid compoenents for neighbouring countries

    Returns
    -------
    None.

    """
    # Select sources and targets from dataset configuration
    sources = config.datasets()["electrical_neighbours"]["sources"]
    targets = config.datasets()["electrical_neighbours"]["targets"]

    for scenario in config.settings()["egon-data"]["--scenarios"]:
        central_buses = buses(scenario, sources, targets)

        foreign_lines = cross_border_lines(
            scenario, sources, targets, central_buses
        )

        central_transformer(
            scenario, sources, targets, central_buses, foreign_lines
        )

        foreign_dc_lines(scenario, sources, targets, central_buses)

        if scenario != "eGon100RE":
            lines_between_foreign_countries(
                scenario, sources, targets, central_buses
            )


def map_carriers_tyndp():
    """Map carriers from TYNDP-data to carriers used in eGon
    Returns
    -------
    dict
        Carrier from TYNDP and eGon
    """
    return {
        "Battery": "battery",
        "DSR": "demand_side_response",
        "Gas CCGT new": "gas",
        "Gas CCGT old 2": "gas",
        "Gas CCGT present 1": "gas",
        "Gas CCGT present 2": "gas",
        "Gas conventional old 1": "gas",
        "Gas conventional old 2": "gas",
        "Gas OCGT new": "gas",
        "Gas OCGT old": "gas",
        "Gas CCGT old 1": "gas",
        "Gas CCGT old 2 Bio": "biogas",
        "Gas conventional old 2 Bio": "biogas",
        "Hard coal new": "coal",
        "Hard coal old 1": "coal",
        "Hard coal old 2": "coal",
        "Hard coal old 2 Bio": "coal",
        "Heavy oil old 1": "oil",
        "Heavy oil old 1 Bio": "oil",
        "Heavy oil old 2": "oil",
        "Light oil": "oil",
        "Lignite new": "lignite",
        "Lignite old 1": "lignite",
        "Lignite old 2": "lignite",
        "Lignite old 1 Bio": "lignite",
        "Lignite old 2 Bio": "lignite",
        "Nuclear": "nuclear",
        "Offshore Wind": "wind_offshore",
        "Onshore Wind": "wind_onshore",
        "Other non-RES": "others",
        "Other RES": "others",
        "P2G": "power_to_gas",
        "PS Closed": "pumped_hydro",
        "PS Open": "reservoir",
        "Reservoir": "reservoir",
        "Run-of-River": "run_of_river",
        "Solar PV": "solar",
        "Solar Thermal": "others",
        "Waste": "Other RES",
    }


def get_foreign_bus_id(scenario):
    """Calculte the etrago bus id from Nodes of TYNDP based on the geometry

    Returns
    -------
    pandas.Series
        List of mapped node_ids from TYNDP and etragos bus_id

    """

    sources = config.datasets()["electrical_neighbours"]["sources"]

    bus_id = db.select_geodataframe(
        f"""SELECT bus_id, ST_Buffer(geom, 1) as geom, country
        FROM grid.egon_etrago_bus
        WHERE scn_name = '{scenario}'
        AND carrier = 'AC'
        AND v_nom = 380.
        AND country != 'DE'
        AND bus_id NOT IN (
            SELECT bus_i
            FROM osmtgmod_results.bus_data)
        """,
        epsg=3035,
    )

    # insert installed capacities
    file = zipfile.ZipFile(f"tyndp/{sources['tyndp_capacities']}")

    # Select buses in neighbouring countries as geodataframe
    buses = pd.read_excel(
        file.open("TYNDP-2020-Scenario-Datafile.xlsx").read(),
        sheet_name="Nodes - Dict",
    ).query("longitude==longitude")
    buses = gpd.GeoDataFrame(
        buses,
        crs=4326,
        geometry=gpd.points_from_xy(buses.longitude, buses.latitude),
    ).to_crs(3035)

    buses["bus_id"] = 0

    # Select bus_id from etrago with shortest distance to TYNDP node
    for i, row in buses.iterrows():
        distance = bus_id.set_index("bus_id").geom.distance(row.geometry)
        buses.loc[i, "bus_id"] = distance[
            distance == distance.min()
        ].index.values[0]

    return buses.set_index("node_id").bus_id


def calc_capacities():
    """Calculates installed capacities from TYNDP data

    Returns
    -------
    pandas.DataFrame
        Installed capacities per foreign node and energy carrier

    """

    sources = config.datasets()["electrical_neighbours"]["sources"]

    countries = [
        "AT",
        "BE",
        "CH",
        "CZ",
        "DK",
        "FR",
        "NL",
        "NO",
        "SE",
        "PL",
        "UK",
    ]

    # insert installed capacities
    file = zipfile.ZipFile(f"tyndp/{sources['tyndp_capacities']}")
    df = pd.read_excel(
        file.open("TYNDP-2020-Scenario-Datafile.xlsx").read(),
        sheet_name="Capacity",
    )

    # differneces between different climate years are very small (<1MW)
    # choose 1984 because it is the mean value
    df_2030 = (
        df.rename({"Climate Year": "Climate_Year"}, axis="columns")
        .query(
            'Scenario == "Distributed Energy" & Year == 2030 & '
            "Climate_Year == 1984"
        )
        .set_index(["Node/Line", "Generator_ID"])
    )

    df_2040 = (
        df.rename({"Climate Year": "Climate_Year"}, axis="columns")
        .query(
            'Scenario == "Distributed Energy" & Year == 2040 & '
            "Climate_Year == 1984"
        )
        .set_index(["Node/Line", "Generator_ID"])
    )

    # interpolate linear between 2030 and 2040 for 2035 accordning to
    # scenario report of TSO's and the approval by BNetzA
    df_2035 = pd.DataFrame(index=df_2030.index)
    df_2035["cap_2030"] = df_2030.Value
    df_2035["cap_2040"] = df_2040.Value
    df_2035.fillna(0.0, inplace=True)
    df_2035["cap_2035"] = (
        df_2035["cap_2030"] + (df_2035["cap_2040"] - df_2035["cap_2030"]) / 2
    )
    df_2035 = df_2035.reset_index()
    df_2035["carrier"] = df_2035.Generator_ID.map(map_carriers_tyndp())

    # group capacities by new carriers
    grouped_capacities = (
        df_2035.groupby(["carrier", "Node/Line"]).cap_2035.sum().reset_index()
    )

    # choose capacities for considered countries
    return grouped_capacities[
        grouped_capacities["Node/Line"].str[:2].isin(countries)
    ]


def insert_generators_tyndp(capacities):
    """Insert generators for foreign countries based on TYNDP-data

    Parameters
    ----------
    capacities : pandas.DataFrame
        Installed capacities per foreign node and energy carrier

    Returns
    -------
    None.

    """
    targets = config.datasets()["electrical_neighbours"]["targets"]
    map_buses = get_map_buses()

    # Delete existing data
    db.execute_sql(
        f"""
        DELETE FROM
        {targets['generators']['schema']}.{targets['generators']['table']}
        WHERE bus IN (
            SELECT bus_id FROM
            {targets['buses']['schema']}.{targets['buses']['table']}
            WHERE country != 'DE'
            AND scn_name = 'eGon2035')
        AND scn_name = 'eGon2035'
        AND carrier != 'CH4'
        """
    )

    db.execute_sql(
        f"""
        DELETE FROM
        {targets['generators_timeseries']['schema']}.
        {targets['generators_timeseries']['table']}
        WHERE generator_id NOT IN (
            SELECT generator_id FROM
            {targets['generators']['schema']}.{targets['generators']['table']}
        )
        AND scn_name = 'eGon2035'
        """
    )

    # Select generators from TYNDP capacities
    gen = capacities[
        capacities.carrier.isin(
            [
                "others",
                "wind_offshore",
                "wind_onshore",
                "solar",
                "reservoir",
                "run_of_river",
                "lignite",
                "coal",
                "oil",
                "nuclear",
            ]
        )
    ]

    # Set bus_id
    gen.loc[
        gen[gen["Node/Line"].isin(map_buses.keys())].index, "Node/Line"
    ] = gen.loc[
        gen[gen["Node/Line"].isin(map_buses.keys())].index, "Node/Line"
    ].map(
        map_buses
    )

    gen.loc[:, "bus"] = (
        get_foreign_bus_id(scenario="eGon2035")
        .loc[gen.loc[:, "Node/Line"]]
        .values
    )

    # Add scenario column
    gen["scenario"] = "eGon2035"

    # Add marginal costs
    gen = add_marginal_costs(gen)

    # insert generators data
    session = sessionmaker(bind=db.engine())()
    for i, row in gen.iterrows():
        entry = etrago.EgonPfHvGenerator(
            scn_name=row.scenario,
            generator_id=int(db.next_etrago_id("generator")),
            bus=row.bus,
            carrier=row.carrier,
            p_nom=row.cap_2035,
            marginal_cost=row.marginal_cost,
        )

        session.add(entry)
        session.commit()

    # assign generators time-series data

    renewable_timeseries_pypsaeur("eGon2035")


def insert_storage_tyndp(capacities):
    """Insert storage units for foreign countries based on TYNDP-data

    Parameters
    ----------
    capacities : pandas.DataFrame
        Installed capacities per foreign node and energy carrier


    Returns
    -------
    None.

    """
    targets = config.datasets()["electrical_neighbours"]["targets"]
    map_buses = get_map_buses()

    # Delete existing data
    db.execute_sql(
        f"""
        DELETE FROM {targets['storage']['schema']}.{targets['storage']['table']}
        WHERE bus IN (
            SELECT bus_id FROM
            {targets['buses']['schema']}.{targets['buses']['table']}
            WHERE country != 'DE'
            AND scn_name = 'eGon2035')
        AND scn_name = 'eGon2035'
        """
    )

    # Add missing information suitable for eTraGo selected from scenario_parameter table
    parameters_pumped_hydro = scenario_parameters.electricity("eGon2035")[
        "efficiency"
    ]["pumped_hydro"]

    parameters_battery = scenario_parameters.electricity("eGon2035")[
        "efficiency"
    ]["battery"]

    # Select storage capacities from TYNDP-data
    store = capacities[capacities.carrier.isin(["battery", "pumped_hydro"])]

    # Set bus_id
    store.loc[
        store[store["Node/Line"].isin(map_buses.keys())].index, "Node/Line"
    ] = store.loc[
        store[store["Node/Line"].isin(map_buses.keys())].index, "Node/Line"
    ].map(
        map_buses
    )

    store.loc[:, "bus"] = (
        get_foreign_bus_id(scenario="eGon2035")
        .loc[store.loc[:, "Node/Line"]]
        .values
    )

    # Add columns for additional parameters to df
    (
        store["dispatch"],
        store["store"],
        store["standing_loss"],
        store["max_hours"],
    ) = (None, None, None, None)

    # Insert carrier specific parameters

    parameters = ["dispatch", "store", "standing_loss", "max_hours"]

    for x in parameters:
        store.loc[store["carrier"] == "battery", x] = parameters_battery[x]
        store.loc[store["carrier"] == "pumped_hydro", x] = (
            parameters_pumped_hydro[x]
        )

    # insert data
    session = sessionmaker(bind=db.engine())()
    for i, row in store.iterrows():
        entry = etrago.EgonPfHvStorage(
            scn_name="eGon2035",
            storage_id=int(db.next_etrago_id("storage")),
            bus=row.bus,
            max_hours=row.max_hours,
            efficiency_store=row.store,
            efficiency_dispatch=row.dispatch,
            standing_loss=row.standing_loss,
            carrier=row.carrier,
            p_nom=row.cap_2035,
        )

        session.add(entry)
        session.commit()


def get_map_buses():
    """Returns a dictonary of foreign regions which are aggregated to another

    Returns
    -------
    Combination of aggregated regions


    """
    return {
        "DK00": "DKW1",
        "DKKF": "DKE1",
        "FR15": "FR00",
        "NON1": "NOM1",
        "NOS0": "NOM1",
        "NOS1": "NOM1",
        "PLE0": "PL00",
        "PLI0": "PL00",
        "SE00": "SE02",
        "SE01": "SE02",
        "SE03": "SE02",
        "SE04": "SE02",
        "RU": "RU00",
    }


def tyndp_generation():
    """Insert data from TYNDP 2020 accordning to NEP 2021
    Scenario 'Distributed Energy', linear interpolate between 2030 and 2040

    Returns
    -------
    None.
    """

    capacities = calc_capacities()

    insert_generators_tyndp(capacities)

    insert_storage_tyndp(capacities)


def tyndp_demand():
    """Copy load timeseries data from TYNDP 2020.
    According to NEP 2021, the data for 2030 and 2040 is interpolated linearly.

    Returns
    -------
    None.

    """
    map_buses = get_map_buses()

    sources = config.datasets()["electrical_neighbours"]["sources"]
    targets = config.datasets()["electrical_neighbours"]["targets"]

    # Delete existing data
    db.execute_sql(
        f"""
        DELETE FROM {targets['loads']['schema']}.
        {targets['loads']['table']}
        WHERE
        scn_name = 'eGon2035'
        AND carrier = 'AC'
        AND bus NOT IN (
            SELECT bus_i
            FROM  {sources['osmtgmod_bus']['schema']}.
            {sources['osmtgmod_bus']['table']})
        """
    )

    # Connect to database
    engine = db.engine()
    session = sessionmaker(bind=engine)()

    nodes = [
        "AT00",
        "BE00",
        "CH00",
        "CZ00",
        "DKE1",
        "DKW1",
        "FR00",
        "NL00",
        "LUB1",
        "LUF1",
        "LUG1",
        "NOM1",
        "NON1",
        "NOS0",
        "SE01",
        "SE02",
        "SE03",
        "SE04",
        "PL00",
        "UK00",
        "UKNI",
    ]
    # Assign etrago bus_id to TYNDP nodes
    buses = pd.DataFrame({"nodes": nodes})
    buses.loc[buses[buses.nodes.isin(map_buses.keys())].index, "nodes"] = (
        buses[buses.nodes.isin(map_buses.keys())].nodes.map(map_buses)
    )
    buses.loc[:, "bus"] = (
        get_foreign_bus_id(scenario="eGon2035")
        .loc[buses.loc[:, "nodes"]]
        .values
    )
    buses.set_index("nodes", inplace=True)
    buses = buses[~buses.index.duplicated(keep="first")]

    # Read in data from TYNDP for 2030 and 2040
    dataset_2030 = pd.read_excel(
        f"tyndp/{sources['tyndp_demand_2030']}", sheet_name=nodes, skiprows=10
    )

    dataset_2040 = pd.read_excel(
        f"tyndp/{sources['tyndp_demand_2040']}", sheet_name=None, skiprows=10
    )

    # Transform map_buses to pandas.Series and select only used values
    map_series = pd.Series(map_buses)
    map_series = map_series[map_series.index.isin(nodes)]

    # Calculate and insert demand timeseries per etrago bus_id
    for bus in buses.index:
        nodes = [bus]

        if bus in map_series.values:
            nodes.extend(list(map_series[map_series == bus].index.values))

        load_id = db.next_etrago_id("load")

        # Some etrago bus_ids represent multiple TYNDP nodes,
        # in this cases the loads are summed
        data_2030 = pd.Series(index=range(8760), data=0.0)
        for node in nodes:
            data_2030 = dataset_2030[node][2011] + data_2030

        try:
            data_2040 = pd.Series(index=range(8760), data=0.0)

            for node in nodes:
                data_2040 = dataset_2040[node][2011] + data_2040
        except:
            data_2040 = data_2030

        # According to the NEP, data for 2030 and 2040 is linear interpolated
        data_2035 = ((data_2030 + data_2040) / 2)[:8760]

        entry = etrago.EgonPfHvLoad(
            scn_name="eGon2035",
            load_id=int(load_id),
            carrier="AC",
            bus=int(buses.bus[bus]),
        )

        entry_ts = etrago.EgonPfHvLoadTimeseries(
            scn_name="eGon2035",
            load_id=int(load_id),
            temp_id=1,
            p_set=list(data_2035.values),
        )

        session.add(entry)
        session.add(entry_ts)
        session.commit()


def get_entsoe_token():
    """Check for token in home dir. If not exists, check in working dir"""
    token_path = path.join(path.expanduser("~"), ".entsoe-token")
    if not os.path.isfile(token_path):
        logger.info(
            f"Token file not found at {token_path}. Will check in working directory."
        )
        token_path = Path(".entsoe-token")
        if os.path.isfile(token_path):
            logger.info(f"Token found at {token_path}")
    entsoe_token = open(token_path, "r").read(36)
    if entsoe_token is None:
        raise FileNotFoundError("No entsoe-token found.")
    return entsoe_token


def entsoe_historic_generation_capacities(
    year_start="20190101", year_end="20200101"
):
    entsoe_token = get_entsoe_token()
    client = entsoe.EntsoePandasClient(api_key=entsoe_token)

    start = pd.Timestamp(year_start, tz="Europe/Brussels")
    end = pd.Timestamp(year_end, tz="Europe/Brussels")
    start_gb = pd.Timestamp(year_start, tz="Europe/London")
    end_gb = pd.Timestamp(year_end, tz="Europe/London")
    countries = [
        "LU",
        "AT",
        "FR",
        "NL",
        "CZ",
        "DK_1",
        "DK_2",
        "PL",
        "CH",
        "NO",
        "BE",
        "SE",
        "GB",
    ]
    # No GB data after Brexit
    if int(year_start[:4]) > 2021:
        logger.warning(
            "No GB data after Brexit. GB is dropped from entsoe query!"
        )
        countries = [c for c in countries if c != "GB"]
    # todo: define wanted countries

    not_retrieved = []
    dfs = []
    for country in countries:
        if country == "GB":
            kwargs = dict(start=start_gb, end=end_gb)
        else:
            kwargs = dict(start=start, end=end)
        try:
            country_data = client.query_installed_generation_capacity(
                country, **kwargs
            )
            dfs.append(country_data)
        except (entsoe.exceptions.NoMatchingDataError, requests.HTTPError):
            logger.warning(
                f"Data for country: {country} could not be retrieved."
            )
            not_retrieved.append(country)
            pass

    if dfs:
        df = pd.concat(dfs)
        df["country"] = [c for c in countries if c not in not_retrieved]
        df.set_index("country", inplace=True)
        if int(year_start[:4]) == 2023:
            # https://www.bmreports.com/bmrs/?q=foregeneration/capacityaggregated
            # could probably somehow be automised
            # https://www.elexonportal.co.uk/category/view/178
            # in MW
            installed_capacity_gb = pd.Series(
                {
                    "Biomass": 4438,
                    "Fossil Gas": 37047,
                    "Fossil Hard coal": 1491,
                    "Hydro Pumped Storage": 5603,
                    "Hydro Run-of-river and poundage": 2063,
                    "Nuclear": 4950,
                    "Other": 3313,
                    "Other renewable": 1462,
                    "Solar": 14518,
                    "Wind Offshore": 13038,
                    "Wind Onshore": 13907,
                },
                name="GB",
            )
            df = pd.concat([df.T, installed_capacity_gb], axis=1).T
            logger.info("Manually added generation capacities for GB 2023.")
            not_retrieved = [c for c in not_retrieved if c != "GB"]
        df.fillna(0, inplace=True)
    else:
        df = pd.DataFrame()
    return df, not_retrieved


def entsoe_historic_demand(year_start="20190101", year_end="20200101"):
    entsoe_token = get_entsoe_token()
    client = entsoe.EntsoePandasClient(api_key=entsoe_token)

    start = pd.Timestamp(year_start, tz="Europe/Brussels")
    end = pd.Timestamp(year_end, tz="Europe/Brussels")
    start_gb = start.tz_convert("Europe/London")
    end_gb = end.tz_convert("Europe/London")

    countries = [
        "LU",
        "AT",
        "FR",
        "NL",
        "CZ",
        "DK_1",
        "DK_2",
        "PL",
        "CH",
        "NO",
        "BE",
        "SE",
        "GB",
    ]

    # todo: define wanted countries

    not_retrieved = []
    dfs = []

    for country in countries:
        if country == "GB":
            kwargs = dict(start=start_gb, end=end_gb)
        else:
            kwargs = dict(start=start, end=end)
        try:
            country_data = (
                client.query_load(country, **kwargs)
                .resample("H")["Actual Load"]
                .mean()
            )
            if country == "GB":
                country_data.index = country_data.index.tz_convert(
                    "Europe/Brussels"
                )
            dfs.append(country_data)
        except (entsoe.exceptions.NoMatchingDataError, requests.HTTPError):
            not_retrieved.append(country)
            logger.warning(
                f"Data for country: {country} could not be retrieved."
            )
            pass

    if dfs:
        df = pd.concat(dfs, axis=1)
        df.columns = [c for c in countries if c not in not_retrieved]
        df.index = pd.date_range(year_start, periods=8760, freq="H")
    else:
        df = pd.DataFrame()
    return df, not_retrieved


def map_carriers_entsoe():
    """Map carriers from entsoe-data to carriers used in eGon
    Returns
    -------
    dict
        Carrier from entsoe to eGon
    """
    return {
        "Biomass": "biomass",
        "Fossil Brown coal/Lignite": "lignite",
        "Fossil Coal-derived gas": "coal",
        "Fossil Gas": "OCGT",
        "Fossil Hard coal": "coal",
        "Fossil Oil": "oil",
        "Fossil Oil shale": "oil",
        "Fossil Peat": "others",
        "Geothermal": "geo_thermal",
        "Hydro Pumped Storage": "Hydro Pumped Storage",
        "Hydro Run-of-river and poundage": "run_of_river",
        "Hydro Water Reservoir": "reservoir",
        "Marine": "others",
        "Nuclear": "nuclear",
        "Other": "others",
        "Other renewable": "others",
        "Solar": "solar",
        "Waste": "others",
        "Wind Offshore": "wind_offshore",
        "Wind Onshore": "wind_onshore",
    }


<<<<<<< HEAD
def entsoe_to_bus_etrago(scn_name):
=======
def entsoe_to_bus_etrago(scenario="status2019"):
>>>>>>> b4c5131d
    map_entsoe = pd.Series(
        {
            "LU": "LU00",
            "AT": "AT00",
            "FR": "FR00",
            "NL": "NL00",
            "DK_1": "DK00",
            "DK_2": "DKE1",
            "PL": "PL00",
            "CH": "CH00",
            "NO": "NO00",
            "BE": "BE00",
            "SE": "SE00",
            "GB": "UK00",
            "CZ": "CZ00",
        }
    )

<<<<<<< HEAD
    for_bus = get_foreign_bus_id(scenario=scn_name)
=======
    for_bus = get_foreign_bus_id(scenario=scenario)
>>>>>>> b4c5131d

    return map_entsoe.map(for_bus)


<<<<<<< HEAD
def save_entsoe_data(df: pd.DataFrame, file_path: Path):
    os.makedirs(file_path.parent, exist_ok=True)
    if not df.empty:
        df.to_csv(file_path, index_label="Index")
        logger.info(
            f"Saved entsoe data for {file_path.stem} "
            f"to {file_path.parent} for countries: {df.index}"
        )


def fill_by_backup_data_from_former_runs(df_sq, file_path, not_retrieved):
    """
    Fills missing data from former runs
    Parameters
    ----------
    df_sq: pd.DataFrame
    file_path: str, Path
    not_retrieved: list

    Returns
    -------
    df_sq, not_retrieved

    """
    sq_backup = pd.read_csv(file_path, index_col="Index")
    # check for missing columns in backup (former runs)
    c_backup = [c for c in sq_backup.columns if c in not_retrieved]
    # remove columns, if found in backup
    not_retrieved = [c for c in not_retrieved if c not in c_backup]
    if c_backup:
        df_sq = pd.concat([df_sq, sq_backup.loc[:, c_backup]], axis=1)
        logger.info(f"Appended data from former runs for {c_backup}")
    return df_sq, not_retrieved
=======
def insert_storage_units_sq(scn_name="status2019"):
    """
    Insert storage_units for foreign countries based on ENTSO-E data

    Parameters
    ----------
    scn_name : str
        Scenario to which the foreign storage units will be assigned.
        The default is "status2019".

    Returns
    -------
    None.

    """
    year = int(get_sector_parameters("global", scn_name)["weather_year"])
    try:
        sto_sq = entsoe_historic_generation_capacities()
    except:
        if year == 2019:
            logging.warning(
                """Generation data from entsoe could not be retrieved.
                            Backup data is used instead"""
            )
            sto_sq = pd.read_csv(
                "data_bundle_egon_data/entsoe/gen_entsoe.csv",
                index_col="Index",
            )
        else:
            raise ConnectionError("Data could not be retreived from entsoe")

    sto_sq = sto_sq.loc[:, sto_sq.columns == "Hydro Pumped Storage"]
    sto_sq.rename(columns={"Hydro Pumped Storage": "p_nom"}, inplace=True)

    targets = config.datasets()["electrical_neighbours"]["targets"]

    # Delete existing data
    db.execute_sql(
        f"""
        DELETE FROM {targets['storage']['schema']}.{targets['storage']['table']}
        WHERE bus IN (
            SELECT bus_id FROM
            {targets['buses']['schema']}.{targets['buses']['table']}
            WHERE country != 'DE'
            AND scn_name = '{scn_name}')
        AND scn_name = '{scn_name}'
        """
    )

    # Add missing information suitable for eTraGo selected from scenario_parameter table
    parameters_pumped_hydro = get_sector_parameters(
        sector="electricity", scenario=scn_name
    )["efficiency"]["pumped_hydro"]

    # Set bus_id
    entsoe_to_bus = entsoe_to_bus_etrago()
    sto_sq["bus"] = sto_sq.index.map(entsoe_to_bus)

    # Insert carrier specific parameters
    sto_sq["carrier"] = "pumped_hydro"
    sto_sq["scn_name"] = scn_name
    sto_sq["dispatch"] = parameters_pumped_hydro["dispatch"]
    sto_sq["store"] = parameters_pumped_hydro["store"]
    sto_sq["standing_loss"] = parameters_pumped_hydro["standing_loss"]
    sto_sq["max_hours"] = parameters_pumped_hydro["max_hours"]
    sto_sq["cyclic_state_of_charge"] = parameters_pumped_hydro[
        "cyclic_state_of_charge"
    ]

    next_id = int(db.next_etrago_id("storage"))
    sto_sq["storage_id"] = range(next_id, next_id + len(sto_sq))

    # Delete entrances without any installed capacity
    sto_sq = sto_sq[sto_sq["p_nom"] > 0]

    # insert data pumped_hydro storage
    with db.session_scope() as session:
        for i, row in sto_sq.iterrows():
            entry = etrago.EgonPfHvStorage(
                scn_name=scn_name,
                storage_id=row.storage_id,
                bus=row.bus,
                max_hours=row.max_hours,
                efficiency_store=row.store,
                efficiency_dispatch=row.dispatch,
                standing_loss=row.standing_loss,
                carrier=row.carrier,
                p_nom=row.p_nom,
                cyclic_state_of_charge=row.cyclic_state_of_charge,
            )
            session.add(entry)

    # big scale batteries
    # info based on EASE data. https://ease-storage.eu/publication/emmes-7-0-march-2023/
    # batteries smaller than 100MW are neglected

    # TODO: include capacities between 2020 and 2023
    bat_per_country = {
        "LU": [0, pd.NA, pd.NA, pd.NA, pd.NA],
        "AT": [0, pd.NA, pd.NA, pd.NA, pd.NA],
        "FR": [0, pd.NA, pd.NA, pd.NA, pd.NA],
        "NL": [0, pd.NA, pd.NA, pd.NA, pd.NA],
        "DK_1": [0, pd.NA, pd.NA, pd.NA, pd.NA],
        "DK_2": [0, pd.NA, pd.NA, pd.NA, pd.NA],
        "PL": [0, pd.NA, pd.NA, pd.NA, pd.NA],
        "CH": [0, pd.NA, pd.NA, pd.NA, pd.NA],
        "NO": [0, pd.NA, pd.NA, pd.NA, pd.NA],
        "BE": [0, pd.NA, pd.NA, pd.NA, pd.NA],
        "SE": [0, pd.NA, pd.NA, pd.NA, pd.NA],
        "GB": [723.8, 952.3, 1380.9, 2333.3, 3928.5],
        "CZ": [0, pd.NA, pd.NA, pd.NA, pd.NA],
    }
    bat_sq = pd.DataFrame(bat_per_country).T.set_axis(
        ["2019", "2020", "2021", "2022", "2023"], axis=1
    )

    # Select year of interest
    bat_sq = bat_sq[[str(year)]]
    bat_sq.rename(columns={str(year): "p_nom"}, inplace= True)

    # Add missing information suitable for eTraGo selected from scenario_parameter table
    parameters_batteries = get_sector_parameters(
        sector="electricity", scenario=scn_name
    )["efficiency"]["battery"]

    # Set bus_id
    entsoe_to_bus = entsoe_to_bus_etrago()
    bat_sq["bus"] = bat_sq.index.map(entsoe_to_bus)

    # Insert carrier specific parameters
    bat_sq["carrier"] = "battery"
    bat_sq["scn_name"] = scn_name
    bat_sq["dispatch"] = parameters_batteries["dispatch"]
    bat_sq["store"] = parameters_batteries["store"]
    bat_sq["standing_loss"] = parameters_batteries["standing_loss"]
    bat_sq["max_hours"] = parameters_batteries["max_hours"]
    bat_sq["cyclic_state_of_charge"] = parameters_batteries[
        "cyclic_state_of_charge"
    ]

    next_id = int(db.next_etrago_id("storage"))
    bat_sq["storage_id"] = range(next_id, next_id + len(bat_sq))

    # Delete entrances without any installed capacity
    bat_sq = bat_sq[bat_sq["p_nom"] > 0]

    # insert data pumped_hydro storage
    with db.session_scope() as session:
        for i, row in bat_sq.iterrows():
            entry = etrago.EgonPfHvStorage(
                scn_name=scn_name,
                storage_id=row.storage_id,
                bus=row.bus,
                max_hours=row.max_hours,
                efficiency_store=row.store,
                efficiency_dispatch=row.dispatch,
                standing_loss=row.standing_loss,
                carrier=row.carrier,
                p_nom=row.p_nom,
                cyclic_state_of_charge=row.cyclic_state_of_charge,
            )
            session.add(entry)
>>>>>>> b4c5131d


def insert_generators_sq(scn_name="status2019"):
    """
    Insert generators for foreign countries based on ENTSO-E data

    Parameters
    ----------
    gen_sq : pandas dataframe
        df with all the foreign generators produced by the function
        entsoe_historic_generation_capacities
    scn_name : str
        The default is "status2019".

    Returns
    -------
    None.

    """
    if "status" in scn_name:
        year = int(scn_name.split("status")[-1])
        year_start_end = {
            "year_start": f"{year}0101",
            "year_end": f"{year+1}0101",
        }
    else:
        raise ValueError("No valid scenario name!")

    df_gen_sq, not_retrieved = entsoe_historic_generation_capacities(
        **year_start_end
    )

    if not_retrieved:
        logger.warning("Generation data from entsoe could not be retrieved.")
        # check for generation backup from former runs
        file_path = Path(
            "./", "entsoe_data", f"gen_entsoe_{scn_name}.csv"
        ).resolve()
        if os.path.isfile(file_path):
            df_gen_sq, not_retrieved = fill_by_backup_data_from_former_runs(
                df_gen_sq, file_path, not_retrieved
            )
        save_entsoe_data(df_gen_sq, file_path=file_path)

    if not_retrieved:
        logger.warning(
            f"Backup data of 2019 is used instead for {not_retrieved}"
        )
        df_gen_sq_backup = pd.read_csv(
            "data_bundle_egon_data/entsoe/gen_entsoe.csv", index_col="Index"
        )
        df_gen_sq = pd.concat(
            [df_gen_sq, df_gen_sq_backup.loc[not_retrieved]], axis=1
        )

    targets = config.datasets()["electrical_neighbours"]["targets"]
    # Delete existing data
    db.execute_sql(
        f"""
        DELETE FROM
        {targets['generators']['schema']}.{targets['generators']['table']}
        WHERE bus IN (
            SELECT bus_id FROM
            {targets['buses']['schema']}.{targets['buses']['table']}
            WHERE country != 'DE'
            AND scn_name = '{scn_name}')
        AND scn_name = '{scn_name}'
        AND carrier != 'CH4'
        """
    )

    db.execute_sql(
        f"""
        DELETE FROM
        {targets['generators_timeseries']['schema']}.
        {targets['generators_timeseries']['table']}
        WHERE generator_id NOT IN (
            SELECT generator_id FROM
            {targets['generators']['schema']}.{targets['generators']['table']}
        )
        AND scn_name = '{scn_name}'
        """
    )
    entsoe_to_bus = entsoe_to_bus_etrago(scn_name)
    carrier_entsoe = map_carriers_entsoe()
    df_gen_sq = df_gen_sq.groupby(axis=1, by=carrier_entsoe).sum()

    # Filter generators modeled as storage and geothermal
    df_gen_sq = df_gen_sq.loc[
        :, ~df_gen_sq.columns.isin(["Hydro Pumped Storage", "geo_thermal"])
    ]

    list_gen_sq = pd.DataFrame(
        dtype=int, columns=["carrier", "country", "capacity"]
    )
    for carrier in df_gen_sq.columns:
        gen_carry = df_gen_sq[carrier]
        for country, cap in gen_carry.items():
            gen = pd.DataFrame(
                {"carrier": carrier, "country": country, "capacity": cap},
                index=[1],
            )
            # print(gen)
            list_gen_sq = pd.concat([list_gen_sq, gen], ignore_index=True)

    list_gen_sq = list_gen_sq[list_gen_sq.capacity > 0]
    list_gen_sq["scenario"] = scn_name

    # Add marginal costs
    list_gen_sq = add_marginal_costs(list_gen_sq)

    # Find foreign bus to assign the generator
    list_gen_sq["bus"] = list_gen_sq.country.map(entsoe_to_bus)

    # insert generators data
    session = sessionmaker(bind=db.engine())()
    for i, row in list_gen_sq.iterrows():
        entry = etrago.EgonPfHvGenerator(
            scn_name=row.scenario,
            generator_id=int(db.next_etrago_id("generator")),
            bus=row.bus,
            carrier=row.carrier,
            p_nom=row.capacity,
            marginal_cost=row.marginal_cost,
        )

        session.add(entry)
        session.commit()

    renewable_timeseries_pypsaeur(scn_name)

<<<<<<< HEAD
    sql = f"""SELECT * FROM
    {targets['generators_timeseries']['schema']}.
    {targets['generators_timeseries']['table']}
    WHERE scn_name = 'eGon100RE'
    """
    series_egon100 = pd.read_sql_query(sql, db.engine())

    sql = f""" SELECT * FROM
    {targets['generators']['schema']}.{targets['generators']['table']}
    WHERE bus IN (
        SELECT bus_id FROM
                {targets['buses']['schema']}.{targets['buses']['table']}
                WHERE country != 'DE'
                AND scn_name = '{scn_name}')
        AND scn_name = '{scn_name}'
    """
    df_gen_sq = pd.read_sql_query(sql, db.engine())
    df_gen_sq = df_gen_sq[df_gen_sq.carrier.isin(renew_carriers_sq)]

    sql = f""" SELECT * FROM
    {targets['generators']['schema']}.{targets['generators']['table']}
    WHERE bus IN (
        SELECT bus_id FROM
                {targets['buses']['schema']}.{targets['buses']['table']}
                WHERE country != 'DE'
                AND scn_name = 'eGon100RE')
        AND scn_name = 'eGon100RE'
    """
    gen_100 = pd.read_sql_query(sql, db.engine())
    gen_100 = gen_100[gen_100["carrier"].isin(renew_carriers_sq)]

    # egon_sq_to_100 map the timeseries used in the scenario eGon100RE
    # to the same bus and carrier for the status quo scenario
    egon_sq_to_100 = {}
    for i, gen in df_gen_sq.iterrows():
        gen_id_100 = gen_100[
            (gen_100["bus"] == gen["bus"])
            & (gen_100["carrier"] == gen["carrier"])
        ]["generator_id"].values[0]
=======

def renewable_timeseries_pypsaeur(scn_name):
    # select generators from database to get index values
    foreign_re_generators = db.select_dataframe(
        f"""
        SELECT generator_id, a.carrier, country, x, y
        FROM grid.egon_etrago_generator a
        JOIN  grid.egon_etrago_bus b
        ON a.bus = b.bus_id
        WHERE a.scn_name = '{scn_name}'
        AND  b.scn_name = '{scn_name}'
        AND b.carrier = 'AC'
        AND b.country != 'DE'
        AND a.carrier IN ('wind_onshore', 'wind_offshore', 'solar')
        """
    )

    # Import prepared network from pypsa-eur
    network = prepared_network()

    # Select fluctuating renewable generators
    generators_pypsa_eur = network.generators.loc[
        network.generators[
            network.generators.carrier.isin(["onwind", "offwind-ac", "solar"])
        ].index,
        ["bus", "carrier"],
    ]
>>>>>>> b4c5131d

    # Align carrier names for wind turbines
    generators_pypsa_eur.loc[
        generators_pypsa_eur[generators_pypsa_eur.carrier == "onwind"].index,
        "carrier",
    ] = "wind_onshore"
    generators_pypsa_eur.loc[
        generators_pypsa_eur[
            generators_pypsa_eur.carrier == "offwind-ac"
        ].index,
        "carrier",
    ] = "wind_offshore"

    # Set coordinates from bus table
    generators_pypsa_eur["x"] = network.buses.loc[
        generators_pypsa_eur.bus.values, "x"
    ].values
    generators_pypsa_eur["y"] = network.buses.loc[
        generators_pypsa_eur.bus.values, "y"
    ].values

    # Get p_max_pu time series from pypsa-eur
    generators_pypsa_eur["p_max_pu"] = network.generators_t.p_max_pu[
        generators_pypsa_eur.index
    ].T.values.tolist()

<<<<<<< HEAD
    # insert generators_timeseries data
    with session_scope() as session:
        for gen_id in df_gen_sq.generator_id:
            serie = series_egon100[
                series_egon100.generator_id == egon_sq_to_100[gen_id]
            ]["p_max_pu"].values[0]
            entry = etrago.EgonPfHvGeneratorTimeseries(
                scn_name=scn_name, generator_id=gen_id, temp_id=1, p_max_pu=serie
            )

            session.add(entry)
            session.commit()

    return


def insert_storage_units_sq(scn_name="status2019"):
    """
    Insert storage_units for foreign countries based on ENTSO-E data

    Parameters
    ----------
    scn_name : str
        Scenario to which the foreign storage units will be assigned.
        The default is "status2019".

    Returns
    -------
    None.

    """
    if "status" in scn_name:
        year = int(scn_name.split("status")[-1])
        year_start_end = {
            "year_start": f"{year}0101",
            "year_end": f"{year+1}0101",
        }
    else:
        raise ValueError("No valid scenario name!")

    df_gen_sq, not_retrieved = entsoe_historic_generation_capacities(
        **year_start_end
    )

    if not_retrieved:
        logger.warning("Generation data from entsoe could not be retrieved.")
        # check for generation backup from former runs
        file_path = Path(
            "./", "entsoe_data", f"gen_entsoe_{scn_name}.csv"
        ).resolve()
        if os.path.isfile(file_path):
            df_gen_sq, not_retrieved = fill_by_backup_data_from_former_runs(
                df_gen_sq, file_path, not_retrieved
            )
        save_entsoe_data(df_gen_sq, file_path=file_path)

    if not_retrieved:
        logger.warning(
            f"Backup data of 2019 is used instead for {not_retrieved}"
        )
        df_gen_sq_backup = pd.read_csv(
            "data_bundle_egon_data/entsoe/gen_entsoe.csv", index_col="Index"
        )
        df_gen_sq = pd.concat(
            [df_gen_sq, df_gen_sq_backup.loc[not_retrieved]], axis=1
=======
    session = sessionmaker(bind=db.engine())()

    # Insert p_max_pu timeseries based on geometry and carrier
    for gen in foreign_re_generators.index:
        entry = etrago.EgonPfHvGeneratorTimeseries(
            scn_name=scn_name,
            generator_id=foreign_re_generators.loc[gen, "generator_id"],
            temp_id=1,
            p_max_pu=generators_pypsa_eur[
                (
                    (
                        generators_pypsa_eur.x
                        - foreign_re_generators.loc[gen, "x"]
                    ).abs()
                    < 0.01
                )
                & (
                    (
                        generators_pypsa_eur.y
                        - foreign_re_generators.loc[gen, "y"]
                    ).abs()
                    < 0.01
                )
                & (
                    generators_pypsa_eur.carrier
                    == foreign_re_generators.loc[gen, "carrier"]
                )
            ].p_max_pu.iloc[0],
>>>>>>> b4c5131d
        )

    sto_sq = df_gen_sq.loc[:, df_gen_sq.columns == "Hydro Pumped Storage"]
    sto_sq.rename(columns={"Hydro Pumped Storage": "p_nom"}, inplace=True)

<<<<<<< HEAD
    targets = config.datasets()["electrical_neighbours"]["targets"]

    # Delete existing data
    db.execute_sql(
        f"""
        DELETE FROM {targets['storage']['schema']}.{targets['storage']['table']}
        WHERE bus IN (
            SELECT bus_id FROM
            {targets['buses']['schema']}.{targets['buses']['table']}
            WHERE country != 'DE'
            AND scn_name = '{scn_name}')
        AND scn_name = '{scn_name}'
        """
    )

    # Add missing information suitable for eTraGo selected from scenario_parameter table
    parameters_pumped_hydro = get_sector_parameters(sector="electricity", scenario=scn_name)["efficiency"]["pumped_hydro"]

    # Set bus_id
    entsoe_to_bus = entsoe_to_bus_etrago(scn_name=scn_name)
    sto_sq["bus"] = sto_sq.index.map(entsoe_to_bus)

    # Insert carrier specific parameters
    sto_sq["carrier"] = "pumped_hydro"
    sto_sq["scn_name"] = scn_name
    sto_sq["dispatch"] = parameters_pumped_hydro["dispatch"]
    sto_sq["store"] = parameters_pumped_hydro["store"]
    sto_sq["standing_loss"] = parameters_pumped_hydro["standing_loss"]
    sto_sq["max_hours"] = parameters_pumped_hydro["max_hours"]

    # Delete entrances without any installed capacity
    sto_sq = sto_sq[sto_sq["p_nom"] > 0]

    # insert data pumped_hydro storage

    with session_scope() as session:
        for i, row in sto_sq.iterrows():
            entry = etrago.EgonPfHvStorage(
                scn_name=scn_name,
                storage_id=int(db.next_etrago_id("storage")),
                bus=row.bus,
                max_hours=row.max_hours,
                efficiency_store=row.store,
                efficiency_dispatch=row.dispatch,
                standing_loss=row.standing_loss,
                carrier=row.carrier,
                p_nom=row.p_nom,
            )

            session.add(entry)
            session.commit()

=======
>>>>>>> b4c5131d

def insert_loads_sq(scn_name="status2019"):
    """
    Copy load timeseries data from entso-e.

    Returns
    -------
    None.

    """
    sources = config.datasets()["electrical_neighbours"]["sources"]
    targets = config.datasets()["electrical_neighbours"]["targets"]

    if scn_name == "status2019":
        year_start_end = {"year_start": "20190101", "year_end": "20200101"}
    elif scn_name == "status2023":
        year_start_end = {"year_start": "20230101", "year_end": "20240101"}
    else:
        raise ValueError("No valid scenario name!")

    df_load_sq, not_retrieved = entsoe_historic_demand(**year_start_end)

    if not_retrieved:
        logger.warning("Demand data from entsoe could not be retrieved.")
        # check for generation backup from former runs
        file_path = Path(
            "./", "entsoe_data", f"load_entsoe_{scn_name}.csv"
        ).resolve()
        if os.path.isfile(file_path):
            df_load_sq, not_retrieved = fill_by_backup_data_from_former_runs(
                df_load_sq, file_path, not_retrieved
            )
        save_entsoe_data(df_load_sq, file_path=file_path)

    if not_retrieved:
        logger.warning(
            f"Backup data of 2019 is used instead for {not_retrieved}"
        )
        df_load_sq_backup = pd.read_csv(
            "data_bundle_egon_data/entsoe/load_entsoe.csv", index_col="Index"
        )
        df_load_sq_backup.index = df_load_sq.index
        df_load_sq = pd.concat(
            [df_load_sq, df_load_sq_backup.loc[:, not_retrieved]], axis=1
        )

    # Delete existing data
    db.execute_sql(
        f"""
        DELETE FROM {targets['load_timeseries']['schema']}.
        {targets['load_timeseries']['table']}
        WHERE
        scn_name = '{scn_name}'
        AND load_id IN (
        SELECT load_id FROM {targets['loads']['schema']}.
        {targets['loads']['table']}
        WHERE
        scn_name = '{scn_name}'
        AND carrier = 'AC'
        AND bus NOT IN (
            SELECT bus_i
            FROM  {sources['osmtgmod_bus']['schema']}.
            {sources['osmtgmod_bus']['table']}))
        """
    )

    db.execute_sql(
        f"""
        DELETE FROM {targets['loads']['schema']}.
        {targets['loads']['table']}
        WHERE
        scn_name = '{scn_name}'
        AND carrier = 'AC'
        AND bus NOT IN (
            SELECT bus_i
            FROM  {sources['osmtgmod_bus']['schema']}.
            {sources['osmtgmod_bus']['table']})
        """
    )

    # get the corresponding bus per foreign country
    entsoe_to_bus = entsoe_to_bus_etrago(scn_name)

    # Calculate and insert demand timeseries per etrago bus_id
    with session_scope() as session:
        for country in df_load_sq.columns:
            load_id = db.next_etrago_id("load")

            entry = etrago.EgonPfHvLoad(
                scn_name=scn_name,
                load_id=int(load_id),
                carrier="AC",
                bus=int(entsoe_to_bus[country]),
            )

            entry_ts = etrago.EgonPfHvLoadTimeseries(
                scn_name=scn_name,
                load_id=int(load_id),
                temp_id=1,
                p_set=list(df_load_sq[country]),
            )

            session.add(entry)
            session.add(entry_ts)
            session.commit()


tasks = (grid,)

<<<<<<< HEAD
insert_per_scenario = set()

for scn_name in config.settings()["egon-data"]["--scenarios"]:

    if scn_name == "eGon2035":
        insert_per_scenario.update([tyndp_generation, tyndp_demand])

    if "status" in scn_name:
        postfix = f"_{scn_name.split('status')[-1]}"
        insert_per_scenario.update(
            [
                wrapped_partial(
                    insert_generators_sq, scn_name=scn_name, postfix=postfix
                ),
                wrapped_partial(
                    insert_loads_sq, scn_name=scn_name, postfix=postfix
                ),
                wrapped_partial(
                    insert_storage_units_sq, scn_name=scn_name, postfix=postfix
                ),
            ]
        )

tasks = tasks + (insert_per_scenario,)

=======
if "eGon2035" in config.settings()["egon-data"]["--scenarios"]:
    tasks = tasks + (tyndp_generation, tyndp_demand)

if "status2019" in config.settings()["egon-data"]["--scenarios"]:
    tasks = tasks + (insert_generators_sq,
                     insert_storage_units_sq,
                     insert_loads_sq)
>>>>>>> b4c5131d

class ElectricalNeighbours(Dataset):
    def __init__(self, dependencies):
        super().__init__(
            name="ElectricalNeighbours",
            version="0.0.11",
            dependencies=dependencies,
            tasks=tasks,
        )<|MERGE_RESOLUTION|>--- conflicted
+++ resolved
@@ -11,73 +11,20 @@
 from shapely.geometry import LineString
 from sqlalchemy.orm import sessionmaker
 import entsoe
+import requests
+
 import geopandas as gpd
 import pandas as pd
-<<<<<<< HEAD
-import requests
-=======
-import pypsa
-from shapely.geometry import LineString
-from sqlalchemy.orm import sessionmaker
->>>>>>> b4c5131d
 
 from egon.data import config, db, logger
 from egon.data.db import session_scope
 from egon.data.datasets import Dataset, wrapped_partial
 from egon.data.datasets.fill_etrago_gen import add_marginal_costs
-<<<<<<< HEAD
 from egon.data.datasets.fix_ehv_subnetworks import select_bus_id
-=======
-from egon.data.datasets.pypsaeur import prepared_network
->>>>>>> b4c5131d
 from egon.data.datasets.scenario_parameters import get_sector_parameters
 import egon.data.datasets.etrago_setup as etrago
 import egon.data.datasets.scenario_parameters.parameters as scenario_parameters
-
-
-class ElectricalNeighbours(Dataset):
-    """
-    Add lines, loads, generation and storage for electrical neighbours
-
-    This dataset creates data for modelling the considered foreign countries and writes
-    that data into the database tables that can be read by the eTraGo tool.
-    Neighbouring countries are modelled in a lower spatial resolution, in general one node per
-    country is considered.
-    Defined load timeseries as well as generatrion and storage capacities are connected to these nodes.
-    The nodes are connected by AC and DC transmission lines with the German grid and other neighbouring countries
-    considering the grid topology from ENTSO-E.
-
-
-    *Dependencies*
-      * :py:class:`Tyndp <egon.data.datasets.tyndp.Tyndp>`
-      * :py:class:`PypsaEurSec <egon.data.datasets.pypsaeursec.PypsaEurSec>`
-
-
-    *Resulting tables*
-      * :py:class:`grid.egon_etrago_bus <egon.data.datasets.etrago_setup.EgonPfHvBus>` is extended
-      * :py:class:`grid.egon_etrago_link <egon.data.datasets.etrago_setup.EgonPfHvLink>` is extended
-      * :py:class:`grid.egon_etrago_line <egon.data.datasets.etrago_setup.EgonPfHvLine>` is extended
-      * :py:class:`grid.egon_etrago_load <egon.data.datasets.etrago_setup.EgonPfHvLoad>` is extended
-      * :py:class:`grid.egon_etrago_load_timeseries <egon.data.datasets.etrago_setup.EgonPfHvLoadTimeseries>` is extended
-      * :py:class:`grid.egon_etrago_storage <egon.data.datasets.etrago_setup.EgonPfHvStorageUnit>` is extended
-      * :py:class:`grid.egon_etrago_generator <egon.data.datasets.etrago_setup.EgonPfHvGenerator>` is extended
-      * :py:class:`grid.egon_etrago_generator_timeseries <egon.data.datasets.etrago_setup.EgonPfHvGeneratorTimeseries>` is extended
-      * :py:class:`grid.egon_etrago_transformer <egon.data.datasets.etrago_setup.EgonPfHvTransformer>` is extended
-      
-    """
-
-    #:
-    name: str = "ElectricalNeighbours"
-    #:
-    version: str = "0.0.7"
-
-    def __init__(self, dependencies):
-        super().__init__(
-            name=self.name,
-            version=self.version,
-            dependencies=dependencies,
-            tasks=(grid, {tyndp_generation, tyndp_demand}),
-        )
+from egon.data.datasets.pypsaeur import prepared_network
 
 
 def get_cross_border_buses(scenario, sources):
@@ -1646,11 +1593,7 @@
     }
 
 
-<<<<<<< HEAD
-def entsoe_to_bus_etrago(scn_name):
-=======
 def entsoe_to_bus_etrago(scenario="status2019"):
->>>>>>> b4c5131d
     map_entsoe = pd.Series(
         {
             "LU": "LU00",
@@ -1669,16 +1612,11 @@
         }
     )
 
-<<<<<<< HEAD
-    for_bus = get_foreign_bus_id(scenario=scn_name)
-=======
     for_bus = get_foreign_bus_id(scenario=scenario)
->>>>>>> b4c5131d
 
     return map_entsoe.map(for_bus)
 
 
-<<<<<<< HEAD
 def save_entsoe_data(df: pd.DataFrame, file_path: Path):
     os.makedirs(file_path.parent, exist_ok=True)
     if not df.empty:
@@ -1712,7 +1650,8 @@
         df_sq = pd.concat([df_sq, sq_backup.loc[:, c_backup]], axis=1)
         logger.info(f"Appended data from former runs for {c_backup}")
     return df_sq, not_retrieved
-=======
+
+
 def insert_storage_units_sq(scn_name="status2019"):
     """
     Insert storage_units for foreign countries based on ENTSO-E data
@@ -1728,23 +1667,43 @@
     None.
 
     """
-    year = int(get_sector_parameters("global", scn_name)["weather_year"])
-    try:
-        sto_sq = entsoe_historic_generation_capacities()
-    except:
-        if year == 2019:
-            logging.warning(
-                """Generation data from entsoe could not be retrieved.
-                            Backup data is used instead"""
+    if "status" in scn_name:
+        year = int(scn_name.split("status")[-1])
+        year_start_end = {
+            "year_start": f"{year}0101",
+            "year_end": f"{year+1}0101",
+        }
+    else:
+        raise ValueError("No valid scenario name!")
+
+    df_gen_sq, not_retrieved = entsoe_historic_generation_capacities(
+        **year_start_end
+    )
+
+    if not_retrieved:
+        logger.warning("Generation data from entsoe could not be retrieved.")
+        # check for generation backup from former runs
+        file_path = Path(
+            "./", "entsoe_data", f"gen_entsoe_{scn_name}.csv"
+        ).resolve()
+        if os.path.isfile(file_path):
+            df_gen_sq, not_retrieved = fill_by_backup_data_from_former_runs(
+                df_gen_sq, file_path, not_retrieved
             )
-            sto_sq = pd.read_csv(
-                "data_bundle_egon_data/entsoe/gen_entsoe.csv",
-                index_col="Index",
-            )
-        else:
-            raise ConnectionError("Data could not be retreived from entsoe")
-
-    sto_sq = sto_sq.loc[:, sto_sq.columns == "Hydro Pumped Storage"]
+        save_entsoe_data(df_gen_sq, file_path=file_path)
+
+    if not_retrieved:
+        logger.warning(
+            f"Backup data of 2019 is used instead for {not_retrieved}"
+        )
+        df_gen_sq_backup = pd.read_csv(
+            "data_bundle_egon_data/entsoe/gen_entsoe.csv", index_col="Index"
+        )
+        df_gen_sq = pd.concat(
+            [df_gen_sq, df_gen_sq_backup.loc[not_retrieved]], axis=1
+        )
+
+    sto_sq = df_gen_sq.loc[:, df_gen_sq.columns == "Hydro Pumped Storage"]
     sto_sq.rename(columns={"Hydro Pumped Storage": "p_nom"}, inplace=True)
 
     targets = config.datasets()["electrical_neighbours"]["targets"]
@@ -1768,7 +1727,7 @@
     )["efficiency"]["pumped_hydro"]
 
     # Set bus_id
-    entsoe_to_bus = entsoe_to_bus_etrago()
+    entsoe_to_bus = entsoe_to_bus_etrago(scn_name=scn_name)
     sto_sq["bus"] = sto_sq.index.map(entsoe_to_bus)
 
     # Insert carrier specific parameters
@@ -1789,7 +1748,8 @@
     sto_sq = sto_sq[sto_sq["p_nom"] > 0]
 
     # insert data pumped_hydro storage
-    with db.session_scope() as session:
+
+    with session_scope() as session:
         for i, row in sto_sq.iterrows():
             entry = etrago.EgonPfHvStorage(
                 scn_name=scn_name,
@@ -1804,6 +1764,7 @@
                 cyclic_state_of_charge=row.cyclic_state_of_charge,
             )
             session.add(entry)
+            session.commit()
 
     # big scale batteries
     # info based on EASE data. https://ease-storage.eu/publication/emmes-7-0-march-2023/
@@ -1875,7 +1836,7 @@
                 cyclic_state_of_charge=row.cyclic_state_of_charge,
             )
             session.add(entry)
->>>>>>> b4c5131d
+            session.commit()
 
 
 def insert_generators_sq(scn_name="status2019"):
@@ -2007,47 +1968,6 @@
 
     renewable_timeseries_pypsaeur(scn_name)
 
-<<<<<<< HEAD
-    sql = f"""SELECT * FROM
-    {targets['generators_timeseries']['schema']}.
-    {targets['generators_timeseries']['table']}
-    WHERE scn_name = 'eGon100RE'
-    """
-    series_egon100 = pd.read_sql_query(sql, db.engine())
-
-    sql = f""" SELECT * FROM
-    {targets['generators']['schema']}.{targets['generators']['table']}
-    WHERE bus IN (
-        SELECT bus_id FROM
-                {targets['buses']['schema']}.{targets['buses']['table']}
-                WHERE country != 'DE'
-                AND scn_name = '{scn_name}')
-        AND scn_name = '{scn_name}'
-    """
-    df_gen_sq = pd.read_sql_query(sql, db.engine())
-    df_gen_sq = df_gen_sq[df_gen_sq.carrier.isin(renew_carriers_sq)]
-
-    sql = f""" SELECT * FROM
-    {targets['generators']['schema']}.{targets['generators']['table']}
-    WHERE bus IN (
-        SELECT bus_id FROM
-                {targets['buses']['schema']}.{targets['buses']['table']}
-                WHERE country != 'DE'
-                AND scn_name = 'eGon100RE')
-        AND scn_name = 'eGon100RE'
-    """
-    gen_100 = pd.read_sql_query(sql, db.engine())
-    gen_100 = gen_100[gen_100["carrier"].isin(renew_carriers_sq)]
-
-    # egon_sq_to_100 map the timeseries used in the scenario eGon100RE
-    # to the same bus and carrier for the status quo scenario
-    egon_sq_to_100 = {}
-    for i, gen in df_gen_sq.iterrows():
-        gen_id_100 = gen_100[
-            (gen_100["bus"] == gen["bus"])
-            & (gen_100["carrier"] == gen["carrier"])
-        ]["generator_id"].values[0]
-=======
 
 def renewable_timeseries_pypsaeur(scn_name):
     # select generators from database to get index values
@@ -2075,7 +1995,6 @@
         ].index,
         ["bus", "carrier"],
     ]
->>>>>>> b4c5131d
 
     # Align carrier names for wind turbines
     generators_pypsa_eur.loc[
@@ -2102,73 +2021,6 @@
         generators_pypsa_eur.index
     ].T.values.tolist()
 
-<<<<<<< HEAD
-    # insert generators_timeseries data
-    with session_scope() as session:
-        for gen_id in df_gen_sq.generator_id:
-            serie = series_egon100[
-                series_egon100.generator_id == egon_sq_to_100[gen_id]
-            ]["p_max_pu"].values[0]
-            entry = etrago.EgonPfHvGeneratorTimeseries(
-                scn_name=scn_name, generator_id=gen_id, temp_id=1, p_max_pu=serie
-            )
-
-            session.add(entry)
-            session.commit()
-
-    return
-
-
-def insert_storage_units_sq(scn_name="status2019"):
-    """
-    Insert storage_units for foreign countries based on ENTSO-E data
-
-    Parameters
-    ----------
-    scn_name : str
-        Scenario to which the foreign storage units will be assigned.
-        The default is "status2019".
-
-    Returns
-    -------
-    None.
-
-    """
-    if "status" in scn_name:
-        year = int(scn_name.split("status")[-1])
-        year_start_end = {
-            "year_start": f"{year}0101",
-            "year_end": f"{year+1}0101",
-        }
-    else:
-        raise ValueError("No valid scenario name!")
-
-    df_gen_sq, not_retrieved = entsoe_historic_generation_capacities(
-        **year_start_end
-    )
-
-    if not_retrieved:
-        logger.warning("Generation data from entsoe could not be retrieved.")
-        # check for generation backup from former runs
-        file_path = Path(
-            "./", "entsoe_data", f"gen_entsoe_{scn_name}.csv"
-        ).resolve()
-        if os.path.isfile(file_path):
-            df_gen_sq, not_retrieved = fill_by_backup_data_from_former_runs(
-                df_gen_sq, file_path, not_retrieved
-            )
-        save_entsoe_data(df_gen_sq, file_path=file_path)
-
-    if not_retrieved:
-        logger.warning(
-            f"Backup data of 2019 is used instead for {not_retrieved}"
-        )
-        df_gen_sq_backup = pd.read_csv(
-            "data_bundle_egon_data/entsoe/gen_entsoe.csv", index_col="Index"
-        )
-        df_gen_sq = pd.concat(
-            [df_gen_sq, df_gen_sq_backup.loc[not_retrieved]], axis=1
-=======
     session = sessionmaker(bind=db.engine())()
 
     # Insert p_max_pu timeseries based on geometry and carrier
@@ -2197,67 +2049,11 @@
                     == foreign_re_generators.loc[gen, "carrier"]
                 )
             ].p_max_pu.iloc[0],
->>>>>>> b4c5131d
-        )
-
-    sto_sq = df_gen_sq.loc[:, df_gen_sq.columns == "Hydro Pumped Storage"]
-    sto_sq.rename(columns={"Hydro Pumped Storage": "p_nom"}, inplace=True)
-
-<<<<<<< HEAD
-    targets = config.datasets()["electrical_neighbours"]["targets"]
-
-    # Delete existing data
-    db.execute_sql(
-        f"""
-        DELETE FROM {targets['storage']['schema']}.{targets['storage']['table']}
-        WHERE bus IN (
-            SELECT bus_id FROM
-            {targets['buses']['schema']}.{targets['buses']['table']}
-            WHERE country != 'DE'
-            AND scn_name = '{scn_name}')
-        AND scn_name = '{scn_name}'
-        """
-    )
-
-    # Add missing information suitable for eTraGo selected from scenario_parameter table
-    parameters_pumped_hydro = get_sector_parameters(sector="electricity", scenario=scn_name)["efficiency"]["pumped_hydro"]
-
-    # Set bus_id
-    entsoe_to_bus = entsoe_to_bus_etrago(scn_name=scn_name)
-    sto_sq["bus"] = sto_sq.index.map(entsoe_to_bus)
-
-    # Insert carrier specific parameters
-    sto_sq["carrier"] = "pumped_hydro"
-    sto_sq["scn_name"] = scn_name
-    sto_sq["dispatch"] = parameters_pumped_hydro["dispatch"]
-    sto_sq["store"] = parameters_pumped_hydro["store"]
-    sto_sq["standing_loss"] = parameters_pumped_hydro["standing_loss"]
-    sto_sq["max_hours"] = parameters_pumped_hydro["max_hours"]
-
-    # Delete entrances without any installed capacity
-    sto_sq = sto_sq[sto_sq["p_nom"] > 0]
-
-    # insert data pumped_hydro storage
-
-    with session_scope() as session:
-        for i, row in sto_sq.iterrows():
-            entry = etrago.EgonPfHvStorage(
-                scn_name=scn_name,
-                storage_id=int(db.next_etrago_id("storage")),
-                bus=row.bus,
-                max_hours=row.max_hours,
-                efficiency_store=row.store,
-                efficiency_dispatch=row.dispatch,
-                standing_loss=row.standing_loss,
-                carrier=row.carrier,
-                p_nom=row.p_nom,
-            )
-
-            session.add(entry)
-            session.commit()
-
-=======
->>>>>>> b4c5131d
+        )
+
+        session.add(entry)
+        session.commit()
+
 
 def insert_loads_sq(scn_name="status2019"):
     """
@@ -2367,7 +2163,6 @@
 
 tasks = (grid,)
 
-<<<<<<< HEAD
 insert_per_scenario = set()
 
 for scn_name in config.settings()["egon-data"]["--scenarios"]:
@@ -2393,21 +2188,47 @@
 
 tasks = tasks + (insert_per_scenario,)
 
-=======
-if "eGon2035" in config.settings()["egon-data"]["--scenarios"]:
-    tasks = tasks + (tyndp_generation, tyndp_demand)
-
-if "status2019" in config.settings()["egon-data"]["--scenarios"]:
-    tasks = tasks + (insert_generators_sq,
-                     insert_storage_units_sq,
-                     insert_loads_sq)
->>>>>>> b4c5131d
 
 class ElectricalNeighbours(Dataset):
+    """
+    Add lines, loads, generation and storage for electrical neighbours
+
+    This dataset creates data for modelling the considered foreign countries and writes
+    that data into the database tables that can be read by the eTraGo tool.
+    Neighbouring countries are modelled in a lower spatial resolution, in general one node per
+    country is considered.
+    Defined load timeseries as well as generatrion and storage capacities are connected to these nodes.
+    The nodes are connected by AC and DC transmission lines with the German grid and other neighbouring countries
+    considering the grid topology from ENTSO-E.
+
+
+    *Dependencies*
+      * :py:class:`Tyndp <egon.data.datasets.tyndp.Tyndp>`
+      * :py:class:`PypsaEurSec <egon.data.datasets.pypsaeursec.PypsaEurSec>`
+
+
+    *Resulting tables*
+      * :py:class:`grid.egon_etrago_bus <egon.data.datasets.etrago_setup.EgonPfHvBus>` is extended
+      * :py:class:`grid.egon_etrago_link <egon.data.datasets.etrago_setup.EgonPfHvLink>` is extended
+      * :py:class:`grid.egon_etrago_line <egon.data.datasets.etrago_setup.EgonPfHvLine>` is extended
+      * :py:class:`grid.egon_etrago_load <egon.data.datasets.etrago_setup.EgonPfHvLoad>` is extended
+      * :py:class:`grid.egon_etrago_load_timeseries <egon.data.datasets.etrago_setup.EgonPfHvLoadTimeseries>` is extended
+      * :py:class:`grid.egon_etrago_storage <egon.data.datasets.etrago_setup.EgonPfHvStorageUnit>` is extended
+      * :py:class:`grid.egon_etrago_generator <egon.data.datasets.etrago_setup.EgonPfHvGenerator>` is extended
+      * :py:class:`grid.egon_etrago_generator_timeseries <egon.data.datasets.etrago_setup.EgonPfHvGeneratorTimeseries>` is extended
+      * :py:class:`grid.egon_etrago_transformer <egon.data.datasets.etrago_setup.EgonPfHvTransformer>` is extended
+      
+    """
+
+    #:
+    name: str = "ElectricalNeighbours"
+    #:
+    version: str = "0.0.11"
+
     def __init__(self, dependencies):
         super().__init__(
-            name="ElectricalNeighbours",
-            version="0.0.11",
+            name=self.name,
+            version=self.version,
             dependencies=dependencies,
             tasks=tasks,
         )