--- conflicted
+++ resolved
@@ -1,858 +1,854 @@
-"""
-The central module containing all code dealing with combined heat and power
-(CHP) plants.
-"""
-from pathlib import Path
-import datetime
-import json
-import time
-
-from geoalchemy2 import Geometry
-from shapely.ops import nearest_points
-from sqlalchemy import Boolean, Column, Float, Integer, Sequence, String
-from sqlalchemy.dialects.postgresql import JSONB
-from sqlalchemy.ext.declarative import declarative_base
-from sqlalchemy.orm import sessionmaker
-import geopandas as gpd
-import pandas as pd
-import pypsa
-
-from egon.data import config, db
-from egon.data.datasets import Dataset, wrapped_partial
-from egon.data.datasets.chp.match_nep import insert_large_chp, map_carrier
-from egon.data.datasets.chp.small_chp import (
-    assign_use_case,
-    existing_chp_smaller_10mw,
-    extension_per_federal_state,
-    extension_to_areas,
-    select_target,
-)
-from egon.data.datasets.mastr import (
-    WORKING_DIR_MASTR_NEW,
-    WORKING_DIR_MASTR_OLD,
-)
-from egon.data.datasets.power_plants import (
-    assign_bus_id,
-    assign_voltage_level,
-    filter_mastr_geometry,
-    scale_prox2now,
-)
-from egon.data.metadata import (
-    context,
-    generate_resource_fields_from_sqla_model,
-    license_egon_data_odbl,
-    meta_metadata,
-    sources,
-)
-
-Base = declarative_base()
-
-
-class EgonChp(Base):
-    __tablename__ = "egon_chp_plants"
-    __table_args__ = {"schema": "supply"}
-    id = Column(Integer, Sequence("chp_seq"), primary_key=True)
-    sources = Column(JSONB)
-    source_id = Column(JSONB)
-    carrier = Column(String)
-    district_heating = Column(Boolean)
-    el_capacity = Column(Float)
-    th_capacity = Column(Float)
-    electrical_bus_id = Column(Integer)
-    district_heating_area_id = Column(Integer)
-    ch4_bus_id = Column(Integer)
-    voltage_level = Column(Integer)
-    scenario = Column(String)
-    geom = Column(Geometry("POINT", 4326))
-
-
-class EgonMaStRConventinalWithoutChp(Base):
-    __tablename__ = "egon_mastr_conventional_without_chp"
-    __table_args__ = {"schema": "supply"}
-    id = Column(Integer, Sequence("mastr_conventional_seq"), primary_key=True)
-    EinheitMastrNummer = Column(String)
-    carrier = Column(String)
-    el_capacity = Column(Float)
-    plz = Column(Integer)
-    city = Column(String)
-    federal_state = Column(String)
-    geometry = Column(Geometry("POINT", 4326))
-
-
-def metadata():
-    """Write metadata for heat supply tables
-
-    Returns
-    -------
-    None.
-
-    """
-
-    fields = generate_resource_fields_from_sqla_model(EgonChp)
-
-    fields_df = pd.DataFrame(data=fields).set_index("name")
-    fields_df.loc["id", "description"] = "Unique identifyer"
-    fields_df.loc["sources", "description"] = "List of sources"
-    fields_df.loc[
-        "source_id", "description"
-    ] = "Names of sources, e.g. MaStr_id"
-    fields_df.loc["carrier", "description"] = "Energy carrier"
-    fields_df.loc[
-        "district_heating", "description"
-    ] = "Used in district heating or not"
-    fields_df.loc[
-        "el_capacity", "description"
-    ] = "Installed electrical capacity"
-    fields_df.loc["th_capacity", "description"] = "Installed thermal capacity"
-    fields_df.loc[
-        "electrical_bus_id", "description"
-    ] = "Index of corresponding electricity bus"
-    fields_df.loc[
-        "district_heating_area_id", "description"
-    ] = "Index of corresponding district heating bus"
-    fields_df.loc[
-        "ch4_bus_id", "description"
-    ] = "Index of corresponding methane bus"
-    fields_df.loc["voltage_level", "description"] = "Voltage level"
-    fields_df.loc["scenario", "description"] = "Name of scenario"
-    fields_df.loc["geom", "description"] = "Location of CHP plant"
-
-    fields_df.loc["el_capacity", "unit"] = "MW_el"
-    fields_df.loc["th_capacity", "unit"] = "MW_th"
-    fields_df.unit.fillna("none", inplace=True)
-
-    fields = fields_df.reset_index().to_dict(orient="records")
-
-    meta_district = {
-        "name": "supply.egon_chp_plants",
-        "title": "eGon combined heat and power plants",
-        "id": "WILL_BE_SET_AT_PUBLICATION",
-        "description": "Combined heat and power plants",
-        "language": ["EN"],
-        "publicationDate": datetime.date.today().isoformat(),
-        "context": context(),
-        "spatial": {
-            "location": None,
-            "extent": "Germany",
-            "resolution": None,
-        },
-        "sources": [
-            sources()["vg250"],
-            sources()["egon-data"],
-            sources()["egon-data_bundle"],
-            sources()["openstreetmap"],
-            sources()["mastr"],
-        ],
-        "licenses": [license_egon_data_odbl()],
-        "contributors": [
-            {
-                "title": "Clara Büttner",
-                "email": "http://github.com/ClaraBuettner",
-                "date": time.strftime("%Y-%m-%d"),
-                "object": None,
-                "comment": "Imported data",
-            },
-        ],
-        "resources": [
-            {
-                "profile": "tabular-data-resource",
-                "name": "supply.egon_chp_plants",
-                "path": None,
-                "format": "PostgreSQL",
-                "encoding": "UTF-8",
-                "schema": {
-                    "fields": fields,
-                    "primaryKey": ["index"],
-                    "foreignKeys": [],
-                },
-                "dialect": {"delimiter": None, "decimalSeparator": "."},
-            }
-        ],
-        "metaMetadata": meta_metadata(),
-    }
-
-    # Add metadata as a comment to the table
-    db.submit_comment(
-        "'" + json.dumps(meta_district) + "'",
-        EgonChp.__table__.schema,
-        EgonChp.__table__.name,
-    )
-
-
-def create_tables():
-    """Create tables for chp data
-    Returns
-    -------
-    None.
-    """
-
-    db.execute_sql("CREATE SCHEMA IF NOT EXISTS supply;")
-    engine = db.engine()
-    EgonChp.__table__.drop(bind=engine, checkfirst=True)
-    EgonChp.__table__.create(bind=engine, checkfirst=True)
-    EgonMaStRConventinalWithoutChp.__table__.drop(bind=engine, checkfirst=True)
-    EgonMaStRConventinalWithoutChp.__table__.create(
-        bind=engine, checkfirst=True
-    )
-
-
-def nearest(
-    row,
-    df,
-    centroid=False,
-    row_geom_col="geometry",
-    df_geom_col="geometry",
-    src_column=None,
-):
-    """
-    Finds the nearest point and returns the specified column values
-
-    Parameters
-    ----------
-    row : pandas.Series
-        Data to which the nearest data of df is assigned.
-    df : pandas.DataFrame
-        Data which includes all options for the nearest neighbor alogrithm.
-    centroid : boolean
-        Use centroid geoemtry. The default is False.
-    row_geom_col : str, optional
-        Name of row's geometry column. The default is 'geometry'.
-    df_geom_col : str, optional
-        Name of df's geometry column. The default is 'geometry'.
-    src_column : str, optional
-        Name of returned df column. The default is None.
-
-    Returns
-    -------
-    value : pandas.Series
-        Values of specified column of df
-
-    """
-
-    if centroid:
-        unary_union = df.centroid.unary_union
-    else:
-        unary_union = df[df_geom_col].unary_union
-    # Find the geometry that is closest
-    nearest = (
-        df[df_geom_col] == nearest_points(row[row_geom_col], unary_union)[1]
-    )
-
-    # Get the corresponding value from df (matching is based on the geometry)
-    value = df[nearest][src_column].values[0]
-
-    return value
-
-
-def assign_heat_bus():
-    """Selects heat_bus for chps used in district heating.
-
-    Parameters
-    ----------
-    scenario : str, optional
-        Name of the corresponding scenario. The default is 'eGon2035'.
-
-    Returns
-    -------
-    None.
-
-    """
-    sources = config.datasets()["chp_location"]["sources"]
-    target = config.datasets()["chp_location"]["targets"]["chp_table"]
-
-    for scenario in config.settings()["egon-data"]["--scenarios"]:
-        # Select CHP with use_case = 'district_heating'
-        chp = db.select_geodataframe(
-            f"""
-            SELECT * FROM
-            {target['schema']}.{target['table']}
-            WHERE scenario = '{scenario}'
-            AND district_heating = True
-            """,
-            index_col="id",
-            epsg=4326,
-        )
-
-        # Select district heating areas and their centroid
-        district_heating = db.select_geodataframe(
-            f"""
-            SELECT area_id, ST_Centroid(geom_polygon) as geom
-            FROM
-            {sources['district_heating_areas']['schema']}.
-            {sources['district_heating_areas']['table']}
-            WHERE scenario = '{scenario}'
-            """,
-            epsg=4326,
-        )
-
-        # Assign district heating area_id to district_heating_chp
-        # According to nearest centroid of district heating area
-        chp["district_heating_area_id"] = chp.apply(
-            nearest,
-            df=district_heating,
-            row_geom_col="geom",
-            df_geom_col="geom",
-            centroid=True,
-            src_column="area_id",
-            axis=1,
-        )
-
-        # Drop district heating CHP without heat_bus_id
-        db.execute_sql(
-            f"""
-            DELETE FROM {target['schema']}.{target['table']}
-            WHERE scenario = '{scenario}'
-            AND district_heating = True
-            """
-        )
-
-        # Insert district heating CHP with heat_bus_id
-        session = sessionmaker(bind=db.engine())()
-        for i, row in chp.iterrows():
-            if row.carrier != "biomass":
-                entry = EgonChp(
-                    id=i,
-                    sources=row.sources,
-                    source_id=row.source_id,
-                    carrier=row.carrier,
-                    el_capacity=row.el_capacity,
-                    th_capacity=row.th_capacity,
-                    electrical_bus_id=row.electrical_bus_id,
-                    ch4_bus_id=row.ch4_bus_id,
-                    district_heating_area_id=row.district_heating_area_id,
-                    district_heating=row.district_heating,
-                    voltage_level=row.voltage_level,
-                    scenario=scenario,
-                    geom=f"SRID=4326;POINT({row.geom.x} {row.geom.y})",
-                )
-            else:
-                entry = EgonChp(
-                    id=i,
-                    sources=row.sources,
-                    source_id=row.source_id,
-                    carrier=row.carrier,
-                    el_capacity=row.el_capacity,
-                    th_capacity=row.th_capacity,
-                    electrical_bus_id=row.electrical_bus_id,
-                    district_heating_area_id=row.district_heating_area_id,
-                    district_heating=row.district_heating,
-                    voltage_level=row.voltage_level,
-                    scenario=scenario,
-                    geom=f"SRID=4326;POINT({row.geom.x} {row.geom.y})",
-                )
-            session.add(entry)
-        session.commit()
-
-
-def insert_biomass_chp(scenario):
-    """Insert biomass chp plants of future scenario
-
-    Parameters
-    ----------
-    scenario : str
-        Name of scenario.
-
-    Returns
-    -------
-    None.
-
-    """
-    cfg = config.datasets()["chp_location"]
-
-    # import target values from NEP 2021, scneario C 2035
-    target = select_target("biomass", scenario)
-
-    # import data for MaStR
-    mastr = pd.read_csv(
-        WORKING_DIR_MASTR_OLD / cfg["sources"]["mastr_biomass"]
-    ).query("EinheitBetriebsstatus=='InBetrieb'")
-
-    # Drop entries without federal state or 'AusschließlichWirtschaftszone'
-    mastr = mastr[
-        mastr.Bundesland.isin(
-            pd.read_sql(
-                f"""SELECT DISTINCT ON (gen)
-        REPLACE(REPLACE(gen, '-', ''), 'ü', 'ue') as states
-        FROM {cfg['sources']['vg250_lan']['schema']}.
-        {cfg['sources']['vg250_lan']['table']}""",
-                con=db.engine(),
-            ).states.values
-        )
-    ]
-
-    # Scaling will be done per federal state in case of eGon2035 scenario.
-    if scenario == "eGon2035":
-        level = "federal_state"
-    else:
-        level = "country"
-    # Choose only entries with valid geometries inside DE/test mode
-    mastr_loc = filter_mastr_geometry(mastr).set_geometry("geometry")
-
-    # Scale capacities to meet target values
-    mastr_loc = scale_prox2now(mastr_loc, target, level=level)
-
-    # Assign bus_id
-    if len(mastr_loc) > 0:
-        mastr_loc["voltage_level"] = assign_voltage_level(
-            mastr_loc, cfg, WORKING_DIR_MASTR_OLD
-        )
-        mastr_loc = assign_bus_id(mastr_loc, cfg)
-    mastr_loc = assign_use_case(mastr_loc, cfg["sources"], scenario)
-
-    # Insert entries with location
-    session = sessionmaker(bind=db.engine())()
-    for i, row in mastr_loc.iterrows():
-        if row.ThermischeNutzleistung > 0:
-            entry = EgonChp(
-                sources={
-                    "chp": "MaStR",
-                    "el_capacity": "MaStR scaled with NEP 2021",
-                    "th_capacity": "MaStR",
-                },
-                source_id={"MastrNummer": row.EinheitMastrNummer},
-                carrier="biomass",
-                el_capacity=row.Nettonennleistung,
-                th_capacity=row.ThermischeNutzleistung / 1000,
-                scenario=scenario,
-                district_heating=row.district_heating,
-                electrical_bus_id=row.bus_id,
-                voltage_level=row.voltage_level,
-                geom=f"SRID=4326;POINT({row.Laengengrad} {row.Breitengrad})",
-            )
-            session.add(entry)
-    session.commit()
-
-
-def insert_chp_statusquo(scn="status2019"):
-    cfg = config.datasets()["chp_location"]
-
-    # import data for MaStR
-    mastr = pd.read_csv(
-        WORKING_DIR_MASTR_NEW / "bnetza_mastr_combustion_cleaned.csv"
-    )
-
-    mastr_biomass = pd.read_csv(
-        WORKING_DIR_MASTR_NEW / "bnetza_mastr_biomass_cleaned.csv"
-    )
-
-    mastr = pd.concat([mastr, mastr_biomass]).reset_index(drop=True)
-
-    mastr = mastr.loc[mastr.ThermischeNutzleistung > 0]
-
-    mastr = mastr.loc[
-        mastr.Energietraeger.isin(
-            [
-                "Erdgas",
-                "Mineralölprodukte",
-                "andere Gase",
-                "nicht biogener Abfall",
-                "Braunkohle",
-                "Steinkohle",
-                "Biomasse",
-            ]
-        )
-    ]
-
-    mastr.Inbetriebnahmedatum = pd.to_datetime(mastr.Inbetriebnahmedatum)
-    mastr.DatumEndgueltigeStilllegung = pd.to_datetime(
-        mastr.DatumEndgueltigeStilllegung
-    )
-    mastr = mastr.loc[
-        mastr.Inbetriebnahmedatum
-        <= config.datasets()["mastr_new"][f"{scn}_date_max"]
-    ]
-
-    mastr = mastr.loc[
-        (
-            mastr.DatumEndgueltigeStilllegung
-            >= config.datasets()["mastr_new"][f"{scn}_date_max"]
-        )
-        | (mastr.DatumEndgueltigeStilllegung.isnull())
-    ]
-
-    mastr.groupby("Energietraeger").Nettonennleistung.sum().mul(1e-6)
-
-    geom_municipalities = db.select_geodataframe(
-        """
-        SELECT gen, ST_UNION(geometry) as geom
-        FROM boundaries.vg250_gem
-        GROUP BY gen
-        """
-    ).set_index("gen")
-
-    # Assing Laengengrad and Breitengrad to chps without location data
-    # based on the centroid of the municipaltiy
-    idx_no_location = mastr[
-        (mastr.Laengengrad.isnull())
-        & (mastr.Gemeinde.isin(geom_municipalities.index))
-    ].index
-
-    mastr.loc[idx_no_location, "Laengengrad"] = (
-        geom_municipalities.to_crs(epsg="4326").centroid.x.loc[
-            mastr.Gemeinde[idx_no_location]
-        ]
-    ).values
-
-    mastr.loc[idx_no_location, "Breitengrad"] = (
-        geom_municipalities.to_crs(epsg="4326").centroid.y.loc[
-            mastr.Gemeinde[idx_no_location]
-        ]
-    ).values
-
-    if (
-        config.settings()["egon-data"]["--dataset-boundary"]
-        == "Schleswig-Holstein"
-    ):
-        dropped_capacity = mastr[
-            (mastr.Laengengrad.isnull())
-            & (mastr.Bundesland == "SchleswigHolstein")
-        ].Nettonennleistung.sum()
-
-    else:
-        dropped_capacity = mastr[
-            (mastr.Laengengrad.isnull())
-        ].Nettonennleistung.sum()
-
-    print(
-        f"""
-          CHPs with a total installed electrical capacity of {dropped_capacity} kW are dropped
-          because of missing or wrong location data
-          """
-    )
-
-    mastr = mastr[~mastr.Laengengrad.isnull()]
-    mastr = filter_mastr_geometry(mastr).set_geometry("geometry")
-
-    # Assign bus_id
-    if len(mastr) > 0:
-        mastr["voltage_level"] = assign_voltage_level(
-            mastr, cfg, WORKING_DIR_MASTR_NEW
-        )
-
-        gas_bus_id = db.assign_gas_bus_id(mastr, scn, "CH4").bus
-
-        mastr = assign_bus_id(mastr, cfg, drop_missing=True)
-
-        mastr["gas_bus_id"] = gas_bus_id
-
-    mastr = assign_use_case(mastr, cfg["sources"], scn)
-
-    # Insert entries with location
-    session = sessionmaker(bind=db.engine())()
-    for i, row in mastr.iterrows():
-        if row.ThermischeNutzleistung > 0:
-            entry = EgonChp(
-                sources={
-                    "chp": "MaStR",
-                    "el_capacity": "MaStR",
-                    "th_capacity": "MaStR",
-                },
-                source_id={"MastrNummer": row.EinheitMastrNummer},
-                carrier=map_carrier().loc[row.Energietraeger],
-                el_capacity=row.Nettonennleistung / 1000,
-                th_capacity=row.ThermischeNutzleistung / 1000,
-                scenario=scn,
-                district_heating=row.district_heating,
-                electrical_bus_id=row.bus_id,
-                ch4_bus_id=row.gas_bus_id,
-                voltage_level=row.voltage_level,
-                geom=f"SRID=4326;POINT({row.Laengengrad} {row.Breitengrad})",
-            )
-            session.add(entry)
-    session.commit()
-
-
-def insert_chp_egon2035():
-    """Insert CHP plants for eGon2035 considering NEP and MaStR data
-
-    Returns
-    -------
-    None.
-
-    """
-
-    sources = config.datasets()["chp_location"]["sources"]
-
-    targets = config.datasets()["chp_location"]["targets"]
-
-    insert_biomass_chp("eGon2035")
-
-    # Insert large CHPs based on NEP's list of conventional power plants
-    MaStR_konv = insert_large_chp(sources, targets["chp_table"], EgonChp)
-
-    # Insert smaller CHPs (< 10MW) based on existing locations from MaStR
-    existing_chp_smaller_10mw(sources, MaStR_konv, EgonChp)
-
-    gpd.GeoDataFrame(
-        MaStR_konv[
-            [
-                "EinheitMastrNummer",
-                "el_capacity",
-                "geometry",
-                "carrier",
-                "plz",
-                "city",
-                "federal_state",
-            ]
-        ]
-    ).to_postgis(
-        targets["mastr_conventional_without_chp"]["table"],
-        schema=targets["mastr_conventional_without_chp"]["schema"],
-        con=db.engine(),
-        if_exists="replace",
-    )
-
-
-def extension_BW():
-    extension_per_federal_state("BadenWuerttemberg", EgonChp)
-
-
-def extension_BY():
-    extension_per_federal_state("Bayern", EgonChp)
-
-
-def extension_HB():
-    extension_per_federal_state("Bremen", EgonChp)
-
-
-def extension_BB():
-    extension_per_federal_state("Brandenburg", EgonChp)
-
-
-def extension_HH():
-    extension_per_federal_state("Hamburg", EgonChp)
-
-
-def extension_HE():
-    extension_per_federal_state("Hessen", EgonChp)
-
-
-def extension_MV():
-    extension_per_federal_state("MecklenburgVorpommern", EgonChp)
-
-
-def extension_NS():
-    extension_per_federal_state("Niedersachsen", EgonChp)
-
-
-def extension_NW():
-    extension_per_federal_state("NordrheinWestfalen", EgonChp)
-
-
-def extension_SN():
-    extension_per_federal_state("Sachsen", EgonChp)
-
-
-def extension_TH():
-    extension_per_federal_state("Thueringen", EgonChp)
-
-
-def extension_SL():
-    extension_per_federal_state("Saarland", EgonChp)
-
-
-def extension_ST():
-    extension_per_federal_state("SachsenAnhalt", EgonChp)
-
-
-def extension_RP():
-    extension_per_federal_state("RheinlandPfalz", EgonChp)
-
-
-def extension_BE():
-    extension_per_federal_state("Berlin", EgonChp)
-
-
-def extension_SH():
-    extension_per_federal_state("SchleswigHolstein", EgonChp)
-
-
-def insert_chp_egon100re():
-    """Insert CHP plants for eGon100RE considering results from pypsa-eur-sec
-
-    Returns
-    -------
-    None.
-
-    """
-
-    sources = config.datasets()["chp_location"]["sources"]
-
-    db.execute_sql(
-        f"""
-        DELETE FROM {EgonChp.__table__.schema}.{EgonChp.__table__.name}
-        WHERE scenario = 'eGon100RE'
-        """
-    )
-
-    # select target values from pypsa-eur-sec
-    additional_capacity = db.select_dataframe(
-        """
-        SELECT capacity
-        FROM supply.egon_scenario_capacities
-        WHERE scenario_name = 'eGon100RE'
-        AND carrier = 'urban_central_gas_CHP'
-        """
-    ).capacity[0]
-
-    if config.settings()["egon-data"]["--dataset-boundary"] != "Everything":
-        additional_capacity /= 16
-    target_file = (
-        Path(".")
-        / "data_bundle_egon_data"
-        / "pypsa_eur_sec"
-        / "2022-07-26-egondata-integration"
-        / "postnetworks"
-        / "elec_s_37_lv2.0__Co2L0-1H-T-H-B-I-dist1_2050.nc"
-    )
-
-    network = pypsa.Network(str(target_file))
-    chp_index = "DE0 0 urban central gas CHP"
-
-    standard_chp_th = 10
-    standard_chp_el = (
-        standard_chp_th
-        * network.links.loc[chp_index, "efficiency"]
-        / network.links.loc[chp_index, "efficiency2"]
-    )
-
-    areas = db.select_geodataframe(
-        f"""
-            SELECT
-            residential_and_service_demand as demand, area_id,
-            ST_Transform(ST_PointOnSurface(geom_polygon), 4326)  as geom
-            FROM
-            {sources['district_heating_areas']['schema']}.
-            {sources['district_heating_areas']['table']}
-            WHERE scenario = 'eGon100RE'
-            """
-    )
-
-    existing_chp = pd.DataFrame(
-        data={
-            "el_capacity": standard_chp_el,
-            "th_capacity": standard_chp_th,
-            "voltage_level": 5,
-        },
-        index=range(1),
-    )
-
-    flh = (
-        network.links_t.p0[chp_index].sum()
-        / network.links.p_nom_opt[chp_index]
-    )
-
-    extension_to_areas(
-        areas,
-        additional_capacity,
-        existing_chp,
-        flh,
-        EgonChp,
-        district_heating=True,
-        scenario="eGon100RE",
-    )
-
-
-tasks = (create_tables,)
-
-insert_per_scenario = set()
-
-if "status2019" in config.settings()["egon-data"]["--scenarios"]:
-    insert_per_scenario.add(
-        wrapped_partial(insert_chp_statusquo, scn="status2019", postfix="_2019")
-    )
-
-if "status2023" in config.settings()["egon-data"]["--scenarios"]:
-    insert_per_scenario.add(
-        wrapped_partial(insert_chp_statusquo, scn="status2023", postfix="_2023")
-    )
-
-if "eGon2035" in config.settings()["egon-data"]["--scenarios"]:
-    insert_per_scenario.add(insert_chp_egon2035)
-
-if "eGon100RE" in config.settings()["egon-data"]["--scenarios"]:
-    insert_per_scenario.add(insert_chp_egon100re)
-
-tasks = tasks + (insert_per_scenario, assign_heat_bus)
-
-extension = set()
-
-if "eGon2035" in config.settings()["egon-data"]["--scenarios"]:
-    # Add one task per federal state for small CHP extension
-    if (
-        config.settings()["egon-data"]["--dataset-boundary"]
-        == "Schleswig-Holstein"
-    ):
-        extension = extension_SH
-    else:
-        extension = {
-            extension_BW,
-            extension_BY,
-            extension_HB,
-            extension_BB,
-            extension_HE,
-            extension_MV,
-            extension_NS,
-            extension_NW,
-            extension_SH,
-            extension_HH,
-            extension_RP,
-            extension_SL,
-            extension_SN,
-            extension_ST,
-            extension_TH,
-            extension_BE,
-        }
-
-if extension != set():
-    tasks = tasks + (extension,)
-
-tasks += (metadata,)
-
-
-class Chp(Dataset):
-    """
-    Extract combined heat and power plants for each scenario
-
-    This dataset creates combined heat and power (CHP) plants for each scenario and defines their use case.
-    The method bases on existing CHP plants from Marktstammdatenregister. For the eGon2035 scenario,
-    a list of CHP plans from the grid operator is used for new largescale CHP plants. CHP < 10MW are
-    randomly distributed.
-    Depending on the distance to a district heating grid, it is decided if the CHP is used to
-    supply a district heating grid or used by an industrial site.
-
-
-    *Dependencies*
-      * :py:class:`GasAreaseGon100RE <egon.data.datasets.gas_areas.GasAreaseGon100RE>`
-      * :py:class:`GasAreaseGon2035 <egon.data.datasets.gas_areas.GasAreaseGon2035>`
-      * :py:class:`DistrictHeatingAreas <egon.data.datasets.district_heating_areas.DistrictHeatingAreas>`
-      * :py:class:`IndustrialDemandCurves <egon.data.datasets.industry.IndustrialDemandCurves>`
-      * :py:class:`OsmLanduse <egon.data.datasets.loadarea.OsmLanduse>`
-      * :py:func:`download_mastr_data <egon.data.datasets.mastr.download_mastr_data>`
-      * :py:func:`define_mv_grid_districts <egon.data.datasets.mv_grid_districts.define_mv_grid_districts>`
-      * :py:class:`ScenarioCapacities <egon.data.datasets.scenario_capacities.ScenarioCapacities>`
-
-
-    *Resulting tables*
-      * :py:class:`supply.egon_chp_plants <egon.data.datasets.chp.EgonChp>` is created and filled
-      * :py:class:`supply.egon_mastr_conventional_without_chp <egon.data.datasets.chp.EgonMaStRConventinalWithoutChp>` is created and filled
-
-    """
-
-    #:
-    name: str = "Chp"
-    #:
-    version: str = "0.0.7"
-
-    def __init__(self, dependencies):
-        super().__init__(
-<<<<<<< HEAD
-            name=self.name,
-            version=self.version,
-=======
-            name="Chp",
-            version="0.0.10",
->>>>>>> b4c5131d
-            dependencies=dependencies,
-            tasks=tasks,
-        )
+"""
+The central module containing all code dealing with combined heat and power
+(CHP) plants.
+"""
+
+from pathlib import Path
+import datetime
+import json
+import time
+
+from geoalchemy2 import Geometry
+from shapely.ops import nearest_points
+from sqlalchemy import Boolean, Column, Float, Integer, Sequence, String
+from sqlalchemy.dialects.postgresql import JSONB
+from sqlalchemy.ext.declarative import declarative_base
+from sqlalchemy.orm import sessionmaker
+import geopandas as gpd
+import pandas as pd
+import pypsa
+
+from egon.data import config, db
+from egon.data.datasets import Dataset, wrapped_partial
+from egon.data.datasets.chp.match_nep import insert_large_chp, map_carrier
+from egon.data.datasets.chp.small_chp import (
+    assign_use_case,
+    existing_chp_smaller_10mw,
+    extension_per_federal_state,
+    extension_to_areas,
+    select_target,
+)
+from egon.data.datasets.mastr import (
+    WORKING_DIR_MASTR_OLD,
+    WORKING_DIR_MASTR_NEW,
+)
+from egon.data.datasets.power_plants import (
+    assign_bus_id,
+    assign_voltage_level,
+    filter_mastr_geometry,
+    scale_prox2now,
+)
+from egon.data.metadata import (
+    context,
+    generate_resource_fields_from_sqla_model,
+    license_egon_data_odbl,
+    meta_metadata,
+    sources,
+)
+
+Base = declarative_base()
+
+
+class EgonChp(Base):
+    __tablename__ = "egon_chp_plants"
+    __table_args__ = {"schema": "supply"}
+    id = Column(Integer, Sequence("chp_seq"), primary_key=True)
+    sources = Column(JSONB)
+    source_id = Column(JSONB)
+    carrier = Column(String)
+    district_heating = Column(Boolean)
+    el_capacity = Column(Float)
+    th_capacity = Column(Float)
+    electrical_bus_id = Column(Integer)
+    district_heating_area_id = Column(Integer)
+    ch4_bus_id = Column(Integer)
+    voltage_level = Column(Integer)
+    scenario = Column(String)
+    geom = Column(Geometry("POINT", 4326))
+
+
+class EgonMaStRConventinalWithoutChp(Base):
+    __tablename__ = "egon_mastr_conventional_without_chp"
+    __table_args__ = {"schema": "supply"}
+    id = Column(Integer, Sequence("mastr_conventional_seq"), primary_key=True)
+    EinheitMastrNummer = Column(String)
+    carrier = Column(String)
+    el_capacity = Column(Float)
+    plz = Column(Integer)
+    city = Column(String)
+    federal_state = Column(String)
+    geometry = Column(Geometry("POINT", 4326))
+
+
+def metadata():
+    """Write metadata for heat supply tables
+
+    Returns
+    -------
+    None.
+
+    """
+
+    fields = generate_resource_fields_from_sqla_model(EgonChp)
+
+    fields_df = pd.DataFrame(data=fields).set_index("name")
+    fields_df.loc["id", "description"] = "Unique identifyer"
+    fields_df.loc["sources", "description"] = "List of sources"
+    fields_df.loc[
+        "source_id", "description"
+    ] = "Names of sources, e.g. MaStr_id"
+    fields_df.loc["carrier", "description"] = "Energy carrier"
+    fields_df.loc[
+        "district_heating", "description"
+    ] = "Used in district heating or not"
+    fields_df.loc[
+        "el_capacity", "description"
+    ] = "Installed electrical capacity"
+    fields_df.loc["th_capacity", "description"] = "Installed thermal capacity"
+    fields_df.loc[
+        "electrical_bus_id", "description"
+    ] = "Index of corresponding electricity bus"
+    fields_df.loc[
+        "district_heating_area_id", "description"
+    ] = "Index of corresponding district heating bus"
+    fields_df.loc[
+        "ch4_bus_id", "description"
+    ] = "Index of corresponding methane bus"
+    fields_df.loc["voltage_level", "description"] = "Voltage level"
+    fields_df.loc["scenario", "description"] = "Name of scenario"
+    fields_df.loc["geom", "description"] = "Location of CHP plant"
+
+    fields_df.loc["el_capacity", "unit"] = "MW_el"
+    fields_df.loc["th_capacity", "unit"] = "MW_th"
+    fields_df.unit.fillna("none", inplace=True)
+
+    fields = fields_df.reset_index().to_dict(orient="records")
+
+    meta_district = {
+        "name": "supply.egon_chp_plants",
+        "title": "eGon combined heat and power plants",
+        "id": "WILL_BE_SET_AT_PUBLICATION",
+        "description": "Combined heat and power plants",
+        "language": ["EN"],
+        "publicationDate": datetime.date.today().isoformat(),
+        "context": context(),
+        "spatial": {
+            "location": None,
+            "extent": "Germany",
+            "resolution": None,
+        },
+        "sources": [
+            sources()["vg250"],
+            sources()["egon-data"],
+            sources()["egon-data_bundle"],
+            sources()["openstreetmap"],
+            sources()["mastr"],
+        ],
+        "licenses": [license_egon_data_odbl()],
+        "contributors": [
+            {
+                "title": "Clara Büttner",
+                "email": "http://github.com/ClaraBuettner",
+                "date": time.strftime("%Y-%m-%d"),
+                "object": None,
+                "comment": "Imported data",
+            },
+        ],
+        "resources": [
+            {
+                "profile": "tabular-data-resource",
+                "name": "supply.egon_chp_plants",
+                "path": None,
+                "format": "PostgreSQL",
+                "encoding": "UTF-8",
+                "schema": {
+                    "fields": fields,
+                    "primaryKey": ["index"],
+                    "foreignKeys": [],
+                },
+                "dialect": {"delimiter": None, "decimalSeparator": "."},
+            }
+        ],
+        "metaMetadata": meta_metadata(),
+    }
+
+    # Add metadata as a comment to the table
+    db.submit_comment(
+        "'" + json.dumps(meta_district) + "'",
+        EgonChp.__table__.schema,
+        EgonChp.__table__.name,
+    )
+
+
+def create_tables():
+    """Create tables for chp data
+    Returns
+    -------
+    None.
+    """
+
+    db.execute_sql("CREATE SCHEMA IF NOT EXISTS supply;")
+    engine = db.engine()
+    EgonChp.__table__.drop(bind=engine, checkfirst=True)
+    EgonChp.__table__.create(bind=engine, checkfirst=True)
+    EgonMaStRConventinalWithoutChp.__table__.drop(bind=engine, checkfirst=True)
+    EgonMaStRConventinalWithoutChp.__table__.create(
+        bind=engine, checkfirst=True
+    )
+
+
+def nearest(
+    row,
+    df,
+    centroid=False,
+    row_geom_col="geometry",
+    df_geom_col="geometry",
+    src_column=None,
+):
+    """
+    Finds the nearest point and returns the specified column values
+
+    Parameters
+    ----------
+    row : pandas.Series
+        Data to which the nearest data of df is assigned.
+    df : pandas.DataFrame
+        Data which includes all options for the nearest neighbor alogrithm.
+    centroid : boolean
+        Use centroid geoemtry. The default is False.
+    row_geom_col : str, optional
+        Name of row's geometry column. The default is 'geometry'.
+    df_geom_col : str, optional
+        Name of df's geometry column. The default is 'geometry'.
+    src_column : str, optional
+        Name of returned df column. The default is None.
+
+    Returns
+    -------
+    value : pandas.Series
+        Values of specified column of df
+
+    """
+
+    if centroid:
+        unary_union = df.centroid.unary_union
+    else:
+        unary_union = df[df_geom_col].unary_union
+    # Find the geometry that is closest
+    nearest = (
+        df[df_geom_col] == nearest_points(row[row_geom_col], unary_union)[1]
+    )
+
+    # Get the corresponding value from df (matching is based on the geometry)
+    value = df[nearest][src_column].values[0]
+
+    return value
+
+
+def assign_heat_bus():
+    """Selects heat_bus for chps used in district heating.
+
+    Parameters
+    ----------
+    scenario : str, optional
+        Name of the corresponding scenario. The default is 'eGon2035'.
+
+    Returns
+    -------
+    None.
+
+    """
+    sources = config.datasets()["chp_location"]["sources"]
+    target = config.datasets()["chp_location"]["targets"]["chp_table"]
+
+    for scenario in config.settings()["egon-data"]["--scenarios"]:
+        # Select CHP with use_case = 'district_heating'
+        chp = db.select_geodataframe(
+            f"""
+            SELECT * FROM
+            {target['schema']}.{target['table']}
+            WHERE scenario = '{scenario}'
+            AND district_heating = True
+            """,
+            index_col="id",
+            epsg=4326,
+        )
+
+        # Select district heating areas and their centroid
+        district_heating = db.select_geodataframe(
+            f"""
+            SELECT area_id, ST_Centroid(geom_polygon) as geom
+            FROM
+            {sources['district_heating_areas']['schema']}.
+            {sources['district_heating_areas']['table']}
+            WHERE scenario = '{scenario}'
+            """,
+            epsg=4326,
+        )
+
+        # Assign district heating area_id to district_heating_chp
+        # According to nearest centroid of district heating area
+        chp["district_heating_area_id"] = chp.apply(
+            nearest,
+            df=district_heating,
+            row_geom_col="geom",
+            df_geom_col="geom",
+            centroid=True,
+            src_column="area_id",
+            axis=1,
+        )
+
+        # Drop district heating CHP without heat_bus_id
+        db.execute_sql(
+            f"""
+            DELETE FROM {target['schema']}.{target['table']}
+            WHERE scenario = '{scenario}'
+            AND district_heating = True
+            """
+        )
+
+        # Insert district heating CHP with heat_bus_id
+        session = sessionmaker(bind=db.engine())()
+        for i, row in chp.iterrows():
+            if row.carrier != "biomass":
+                entry = EgonChp(
+                    id=i,
+                    sources=row.sources,
+                    source_id=row.source_id,
+                    carrier=row.carrier,
+                    el_capacity=row.el_capacity,
+                    th_capacity=row.th_capacity,
+                    electrical_bus_id=row.electrical_bus_id,
+                    ch4_bus_id=row.ch4_bus_id,
+                    district_heating_area_id=row.district_heating_area_id,
+                    district_heating=row.district_heating,
+                    voltage_level=row.voltage_level,
+                    scenario=scenario,
+                    geom=f"SRID=4326;POINT({row.geom.x} {row.geom.y})",
+                )
+            else:
+                entry = EgonChp(
+                    id=i,
+                    sources=row.sources,
+                    source_id=row.source_id,
+                    carrier=row.carrier,
+                    el_capacity=row.el_capacity,
+                    th_capacity=row.th_capacity,
+                    electrical_bus_id=row.electrical_bus_id,
+                    district_heating_area_id=row.district_heating_area_id,
+                    district_heating=row.district_heating,
+                    voltage_level=row.voltage_level,
+                    scenario=scenario,
+                    geom=f"SRID=4326;POINT({row.geom.x} {row.geom.y})",
+                )
+            session.add(entry)
+        session.commit()
+
+
+def insert_biomass_chp(scenario):
+    """Insert biomass chp plants of future scenario
+
+    Parameters
+    ----------
+    scenario : str
+        Name of scenario.
+
+    Returns
+    -------
+    None.
+
+    """
+    cfg = config.datasets()["chp_location"]
+
+    # import target values from NEP 2021, scneario C 2035
+    target = select_target("biomass", scenario)
+
+    # import data for MaStR
+    mastr = pd.read_csv(
+        WORKING_DIR_MASTR_OLD / cfg["sources"]["mastr_biomass"]
+    ).query("EinheitBetriebsstatus=='InBetrieb'")
+
+    # Drop entries without federal state or 'AusschließlichWirtschaftszone'
+    mastr = mastr[
+        mastr.Bundesland.isin(
+            pd.read_sql(
+                f"""SELECT DISTINCT ON (gen)
+        REPLACE(REPLACE(gen, '-', ''), 'ü', 'ue') as states
+        FROM {cfg['sources']['vg250_lan']['schema']}.
+        {cfg['sources']['vg250_lan']['table']}""",
+                con=db.engine(),
+            ).states.values
+        )
+    ]
+
+    # Scaling will be done per federal state in case of eGon2035 scenario.
+    if scenario == "eGon2035":
+        level = "federal_state"
+    else:
+        level = "country"
+    # Choose only entries with valid geometries inside DE/test mode
+    mastr_loc = filter_mastr_geometry(mastr).set_geometry("geometry")
+
+    # Scale capacities to meet target values
+    mastr_loc = scale_prox2now(mastr_loc, target, level=level)
+
+    # Assign bus_id
+    if len(mastr_loc) > 0:
+        mastr_loc["voltage_level"] = assign_voltage_level(
+            mastr_loc, cfg, WORKING_DIR_MASTR_OLD
+        )
+        mastr_loc = assign_bus_id(mastr_loc, cfg)
+    mastr_loc = assign_use_case(mastr_loc, cfg["sources"], scenario)
+
+    # Insert entries with location
+    session = sessionmaker(bind=db.engine())()
+    for i, row in mastr_loc.iterrows():
+        if row.ThermischeNutzleistung > 0:
+            entry = EgonChp(
+                sources={
+                    "chp": "MaStR",
+                    "el_capacity": "MaStR scaled with NEP 2021",
+                    "th_capacity": "MaStR",
+                },
+                source_id={"MastrNummer": row.EinheitMastrNummer},
+                carrier="biomass",
+                el_capacity=row.Nettonennleistung,
+                th_capacity=row.ThermischeNutzleistung / 1000,
+                scenario=scenario,
+                district_heating=row.district_heating,
+                electrical_bus_id=row.bus_id,
+                voltage_level=row.voltage_level,
+                geom=f"SRID=4326;POINT({row.Laengengrad} {row.Breitengrad})",
+            )
+            session.add(entry)
+    session.commit()
+
+
+def insert_chp_statusquo(scn="status2019"):
+    cfg = config.datasets()["chp_location"]
+
+    # import data for MaStR
+    mastr = pd.read_csv(
+        WORKING_DIR_MASTR_NEW / "bnetza_mastr_combustion_cleaned.csv"
+    )
+
+    mastr_biomass = pd.read_csv(
+        WORKING_DIR_MASTR_NEW / "bnetza_mastr_biomass_cleaned.csv"
+    )
+
+    mastr = pd.concat([mastr, mastr_biomass]).reset_index(drop=True)
+
+    mastr = mastr.loc[mastr.ThermischeNutzleistung > 0]
+
+    mastr = mastr.loc[
+        mastr.Energietraeger.isin(
+            [
+                "Erdgas",
+                "Mineralölprodukte",
+                "andere Gase",
+                "nicht biogener Abfall",
+                "Braunkohle",
+                "Steinkohle",
+                "Biomasse",
+            ]
+        )
+    ]
+
+    mastr.Inbetriebnahmedatum = pd.to_datetime(mastr.Inbetriebnahmedatum)
+    mastr.DatumEndgueltigeStilllegung = pd.to_datetime(
+        mastr.DatumEndgueltigeStilllegung
+    )
+    mastr = mastr.loc[
+        mastr.Inbetriebnahmedatum
+        <= config.datasets()["mastr_new"][f"{scn}_date_max"]
+    ]
+
+    mastr = mastr.loc[
+        (
+            mastr.DatumEndgueltigeStilllegung
+            >= config.datasets()["mastr_new"][f"{scn}_date_max"]
+        )
+        | (mastr.DatumEndgueltigeStilllegung.isnull())
+    ]
+
+    mastr.groupby("Energietraeger").Nettonennleistung.sum().mul(1e-6)
+
+    geom_municipalities = db.select_geodataframe(
+        """
+        SELECT gen, ST_UNION(geometry) as geom
+        FROM boundaries.vg250_gem
+        GROUP BY gen
+        """
+    ).set_index("gen")
+
+    # Assing Laengengrad and Breitengrad to chps without location data
+    # based on the centroid of the municipaltiy
+    idx_no_location = mastr[
+        (mastr.Laengengrad.isnull())
+        & (mastr.Gemeinde.isin(geom_municipalities.index))
+    ].index
+
+    mastr.loc[idx_no_location, "Laengengrad"] = (
+        geom_municipalities.to_crs(epsg="4326").centroid.x.loc[
+            mastr.Gemeinde[idx_no_location]
+        ]
+    ).values
+
+    mastr.loc[idx_no_location, "Breitengrad"] = (
+        geom_municipalities.to_crs(epsg="4326").centroid.y.loc[
+            mastr.Gemeinde[idx_no_location]
+        ]
+    ).values
+
+    if (
+        config.settings()["egon-data"]["--dataset-boundary"]
+        == "Schleswig-Holstein"
+    ):
+        dropped_capacity = mastr[
+            (mastr.Laengengrad.isnull())
+            & (mastr.Bundesland == "SchleswigHolstein")
+        ].Nettonennleistung.sum()
+
+    else:
+        dropped_capacity = mastr[
+            (mastr.Laengengrad.isnull())
+        ].Nettonennleistung.sum()
+
+    print(
+        f"""
+          CHPs with a total installed electrical capacity of {dropped_capacity} kW are dropped
+          because of missing or wrong location data
+          """
+    )
+
+    mastr = mastr[~mastr.Laengengrad.isnull()]
+    mastr = filter_mastr_geometry(mastr).set_geometry("geometry")
+
+    # Assign bus_id
+    if len(mastr) > 0:
+        mastr["voltage_level"] = assign_voltage_level(
+            mastr, cfg, WORKING_DIR_MASTR_NEW
+        )
+
+        gas_bus_id = db.assign_gas_bus_id(mastr, scn, "CH4").bus
+
+        mastr = assign_bus_id(mastr, cfg, drop_missing=True)
+
+        mastr["gas_bus_id"] = gas_bus_id
+
+    mastr = assign_use_case(mastr, cfg["sources"], scn)
+
+    # Insert entries with location
+    session = sessionmaker(bind=db.engine())()
+    for i, row in mastr.iterrows():
+        if row.ThermischeNutzleistung > 0:
+            entry = EgonChp(
+                sources={
+                    "chp": "MaStR",
+                    "el_capacity": "MaStR",
+                    "th_capacity": "MaStR",
+                },
+                source_id={"MastrNummer": row.EinheitMastrNummer},
+                carrier=map_carrier().loc[row.Energietraeger],
+                el_capacity=row.Nettonennleistung / 1000,
+                th_capacity=row.ThermischeNutzleistung / 1000,
+                scenario=scn,
+                district_heating=row.district_heating,
+                electrical_bus_id=row.bus_id,
+                ch4_bus_id=row.gas_bus_id,
+                voltage_level=row.voltage_level,
+                geom=f"SRID=4326;POINT({row.Laengengrad} {row.Breitengrad})",
+            )
+            session.add(entry)
+    session.commit()
+
+
+def insert_chp_egon2035():
+    """Insert CHP plants for eGon2035 considering NEP and MaStR data
+
+    Returns
+    -------
+    None.
+
+    """
+
+    sources = config.datasets()["chp_location"]["sources"]
+
+    targets = config.datasets()["chp_location"]["targets"]
+
+    insert_biomass_chp("eGon2035")
+
+    # Insert large CHPs based on NEP's list of conventional power plants
+    MaStR_konv = insert_large_chp(sources, targets["chp_table"], EgonChp)
+
+    # Insert smaller CHPs (< 10MW) based on existing locations from MaStR
+    existing_chp_smaller_10mw(sources, MaStR_konv, EgonChp)
+
+    gpd.GeoDataFrame(
+        MaStR_konv[
+            [
+                "EinheitMastrNummer",
+                "el_capacity",
+                "geometry",
+                "carrier",
+                "plz",
+                "city",
+                "federal_state",
+            ]
+        ]
+    ).to_postgis(
+        targets["mastr_conventional_without_chp"]["table"],
+        schema=targets["mastr_conventional_without_chp"]["schema"],
+        con=db.engine(),
+        if_exists="replace",
+    )
+
+
+def extension_BW():
+    extension_per_federal_state("BadenWuerttemberg", EgonChp)
+
+
+def extension_BY():
+    extension_per_federal_state("Bayern", EgonChp)
+
+
+def extension_HB():
+    extension_per_federal_state("Bremen", EgonChp)
+
+
+def extension_BB():
+    extension_per_federal_state("Brandenburg", EgonChp)
+
+
+def extension_HH():
+    extension_per_federal_state("Hamburg", EgonChp)
+
+
+def extension_HE():
+    extension_per_federal_state("Hessen", EgonChp)
+
+
+def extension_MV():
+    extension_per_federal_state("MecklenburgVorpommern", EgonChp)
+
+
+def extension_NS():
+    extension_per_federal_state("Niedersachsen", EgonChp)
+
+
+def extension_NW():
+    extension_per_federal_state("NordrheinWestfalen", EgonChp)
+
+
+def extension_SN():
+    extension_per_federal_state("Sachsen", EgonChp)
+
+
+def extension_TH():
+    extension_per_federal_state("Thueringen", EgonChp)
+
+
+def extension_SL():
+    extension_per_federal_state("Saarland", EgonChp)
+
+
+def extension_ST():
+    extension_per_federal_state("SachsenAnhalt", EgonChp)
+
+
+def extension_RP():
+    extension_per_federal_state("RheinlandPfalz", EgonChp)
+
+
+def extension_BE():
+    extension_per_federal_state("Berlin", EgonChp)
+
+
+def extension_SH():
+    extension_per_federal_state("SchleswigHolstein", EgonChp)
+
+
+def insert_chp_egon100re():
+    """Insert CHP plants for eGon100RE considering results from pypsa-eur-sec
+
+    Returns
+    -------
+    None.
+
+    """
+
+    sources = config.datasets()["chp_location"]["sources"]
+
+    db.execute_sql(
+        f"""
+        DELETE FROM {EgonChp.__table__.schema}.{EgonChp.__table__.name}
+        WHERE scenario = 'eGon100RE'
+        """
+    )
+
+    # select target values from pypsa-eur-sec
+    additional_capacity = db.select_dataframe(
+        """
+        SELECT capacity
+        FROM supply.egon_scenario_capacities
+        WHERE scenario_name = 'eGon100RE'
+        AND carrier = 'urban_central_gas_CHP'
+        """
+    ).capacity[0]
+
+    if config.settings()["egon-data"]["--dataset-boundary"] != "Everything":
+        additional_capacity /= 16
+    target_file = (
+        Path(".")
+        / "data_bundle_egon_data"
+        / "pypsa_eur_sec"
+        / "2022-07-26-egondata-integration"
+        / "postnetworks"
+        / "elec_s_37_lv2.0__Co2L0-1H-T-H-B-I-dist1_2050.nc"
+    )
+
+    network = pypsa.Network(str(target_file))
+    chp_index = "DE0 0 urban central gas CHP"
+
+    standard_chp_th = 10
+    standard_chp_el = (
+        standard_chp_th
+        * network.links.loc[chp_index, "efficiency"]
+        / network.links.loc[chp_index, "efficiency2"]
+    )
+
+    areas = db.select_geodataframe(
+        f"""
+            SELECT
+            residential_and_service_demand as demand, area_id,
+            ST_Transform(ST_PointOnSurface(geom_polygon), 4326)  as geom
+            FROM
+            {sources['district_heating_areas']['schema']}.
+            {sources['district_heating_areas']['table']}
+            WHERE scenario = 'eGon100RE'
+            """
+    )
+
+    existing_chp = pd.DataFrame(
+        data={
+            "el_capacity": standard_chp_el,
+            "th_capacity": standard_chp_th,
+            "voltage_level": 5,
+        },
+        index=range(1),
+    )
+
+    flh = (
+        network.links_t.p0[chp_index].sum()
+        / network.links.p_nom_opt[chp_index]
+    )
+
+    extension_to_areas(
+        areas,
+        additional_capacity,
+        existing_chp,
+        flh,
+        EgonChp,
+        district_heating=True,
+        scenario="eGon100RE",
+    )
+
+
+tasks = (create_tables,)
+
+insert_per_scenario = set()
+
+if "status2019" in config.settings()["egon-data"]["--scenarios"]:
+    insert_per_scenario.add(
+        wrapped_partial(insert_chp_statusquo, scn="status2019", postfix="_2019")
+    )
+
+if "status2023" in config.settings()["egon-data"]["--scenarios"]:
+    insert_per_scenario.add(
+        wrapped_partial(insert_chp_statusquo, scn="status2023", postfix="_2023")
+    )
+
+if "eGon2035" in config.settings()["egon-data"]["--scenarios"]:
+    insert_per_scenario.add(insert_chp_egon2035)
+
+if "eGon100RE" in config.settings()["egon-data"]["--scenarios"]:
+    insert_per_scenario.add(insert_chp_egon100re)
+
+tasks = tasks + (insert_per_scenario, assign_heat_bus)
+
+extension = set()
+
+if "eGon2035" in config.settings()["egon-data"]["--scenarios"]:
+    # Add one task per federal state for small CHP extension
+    if (
+        config.settings()["egon-data"]["--dataset-boundary"]
+        == "Schleswig-Holstein"
+    ):
+        extension = extension_SH
+    else:
+        extension = {
+            extension_BW,
+            extension_BY,
+            extension_HB,
+            extension_BB,
+            extension_HE,
+            extension_MV,
+            extension_NS,
+            extension_NW,
+            extension_SH,
+            extension_HH,
+            extension_RP,
+            extension_SL,
+            extension_SN,
+            extension_ST,
+            extension_TH,
+            extension_BE,
+        }
+
+if extension != set():
+    tasks = tasks + (extension,)
+
+tasks += (metadata,)
+
+
+class Chp(Dataset):
+    """
+    Extract combined heat and power plants for each scenario
+
+    This dataset creates combined heat and power (CHP) plants for each scenario and defines their use case.
+    The method bases on existing CHP plants from Marktstammdatenregister. For the eGon2035 scenario,
+    a list of CHP plans from the grid operator is used for new largescale CHP plants. CHP < 10MW are
+    randomly distributed.
+    Depending on the distance to a district heating grid, it is decided if the CHP is used to
+    supply a district heating grid or used by an industrial site.
+
+
+    *Dependencies*
+      * :py:class:`GasAreaseGon100RE <egon.data.datasets.gas_areas.GasAreaseGon100RE>`
+      * :py:class:`GasAreaseGon2035 <egon.data.datasets.gas_areas.GasAreaseGon2035>`
+      * :py:class:`DistrictHeatingAreas <egon.data.datasets.district_heating_areas.DistrictHeatingAreas>`
+      * :py:class:`IndustrialDemandCurves <egon.data.datasets.industry.IndustrialDemandCurves>`
+      * :py:class:`OsmLanduse <egon.data.datasets.loadarea.OsmLanduse>`
+      * :py:func:`download_mastr_data <egon.data.datasets.mastr.download_mastr_data>`
+      * :py:func:`define_mv_grid_districts <egon.data.datasets.mv_grid_districts.define_mv_grid_districts>`
+      * :py:class:`ScenarioCapacities <egon.data.datasets.scenario_capacities.ScenarioCapacities>`
+
+
+    *Resulting tables*
+      * :py:class:`supply.egon_chp_plants <egon.data.datasets.chp.EgonChp>` is created and filled
+      * :py:class:`supply.egon_mastr_conventional_without_chp <egon.data.datasets.chp.EgonMaStRConventinalWithoutChp>` is created and filled
+
+    """
+
+    #:
+    name: str = "Chp"
+    #:
+    version: str = "0.0.10"
+
+    def __init__(self, dependencies):
+        super().__init__(
+            name=self.name,
+            version=self.version,
+            dependencies=dependencies,
+            tasks=tasks,
+        )