--- conflicted
+++ resolved
@@ -42,11 +42,7 @@
             el_capacity=row.el_capacity,
             th_capacity=row.th_capacity,
             electrical_bus_id=row.bus_id,
-<<<<<<< HEAD
-            ch4_bus_id = row.gas_bus_id,
-=======
             ch4_bus_id=row.gas_bus_id,
->>>>>>> 1d65d82a
             district_heating=row.district_heating,
             voltage_level=row.voltage_level,
             scenario="eGon2035",
