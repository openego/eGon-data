"""The central module containing all code dealing with individual heat supply.

The following main things are done in this module:

* ..
* Desaggregation of heat pump capacities to individual buildings
* Determination of minimum required heat pump capacity for pypsa-eur-sec

The determination of the minimum required heat pump capacity for pypsa-eur-sec takes
place in the dataset 'HeatPumpsPypsaEurSec'. The goal is to ensure that the heat pump
capacities determined in pypsa-eur-sec are large enough to serve the heat demand of
individual buildings after the desaggregation from a few nodes in pypsa-eur-sec to the
individual buildings.
To determine minimum required heat pump capacity per building the buildings heat peak
load in the eGon100RE scenario is used (as pypsa-eur-sec serves as the scenario
generator for the eGon100RE scenario; see
:func:`determine_minimum_hp_capacity_per_building` for information on how minimum
required heat pump capacity is determined). As the heat peak load is not previously
determined, it is as well done in the course of this task.
Further, as determining heat peak load requires heat load
profiles of the buildings to be set up, this task is also utilised to set up
heat load profiles of all buildings with heat pumps within a grid in the eGon100RE
scenario used in eTraGo.
The resulting data is stored in separate tables respectively a csv file:

* `input-pypsa-eur-sec/minimum_hp_capacity_mv_grid_100RE.csv`:
    This csv file contains minimum required heat pump capacity per MV grid in MW as
    input for pypsa-eur-sec. It is created within :func:`export_min_cap_to_csv`.
* `demand.egon_etrago_timeseries_individual_heating`:
    This table contains aggregated heat load profiles of all buildings with heat pumps
    within an MV grid in the eGon100RE scenario used in eTraGo. It is created within
    :func:`individual_heating_per_mv_grid_tables`.
* `demand.egon_building_heat_peak_loads`:
    Mapping of peak heat demand and buildings including cell_id,
    building, area and peak load. This table is created in
    :func:`delete_heat_peak_loads_100RE`.

The desaggregation of heat pump capcacities to individual buildings takes place in two
separate datasets: 'HeatPumps2035' for eGon2035 scenario and 'HeatPumps2050' for
eGon100RE.
It is done separately because for one reason in case of the eGon100RE scenario the
minimum required heat pump capacity per building can directly be determined using the
heat peak load per building determined in the dataset 'HeatPumpsPypsaEurSec', whereas
heat peak load data does not yet exist for the eGon2035 scenario. Another reason is,
that in case of the eGon100RE scenario all buildings with individual heating have a
heat pump whereas in the eGon2035 scenario buildings are randomly selected until the
installed heat pump capacity per MV grid is met. All other buildings with individual
heating but no heat pump are assigned a gas boiler.

In the 'HeatPumps2035' dataset the following things are done.
First, the building's heat peak load in the eGon2035 scenario is determined for sizing
the heat pumps. To this end, heat load profiles per building are set up.
Using the heat peak load per building the minimum required heat pump capacity per
building is determined (see :func:`determine_minimum_hp_capacity_per_building`).
Afterwards, the total heat pump capacity per MV grid is desaggregated to individual
buildings in the MV grid, wherefore buildings are randomly chosen until the MV grid's total
heat pump capacity is reached (see :func:`determine_buildings_with_hp_in_mv_grid`).
Buildings with PV rooftop plants are more likely to be assigned a heat pump. In case
the minimum heat pump capacity of all chosen buildings is smaller than the total
heat pump capacity of the MV grid but adding another building would exceed the total
heat pump capacity of the MV grid, the remaining capacity is distributed to all
buildings with heat pumps proportionally to the size of their respective minimum
heat pump capacity. Therefore, the heat pump capacity of a building can be larger
than the minimum required heat pump capacity.
The generated heat load profiles per building are in a last step utilised to set up
heat load profiles of all buildings with heat pumps within a grid as well as for all
buildings with a gas boiler (i.e. all buildings with decentral heating system minus
buildings with heat pump) needed in eTraGo.
The resulting data is stored in the following tables:

* `demand.egon_hp_capacity_buildings`:
    This table contains the heat pump capacity of all buildings with a heat pump.
    It is created within :func:`delete_hp_capacity_2035`.
* `demand.egon_etrago_timeseries_individual_heating`:
    This table contains aggregated heat load profiles of all buildings with heat pumps
    within an MV grid as well as of all buildings with gas boilers within an MV grid in
    the eGon100RE scenario used in eTraGo. It is created within
    :func:`individual_heating_per_mv_grid_tables`.
* `demand.egon_building_heat_peak_loads`:
    Mapping of heat demand time series and buildings including cell_id,
    building, area and peak load. This table is created in
    :func:`delete_heat_peak_loads_2035`.

In the 'HeatPumps2050' dataset the total heat pump capacity in each MV grid can be
directly desaggregated to individual buildings, as the building's heat peak load was
already determined in the 'HeatPumpsPypsaEurSec' dataset. Also in contrast to the
'HeatPumps2035' dataset, all buildings with decentral heating system are assigned a
heat pump, wherefore no random sampling of buildings needs to be conducted.
The resulting data is stored in the following table:

* `demand.egon_hp_capacity_buildings`:
    This table contains the heat pump capacity of all buildings with a heat pump.
    It is created within :func:`delete_hp_capacity_2035`.

**The following datasets from the database are mainly used for creation:**

* `boundaries.egon_map_zensus_grid_districts`:


* `boundaries.egon_map_zensus_district_heating_areas`:


* `demand.egon_peta_heat`:
    Table of annual heat load demand for residential and cts at census cell
    level from peta5.
* `demand.egon_heat_timeseries_selected_profiles`:


* `demand.egon_heat_idp_pool`:


* `demand.egon_daily_heat_demand_per_climate_zone`:


* `boundaries.egon_map_zensus_mvgd_buildings`:
    A final mapping table including all buildings used for residential and
    cts, heat and electricity timeseries. Including census cells, mvgd bus_id,
    building type (osm or synthetic)

* `supply.egon_individual_heating`:


* `demand.egon_cts_heat_demand_building_share`:
    Table including the mv substation heat profile share of all selected
    cts buildings for scenario eGon2035 and eGon100RE. This table is created
    within :func:`cts_heat()`


**What is the goal?**

The goal is threefold. Primarily, heat pump capacity of individual buildings is
determined as it is necessary for distribution grid analysis. Secondly, as heat
demand profiles need to be set up during the process, the heat demand profiles of all
buildings with individual heat pumps respectively gas boilers per MV grid are set up
to be used in eTraGo. Thirdly, minimum heat pump capacity is determined as input for
pypsa-eur-sec to avoid that heat pump capacity per building is too little to meet
the heat demand after desaggregation to individual buildings.

**What is the challenge?**

The main challenge lies in the set up of heat demand profiles per building in
:func:`aggregate_residential_and_cts_profiles()` as it takes alot of time and
in grids with a high number of buildings requires alot of RAM. Both runtime and
RAM usage needed to be improved several times. To speed up the process, tasks are set
up to run in parallel. This currently leads to alot of connections being opened and
at a certain point to a runtime error due to too many open connections.

**What are central assumptions during the data processing?**

Central assumption for determining minimum heat pump capacity and desaggregating
heat pump capacity to individual buildings is that the required heat pump capacity
is determined using an approach from the
`network development plan <https://www.netzentwicklungsplan.de/sites/default/files/paragraphs-files/Szenariorahmenentwurf_NEP2035_2021_1.pdf>`_
(pp.46-47) (see :func:`determine_minimum_hp_capacity_per_building()`). There, the heat
pump capacity is determined by multiplying the heat peak
demand of the building by a minimum assumed COP of 1.7 and a flexibility factor of
24/18, taking into account that power supply of heat pumps can be interrupted for up
to six hours by the local distribution grid operator.
Another central assumption is, that buildings with PV rooftop plants are more likely
to have a heat pump than other buildings (see
:func:`determine_buildings_with_hp_in_mv_grid()` for details)

**Drawbacks and limitations of the data**

In the eGon2035 scenario buildings with heat pumps are selected randomly with a higher
probability for a heat pump for buildings with PV rooftop (see
:func:`determine_buildings_with_hp_in_mv_grid()` for details).
Another limitation may be the sizing of the heat pumps, as in the eGon2035 scenario
their size rigidly depends on the heat peak load and a fixed flexibility factor. During
the coldest days of the year, heat pump flexibility strongly depends on this
assumption and cannot be dynamically enlarged to provide more flexibility (or only
slightly through larger heat storage units).

Notes
-----

This module docstring is rather a dataset documentation. Once, a decision
is made in ... the content of this module docstring needs to be moved to
docs attribute of the respective dataset class.
"""

from pathlib import Path
import os
import random

from airflow.operators.python import PythonOperator
from psycopg2.extensions import AsIs, register_adapter
from sqlalchemy import ARRAY, REAL, Column, Integer, String
from sqlalchemy.ext.declarative import declarative_base
import geopandas as gpd
import numpy as np
import pandas as pd
import saio

from egon.data import config, db, logger
from egon.data.datasets import Dataset
from egon.data.datasets.district_heating_areas import (
    MapZensusDistrictHeatingAreas,
)
from egon.data.datasets.electricity_demand_timeseries.cts_buildings import (
    calc_cts_building_profiles,
)
from egon.data.datasets.electricity_demand_timeseries.mapping import (
    EgonMapZensusMvgdBuildings,
)
from egon.data.datasets.electricity_demand_timeseries.tools import (
    write_table_to_postgres,
)
from egon.data.datasets.emobility.motorized_individual_travel.helpers import (
    reduce_mem_usage,
)
from egon.data.datasets.heat_demand import EgonPetaHeat
from egon.data.datasets.heat_demand_timeseries.daily import (
    EgonDailyHeatDemandPerClimateZone,
    EgonMapZensusClimateZones,
)
from egon.data.datasets.heat_demand_timeseries.idp_pool import (
    EgonHeatTimeseries,
)

# get zensus cells with district heating
from egon.data.datasets.zensus_mv_grid_districts import MapZensusGridDistricts

engine = db.engine()
Base = declarative_base()

scenarios = config.settings()["egon-data"]["--scenarios"]


class EgonEtragoTimeseriesIndividualHeating(Base):
    __tablename__ = "egon_etrago_timeseries_individual_heating"
    __table_args__ = {"schema": "demand"}
    bus_id = Column(Integer, primary_key=True)
    scenario = Column(String, primary_key=True)
    carrier = Column(String, primary_key=True)
    dist_aggregated_mw = Column(ARRAY(REAL))


class EgonHpCapacityBuildings(Base):
    __tablename__ = "egon_hp_capacity_buildings"
    __table_args__ = {"schema": "demand"}
    building_id = Column(Integer, primary_key=True)
    scenario = Column(String, primary_key=True)
    hp_capacity = Column(REAL)


class HeatPumpsPypsaEur(Dataset):
    def __init__(self, dependencies):
        def dyn_parallel_tasks_pypsa_eur():
            """Dynamically generate tasks
            The goal is to speed up tasks by parallelising bulks of mvgds.

            The number of parallel tasks is defined via parameter
            `parallel_tasks` in the dataset config `datasets.yml`.

            Returns
            -------
            set of airflow.PythonOperators
                The tasks. Each element is of
                :func:`egon.data.datasets.heat_supply.individual_heating.
                determine_hp_cap_peak_load_mvgd_ts_pypsa_eur`
            """
            parallel_tasks = config.datasets()["demand_timeseries_mvgd"].get(
                "parallel_tasks", 1
            )

            tasks = set()
            for i in range(parallel_tasks):
                tasks.add(
                    PythonOperator(
                        task_id=(
                            f"individual_heating."
                            f"determine-hp-capacity-pypsa-eur-"
                            f"mvgd-bulk{i}"
                        ),
                        python_callable=split_mvgds_into_bulks,
                        op_kwargs={
                            "n": i,
                            "max_n": parallel_tasks,
                            "func": determine_hp_cap_peak_load_mvgd_ts_pypsa_eur,  # noqa: E501
                        },
                    )
                )
            return tasks

        tasks_HeatPumpsPypsaEur = set()

        if "eGon100RE" in scenarios:
            tasks_HeatPumpsPypsaEur = (
                delete_pypsa_eur_sec_csv_file,
                delete_mvgd_ts_100RE,
                delete_heat_peak_loads_100RE,
                {*dyn_parallel_tasks_pypsa_eur()},
            )
        else:
            tasks_HeatPumpsPypsaEur = (
                PythonOperator(
                    task_id="HeatPumpsPypsaEur_skipped",
                    python_callable=skip_task,
                    op_kwargs={
                        "scn": "eGon100RE",
                        "task": "HeatPumpsPypsaEur",
                    },
                ),
            )

        super().__init__(
            name="HeatPumpsPypsaEurSec",
            version="0.0.3",
            dependencies=dependencies,
            tasks=tasks_HeatPumpsPypsaEur,
        )


class HeatPumps2019(Dataset):
    def __init__(self, dependencies):
        def dyn_parallel_tasks_2019():
            """Dynamically generate tasks

            The goal is to speed up tasks by parallelising bulks of mvgds.

            The number of parallel tasks is defined via parameter
            `parallel_tasks` in the dataset config `datasets.yml`.

            Returns
            -------
            set of airflow.PythonOperators
                The tasks. Each element is of
                :func:`egon.data.datasets.heat_supply.individual_heating.
                determine_hp_cap_peak_load_mvgd_ts_2019`
            """
            parallel_tasks = config.datasets()["demand_timeseries_mvgd"].get(
                "parallel_tasks", 1
            )
            tasks = set()
            for i in range(parallel_tasks):
                tasks.add(
                    PythonOperator(
                        task_id=(
                            "individual_heating."
                            f"determine-hp-capacity-2019-"
                            f"mvgd-bulk{i}"
                        ),
                        python_callable=split_mvgds_into_bulks,
                        op_kwargs={
                            "n": i,
                            "max_n": parallel_tasks,
                            "func": determine_hp_cap_peak_load_mvgd_ts_2019,
                        },
                    )
                )
            return tasks

        tasks_HeatPumps2019 = set()

        if "status2019" in scenarios:
            tasks_HeatPumps2019 = (
                delete_heat_peak_loads_2019,
                delete_hp_capacity_2019,
                delete_mvgd_ts_2019,
                {*dyn_parallel_tasks_2019()},
            )
        else:
            tasks_HeatPumps2019 = (
                PythonOperator(
                    task_id="HeatPumps2019_skipped",
                    python_callable=skip_task,
                    op_kwargs={"scn": "status2019", "task": "HeatPumps2019"},
                ),
            )

        super().__init__(
            name="HeatPumps2019",
            version="0.0.3",
            dependencies=dependencies,
            tasks=tasks_HeatPumps2019,
        )


class HeatPumps2035(Dataset):
    def __init__(self, dependencies):
        def dyn_parallel_tasks_2035():
            """Dynamically generate tasks

            The goal is to speed up tasks by parallelising bulks of mvgds.

            The number of parallel tasks is defined via parameter
            `parallel_tasks` in the dataset config `datasets.yml`.

            Returns
            -------
            set of airflow.PythonOperators
                The tasks. Each element is of
                :func:`egon.data.datasets.heat_supply.individual_heating.
                determine_hp_cap_peak_load_mvgd_ts_2035`
            """
            parallel_tasks = config.datasets()["demand_timeseries_mvgd"].get(
                "parallel_tasks", 1
            )
            tasks = set()
            for i in range(parallel_tasks):
                tasks.add(
                    PythonOperator(
                        task_id=(
                            "individual_heating."
                            f"determine-hp-capacity-2035-"
                            f"mvgd-bulk{i}"
                        ),
                        python_callable=split_mvgds_into_bulks,
                        op_kwargs={
                            "n": i,
                            "max_n": parallel_tasks,
                            "func": determine_hp_cap_peak_load_mvgd_ts_2035,
                        },
                    )
                )
            return tasks

        tasks_HeatPumps2035 = set()

        if "eGon2035" in scenarios:
            tasks_HeatPumps2035 = (
                delete_heat_peak_loads_2035,
                delete_hp_capacity_2035,
                delete_mvgd_ts_2035,
                {*dyn_parallel_tasks_2035()},
            )
        else:
            tasks_HeatPumps2035 = (
                PythonOperator(
                    task_id="HeatPumps2035_skipped",
                    python_callable=skip_task,
                    op_kwargs={"scn": "eGon2035", "task": "HeatPumps2035"},
                ),
            )

        super().__init__(
            name="HeatPumps2035",
            version="0.0.3",
            dependencies=dependencies,
            tasks=tasks_HeatPumps2035,
        )


class HeatPumps2050(Dataset):
    def __init__(self, dependencies):
        tasks_HeatPumps2050 = set()

        if "eGon100RE" in scenarios:
            tasks_HeatPumps2050 = (
                delete_hp_capacity_100RE,
                determine_hp_cap_buildings_eGon100RE,
            )
        else:
            tasks_HeatPumps2050 = (
                PythonOperator(
                    task_id="HeatPumps2050_skipped",
                    python_callable=skip_task,
                    op_kwargs={"scn": "eGon100RE", "task": "HeatPumps2050"},
                ),
            )

        super().__init__(
            name="HeatPumps2050",
            version="0.0.3",
            dependencies=dependencies,
            tasks=tasks_HeatPumps2050,
        )


class BuildingHeatPeakLoads(Base):
    __tablename__ = "egon_building_heat_peak_loads"
    __table_args__ = {"schema": "demand"}

    building_id = Column(Integer, primary_key=True)
    scenario = Column(String, primary_key=True)
    sector = Column(String, primary_key=True)
    peak_load_in_w = Column(REAL)


def skip_task(scn=str, task=str):
    def not_executed():
        logger.info(
            f"{scn} is not in the list of scenarios. {task} dataset is skipped."
        )

    return not_executed


def adapt_numpy_float64(numpy_float64):
    return AsIs(numpy_float64)


def adapt_numpy_int64(numpy_int64):
    return AsIs(numpy_int64)


def cascade_per_technology(
    heat_per_mv,
    technologies,
    scenario,
    distribution_level,
    max_size_individual_chp=0.05,
):
    """Add plants for individual heat.
    Currently only on mv grid district level.

    Parameters
    ----------
    mv_grid_districts : geopandas.geodataframe.GeoDataFrame
        MV grid districts including the heat demand
    technologies : pandas.DataFrame
        List of supply technologies and their parameters
    scenario : str
        Name of the scenario
    max_size_individual_chp : float
        Maximum capacity of an individual chp in MW
    Returns
    -------
    mv_grid_districts : geopandas.geodataframe.GeoDataFrame
        MV grid district which need additional individual heat supply
    technologies : pandas.DataFrame
        List of supply technologies and their parameters
    append_df : pandas.DataFrame
        List of plants per mv grid for the selected technology

    """
    sources = config.datasets()["heat_supply"]["sources"]

    tech = technologies[technologies.priority == technologies.priority.max()]

    # Distribute heat pumps linear to remaining demand.
    if tech.index == "heat_pump":
        if distribution_level == "federal_state":
            # Select target values per federal state
            target = db.select_dataframe(
                f"""
                    SELECT DISTINCT ON (gen) gen as state, capacity
                    FROM {sources['scenario_capacities']['schema']}.
                    {sources['scenario_capacities']['table']} a
                    JOIN {sources['federal_states']['schema']}.
                    {sources['federal_states']['table']} b
                    ON a.nuts = b.nuts
                    WHERE scenario_name = '{scenario}'
                    AND carrier = 'residential_rural_heat_pump'
                    """,
                index_col="state",
            )

            heat_per_mv["share"] = heat_per_mv.groupby(
                "state"
            ).remaining_demand.apply(lambda grp: grp / grp.sum())

            append_df = (
                heat_per_mv["share"]
                .mul(target.capacity[heat_per_mv["state"]].values)
                .reset_index()
            )
        else:
            # Select target value for Germany
            target = db.select_dataframe(
                f"""
                    SELECT SUM(capacity) AS capacity
                    FROM {sources['scenario_capacities']['schema']}.
                    {sources['scenario_capacities']['table']} a
                    WHERE scenario_name = '{scenario}'
                    AND carrier IN ('rural_air_heat_pump', 'rural_ground_heat_pump')
                    """
            )

            if not target.capacity[0]:
                target.capacity[0] = 0

<<<<<<< HEAD
=======
            if config.settings()["egon-data"]["--dataset-boundary"] == "Schleswig-Holstein":
                target.capacity[0] /= 16

>>>>>>> 01d2b935
            heat_per_mv["share"] = (
                heat_per_mv.remaining_demand
                / heat_per_mv.remaining_demand.sum()
            )

            append_df = (
                heat_per_mv["share"].mul(target.capacity[0]).reset_index()
            )

        append_df.rename(
            {"bus_id": "mv_grid_id", "share": "capacity"}, axis=1, inplace=True
        )

    elif tech.index in ("gas_boiler", "resistive_heater", "solar_thermal", "biomass_boiler"):
        # Select target value for Germany
        target = db.select_dataframe(
            f"""
                SELECT SUM(capacity) AS capacity
                FROM {sources['scenario_capacities']['schema']}.
                {sources['scenario_capacities']['table']} a
                WHERE scenario_name = '{scenario}'
                AND carrier = 'rural_{tech.index[0]}'
                """
        )

        if config.settings()["egon-data"]["--dataset-boundary"] == "Schleswig-Holstein":
            target.capacity[0] /= 16

        heat_per_mv["share"] = (
            heat_per_mv.remaining_demand
            / heat_per_mv.remaining_demand.sum()
        )

        append_df = (
            heat_per_mv["share"].mul(target.capacity[0]).reset_index()
        )

        append_df.rename(
            {"bus_id": "mv_grid_id", "share": "capacity"}, axis=1, inplace=True
        )

    else:
        append_df = pd.DataFrame(
            data={
                "capacity": heat_per_mv.remaining_demand.div(
                    tech.estimated_flh.values[0]
                ),
                "carrier": f"residential_rural_{tech.index}",
                "mv_grid_id": heat_per_mv.index,
                "scenario": scenario,
            }
        )

    if append_df.size > 0:
        append_df["carrier"] = tech.index[0]
        heat_per_mv.loc[
            append_df.mv_grid_id, "remaining_demand"
        ] -= append_df.set_index("mv_grid_id").capacity.mul(
            tech.estimated_flh.values[0]
        )

    heat_per_mv = heat_per_mv[heat_per_mv.remaining_demand >= 0]

    technologies = technologies.drop(tech.index)

    return heat_per_mv, technologies, append_df


def cascade_heat_supply_indiv(scenario, distribution_level, plotting=True):
    """Assigns supply strategy for individual heating in four steps.

    1.) all small scale CHP are connected.
    2.) If this is not suitable, the mv grid is also supplied by heat pumps.
    3.) The last option are individual gas boilers.

    Parameters
    ----------
    scenario : str
        Name of scenario
    plotting : bool, optional
        Choose if individual heating supply is plotted. The default is True.

    Returns
    -------
    resulting_capacities : pandas.DataFrame
        List of plants per mv grid

    """

    sources = config.datasets()["heat_supply"]["sources"]

    # Select residential heat demand per mv grid district and federal state
    heat_per_mv = db.select_geodataframe(
        f"""
        SELECT d.bus_id as bus_id, SUM(demand) as demand,
        c.vg250_lan as state, d.geom
        FROM {sources['heat_demand']['schema']}.
        {sources['heat_demand']['table']} a
        JOIN {sources['map_zensus_grid']['schema']}.
        {sources['map_zensus_grid']['table']} b
        ON a.zensus_population_id = b.zensus_population_id
        JOIN {sources['map_vg250_grid']['schema']}.
        {sources['map_vg250_grid']['table']} c
        ON b.bus_id = c.bus_id
        JOIN {sources['mv_grids']['schema']}.
        {sources['mv_grids']['table']} d
        ON d.bus_id = c.bus_id
        WHERE scenario = '{scenario}'
        AND a.zensus_population_id NOT IN (
            SELECT zensus_population_id
            FROM {sources['map_dh']['schema']}.{sources['map_dh']['table']}
            WHERE scenario = '{scenario}')
        GROUP BY d.bus_id, vg250_lan, geom
        """,
        index_col="bus_id",
    )

    # Store geometry of mv grid
    geom_mv = heat_per_mv.geom.centroid.copy()

    # Initalize Dataframe for results
    resulting_capacities = pd.DataFrame(
        columns=["mv_grid_id", "carrier", "capacity"]
    )

    # Set technology data according to
    # http://www.wbzu.de/seminare/infopool/infopool-bhkw
    if scenario == "eGon2035":
        technologies = pd.DataFrame(
            index=["heat_pump", "gas_boiler"],
            columns=["estimated_flh", "priority"],
            data={"estimated_flh": [4000, 8000], "priority": [2, 1]},
        )
    elif scenario == "eGon100RE":
        technologies = pd.DataFrame(
            index=["heat_pump", "resistive_heater", "solar_thermal", "biomass_boiler", "gas_boiler", "oil_boiler"],
            columns=["estimated_flh", "priority"],
            data={"estimated_flh": [4000, 2000, 2000, 8000, 8000, 8000], "priority": [6,5,4,3,2,1]},
        )
    elif scenario == "status2019":
        technologies = pd.DataFrame(
            index=["heat_pump"],
            columns=["estimated_flh", "priority"],
            data={"estimated_flh": [4000], "priority": [1]},
        )

    # In the beginning, the remaining demand equals demand
    heat_per_mv["remaining_demand"] = heat_per_mv["demand"]

    # Connect new technologies, if there is still heat demand left
    while (len(technologies) > 0) and (len(heat_per_mv) > 0):
        # Attach new supply technology
        heat_per_mv, technologies, append_df = cascade_per_technology(
            heat_per_mv, technologies, scenario, distribution_level
        )
        # Collect resulting capacities
        resulting_capacities = pd.concat(
            [resulting_capacities, append_df], ignore_index=True
        )

    if plotting:
        plot_heat_supply(resulting_capacities)

    return gpd.GeoDataFrame(
        resulting_capacities,
        geometry=geom_mv[resulting_capacities.mv_grid_id].values,
    )


def get_peta_demand(mvgd, scenario):
    """
    Retrieve annual peta heat demand for residential buildings for either
    eGon2035 or eGon100RE scenario.

    Parameters
    ----------
    mvgd : int
        MV grid ID.
    scenario : str
        Possible options are eGon2035 or eGon100RE

    Returns
    -------
    df_peta_demand : pd.DataFrame
        Annual residential heat demand per building and scenario. Columns of
        the dataframe are zensus_population_id and demand.

    """

    with db.session_scope() as session:
        query = (
            session.query(
                MapZensusGridDistricts.zensus_population_id,
                EgonPetaHeat.demand,
            )
            .filter(MapZensusGridDistricts.bus_id == mvgd)
            .filter(
                MapZensusGridDistricts.zensus_population_id
                == EgonPetaHeat.zensus_population_id
            )
            .filter(
                EgonPetaHeat.sector == "residential",
                EgonPetaHeat.scenario == scenario,
            )
        )

        df_peta_demand = pd.read_sql(
            query.statement, query.session.bind, index_col=None
        )

    return df_peta_demand


def get_residential_heat_profile_ids(mvgd):
    """
    Retrieve 365 daily heat profiles ids per residential building and selected
    mvgd.

    Parameters
    ----------
    mvgd : int
        ID of MVGD

    Returns
    -------
    df_profiles_ids : pd.DataFrame
        Residential daily heat profile ID's per building. Columns of the
        dataframe are zensus_population_id, building_id,
        selected_idp_profiles, buildings and day_of_year.

    """
    with db.session_scope() as session:
        query = (
            session.query(
                MapZensusGridDistricts.zensus_population_id,
                EgonHeatTimeseries.building_id,
                EgonHeatTimeseries.selected_idp_profiles,
            )
            .filter(MapZensusGridDistricts.bus_id == mvgd)
            .filter(
                MapZensusGridDistricts.zensus_population_id
                == EgonHeatTimeseries.zensus_population_id
            )
        )

        df_profiles_ids = pd.read_sql(
            query.statement, query.session.bind, index_col=None
        )
    # Add building count per cell
    df_profiles_ids = pd.merge(
        left=df_profiles_ids,
        right=df_profiles_ids.groupby("zensus_population_id")["building_id"]
        .count()
        .rename("buildings"),
        left_on="zensus_population_id",
        right_index=True,
    )

    # unnest array of ids per building
    df_profiles_ids = df_profiles_ids.explode("selected_idp_profiles")
    # add day of year column by order of list
    df_profiles_ids["day_of_year"] = (
        df_profiles_ids.groupby("building_id").cumcount() + 1
    )
    return df_profiles_ids


def get_daily_profiles(profile_ids):
    """
    Parameters
    ----------
    profile_ids : list(int)
        daily heat profile ID's

    Returns
    -------
    df_profiles : pd.DataFrame
        Residential daily heat profiles. Columns of the dataframe are idp,
        house, temperature_class and hour.

    """

    saio.register_schema("demand", db.engine())
    from saio.demand import egon_heat_idp_pool

    with db.session_scope() as session:
        query = session.query(egon_heat_idp_pool).filter(
            egon_heat_idp_pool.index.in_(profile_ids)
        )

        df_profiles = pd.read_sql(
            query.statement, query.session.bind, index_col="index"
        )

    # unnest array of profile values per id
    df_profiles = df_profiles.explode("idp")
    # Add column for hour of day
    df_profiles["hour"] = df_profiles.groupby(axis=0, level=0).cumcount() + 1

    return df_profiles


def get_daily_demand_share(mvgd):
    """per census cell
    Parameters
    ----------
    mvgd : int
        MVGD id

    Returns
    -------
    df_daily_demand_share : pd.DataFrame
        Daily annual demand share per cencus cell. Columns of the dataframe
        are zensus_population_id, day_of_year and daily_demand_share.

    """

    with db.session_scope() as session:
        query = session.query(
            MapZensusGridDistricts.zensus_population_id,
            EgonDailyHeatDemandPerClimateZone.day_of_year,
            EgonDailyHeatDemandPerClimateZone.daily_demand_share,
        ).filter(
            EgonMapZensusClimateZones.climate_zone
            == EgonDailyHeatDemandPerClimateZone.climate_zone,
            MapZensusGridDistricts.zensus_population_id
            == EgonMapZensusClimateZones.zensus_population_id,
            MapZensusGridDistricts.bus_id == mvgd,
        )

        df_daily_demand_share = pd.read_sql(
            query.statement, query.session.bind, index_col=None
        )
    return df_daily_demand_share


def calc_residential_heat_profiles_per_mvgd(mvgd, scenario):
    """
    Gets residential heat profiles per building in MV grid for either eGon2035
    or eGon100RE scenario.

    Parameters
    ----------
    mvgd : int
        MV grid ID.
    scenario : str
        Possible options are eGon2035 or eGon100RE.

    Returns
    --------
    pd.DataFrame
        Heat demand profiles of buildings. Columns are:
            * zensus_population_id : int
                Zensus cell ID building is in.
            * building_id : int
                ID of building.
            * day_of_year : int
                Day of the year (1 - 365).
            * hour : int
                Hour of the day (1 - 24).
            * demand_ts : float
                Building's residential heat demand in MW, for specified hour
                of the year (specified through columns `day_of_year` and
                `hour`).
    """

    columns = [
        "zensus_population_id",
        "building_id",
        "day_of_year",
        "hour",
        "demand_ts",
    ]

    df_peta_demand = get_peta_demand(mvgd, scenario)
    df_peta_demand = reduce_mem_usage(df_peta_demand)

    # TODO maybe return empty dataframe
    if df_peta_demand.empty:
        logger.info(f"No demand for MVGD: {mvgd}")
        return pd.DataFrame(columns=columns)

    df_profiles_ids = get_residential_heat_profile_ids(mvgd)

    if df_profiles_ids.empty:
        logger.info(f"No profiles for MVGD: {mvgd}")
        return pd.DataFrame(columns=columns)

    df_profiles = get_daily_profiles(
        df_profiles_ids["selected_idp_profiles"].unique()
    )

    df_daily_demand_share = get_daily_demand_share(mvgd)

    # Merge profile ids to peta demand by zensus_population_id
    df_profile_merge = pd.merge(
        left=df_peta_demand, right=df_profiles_ids, on="zensus_population_id"
    )

    df_profile_merge.demand = df_profile_merge.demand.div(
        df_profile_merge.buildings
    )
    df_profile_merge.drop("buildings", axis="columns", inplace=True)

    # Merge daily demand to daily profile ids by zensus_population_id and day
    df_profile_merge = pd.merge(
        left=df_profile_merge,
        right=df_daily_demand_share,
        on=["zensus_population_id", "day_of_year"],
    )
    df_profile_merge.demand = df_profile_merge.demand.mul(
        df_profile_merge.daily_demand_share
    )
    df_profile_merge.drop("daily_demand_share", axis="columns", inplace=True)
    df_profile_merge = reduce_mem_usage(df_profile_merge)

    # Merge daily profiles by profile id
    df_profile_merge = pd.merge(
        left=df_profile_merge,
        right=df_profiles[["idp", "hour"]],
        left_on="selected_idp_profiles",
        right_index=True,
    )
    df_profile_merge = reduce_mem_usage(df_profile_merge)

    df_profile_merge.demand = df_profile_merge.demand.mul(
        df_profile_merge.idp.astype(float)
    )
    df_profile_merge.drop("idp", axis="columns", inplace=True)

    df_profile_merge.rename(
        {"demand": "demand_ts"}, axis="columns", inplace=True
    )

    df_profile_merge = reduce_mem_usage(df_profile_merge)

    return df_profile_merge.loc[:, columns]


def plot_heat_supply(resulting_capacities):
    from matplotlib import pyplot as plt

    mv_grids = db.select_geodataframe(
        """
        SELECT * FROM grid.egon_mv_grid_district
        """,
        index_col="bus_id",
    )

    for c in ["CHP", "heat_pump"]:
        mv_grids[c] = (
            resulting_capacities[resulting_capacities.carrier == c]
            .set_index("mv_grid_id")
            .capacity
        )

        fig, ax = plt.subplots(1, 1)
        mv_grids.boundary.plot(linewidth=0.2, ax=ax, color="black")
        mv_grids.plot(
            ax=ax,
            column=c,
            cmap="magma_r",
            legend=True,
            legend_kwds={
                "label": f"Installed {c} in MW",
                "orientation": "vertical",
            },
        )
        plt.savefig(f"plots/individual_heat_supply_{c}.png", dpi=300)


def get_zensus_cells_with_decentral_heat_demand_in_mv_grid(
    scenario, mv_grid_id
):
    """
    Returns zensus cell IDs with decentral heating systems in given MV grid.

    As cells with district heating differ between scenarios, this is also
    depending on the scenario.

    Parameters
    -----------
    scenario : str
        Name of scenario. Can be either "eGon2035" or "eGon100RE".
    mv_grid_id : int
        ID of MV grid.

    Returns
    --------
    pd.Index(int)
        Zensus cell IDs (as int) of buildings with decentral heating systems in
        given MV grid. Type is pandas Index to avoid errors later on when it is
        used in a query.

    """

    # get zensus cells in grid
    zensus_population_ids = db.select_dataframe(
        f"""
        SELECT zensus_population_id
        FROM boundaries.egon_map_zensus_grid_districts
        WHERE bus_id = {mv_grid_id}
        """,
        index_col=None,
    ).zensus_population_id.values

    # maybe use adapter
    # convert to pd.Index (otherwise type is np.int64, which will for some
    # reason throw an error when used in a query)
    zensus_population_ids = pd.Index(zensus_population_ids)

    # get zensus cells with district heating
    with db.session_scope() as session:
        query = session.query(
            MapZensusDistrictHeatingAreas.zensus_population_id,
        ).filter(
            MapZensusDistrictHeatingAreas.scenario == scenario,
            MapZensusDistrictHeatingAreas.zensus_population_id.in_(
                zensus_population_ids
            ),
        )

        cells_with_dh = pd.read_sql(
            query.statement, query.session.bind, index_col=None
        ).zensus_population_id.values

    # remove zensus cells with district heating
    zensus_population_ids = zensus_population_ids.drop(
        cells_with_dh, errors="ignore"
    )
    return pd.Index(zensus_population_ids)


def get_residential_buildings_with_decentral_heat_demand_in_mv_grid(
    scenario, mv_grid_id
):
    """
    Returns building IDs of buildings with decentral residential heat demand in
    given MV grid.

    As cells with district heating differ between scenarios, this is also
    depending on the scenario.

    Parameters
    -----------
    scenario : str
        Name of scenario. Can be either "eGon2035" or "eGon100RE".
    mv_grid_id : int
        ID of MV grid.

    Returns
    --------
    pd.Index(int)
        Building IDs (as int) of buildings with decentral heating system in
        given MV grid. Type is pandas Index to avoid errors later on when it is
        used in a query.

    """
    # get zensus cells with decentral heating
    zensus_population_ids = (
        get_zensus_cells_with_decentral_heat_demand_in_mv_grid(
            scenario, mv_grid_id
        )
    )

    # get buildings with decentral heat demand
    saio.register_schema("demand", engine)
    from saio.demand import egon_heat_timeseries_selected_profiles

    with db.session_scope() as session:
        query = session.query(
            egon_heat_timeseries_selected_profiles.building_id,
        ).filter(
            egon_heat_timeseries_selected_profiles.zensus_population_id.in_(
                zensus_population_ids
            )
        )

        buildings_with_heat_demand = pd.read_sql(
            query.statement, query.session.bind, index_col=None
        ).building_id.values

    return pd.Index(buildings_with_heat_demand)


def get_cts_buildings_with_decentral_heat_demand_in_mv_grid(
    scenario, mv_grid_id
):
    """
    Returns building IDs of buildings with decentral CTS heat demand in
    given MV grid.

    As cells with district heating differ between scenarios, this is also
    depending on the scenario.

    Parameters
    -----------
    scenario : str
        Name of scenario. Can be either "eGon2035" or "eGon100RE".
    mv_grid_id : int
        ID of MV grid.

    Returns
    --------
    pd.Index(int)
        Building IDs (as int) of buildings with decentral heating system in
        given MV grid. Type is pandas Index to avoid errors later on when it is
        used in a query.

    """

    # get zensus cells with decentral heating
    zensus_population_ids = (
        get_zensus_cells_with_decentral_heat_demand_in_mv_grid(
            scenario, mv_grid_id
        )
    )

    # get buildings with decentral heat demand
    with db.session_scope() as session:
        query = session.query(EgonMapZensusMvgdBuildings.building_id).filter(
            EgonMapZensusMvgdBuildings.sector == "cts",
            EgonMapZensusMvgdBuildings.zensus_population_id.in_(
                zensus_population_ids
            ),
        )

        buildings_with_heat_demand = pd.read_sql(
            query.statement, query.session.bind, index_col=None
        ).building_id.values

    return pd.Index(buildings_with_heat_demand)


def get_buildings_with_decentral_heat_demand_in_mv_grid(mvgd, scenario):
    """
    Returns building IDs of buildings with decentral heat demand in
    given MV grid.

    As cells with district heating differ between scenarios, this is also
    depending on the scenario. CTS and residential have to be retrieved
    seperatly as some residential buildings only have electricity but no
    heat demand. This does not occure in CTS.

    Parameters
    -----------
    mvgd : int
        ID of MV grid.
    scenario : str
        Name of scenario. Can be either "eGon2035" or "eGon100RE".

    Returns
    --------
    pd.Index(int)
        Building IDs (as int) of buildings with decentral heating system in
        given MV grid. Type is pandas Index to avoid errors later on when it is
        used in a query.

    """
    # get residential buildings with decentral heating systems
    buildings_decentral_heating_res = (
        get_residential_buildings_with_decentral_heat_demand_in_mv_grid(
            scenario, mvgd
        )
    )

    # get CTS buildings with decentral heating systems
    buildings_decentral_heating_cts = (
        get_cts_buildings_with_decentral_heat_demand_in_mv_grid(scenario, mvgd)
    )

    # merge residential and CTS buildings
    buildings_decentral_heating = buildings_decentral_heating_res.union(
        buildings_decentral_heating_cts
    ).unique()

    return buildings_decentral_heating


def get_total_heat_pump_capacity_of_mv_grid(scenario, mv_grid_id):
    """
    Returns total heat pump capacity per grid that was previously defined
    (by NEP or pypsa-eur-sec).

    Parameters
    -----------
    scenario : str
        Name of scenario. Can be either "eGon2035" or "eGon100RE".
    mv_grid_id : int
        ID of MV grid.

    Returns
    --------
    float
        Total heat pump capacity in MW in given MV grid.

    """
    from egon.data.datasets.heat_supply import EgonIndividualHeatingSupply

    with db.session_scope() as session:
        query = (
            session.query(
                EgonIndividualHeatingSupply.mv_grid_id,
                EgonIndividualHeatingSupply.capacity,
            )
            .filter(EgonIndividualHeatingSupply.scenario == scenario)
            .filter(EgonIndividualHeatingSupply.carrier == "heat_pump")
            .filter(EgonIndividualHeatingSupply.mv_grid_id == mv_grid_id)
        )

        hp_cap_mv_grid = pd.read_sql(
            query.statement, query.session.bind, index_col="mv_grid_id"
        )
    if hp_cap_mv_grid.empty:
        return 0.0
    else:
        return hp_cap_mv_grid.capacity.values[0]


def get_heat_peak_demand_per_building(scenario, building_ids):
    """"""

    with db.session_scope() as session:
        query = (
            session.query(
                BuildingHeatPeakLoads.building_id,
                BuildingHeatPeakLoads.peak_load_in_w,
            )
            .filter(BuildingHeatPeakLoads.scenario == scenario)
            .filter(BuildingHeatPeakLoads.building_id.in_(building_ids))
        )

        df_heat_peak_demand = pd.read_sql(
            query.statement, query.session.bind, index_col=None
        )

    # TODO remove check
    if df_heat_peak_demand.duplicated("building_id").any():
        raise ValueError("Duplicate building_id")

    # convert to series and from W to MW
    df_heat_peak_demand = (
        df_heat_peak_demand.set_index("building_id").loc[:, "peak_load_in_w"]
        * 1e6
    )
    return df_heat_peak_demand


def determine_minimum_hp_capacity_per_building(
    peak_heat_demand, flexibility_factor=24 / 18, cop=1.7
):
    """
    Determines minimum required heat pump capacity.

    Parameters
    ----------
    peak_heat_demand : pd.Series
        Series with peak heat demand per building in MW. Index contains the
        building ID.
    flexibility_factor : float
        Factor to overdimension the heat pump to allow for some flexible
        dispatch in times of high heat demand. Per default, a factor of 24/18
        is used, to take into account

    Returns
    -------
    pd.Series
        Pandas series with minimum required heat pump capacity per building in
        MW.

    """
    return peak_heat_demand * flexibility_factor / cop


def determine_buildings_with_hp_in_mv_grid(
    hp_cap_mv_grid, min_hp_cap_per_building
):
    """
    Distributes given total heat pump capacity to buildings based on their peak
    heat demand.

    Parameters
    -----------
    hp_cap_mv_grid : float
        Total heat pump capacity in MW in given MV grid.
    min_hp_cap_per_building : pd.Series
        Pandas series with minimum required heat pump capacity per building
         in MW.

    Returns
    -------
    pd.Index(int)
        Building IDs (as int) of buildings to get heat demand time series for.

    """
    building_ids = min_hp_cap_per_building.index

    # get buildings with PV to give them a higher priority when selecting
    # buildings a heat pump will be allocated to
    saio.register_schema("supply", engine)
    from saio.supply import egon_power_plants_pv_roof_building

    with db.session_scope() as session:
        query = session.query(
            egon_power_plants_pv_roof_building.building_id
        ).filter(
            egon_power_plants_pv_roof_building.building_id.in_(building_ids),
            egon_power_plants_pv_roof_building.scenario == "eGon2035",
        )

        buildings_with_pv = pd.read_sql(
            query.statement, query.session.bind, index_col=None
        ).building_id.values
    # set different weights for buildings with PV and without PV
    weight_with_pv = 1.5
    weight_without_pv = 1.0
    weights = pd.concat(
        [
            pd.DataFrame(
                {"weight": weight_without_pv},
                index=building_ids.drop(buildings_with_pv, errors="ignore"),
            ),
            pd.DataFrame({"weight": weight_with_pv}, index=buildings_with_pv),
        ]
    )
    # normalise weights (probability needs to add up to 1)
    weights.weight = weights.weight / weights.weight.sum()

    # get random order at which buildings are chosen
    np.random.seed(db.credentials()["--random-seed"])
    buildings_with_hp_order = np.random.choice(
        weights.index,
        size=len(weights),
        replace=False,
        p=weights.weight.values,
    )

    # select buildings until HP capacity in MV grid is reached (some rest
    # capacity will remain)
    hp_cumsum = min_hp_cap_per_building.loc[buildings_with_hp_order].cumsum()
    buildings_with_hp = hp_cumsum[hp_cumsum <= hp_cap_mv_grid].index

    # choose random heat pumps until remaining heat pumps are larger than
    # remaining heat pump capacity
    remaining_hp_cap = (
        hp_cap_mv_grid - min_hp_cap_per_building.loc[buildings_with_hp].sum()
    )
    min_cap_buildings_wo_hp = min_hp_cap_per_building.loc[
        building_ids.drop(buildings_with_hp)
    ]
    possible_buildings = min_cap_buildings_wo_hp[
        min_cap_buildings_wo_hp <= remaining_hp_cap
    ].index
    while len(possible_buildings) > 0:
        random.seed(db.credentials()["--random-seed"])
        new_hp_building = random.choice(possible_buildings)
        # add new building to building with HP
        buildings_with_hp = buildings_with_hp.union(
            pd.Index([new_hp_building])
        )
        # determine if there are still possible buildings
        remaining_hp_cap = (
            hp_cap_mv_grid
            - min_hp_cap_per_building.loc[buildings_with_hp].sum()
        )
        min_cap_buildings_wo_hp = min_hp_cap_per_building.loc[
            building_ids.drop(buildings_with_hp)
        ]
        possible_buildings = min_cap_buildings_wo_hp[
            min_cap_buildings_wo_hp <= remaining_hp_cap
        ].index

    return buildings_with_hp


def desaggregate_hp_capacity(min_hp_cap_per_building, hp_cap_mv_grid):
    """
    Desaggregates the required total heat pump capacity to buildings.

    All buildings are previously assigned a minimum required heat pump
    capacity. If the total heat pump capacity exceeds this, larger heat pumps
    are assigned.

    Parameters
    ------------
    min_hp_cap_per_building : pd.Series
        Pandas series with minimum required heat pump capacity per building
         in MW.
    hp_cap_mv_grid : float
        Total heat pump capacity in MW in given MV grid.

    Returns
    --------
    pd.Series
        Pandas series with heat pump capacity per building in MW.

    """
    # distribute remaining capacity to all buildings with HP depending on
    # installed HP capacity

    allocated_cap = min_hp_cap_per_building.sum()
    remaining_cap = hp_cap_mv_grid - allocated_cap

    fac = remaining_cap / allocated_cap
    hp_cap_per_building = (
        min_hp_cap_per_building * fac + min_hp_cap_per_building
    )
    hp_cap_per_building.index.name = "building_id"

    return hp_cap_per_building


def determine_min_hp_cap_buildings_pypsa_eur_sec(
    peak_heat_demand, building_ids
):
    """
    Determines minimum required HP capacity in MV grid in MW as input for
    pypsa-eur-sec.

    Parameters
    ----------
    peak_heat_demand : pd.Series
        Series with peak heat demand per building in MW. Index contains the
        building ID.
    building_ids : pd.Index(int)
        Building IDs (as int) of buildings with decentral heating system in
        given MV grid.

    Returns
    --------
    float
        Minimum required HP capacity in MV grid in MW.

    """
    if len(building_ids) > 0:
        peak_heat_demand = peak_heat_demand.loc[building_ids]
        # determine minimum required heat pump capacity per building
        min_hp_cap_buildings = determine_minimum_hp_capacity_per_building(
            peak_heat_demand
        )
        return min_hp_cap_buildings.sum()
    else:
        return 0.0


def determine_hp_cap_buildings_pvbased_per_mvgd(
    scenario, mv_grid_id, peak_heat_demand, building_ids
):
    """
    Determines which buildings in the MV grid will have a HP (buildings with PV
    rooftop are more likely to be assigned) in the eGon2035 scenario, as well
    as their respective HP capacity in MW.

    Parameters
    -----------
    mv_grid_id : int
        ID of MV grid.
    peak_heat_demand : pd.Series
        Series with peak heat demand per building in MW. Index contains the
        building ID.
    building_ids : pd.Index(int)
        Building IDs (as int) of buildings with decentral heating system in
        given MV grid.

    """

    hp_cap_grid = get_total_heat_pump_capacity_of_mv_grid(scenario, mv_grid_id)

    if len(building_ids) > 0 and hp_cap_grid > 0.0:
        peak_heat_demand = peak_heat_demand.loc[building_ids]

        # determine minimum required heat pump capacity per building
        min_hp_cap_buildings = determine_minimum_hp_capacity_per_building(
            peak_heat_demand
        )

        # select buildings that will have a heat pump
        buildings_with_hp = determine_buildings_with_hp_in_mv_grid(
            hp_cap_grid, min_hp_cap_buildings
        )

        # distribute total heat pump capacity to all buildings with HP
        hp_cap_per_building = desaggregate_hp_capacity(
            min_hp_cap_buildings.loc[buildings_with_hp], hp_cap_grid
        )

        return hp_cap_per_building.rename("hp_capacity")

    else:
        return pd.Series(dtype="float64").rename("hp_capacity")


def determine_hp_cap_buildings_eGon100RE_per_mvgd(mv_grid_id):
    """
    Determines HP capacity per building in eGon100RE scenario.

    In eGon100RE scenario all buildings without district heating get a heat
    pump.

    Returns
    --------
    pd.Series
        Pandas series with heat pump capacity per building in MW.

    """

    hp_cap_grid = get_total_heat_pump_capacity_of_mv_grid(
        "eGon100RE", mv_grid_id
    )

    if hp_cap_grid > 0.0:
        # get buildings with decentral heating systems
        building_ids = get_buildings_with_decentral_heat_demand_in_mv_grid(
            mv_grid_id, scenario="eGon100RE"
        )

        logger.info(f"MVGD={mv_grid_id} | Get peak loads from DB")
        df_peak_heat_demand = get_heat_peak_demand_per_building(
            "eGon100RE", building_ids
        )

        logger.info(f"MVGD={mv_grid_id} | Determine HP capacities.")
        # determine minimum required heat pump capacity per building
        min_hp_cap_buildings = determine_minimum_hp_capacity_per_building(
            df_peak_heat_demand, flexibility_factor=24 / 18, cop=1.7
        )

        logger.info(f"MVGD={mv_grid_id} | Desaggregate HP capacities.")
        # distribute total heat pump capacity to all buildings with HP
        hp_cap_per_building = desaggregate_hp_capacity(
            min_hp_cap_buildings, hp_cap_grid
        )

        return hp_cap_per_building.rename("hp_capacity")
    else:
        return pd.Series(dtype="float64").rename("hp_capacity")


def determine_hp_cap_buildings_eGon100RE():
    """
    Main function to determine HP capacity per building in eGon100RE scenario.

    """

    # ========== Register np datatypes with SQLA ==========
    register_adapter(np.float64, adapt_numpy_float64)
    register_adapter(np.int64, adapt_numpy_int64)
    # =====================================================

    with db.session_scope() as session:
        query = (
            session.query(
                MapZensusGridDistricts.bus_id,
            )
            .filter(
                MapZensusGridDistricts.zensus_population_id
                == EgonPetaHeat.zensus_population_id
            )
            .distinct(MapZensusGridDistricts.bus_id)
        )
        mvgd_ids = pd.read_sql(
            query.statement, query.session.bind, index_col=None
        )
    mvgd_ids = mvgd_ids.sort_values("bus_id")
    mvgd_ids = mvgd_ids["bus_id"].values

    df_hp_cap_per_building_100RE_db = pd.DataFrame(
        columns=["building_id", "hp_capacity"]
    )

    for mvgd_id in mvgd_ids:
        logger.info(f"MVGD={mvgd_id} | Start")

        hp_cap_per_building_100RE = (
            determine_hp_cap_buildings_eGon100RE_per_mvgd(mvgd_id)
        )

        if not hp_cap_per_building_100RE.empty:
            df_hp_cap_per_building_100RE_db = pd.concat(
                [
                    df_hp_cap_per_building_100RE_db,
                    hp_cap_per_building_100RE.reset_index(),
                ],
                axis=0,
            )

    logger.info(f"MVGD={min(mvgd_ids)} : {max(mvgd_ids)} | Write data to db.")
    df_hp_cap_per_building_100RE_db["scenario"] = "eGon100RE"

    EgonHpCapacityBuildings.__table__.create(bind=engine, checkfirst=True)

    write_table_to_postgres(
        df_hp_cap_per_building_100RE_db,
        EgonHpCapacityBuildings,
        drop=False,
    )


def aggregate_residential_and_cts_profiles(mvgd, scenario):
    """
    Gets residential and CTS heat demand profiles per building and aggregates
    them.

    Parameters
    ----------
    mvgd : int
        MV grid ID.
    scenario : str
        Possible options are eGon2035 or eGon100RE.

    Returns
    --------
    pd.DataFrame
        Table of demand profile per building. Column names are building IDs and
        index is hour of the year as int (0-8759).

    """
    # ############### get residential heat demand profiles ###############
    df_heat_ts = calc_residential_heat_profiles_per_mvgd(
        mvgd=mvgd, scenario=scenario
    )

    # pivot to allow aggregation with CTS profiles
    df_heat_ts = df_heat_ts.pivot(
        index=["day_of_year", "hour"],
        columns="building_id",
        values="demand_ts",
    )
    df_heat_ts = df_heat_ts.sort_index().reset_index(drop=True)

    # ############### get CTS heat demand profiles ###############
    heat_demand_cts_ts = calc_cts_building_profiles(
        bus_ids=[mvgd],
        scenario=scenario,
        sector="heat",
    )

    # ############# aggregate residential and CTS demand profiles #############
    df_heat_ts = pd.concat([df_heat_ts, heat_demand_cts_ts], axis=1)

    df_heat_ts = df_heat_ts.groupby(axis=1, level=0).sum()

    return df_heat_ts


def export_to_db(df_peak_loads_db, df_heat_mvgd_ts_db, drop=False):
    """
    Function to export the collected results of all MVGDs per bulk to DB.

        Parameters
    ----------
    df_peak_loads_db : pd.DataFrame
        Table of building peak loads of all MVGDs per bulk
    df_heat_mvgd_ts_db : pd.DataFrame
        Table of all aggregated MVGD profiles per bulk
    drop : boolean
        Drop and recreate table if True

    """

    df_peak_loads_db = df_peak_loads_db.melt(
        id_vars="building_id",
        var_name="scenario",
        value_name="peak_load_in_w",
    )
    df_peak_loads_db["building_id"] = df_peak_loads_db["building_id"].astype(
        int
    )
    df_peak_loads_db["sector"] = "residential+cts"
    # From MW to W
    df_peak_loads_db["peak_load_in_w"] = (
        df_peak_loads_db["peak_load_in_w"] * 1e6
    )
    write_table_to_postgres(df_peak_loads_db, BuildingHeatPeakLoads, drop=drop)

    dtypes = {
        column.key: column.type
        for column in EgonEtragoTimeseriesIndividualHeating.__table__.columns
    }
    df_heat_mvgd_ts_db = df_heat_mvgd_ts_db.loc[:, dtypes.keys()]

    if drop:
        logger.info(
            f"Drop and recreate table "
            f"{EgonEtragoTimeseriesIndividualHeating.__table__.name}."
        )
        EgonEtragoTimeseriesIndividualHeating.__table__.drop(
            bind=engine, checkfirst=True
        )
        EgonEtragoTimeseriesIndividualHeating.__table__.create(
            bind=engine, checkfirst=True
        )

    with db.session_scope() as session:
        df_heat_mvgd_ts_db.to_sql(
            name=EgonEtragoTimeseriesIndividualHeating.__table__.name,
            schema=EgonEtragoTimeseriesIndividualHeating.__table__.schema,
            con=session.connection(),
            if_exists="append",
            method="multi",
            index=False,
            dtype=dtypes,
        )


def export_min_cap_to_csv(df_hp_min_cap_mv_grid_pypsa_eur_sec):
    """Export minimum capacity of heat pumps for pypsa eur sec to csv"""

    df_hp_min_cap_mv_grid_pypsa_eur_sec.index.name = "mvgd_id"
    df_hp_min_cap_mv_grid_pypsa_eur_sec = (
        df_hp_min_cap_mv_grid_pypsa_eur_sec.to_frame(
            name="min_hp_capacity"
        ).reset_index()
    )

    folder = Path(".") / "input-pypsa-eur-sec"
    file = folder / "minimum_hp_capacity_mv_grid_100RE.csv"
    # Create the folder, if it does not exist already
    if not os.path.exists(folder):
        os.mkdir(folder)
    if not file.is_file():
        logger.info(f"Create {file}")
        df_hp_min_cap_mv_grid_pypsa_eur_sec.to_csv(file, mode="w", header=True)
    else:
        df_hp_min_cap_mv_grid_pypsa_eur_sec.to_csv(
            file, mode="a", header=False
        )


def delete_pypsa_eur_sec_csv_file():
    """Delete pypsa eur sec minimum heat pump capacity csv before new run"""

    folder = Path(".") / "input-pypsa-eur-sec"
    file = folder / "minimum_hp_capacity_mv_grid_100RE.csv"
    if file.is_file():
        logger.info(f"Delete {file}")
        os.remove(file)


def catch_missing_buidings(buildings_decentral_heating, peak_load):
    """
    Check for missing buildings and reduce the list of buildings with
    decentral heating if no peak loads available. This should only happen
    in case of cutout SH

    Parameters
    -----------
    buildings_decentral_heating : list(int)
        Array or list of buildings with decentral heating

    peak_load : pd.Series
        Peak loads of all building within the mvgd

    """
    # Catch missing buildings key error
    # should only happen within cutout SH
    if (
        not all(buildings_decentral_heating.isin(peak_load.index))
        and config.settings()["egon-data"]["--dataset-boundary"]
        == "Schleswig-Holstein"
    ):
        diff = buildings_decentral_heating.difference(peak_load.index)
        logger.warning(
            f"Dropped {len(diff)} building ids due to missing peak "
            f"loads. {len(buildings_decentral_heating)} left."
        )
        logger.info(f"Dropped buildings: {diff.values}")
        buildings_decentral_heating = buildings_decentral_heating.drop(diff)

    return buildings_decentral_heating


def determine_hp_cap_peak_load_mvgd_ts_2035(mvgd_ids):
    """
    Main function to determine HP capacity per building in eGon2035 scenario.
    Further, creates heat demand time series for all buildings with heat pumps
    in MV grid, as well as for all buildings with gas boilers, used in eTraGo.

    Parameters
    -----------
    mvgd_ids : list(int)
        List of MV grid IDs to determine data for.

    """

    # ========== Register np datatypes with SQLA ==========
    register_adapter(np.float64, adapt_numpy_float64)
    register_adapter(np.int64, adapt_numpy_int64)
    # =====================================================

    df_peak_loads_db = pd.DataFrame()
    df_hp_cap_per_building_2035_db = pd.DataFrame()
    df_heat_mvgd_ts_db = pd.DataFrame()

    for mvgd in mvgd_ids:
        logger.info(f"MVGD={mvgd} | Start")

        # ############# aggregate residential and CTS demand profiles #####

        df_heat_ts = aggregate_residential_and_cts_profiles(
            mvgd, scenario="eGon2035"
        )

        # ##################### determine peak loads ###################
        logger.info(f"MVGD={mvgd} | Determine peak loads.")

        peak_load_2035 = df_heat_ts.max().rename("eGon2035")

        # ######## determine HP capacity per building #########
        logger.info(f"MVGD={mvgd} | Determine HP capacities.")

        buildings_decentral_heating = (
            get_buildings_with_decentral_heat_demand_in_mv_grid(
                mvgd, scenario="eGon2035"
            )
        )

        # Reduce list of decentral heating if no Peak load available
        # TODO maybe remove after succesfull DE run
        # Might be fixed in #990
        buildings_decentral_heating = catch_missing_buidings(
            buildings_decentral_heating, peak_load_2035
        )

        hp_cap_per_building_2035 = determine_hp_cap_buildings_pvbased_per_mvgd(
            "eGon2035",
            mvgd,
            peak_load_2035,
            buildings_decentral_heating,
        )
        buildings_gas_2035 = pd.Index(buildings_decentral_heating).drop(
            hp_cap_per_building_2035.index
        )

        # ################ aggregated heat profiles ###################
        logger.info(f"MVGD={mvgd} | Aggregate heat profiles.")

        df_mvgd_ts_2035_hp = df_heat_ts.loc[
            :,
            hp_cap_per_building_2035.index,
        ].sum(axis=1)

        # heat demand time series for buildings with gas boiler
        df_mvgd_ts_2035_gas = df_heat_ts.loc[:, buildings_gas_2035].sum(axis=1)

        df_heat_mvgd_ts = pd.DataFrame(
            data={
                "carrier": ["heat_pump", "CH4"],
                "bus_id": mvgd,
                "scenario": ["eGon2035", "eGon2035"],
                "dist_aggregated_mw": [
                    df_mvgd_ts_2035_hp.to_list(),
                    df_mvgd_ts_2035_gas.to_list(),
                ],
            }
        )

        # ################ collect results ##################
        logger.info(f"MVGD={mvgd} | Collect results.")

        df_peak_loads_db = pd.concat(
            [df_peak_loads_db, peak_load_2035.reset_index()],
            axis=0,
            ignore_index=True,
        )

        df_heat_mvgd_ts_db = pd.concat(
            [df_heat_mvgd_ts_db, df_heat_mvgd_ts], axis=0, ignore_index=True
        )

        df_hp_cap_per_building_2035_db = pd.concat(
            [
                df_hp_cap_per_building_2035_db,
                hp_cap_per_building_2035.reset_index(),
            ],
            axis=0,
        )

    # ################ export to db #######################
    logger.info(f"MVGD={min(mvgd_ids)} : {max(mvgd_ids)} | Write data to db.")

    export_to_db(df_peak_loads_db, df_heat_mvgd_ts_db, drop=False)

    df_hp_cap_per_building_2035_db["scenario"] = "eGon2035"

    # TODO debug duplicated building_ids
    duplicates = df_hp_cap_per_building_2035_db.loc[
        df_hp_cap_per_building_2035_db.duplicated("building_id", keep=False)
    ]

    if not duplicates.empty:
        logger.info(
            f"Dropped duplicated buildings: "
            f"{duplicates.loc[:,['building_id', 'hp_capacity']]}"
        )

    df_hp_cap_per_building_2035_db.drop_duplicates("building_id", inplace=True)

    df_hp_cap_per_building_2035_db.building_id = (
        df_hp_cap_per_building_2035_db.building_id.astype(int)
    )

    write_table_to_postgres(
        df_hp_cap_per_building_2035_db,
        EgonHpCapacityBuildings,
        drop=False,
    )


def determine_hp_cap_peak_load_mvgd_ts_2019(mvgd_ids):
    """
    Main function to determine HP capacity per building in status2019 scenario.
    Further, creates heat demand time series for all buildings with heat pumps
    in MV grid, as well as for all buildings with gas boilers, used in eTraGo.

    Parameters
    -----------
    mvgd_ids : list(int)
        List of MV grid IDs to determine data for.

    """

    # ========== Register np datatypes with SQLA ==========
    register_adapter(np.float64, adapt_numpy_float64)
    register_adapter(np.int64, adapt_numpy_int64)
    # =====================================================

    df_peak_loads_db = pd.DataFrame()
    df_hp_cap_per_building_2019_db = pd.DataFrame()
    df_heat_mvgd_ts_db = pd.DataFrame()

    for mvgd in mvgd_ids:
        logger.info(f"MVGD={mvgd} | Start")

        # ############# aggregate residential and CTS demand profiles #####

        df_heat_ts = aggregate_residential_and_cts_profiles(
            mvgd, scenario="status2019"
        )

        # ##################### determine peak loads ###################
        logger.info(f"MVGD={mvgd} | Determine peak loads.")

        peak_load_2019 = df_heat_ts.max().rename("status2019")

        # ######## determine HP capacity per building #########
        logger.info(f"MVGD={mvgd} | Determine HP capacities.")

        buildings_decentral_heating = (
            get_buildings_with_decentral_heat_demand_in_mv_grid(
                mvgd, scenario="status2019"
            )
        )

        # Reduce list of decentral heating if no Peak load available
        # TODO maybe remove after succesfull DE run
        # Might be fixed in #990
        buildings_decentral_heating = catch_missing_buidings(
            buildings_decentral_heating, peak_load_2019
        )

        hp_cap_per_building_2019 = determine_hp_cap_buildings_pvbased_per_mvgd(
            "status2019",
            mvgd,
            peak_load_2019,
            buildings_decentral_heating,
        )
        buildings_gas_2019 = pd.Index(buildings_decentral_heating).drop(
            hp_cap_per_building_2019.index
        )

        # ################ aggregated heat profiles ###################
        logger.info(f"MVGD={mvgd} | Aggregate heat profiles.")

        df_mvgd_ts_2019_hp = df_heat_ts.loc[
            :,
            hp_cap_per_building_2019.index,
        ].sum(axis=1)

        df_heat_mvgd_ts = pd.DataFrame(
            data={
                "carrier": "heat_pump",
                "bus_id": mvgd,
                "scenario": "status2019",
                "dist_aggregated_mw": [df_mvgd_ts_2019_hp.to_list()],
            }
        )

        # ################ collect results ##################
        logger.info(f"MVGD={mvgd} | Collect results.")

        df_peak_loads_db = pd.concat(
            [df_peak_loads_db, peak_load_2019.reset_index()],
            axis=0,
            ignore_index=True,
        )

        df_heat_mvgd_ts_db = pd.concat(
            [df_heat_mvgd_ts_db, df_heat_mvgd_ts], axis=0, ignore_index=True
        )

        df_hp_cap_per_building_2019_db = pd.concat(
            [
                df_hp_cap_per_building_2019_db,
                hp_cap_per_building_2019.reset_index(),
            ],
            axis=0,
        )

    # ################ export to db #######################
    logger.info(f"MVGD={min(mvgd_ids)} : {max(mvgd_ids)} | Write data to db.")

    export_to_db(df_peak_loads_db, df_heat_mvgd_ts_db, drop=False)

    df_hp_cap_per_building_2019_db["scenario"] = "status2019"

    # TODO debug duplicated building_ids
    duplicates = df_hp_cap_per_building_2019_db.loc[
        df_hp_cap_per_building_2019_db.duplicated("building_id", keep=False)
    ]

    if not duplicates.empty:
        logger.info(
            f"Dropped duplicated buildings: "
            f"{duplicates.loc[:,['building_id', 'hp_capacity']]}"
        )

    df_hp_cap_per_building_2019_db.drop_duplicates("building_id", inplace=True)

    df_hp_cap_per_building_2019_db.building_id = (
        df_hp_cap_per_building_2019_db.building_id.astype(int)
    )

    write_table_to_postgres(
        df_hp_cap_per_building_2019_db,
        EgonHpCapacityBuildings,
        drop=False,
    )


def determine_hp_cap_peak_load_mvgd_ts_pypsa_eur(mvgd_ids):
    """
    Main function to determine minimum required HP capacity in MV for
    pypsa-eur-sec. Further, creates heat demand time series for all buildings
    with heat pumps in MV grid in eGon100RE scenario, used in eTraGo.

    Parameters
    -----------
    mvgd_ids : list(int)
        List of MV grid IDs to determine data for.

    """

    # ========== Register np datatypes with SQLA ==========
    register_adapter(np.float64, adapt_numpy_float64)
    register_adapter(np.int64, adapt_numpy_int64)
    # =====================================================

    df_peak_loads_db = pd.DataFrame()
    df_heat_mvgd_ts_db = pd.DataFrame()
    df_hp_min_cap_mv_grid_pypsa_eur_sec = pd.Series(dtype="float64")

    for mvgd in mvgd_ids:
        logger.info(f"MVGD={mvgd} | Start")

        # ############# aggregate residential and CTS demand profiles #####

        df_heat_ts = aggregate_residential_and_cts_profiles(
            mvgd, scenario="eGon100RE"
        )

        # ##################### determine peak loads ###################
        logger.info(f"MVGD={mvgd} | Determine peak loads.")

        peak_load_100RE = df_heat_ts.max().rename("eGon100RE")

        # ######## determine minimum HP capacity pypsa-eur-sec ###########
        logger.info(f"MVGD={mvgd} | Determine minimum HP capacity.")

        buildings_decentral_heating = (
            get_buildings_with_decentral_heat_demand_in_mv_grid(
                mvgd, scenario="eGon100RE"
            )
        )

        # Reduce list of decentral heating if no Peak load available
        # TODO maybe remove after succesfull DE run
        buildings_decentral_heating = catch_missing_buidings(
            buildings_decentral_heating, peak_load_100RE
        )

        hp_min_cap_mv_grid_pypsa_eur_sec = (
            determine_min_hp_cap_buildings_pypsa_eur_sec(
                peak_load_100RE,
                buildings_decentral_heating,
            )
        )

        # ################ aggregated heat profiles ###################
        logger.info(f"MVGD={mvgd} | Aggregate heat profiles.")

        df_mvgd_ts_hp = df_heat_ts.loc[
            :,
            buildings_decentral_heating,
        ].sum(axis=1)

        df_heat_mvgd_ts = pd.DataFrame(
            data={
                "carrier": "heat_pump",
                "bus_id": mvgd,
                "scenario": "eGon100RE",
                "dist_aggregated_mw": [df_mvgd_ts_hp.to_list()],
            }
        )

        # ################ collect results ##################
        logger.info(f"MVGD={mvgd} | Collect results.")

        df_peak_loads_db = pd.concat(
            [df_peak_loads_db, peak_load_100RE.reset_index()],
            axis=0,
            ignore_index=True,
        )

        df_heat_mvgd_ts_db = pd.concat(
            [df_heat_mvgd_ts_db, df_heat_mvgd_ts], axis=0, ignore_index=True
        )

        df_hp_min_cap_mv_grid_pypsa_eur_sec.loc[mvgd] = (
            hp_min_cap_mv_grid_pypsa_eur_sec
        )

    # ################ export to db and csv ######################
    logger.info(f"MVGD={min(mvgd_ids)} : {max(mvgd_ids)} | Write data to db.")

    export_to_db(df_peak_loads_db, df_heat_mvgd_ts_db, drop=False)

    logger.info(
        f"MVGD={min(mvgd_ids)} : {max(mvgd_ids)} | Write "
        f"pypsa-eur-sec min "
        f"HP capacities to csv."
    )
    export_min_cap_to_csv(df_hp_min_cap_mv_grid_pypsa_eur_sec)


def split_mvgds_into_bulks(n, max_n, func):
    """
    Generic function to split task into multiple parallel tasks,
    dividing the number of MVGDs into even bulks.

    Parameters
    -----------
    n : int
        Number of bulk
    max_n: int
        Maximum number of bulks
    func : function
        The funnction which is then called with the list of MVGD as
        parameter.
    """

    with db.session_scope() as session:
        query = (
            session.query(
                MapZensusGridDistricts.bus_id,
            )
            .filter(
                MapZensusGridDistricts.zensus_population_id
                == EgonPetaHeat.zensus_population_id
            )
            .distinct(MapZensusGridDistricts.bus_id)
        )
        mvgd_ids = pd.read_sql(
            query.statement, query.session.bind, index_col=None
        )

    mvgd_ids = mvgd_ids.sort_values("bus_id").reset_index(drop=True)

    mvgd_ids = np.array_split(mvgd_ids["bus_id"].values, max_n)
    # Only take split n
    mvgd_ids = mvgd_ids[n]

    logger.info(f"Bulk takes care of MVGD: {min(mvgd_ids)} : {max(mvgd_ids)}")
    func(mvgd_ids)


def delete_hp_capacity(scenario):
    """Remove all hp capacities for the selected scenario

    Parameters
    -----------
    scenario : string
        Either eGon2035 or eGon100RE

    """

    with db.session_scope() as session:
        # Buses
        session.query(EgonHpCapacityBuildings).filter(
            EgonHpCapacityBuildings.scenario == scenario
        ).delete(synchronize_session=False)


def delete_mvgd_ts(scenario):
    """Remove all hp capacities for the selected scenario

    Parameters
    -----------
    scenario : string
        Either eGon2035 or eGon100RE

    """

    with db.session_scope() as session:
        # Buses
        session.query(EgonEtragoTimeseriesIndividualHeating).filter(
            EgonEtragoTimeseriesIndividualHeating.scenario == scenario
        ).delete(synchronize_session=False)


def delete_hp_capacity_100RE():
    """Remove all hp capacities for the selected eGon100RE"""
    EgonHpCapacityBuildings.__table__.create(bind=engine, checkfirst=True)
    delete_hp_capacity(scenario="eGon100RE")


def delete_hp_capacity_2019():
    """Remove all hp capacities for the selected status2019"""
    EgonHpCapacityBuildings.__table__.create(bind=engine, checkfirst=True)
    delete_hp_capacity(scenario="status2019")


def delete_hp_capacity_2035():
    """Remove all hp capacities for the selected eGon2035"""
    EgonHpCapacityBuildings.__table__.create(bind=engine, checkfirst=True)
    delete_hp_capacity(scenario="eGon2035")


def delete_mvgd_ts_2019():
    """Remove all mvgd ts for the selected status2019"""
    EgonEtragoTimeseriesIndividualHeating.__table__.create(
        bind=engine, checkfirst=True
    )
    delete_mvgd_ts(scenario="status2019")


def delete_mvgd_ts_2035():
    """Remove all mvgd ts for the selected eGon2035"""
    EgonEtragoTimeseriesIndividualHeating.__table__.create(
        bind=engine, checkfirst=True
    )
    delete_mvgd_ts(scenario="eGon2035")


def delete_mvgd_ts_100RE():
    """Remove all mvgd ts for the selected eGon100RE"""
    EgonEtragoTimeseriesIndividualHeating.__table__.create(
        bind=engine, checkfirst=True
    )
    delete_mvgd_ts(scenario="eGon100RE")


def delete_heat_peak_loads_2019():
    """Remove all heat peak loads for status2019."""
    BuildingHeatPeakLoads.__table__.create(bind=engine, checkfirst=True)
    with db.session_scope() as session:
        # Buses
        session.query(BuildingHeatPeakLoads).filter(
            BuildingHeatPeakLoads.scenario == "status2019"
        ).delete(synchronize_session=False)


def delete_heat_peak_loads_2035():
    """Remove all heat peak loads for eGon2035."""
    BuildingHeatPeakLoads.__table__.create(bind=engine, checkfirst=True)
    with db.session_scope() as session:
        # Buses
        session.query(BuildingHeatPeakLoads).filter(
            BuildingHeatPeakLoads.scenario == "eGon2035"
        ).delete(synchronize_session=False)


def delete_heat_peak_loads_100RE():
    """Remove all heat peak loads for eGon100RE."""
    BuildingHeatPeakLoads.__table__.create(bind=engine, checkfirst=True)
    with db.session_scope() as session:
        # Buses
        session.query(BuildingHeatPeakLoads).filter(
            BuildingHeatPeakLoads.scenario == "eGon100RE"
        ).delete(synchronize_session=False)<|MERGE_RESOLUTION|>--- conflicted
+++ resolved
@@ -571,12 +571,9 @@
             if not target.capacity[0]:
                 target.capacity[0] = 0
 
-<<<<<<< HEAD
-=======
             if config.settings()["egon-data"]["--dataset-boundary"] == "Schleswig-Holstein":
                 target.capacity[0] /= 16
 
->>>>>>> 01d2b935
             heat_per_mv["share"] = (
                 heat_per_mv.remaining_demand
                 / heat_per_mv.remaining_demand.sum()
