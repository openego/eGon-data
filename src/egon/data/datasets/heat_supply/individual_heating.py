"""The central module containing all code dealing with
individual heat supply.

"""
import geopandas as gpd
import pandas as pd
from egon.data import config, db


def cascade_per_technology(
    heat_per_mv,
    technologies,
    scenario,
    distribution_level,
    max_size_individual_chp=0.05,
):

    """ Add plants for individual heat.
    Currently only on mv grid district level.

    Parameters
    ----------
    mv_grid_districts : geopandas.geodataframe.GeoDataFrame
        MV grid districts including the heat demand
    technologies : pandas.DataFrame
        List of supply technologies and their parameters
    scenario : str
        Name of the scenario
    max_size_individual_chp : float
        Maximum capacity of an individual chp in MW
    Returns
    -------
    mv_grid_districts : geopandas.geodataframe.GeoDataFrame
        MV grid district which need additional individual heat supply
    technologies : pandas.DataFrame
        List of supply technologies and their parameters
    append_df : pandas.DataFrame
        List of plants per mv grid for the selected technology

    """
    sources = config.datasets()["heat_supply"]["sources"]

    tech = technologies[technologies.priority == technologies.priority.max()]

    # Distribute heat pumps linear to remaining demand.
    if tech.index == "heat_pump":

        if distribution_level == "federal_state":
            # Select target values per federal state
            target = db.select_dataframe(
                f"""
                    SELECT DISTINCT ON (gen) gen as state, capacity
                    FROM {sources['scenario_capacities']['schema']}.
                    {sources['scenario_capacities']['table']} a
                    JOIN {sources['federal_states']['schema']}.
                    {sources['federal_states']['table']} b
                    ON a.nuts = b.nuts
                    WHERE scenario_name = '{scenario}'
                    AND carrier = 'residential_rural_heat_pump'
                    """,
                index_col="state",
            )

            heat_per_mv["share"] = heat_per_mv.groupby(
                "state"
            ).remaining_demand.apply(lambda grp: grp / grp.sum())

            append_df = (
                heat_per_mv["share"]
                .mul(target.capacity[heat_per_mv["state"]].values)
                .reset_index()
            )
        else:
            # Select target value for Germany
            target = db.select_dataframe(
                f"""
                    SELECT SUM(capacity) AS capacity
                    FROM {sources['scenario_capacities']['schema']}.
                    {sources['scenario_capacities']['table']} a
                    WHERE scenario_name = '{scenario}'
                    AND carrier = 'residential_rural_heat_pump'
                    """
            )

            heat_per_mv["share"] = (
                heat_per_mv.remaining_demand
                / heat_per_mv.remaining_demand.sum()
            )

            append_df = (
                heat_per_mv["share"].mul(target.capacity[0]).reset_index()
            )

        append_df.rename(
            {"bus_id": "mv_grid_id", "share": "capacity"}, axis=1, inplace=True
        )

    if append_df.size > 0:
        append_df["carrier"] = tech.index[0]
        heat_per_mv.loc[
            append_df.mv_grid_id, "remaining_demand"
        ] -= append_df.set_index("mv_grid_id").capacity.mul(
            tech.estimated_flh.values[0]
        )

    heat_per_mv = heat_per_mv[heat_per_mv.remaining_demand >= 0]

    technologies = technologies.drop(tech.index)

    return heat_per_mv, technologies, append_df


def cascade_heat_supply_indiv(scenario, distribution_level, plotting=True):
    """Assigns supply strategy for individual heating in four steps.

    1.) all small scale CHP are connected.
    2.) If the supply can not  meet the heat demand, solar thermal collectors
        are attached. This is not implemented yet, since individual
        solar thermal plants are not considered in eGon2035 scenario.
    3.) If this is not suitable, the mv grid is also supplied by heat pumps.
    4.) The last option are individual gas boilers.

    Parameters
    ----------
    scenario : str
        Name of scenario
    plotting : bool, optional
        Choose if individual heating supply is plotted. The default is True.

    Returns
    -------
    resulting_capacities : pandas.DataFrame
        List of plants per mv grid

    """

    sources = config.datasets()["heat_supply"]["sources"]

    # Select residential heat demand per mv grid district and federal state
    heat_per_mv = db.select_geodataframe(
        f"""
        SELECT d.bus_id as bus_id, SUM(demand) as demand,
        c.vg250_lan as state, d.geom
        FROM {sources['heat_demand']['schema']}.
        {sources['heat_demand']['table']} a
        JOIN {sources['map_zensus_grid']['schema']}.
        {sources['map_zensus_grid']['table']} b
        ON a.zensus_population_id = b.zensus_population_id
        JOIN {sources['map_vg250_grid']['schema']}.
        {sources['map_vg250_grid']['table']} c
        ON b.bus_id = c.bus_id
        JOIN {sources['mv_grids']['schema']}.
        {sources['mv_grids']['table']} d
        ON d.bus_id = c.bus_id
        WHERE scenario = '{scenario}'
        AND sector = 'residential'
        AND a.zensus_population_id NOT IN (
            SELECT zensus_population_id
            FROM {sources['map_dh']['schema']}.{sources['map_dh']['table']}
            WHERE scenario = '{scenario}')
        GROUP BY d.bus_id, vg250_lan, geom
        """,
        index_col="bus_id",
    )

    # Store geometry of mv grid
    geom_mv = heat_per_mv.geom.centroid.copy()

    # Initalize Dataframe for results
    resulting_capacities = pd.DataFrame(
        columns=["mv_grid_id", "carrier", "capacity"]
    )

    # Set technology data according to
    # http://www.wbzu.de/seminare/infopool/infopool-bhkw
    # TODO: Add gas boilers and solar themal (eGon100RE)
    technologies = pd.DataFrame(
        index=["heat_pump"],
        columns=["estimated_flh", "priority"],
        data={"estimated_flh": [4000], "priority": [1]},
    )

    # In the beginning, the remaining demand equals demand
    heat_per_mv["remaining_demand"] = heat_per_mv["demand"]

    # Connect new technologies, if there is still heat demand left
    while (len(technologies) > 0) and (len(heat_per_mv) > 0):
        # Attach new supply technology
        heat_per_mv, technologies, append_df = cascade_per_technology(
            heat_per_mv, technologies, scenario, distribution_level
        )
        # Collect resulting capacities
        resulting_capacities = resulting_capacities.append(
            append_df, ignore_index=True
        )

    if plotting:
        plot_heat_supply(resulting_capacities)

    return gpd.GeoDataFrame(
        resulting_capacities,
        geometry=geom_mv[resulting_capacities.mv_grid_id].values,
    )


def plot_heat_supply(resulting_capacities):

    from matplotlib import pyplot as plt

    mv_grids = db.select_geodataframe(
        """
        SELECT * FROM grid.egon_mv_grid_district
<<<<<<< HEAD
        """, index_col='bus_id')
=======
        """,
        index_col="bus_id",
    )
>>>>>>> 1d65d82a

    for c in ["CHP", "heat_pump"]:
        mv_grids[c] = (
            resulting_capacities[resulting_capacities.carrier == c]
            .set_index("mv_grid_id")
            .capacity
        )

        fig, ax = plt.subplots(1, 1)
        mv_grids.boundary.plot(linewidth=0.2, ax=ax, color="black")
        mv_grids.plot(
            ax=ax,
            column=c,
            cmap="magma_r",
            legend=True,
            legend_kwds={
                "label": f"Installed {c} in MW",
                "orientation": "vertical",
            },
        )
        plt.savefig(f"plots/individual_heat_supply_{c}.png", dpi=300)<|MERGE_RESOLUTION|>--- conflicted
+++ resolved
@@ -210,13 +210,9 @@
     mv_grids = db.select_geodataframe(
         """
         SELECT * FROM grid.egon_mv_grid_district
-<<<<<<< HEAD
-        """, index_col='bus_id')
-=======
         """,
         index_col="bus_id",
     )
->>>>>>> 1d65d82a
 
     for c in ["CHP", "heat_pump"]:
         mv_grids[c] = (
