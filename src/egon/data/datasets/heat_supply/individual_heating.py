"""The central module containing all code dealing with individual heat supply.

The following main things are done in this module:

* ..
* Desaggregation of heat pump capacities to individual buildings
* Determination of minimum required heat pump capacity for pypsa-eur-sec

The determination of the minimum required heat pump capacity for pypsa-eur-sec takes
place in the dataset 'HeatPumpsPypsaEurSec'. The goal is to ensure that the heat pump
capacities determined in pypsa-eur-sec are large enough to serve the heat demand of
individual buildings after the desaggregation from a few nodes in pypsa-eur-sec to the
individual buildings.
To determine minimum required heat pump capacity per building the buildings heat peak
load in the eGon100RE scenario is used (as pypsa-eur-sec serves as the scenario
generator for the eGon100RE scenario; see
:func:`determine_minimum_hp_capacity_per_building` for information on how minimum
required heat pump capacity is determined). As the heat peak load is not previously
determined, it is as well done in the course of this task.
Further, as determining heat peak load requires heat load
profiles of the buildings to be set up, this task is also utilised to set up
heat load profiles of all buildings with heat pumps within a grid in the eGon100RE
scenario used in eTraGo.
The resulting data is stored in separate tables respectively a csv file:

* `input-pypsa-eur-sec/minimum_hp_capacity_mv_grid_100RE.csv`:
    This csv file contains minimum required heat pump capacity per MV grid in MW as
    input for pypsa-eur-sec. It is created within :func:`export_min_cap_to_csv`.
* `demand.egon_etrago_timeseries_individual_heating`:
    This table contains aggregated heat load profiles of all buildings with heat pumps
    within an MV grid in the eGon100RE scenario used in eTraGo. It is created within
    :func:`individual_heating_per_mv_grid_tables`.
* `demand.egon_building_heat_peak_loads`:
    Mapping of peak heat demand and buildings including cell_id,
    building, area and peak load. This table is created in
    :func:`delete_heat_peak_loads_100RE`.

The desaggregation of heat pump capcacities to individual buildings takes place in two
separate datasets: 'HeatPumps2035' for eGon2035 scenario and 'HeatPumps2050' for
eGon100RE.
It is done separately because for one reason in case of the eGon100RE scenario the
minimum required heat pump capacity per building can directly be determined using the
heat peak load per building determined in the dataset 'HeatPumpsPypsaEurSec', whereas
heat peak load data does not yet exist for the eGon2035 scenario. Another reason is,
that in case of the eGon100RE scenario all buildings with individual heating have a
heat pump whereas in the eGon2035 scenario buildings are randomly selected until the
installed heat pump capacity per MV grid is met. All other buildings with individual
heating but no heat pump are assigned a gas boiler.

In the 'HeatPumps2035' dataset the following things are done.
First, the building's heat peak load in the eGon2035 scenario is determined for sizing
the heat pumps. To this end, heat load profiles per building are set up.
Using the heat peak load per building the minimum required heat pump capacity per
building is determined (see :func:`determine_minimum_hp_capacity_per_building`).
Afterwards, the total heat pump capacity per MV grid is desaggregated to individual
buildings in the MV grid, wherefore buildings are randomly chosen until the MV grid's total
heat pump capacity is reached (see :func:`determine_buildings_with_hp_in_mv_grid`).
Buildings with PV rooftop plants are more likely to be assigned a heat pump. In case
the minimum heat pump capacity of all chosen buildings is smaller than the total
heat pump capacity of the MV grid but adding another building would exceed the total
heat pump capacity of the MV grid, the remaining capacity is distributed to all
buildings with heat pumps proportionally to the size of their respective minimum
heat pump capacity. Therefore, the heat pump capacity of a building can be larger
than the minimum required heat pump capacity.
The generated heat load profiles per building are in a last step utilised to set up
heat load profiles of all buildings with heat pumps within a grid as well as for all
buildings with a gas boiler (i.e. all buildings with decentral heating system minus
buildings with heat pump) needed in eTraGo.
The resulting data is stored in the following tables:

* `demand.egon_hp_capacity_buildings`:
    This table contains the heat pump capacity of all buildings with a heat pump.
    It is created within :func:`delete_hp_capacity_2035`.
* `demand.egon_etrago_timeseries_individual_heating`:
    This table contains aggregated heat load profiles of all buildings with heat pumps
    within an MV grid as well as of all buildings with gas boilers within an MV grid in
    the eGon100RE scenario used in eTraGo. It is created within
    :func:`individual_heating_per_mv_grid_tables`.
* `demand.egon_building_heat_peak_loads`:
    Mapping of heat demand time series and buildings including cell_id,
    building, area and peak load. This table is created in
    :func:`delete_heat_peak_loads_2035`.

In the 'HeatPumps2050' dataset the total heat pump capacity in each MV grid can be
directly desaggregated to individual buildings, as the building's heat peak load was
already determined in the 'HeatPumpsPypsaEurSec' dataset. Also in contrast to the
'HeatPumps2035' dataset, all buildings with decentral heating system are assigned a
heat pump, wherefore no random sampling of buildings needs to be conducted.
The resulting data is stored in the following table:

* `demand.egon_hp_capacity_buildings`:
    This table contains the heat pump capacity of all buildings with a heat pump.
    It is created within :func:`delete_hp_capacity_2035`.

**The following datasets from the database are mainly used for creation:**

* `boundaries.egon_map_zensus_grid_districts`:


* `boundaries.egon_map_zensus_district_heating_areas`:


* `demand.egon_peta_heat`:
    Table of annual heat load demand for residential and cts at census cell
    level from peta5.
* `demand.egon_heat_timeseries_selected_profiles`:


* `demand.egon_heat_idp_pool`:


* `demand.egon_daily_heat_demand_per_climate_zone`:


* `boundaries.egon_map_zensus_mvgd_buildings`:
    A final mapping table including all buildings used for residential and
    cts, heat and electricity timeseries. Including census cells, mvgd bus_id,
    building type (osm or synthetic)

* `supply.egon_individual_heating`:


* `demand.egon_cts_heat_demand_building_share`:
    Table including the mv substation heat profile share of all selected
    cts buildings for scenario eGon2035 and eGon100RE. This table is created
    within :func:`cts_heat()`


**What is the goal?**

The goal is threefold. Primarily, heat pump capacity of individual buildings is
determined as it is necessary for distribution grid analysis. Secondly, as heat
demand profiles need to be set up during the process, the heat demand profiles of all
buildings with individual heat pumps respectively gas boilers per MV grid are set up
to be used in eTraGo. Thirdly, minimum heat pump capacity is determined as input for
pypsa-eur-sec to avoid that heat pump capacity per building is too little to meet
the heat demand after desaggregation to individual buildings.

**What is the challenge?**

The main challenge lies in the set up of heat demand profiles per building in
:func:`aggregate_residential_and_cts_profiles()` as it takes alot of time and
in grids with a high number of buildings requires alot of RAM. Both runtime and
RAM usage needed to be improved several times. To speed up the process, tasks are set
up to run in parallel. This currently leads to alot of connections being opened and
at a certain point to a runtime error due to too many open connections.

**What are central assumptions during the data processing?**

Central assumption for determining minimum heat pump capacity and desaggregating
heat pump capacity to individual buildings is that the required heat pump capacity
is determined using an approach from the
`network development plan <https://www.netzentwicklungsplan.de/sites/default/files/paragraphs-files/Szenariorahmenentwurf_NEP2035_2021_1.pdf>`_
(pp.46-47) (see :func:`determine_minimum_hp_capacity_per_building()`). There, the heat
pump capacity is determined by multiplying the heat peak
demand of the building by a minimum assumed COP of 1.7 and a flexibility factor of
24/18, taking into account that power supply of heat pumps can be interrupted for up
to six hours by the local distribution grid operator.
Another central assumption is, that buildings with PV rooftop plants are more likely
to have a heat pump than other buildings (see
:func:`determine_buildings_with_hp_in_mv_grid()` for details)

**Drawbacks and limitations of the data**

In the eGon2035 scenario buildings with heat pumps are selected randomly with a higher
probability for a heat pump for buildings with PV rooftop (see
:func:`determine_buildings_with_hp_in_mv_grid()` for details).
Another limitation may be the sizing of the heat pumps, as in the eGon2035 scenario
their size rigidly depends on the heat peak load and a fixed flexibility factor. During
the coldest days of the year, heat pump flexibility strongly depends on this
assumption and cannot be dynamically enlarged to provide more flexibility (or only
slightly through larger heat storage units).

Notes
-----

This module docstring is rather a dataset documentation. Once, a decision
is made in ... the content of this module docstring needs to be moved to
docs attribute of the respective dataset class.
"""

from pathlib import Path
import os
import random

from airflow.operators.python import PythonOperator
from psycopg2.extensions import AsIs, register_adapter
from sqlalchemy import ARRAY, REAL, Column, Integer, String
from sqlalchemy.ext.declarative import declarative_base
import geopandas as gpd
import numpy as np
import pandas as pd
import saio

from egon.data import config, db, logger
from egon.data.datasets import Dataset, wrapped_partial
from egon.data.datasets.district_heating_areas import (
    MapZensusDistrictHeatingAreas,
)
from egon.data.datasets.electricity_demand_timeseries.cts_buildings import (
    calc_cts_building_profiles,
)
from egon.data.datasets.electricity_demand_timeseries.mapping import (
    EgonMapZensusMvgdBuildings,
)
from egon.data.datasets.electricity_demand_timeseries.tools import (
    write_table_to_postgres,
)
from egon.data.datasets.emobility.motorized_individual_travel.helpers import (
    reduce_mem_usage,
)
from egon.data.datasets.heat_demand import EgonPetaHeat
from egon.data.datasets.heat_demand_timeseries.daily import (
    EgonDailyHeatDemandPerClimateZone,
    EgonMapZensusClimateZones,
)
from egon.data.datasets.heat_demand_timeseries.idp_pool import (
    EgonHeatTimeseries,
)

# get zensus cells with district heating
from egon.data.datasets.zensus_mv_grid_districts import MapZensusGridDistricts

engine = db.engine()
Base = declarative_base()

scenarios = config.settings()["egon-data"]["--scenarios"]


class EgonEtragoTimeseriesIndividualHeating(Base):
    __tablename__ = "egon_etrago_timeseries_individual_heating"
    __table_args__ = {"schema": "demand"}
    bus_id = Column(Integer, primary_key=True)
    scenario = Column(String, primary_key=True)
    carrier = Column(String, primary_key=True)
    dist_aggregated_mw = Column(ARRAY(REAL))


class EgonHpCapacityBuildings(Base):
    __tablename__ = "egon_hp_capacity_buildings"
    __table_args__ = {"schema": "demand"}
    building_id = Column(Integer, primary_key=True)
    scenario = Column(String, primary_key=True)
    hp_capacity = Column(REAL)


class HeatPumpsPypsaEur(Dataset):
    def __init__(self, dependencies):
        def dyn_parallel_tasks_pypsa_eur():
            """Dynamically generate tasks
            The goal is to speed up tasks by parallelising bulks of mvgds.

            The number of parallel tasks is defined via parameter
            `parallel_tasks` in the dataset config `datasets.yml`.

            Returns
            -------
            set of airflow.PythonOperators
                The tasks. Each element is of
                :func:`egon.data.datasets.heat_supply.individual_heating.
                determine_hp_cap_peak_load_mvgd_ts_pypsa_eur`
            """
            parallel_tasks = config.datasets()["demand_timeseries_mvgd"].get(
                "parallel_tasks", 1
            )

            tasks = set()

            for i in range(parallel_tasks):
                tasks.add(
                    PythonOperator(
                        task_id=(
                            f"individual_heating."
                            f"determine-hp-capacity-pypsa-eur-"
                            f"mvgd-bulk{i}"
                        ),
                        python_callable=split_mvgds_into_bulks,
                        op_kwargs={
                            "n": i,
                            "max_n": parallel_tasks,
                            "func": determine_hp_cap_peak_load_mvgd_ts_pypsa_eur,  # noqa: E501
                        },
                    )
                )
            return tasks

        tasks_HeatPumpsPypsaEur = set()

        if "eGon100RE" in scenarios:
            tasks_HeatPumpsPypsaEur = (
                delete_pypsa_eur_sec_csv_file,
                delete_mvgd_ts_100RE,
                delete_heat_peak_loads_100RE,
                {*dyn_parallel_tasks_pypsa_eur()},
            )
        else:
            tasks_HeatPumpsPypsaEur = (
                PythonOperator(
                    task_id="HeatPumpsPypsaEur_skipped",
                    python_callable=skip_task,
                    op_kwargs={
                        "scn": "eGon100RE",
                        "task": "HeatPumpsPypsaEur",
                    },
                ),
            )

        super().__init__(
            name="HeatPumpsPypsaEurSec",
            version="0.0.3",
            dependencies=dependencies,
            tasks=tasks_HeatPumpsPypsaEur,
        )


class HeatPumpsStatusQuo(Dataset):
    def __init__(self, dependencies):
        def dyn_parallel_tasks_status_quo(scenario):
            """Dynamically generate tasks

            The goal is to speed up tasks by parallelising bulks of mvgds.

            The number of parallel tasks is defined via parameter
            `parallel_tasks` in the dataset config `datasets.yml`.

            Returns
            -------
            set of airflow.PythonOperators
                The tasks. Each element is of
                :func:`egon.data.datasets.heat_supply.individual_heating.
                determine_hp_cap_peak_load_mvgd_ts_status_quo`
            """
            parallel_tasks = config.datasets()["demand_timeseries_mvgd"].get(
                "parallel_tasks", 1
            )

            tasks = set()

            for i in range(parallel_tasks):
                tasks.add(
                    PythonOperator(
                        task_id=(
                            "individual_heating."
                            f"determine-hp-capacity-{scenario}-"
                            f"mvgd-bulk{i}"
                        ),
                        python_callable=split_mvgds_into_bulks,
                        op_kwargs={
                            "n": i,
                            "max_n": parallel_tasks,
                            "scenario": scenario,
                            "func": determine_hp_cap_peak_load_mvgd_ts_status_quo,
                        },
                    )
                )
            return tasks

<<<<<<< HEAD
        tasks = ()

        for scenario in config.settings()["egon-data"]["--scenarios"]:
            if "status" in scenario:
                postfix = f"_{scenario[-4:]}"

                tasks += (
                    wrapped_partial(
                        delete_heat_peak_loads_status_quo,
                        scenario=scenario,
                        postfix=postfix,
                    ),
                    wrapped_partial(
                        delete_hp_capacity_status_quo,
                        scenario=scenario,
                        postfix=postfix,
                    ),
                    wrapped_partial(
                        delete_mvgd_ts_status_quo,
                        scenario=scenario,
                        postfix=postfix,
                    ),
                )

                tasks += (
                    {*dyn_parallel_tasks_status_quo(scenario)},
                )


        super().__init__(
            name="HeatPumpsStatusQuo",
            version="0.0.4",
            dependencies=dependencies,
            tasks=tasks,
=======
        tasks_HeatPumps2019 = set()

        if "status2019" in scenarios:
            tasks_HeatPumps2019 = (
                delete_heat_peak_loads_2019,
                delete_hp_capacity_2019,
                delete_mvgd_ts_2019,
                {*dyn_parallel_tasks_2019()},
            )
        else:
            tasks_HeatPumps2019 = (
                PythonOperator(
                    task_id="HeatPumps2019_skipped",
                    python_callable=skip_task,
                    op_kwargs={"scn": "status2019", "task": "HeatPumps2019"},
                ),
            )

        super().__init__(
            name="HeatPumps2019",
            version="0.0.3",
            dependencies=dependencies,
            tasks=tasks_HeatPumps2019,
>>>>>>> b4c5131d
        )


class HeatPumps2035(Dataset):
    def __init__(self, dependencies):
        def dyn_parallel_tasks_2035():
            """Dynamically generate tasks

            The goal is to speed up tasks by parallelising bulks of mvgds.

            The number of parallel tasks is defined via parameter
            `parallel_tasks` in the dataset config `datasets.yml`.

            Returns
            -------
            set of airflow.PythonOperators
                The tasks. Each element is of
                :func:`egon.data.datasets.heat_supply.individual_heating.
                determine_hp_cap_peak_load_mvgd_ts_2035`
            """
            parallel_tasks = config.datasets()["demand_timeseries_mvgd"].get(
                "parallel_tasks", 1
            )

            tasks = set()

            for i in range(parallel_tasks):
                tasks.add(
                    PythonOperator(
                        task_id=(
                            "individual_heating."
                            f"determine-hp-capacity-2035-"
                            f"mvgd-bulk{i}"
                        ),
                        python_callable=split_mvgds_into_bulks,
                        op_kwargs={
                            "n": i,
                            "max_n": parallel_tasks,
                            "func": determine_hp_cap_peak_load_mvgd_ts_2035,
                        },
                    )
                )
            return tasks

        tasks_HeatPumps2035 = set()

        if "eGon2035" in scenarios:
            tasks_HeatPumps2035 = (
                delete_heat_peak_loads_2035,
                delete_hp_capacity_2035,
                delete_mvgd_ts_2035,
                {*dyn_parallel_tasks_2035()},
            )
        else:
            tasks_HeatPumps2035 = (
                PythonOperator(
                    task_id="HeatPumps2035_skipped",
                    python_callable=skip_task,
                    op_kwargs={"scn": "eGon2035", "task": "HeatPumps2035"},
                ),
            )

        super().__init__(
            name="HeatPumps2035",
            version="0.0.3",
            dependencies=dependencies,
            tasks=tasks_HeatPumps2035,
        )


class HeatPumps2050(Dataset):
    def __init__(self, dependencies):
        tasks_HeatPumps2050 = set()

        if "eGon100RE" in scenarios:
            tasks_HeatPumps2050 = (
                delete_hp_capacity_100RE,
                determine_hp_cap_buildings_eGon100RE,
            )
        else:
            tasks_HeatPumps2050 = (
                PythonOperator(
                    task_id="HeatPumps2050_skipped",
                    python_callable=skip_task,
                    op_kwargs={"scn": "eGon100RE", "task": "HeatPumps2050"},
                ),
            )

        super().__init__(
            name="HeatPumps2050",
            version="0.0.3",
            dependencies=dependencies,
            tasks=tasks_HeatPumps2050,
        )


class BuildingHeatPeakLoads(Base):
    __tablename__ = "egon_building_heat_peak_loads"
    __table_args__ = {"schema": "demand"}

    building_id = Column(Integer, primary_key=True)
    scenario = Column(String, primary_key=True)
    sector = Column(String, primary_key=True)
    peak_load_in_w = Column(REAL)


def skip_task(scn=str, task=str):
    def not_executed():
        logger.info(
            f"{scn} is not in the list of scenarios. {task} dataset is skipped."
        )

    return not_executed


def adapt_numpy_float64(numpy_float64):
    return AsIs(numpy_float64)


def adapt_numpy_int64(numpy_int64):
    return AsIs(numpy_int64)


def cascade_per_technology(
    heat_per_mv,
    technologies,
    scenario,
    distribution_level,
    max_size_individual_chp=0.05,
):
    """Add plants for individual heat.
    Currently only on mv grid district level.

    Parameters
    ----------
    mv_grid_districts : geopandas.geodataframe.GeoDataFrame
        MV grid districts including the heat demand
    technologies : pandas.DataFrame
        List of supply technologies and their parameters
    scenario : str
        Name of the scenario
    max_size_individual_chp : float
        Maximum capacity of an individual chp in MW
    Returns
    -------
    mv_grid_districts : geopandas.geodataframe.GeoDataFrame
        MV grid district which need additional individual heat supply
    technologies : pandas.DataFrame
        List of supply technologies and their parameters
    append_df : pandas.DataFrame
        List of plants per mv grid for the selected technology

    """
    sources = config.datasets()["heat_supply"]["sources"]

    tech = technologies[technologies.priority == technologies.priority.max()]

    # Distribute heat pumps linear to remaining demand.
    if tech.index == "heat_pump":
        if distribution_level == "federal_state":
            # Select target values per federal state
            target = db.select_dataframe(
                f"""
                    SELECT DISTINCT ON (gen) gen as state, capacity
                    FROM {sources['scenario_capacities']['schema']}.
                    {sources['scenario_capacities']['table']} a
                    JOIN {sources['federal_states']['schema']}.
                    {sources['federal_states']['table']} b
                    ON a.nuts = b.nuts
                    WHERE scenario_name = '{scenario}'
                    AND carrier = 'residential_rural_heat_pump'
                    """,
                index_col="state",
            )

            heat_per_mv["share"] = heat_per_mv.groupby(
                "state"
            ).remaining_demand.apply(lambda grp: grp / grp.sum())

            append_df = (
                heat_per_mv["share"]
                .mul(target.capacity[heat_per_mv["state"]].values)
                .reset_index()
            )
        else:
            # Select target value for Germany
            target = db.select_dataframe(
                f"""
                    SELECT SUM(capacity) AS capacity
                    FROM {sources['scenario_capacities']['schema']}.
                    {sources['scenario_capacities']['table']} a
                    WHERE scenario_name = '{scenario}'
                    AND carrier = 'residential_rural_heat_pump'
                    """
            )

            heat_per_mv["share"] = (
                heat_per_mv.remaining_demand
                / heat_per_mv.remaining_demand.sum()
            )

            append_df = (
                heat_per_mv["share"].mul(target.capacity[0]).reset_index()
            )

        append_df.rename(
            {"bus_id": "mv_grid_id", "share": "capacity"}, axis=1, inplace=True
        )

    elif tech.index == "gas_boiler":
        append_df = pd.DataFrame(
            data={
                "capacity": heat_per_mv.remaining_demand.div(
                    tech.estimated_flh.values[0]
                ),
                "carrier": "residential_rural_gas_boiler",
                "mv_grid_id": heat_per_mv.index,
                "scenario": scenario,
            }
        )

    if append_df.size > 0:
        append_df["carrier"] = tech.index[0]
        heat_per_mv.loc[
            append_df.mv_grid_id, "remaining_demand"
        ] -= append_df.set_index("mv_grid_id").capacity.mul(
            tech.estimated_flh.values[0]
        )

    heat_per_mv = heat_per_mv[heat_per_mv.remaining_demand >= 0]

    technologies = technologies.drop(tech.index)

    return heat_per_mv, technologies, append_df


def cascade_heat_supply_indiv(scenario, distribution_level, plotting=True):
    """Assigns supply strategy for individual heating in four steps.

    1.) all small scale CHP are connected.
    2.) If this is not suitable, the mv grid is also supplied by heat pumps.
    3.) The last option are individual gas boilers.

    Parameters
    ----------
    scenario : str
        Name of scenario
    plotting : bool, optional
        Choose if individual heating supply is plotted. The default is True.

    Returns
    -------
    resulting_capacities : pandas.DataFrame
        List of plants per mv grid

    """

    sources = config.datasets()["heat_supply"]["sources"]

    # Select residential heat demand per mv grid district and federal state
    heat_per_mv = db.select_geodataframe(
        f"""
        SELECT d.bus_id as bus_id, SUM(demand) as demand,
        c.vg250_lan as state, d.geom
        FROM {sources['heat_demand']['schema']}.
        {sources['heat_demand']['table']} a
        JOIN {sources['map_zensus_grid']['schema']}.
        {sources['map_zensus_grid']['table']} b
        ON a.zensus_population_id = b.zensus_population_id
        JOIN {sources['map_vg250_grid']['schema']}.
        {sources['map_vg250_grid']['table']} c
        ON b.bus_id = c.bus_id
        JOIN {sources['mv_grids']['schema']}.
        {sources['mv_grids']['table']} d
        ON d.bus_id = c.bus_id
        WHERE scenario = '{scenario}'
        AND a.zensus_population_id NOT IN (
            SELECT zensus_population_id
            FROM {sources['map_dh']['schema']}.{sources['map_dh']['table']}
            WHERE scenario = '{scenario}')
        GROUP BY d.bus_id, vg250_lan, geom
        """,
        index_col="bus_id",
    )

    # Store geometry of mv grid
    geom_mv = heat_per_mv.geom.centroid.copy()

    # Initalize Dataframe for results
    resulting_capacities = pd.DataFrame(
        columns=["mv_grid_id", "carrier", "capacity"]
    )

    # Set technology data according to
    # http://www.wbzu.de/seminare/infopool/infopool-bhkw
    if scenario == "eGon2035":
        technologies = pd.DataFrame(
            index=["heat_pump", "gas_boiler"],
            columns=["estimated_flh", "priority"],
            data={"estimated_flh": [4000, 8000], "priority": [2, 1]},
        )
<<<<<<< HEAD
    elif "status" in scenario:
=======
    elif scenario == "eGon100RE":
        technologies = pd.DataFrame(
            index=["heat_pump"],
            columns=["estimated_flh", "priority"],
            data={"estimated_flh": [4000], "priority": [1]},
        )
    elif scenario == "status2019":
>>>>>>> b4c5131d
        technologies = pd.DataFrame(
            index=["heat_pump"],
            columns=["estimated_flh", "priority"],
            data={"estimated_flh": [4000], "priority": [1]},
        )
    else:
        raise ValueError(f"{scenario=} is not valid.")

    # In the beginning, the remaining demand equals demand
    heat_per_mv["remaining_demand"] = heat_per_mv["demand"]

    # Connect new technologies, if there is still heat demand left
    while (len(technologies) > 0) and (len(heat_per_mv) > 0):
        # Attach new supply technology
        heat_per_mv, technologies, append_df = cascade_per_technology(
            heat_per_mv, technologies, scenario, distribution_level
        )
        # Collect resulting capacities
        resulting_capacities = pd.concat(
            [resulting_capacities, append_df], ignore_index=True
        )

    if plotting:
        plot_heat_supply(resulting_capacities)

    return gpd.GeoDataFrame(
        resulting_capacities,
        geometry=geom_mv[resulting_capacities.mv_grid_id].values,
    )


def get_peta_demand(mvgd, scenario):
    """
    Retrieve annual peta heat demand for residential buildings for either
    eGon2035 or eGon100RE scenario.

    Parameters
    ----------
    mvgd : int
        MV grid ID.
    scenario : str
        Possible options are eGon2035 or eGon100RE

    Returns
    -------
    df_peta_demand : pd.DataFrame
        Annual residential heat demand per building and scenario. Columns of
        the dataframe are zensus_population_id and demand.

    """

    with db.session_scope() as session:
        query = (
            session.query(
                MapZensusGridDistricts.zensus_population_id,
                EgonPetaHeat.demand,
            )
            .filter(MapZensusGridDistricts.bus_id == mvgd)
            .filter(
                MapZensusGridDistricts.zensus_population_id
                == EgonPetaHeat.zensus_population_id
            )
            .filter(
                EgonPetaHeat.sector == "residential",
                EgonPetaHeat.scenario == scenario,
            )
        )

        df_peta_demand = pd.read_sql(
            query.statement, query.session.bind, index_col=None
        )

    return df_peta_demand


def get_residential_heat_profile_ids(mvgd):
    """
    Retrieve 365 daily heat profiles ids per residential building and selected
    mvgd.

    Parameters
    ----------
    mvgd : int
        ID of MVGD

    Returns
    -------
    df_profiles_ids : pd.DataFrame
        Residential daily heat profile ID's per building. Columns of the
        dataframe are zensus_population_id, building_id,
        selected_idp_profiles, buildings and day_of_year.

    """
    with db.session_scope() as session:
        query = (
            session.query(
                MapZensusGridDistricts.zensus_population_id,
                EgonHeatTimeseries.building_id,
                EgonHeatTimeseries.selected_idp_profiles,
            )
            .filter(MapZensusGridDistricts.bus_id == mvgd)
            .filter(
                MapZensusGridDistricts.zensus_population_id
                == EgonHeatTimeseries.zensus_population_id
            )
        )

        df_profiles_ids = pd.read_sql(
            query.statement, query.session.bind, index_col=None
        )
    # Add building count per cell
    df_profiles_ids = pd.merge(
        left=df_profiles_ids,
        right=df_profiles_ids.groupby("zensus_population_id")["building_id"]
        .count()
        .rename("buildings"),
        left_on="zensus_population_id",
        right_index=True,
    )

    # unnest array of ids per building
    df_profiles_ids = df_profiles_ids.explode("selected_idp_profiles")
    # add day of year column by order of list
    df_profiles_ids["day_of_year"] = (
        df_profiles_ids.groupby("building_id").cumcount() + 1
    )
    return df_profiles_ids


def get_daily_profiles(profile_ids):
    """
    Parameters
    ----------
    profile_ids : list(int)
        daily heat profile ID's

    Returns
    -------
    df_profiles : pd.DataFrame
        Residential daily heat profiles. Columns of the dataframe are idp,
        house, temperature_class and hour.

    """

    saio.register_schema("demand", db.engine())
    from saio.demand import egon_heat_idp_pool

    with db.session_scope() as session:
        query = session.query(egon_heat_idp_pool).filter(
            egon_heat_idp_pool.index.in_(profile_ids)
        )

        df_profiles = pd.read_sql(
            query.statement, query.session.bind, index_col="index"
        )

    # unnest array of profile values per id
    df_profiles = df_profiles.explode("idp")
    # Add column for hour of day
    df_profiles["hour"] = df_profiles.groupby(axis=0, level=0).cumcount() + 1

    return df_profiles


def get_daily_demand_share(mvgd):
    """per census cell
    Parameters
    ----------
    mvgd : int
        MVGD id

    Returns
    -------
    df_daily_demand_share : pd.DataFrame
        Daily annual demand share per cencus cell. Columns of the dataframe
        are zensus_population_id, day_of_year and daily_demand_share.

    """

    with db.session_scope() as session:
        query = session.query(
            MapZensusGridDistricts.zensus_population_id,
            EgonDailyHeatDemandPerClimateZone.day_of_year,
            EgonDailyHeatDemandPerClimateZone.daily_demand_share,
        ).filter(
            EgonMapZensusClimateZones.climate_zone
            == EgonDailyHeatDemandPerClimateZone.climate_zone,
            MapZensusGridDistricts.zensus_population_id
            == EgonMapZensusClimateZones.zensus_population_id,
            MapZensusGridDistricts.bus_id == mvgd,
        )

        df_daily_demand_share = pd.read_sql(
            query.statement, query.session.bind, index_col=None
        )
    return df_daily_demand_share


def calc_residential_heat_profiles_per_mvgd(mvgd, scenario):
    """
    Gets residential heat profiles per building in MV grid for either eGon2035
    or eGon100RE scenario.

    Parameters
    ----------
    mvgd : int
        MV grid ID.
    scenario : str
        Possible options are eGon2035 or eGon100RE.

    Returns
    --------
    pd.DataFrame
        Heat demand profiles of buildings. Columns are:
            * zensus_population_id : int
                Zensus cell ID building is in.
            * building_id : int
                ID of building.
            * day_of_year : int
                Day of the year (1 - 365).
            * hour : int
                Hour of the day (1 - 24).
            * demand_ts : float
                Building's residential heat demand in MW, for specified hour
                of the year (specified through columns `day_of_year` and
                `hour`).
    """

    columns = [
        "zensus_population_id",
        "building_id",
        "day_of_year",
        "hour",
        "demand_ts",
    ]

    df_peta_demand = get_peta_demand(mvgd, scenario)
    df_peta_demand = reduce_mem_usage(df_peta_demand)

    # TODO maybe return empty dataframe
    if df_peta_demand.empty:
        logger.info(f"No demand for MVGD: {mvgd}")
        return pd.DataFrame(columns=columns)

    df_profiles_ids = get_residential_heat_profile_ids(mvgd)

    if df_profiles_ids.empty:
        logger.info(f"No profiles for MVGD: {mvgd}")
        return pd.DataFrame(columns=columns)

    df_profiles = get_daily_profiles(
        df_profiles_ids["selected_idp_profiles"].unique()
    )

    df_daily_demand_share = get_daily_demand_share(mvgd)

    # Merge profile ids to peta demand by zensus_population_id
    df_profile_merge = pd.merge(
        left=df_peta_demand, right=df_profiles_ids, on="zensus_population_id"
    )

    df_profile_merge.demand = df_profile_merge.demand.div(
        df_profile_merge.buildings
    )
    df_profile_merge.drop("buildings", axis="columns", inplace=True)

    # Merge daily demand to daily profile ids by zensus_population_id and day
    df_profile_merge = pd.merge(
        left=df_profile_merge,
        right=df_daily_demand_share,
        on=["zensus_population_id", "day_of_year"],
    )
    df_profile_merge.demand = df_profile_merge.demand.mul(
        df_profile_merge.daily_demand_share
    )
    df_profile_merge.drop("daily_demand_share", axis="columns", inplace=True)
    df_profile_merge = reduce_mem_usage(df_profile_merge)

    # Merge daily profiles by profile id
    df_profile_merge = pd.merge(
        left=df_profile_merge,
        right=df_profiles[["idp", "hour"]],
        left_on="selected_idp_profiles",
        right_index=True,
    )
    df_profile_merge = reduce_mem_usage(df_profile_merge)

    df_profile_merge.demand = df_profile_merge.demand.mul(
        df_profile_merge.idp.astype(float)
    )
    df_profile_merge.drop("idp", axis="columns", inplace=True)

    df_profile_merge.rename(
        {"demand": "demand_ts"}, axis="columns", inplace=True
    )

    df_profile_merge = reduce_mem_usage(df_profile_merge)

    return df_profile_merge.loc[:, columns]


def plot_heat_supply(resulting_capacities):
    from matplotlib import pyplot as plt

    mv_grids = db.select_geodataframe(
        """
        SELECT * FROM grid.egon_mv_grid_district
        """,
        index_col="bus_id",
    )

    for c in ["CHP", "heat_pump"]:
        mv_grids[c] = (
            resulting_capacities[resulting_capacities.carrier == c]
            .set_index("mv_grid_id")
            .capacity
        )

        fig, ax = plt.subplots(1, 1)
        mv_grids.boundary.plot(linewidth=0.2, ax=ax, color="black")
        mv_grids.plot(
            ax=ax,
            column=c,
            cmap="magma_r",
            legend=True,
            legend_kwds={
                "label": f"Installed {c} in MW",
                "orientation": "vertical",
            },
        )
        plt.savefig(f"plots/individual_heat_supply_{c}.png", dpi=300)


def get_zensus_cells_with_decentral_heat_demand_in_mv_grid(
    scenario, mv_grid_id
):
    """
    Returns zensus cell IDs with decentral heating systems in given MV grid.

    As cells with district heating differ between scenarios, this is also
    depending on the scenario.

    Parameters
    -----------
    scenario : str
        Name of scenario. Can be either "eGon2035" or "eGon100RE".
    mv_grid_id : int
        ID of MV grid.

    Returns
    --------
    pd.Index(int)
        Zensus cell IDs (as int) of buildings with decentral heating systems in
        given MV grid. Type is pandas Index to avoid errors later on when it is
        used in a query.

    """

    # get zensus cells in grid
    zensus_population_ids = db.select_dataframe(
        f"""
        SELECT zensus_population_id
        FROM boundaries.egon_map_zensus_grid_districts
        WHERE bus_id = {mv_grid_id}
        """,
        index_col=None,
    ).zensus_population_id.values

    # maybe use adapter
    # convert to pd.Index (otherwise type is np.int64, which will for some
    # reason throw an error when used in a query)
    zensus_population_ids = pd.Index(zensus_population_ids)

    # get zensus cells with district heating
    with db.session_scope() as session:
        query = session.query(
            MapZensusDistrictHeatingAreas.zensus_population_id,
        ).filter(
            MapZensusDistrictHeatingAreas.scenario == scenario,
            MapZensusDistrictHeatingAreas.zensus_population_id.in_(
                zensus_population_ids
            ),
        )

        cells_with_dh = pd.read_sql(
            query.statement, query.session.bind, index_col=None
        ).zensus_population_id.values

    # remove zensus cells with district heating
    zensus_population_ids = zensus_population_ids.drop(
        cells_with_dh, errors="ignore"
    )
    return pd.Index(zensus_population_ids)


def get_residential_buildings_with_decentral_heat_demand_in_mv_grid(
    scenario, mv_grid_id
):
    """
    Returns building IDs of buildings with decentral residential heat demand in
    given MV grid.

    As cells with district heating differ between scenarios, this is also
    depending on the scenario.

    Parameters
    -----------
    scenario : str
        Name of scenario. Can be either "eGon2035" or "eGon100RE".
    mv_grid_id : int
        ID of MV grid.

    Returns
    --------
    pd.Index(int)
        Building IDs (as int) of buildings with decentral heating system in
        given MV grid. Type is pandas Index to avoid errors later on when it is
        used in a query.

    """
    # get zensus cells with decentral heating
    zensus_population_ids = (
        get_zensus_cells_with_decentral_heat_demand_in_mv_grid(
            scenario, mv_grid_id
        )
    )

    # get buildings with decentral heat demand
    saio.register_schema("demand", engine)
    from saio.demand import egon_heat_timeseries_selected_profiles

    with db.session_scope() as session:
        query = session.query(
            egon_heat_timeseries_selected_profiles.building_id,
        ).filter(
            egon_heat_timeseries_selected_profiles.zensus_population_id.in_(
                zensus_population_ids
            )
        )

        buildings_with_heat_demand = pd.read_sql(
            query.statement, query.session.bind, index_col=None
        ).building_id.values

    return pd.Index(buildings_with_heat_demand)


def get_cts_buildings_with_decentral_heat_demand_in_mv_grid(
    scenario, mv_grid_id
):
    """
    Returns building IDs of buildings with decentral CTS heat demand in
    given MV grid.

    As cells with district heating differ between scenarios, this is also
    depending on the scenario.

    Parameters
    -----------
    scenario : str
        Name of scenario. Can be either "eGon2035" or "eGon100RE".
    mv_grid_id : int
        ID of MV grid.

    Returns
    --------
    pd.Index(int)
        Building IDs (as int) of buildings with decentral heating system in
        given MV grid. Type is pandas Index to avoid errors later on when it is
        used in a query.

    """

    # get zensus cells with decentral heating
    zensus_population_ids = (
        get_zensus_cells_with_decentral_heat_demand_in_mv_grid(
            scenario, mv_grid_id
        )
    )

    # get buildings with decentral heat demand
    with db.session_scope() as session:
        query = session.query(EgonMapZensusMvgdBuildings.building_id).filter(
            EgonMapZensusMvgdBuildings.sector == "cts",
            EgonMapZensusMvgdBuildings.zensus_population_id.in_(
                zensus_population_ids
            ),
        )

        buildings_with_heat_demand = pd.read_sql(
            query.statement, query.session.bind, index_col=None
        ).building_id.values

    return pd.Index(buildings_with_heat_demand)


def get_buildings_with_decentral_heat_demand_in_mv_grid(mvgd, scenario):
    """
    Returns building IDs of buildings with decentral heat demand in
    given MV grid.

    As cells with district heating differ between scenarios, this is also
    depending on the scenario. CTS and residential have to be retrieved
    seperatly as some residential buildings only have electricity but no
    heat demand. This does not occure in CTS.

    Parameters
    -----------
    mvgd : int
        ID of MV grid.
    scenario : str
        Name of scenario. Can be either "eGon2035" or "eGon100RE".

    Returns
    --------
    pd.Index(int)
        Building IDs (as int) of buildings with decentral heating system in
        given MV grid. Type is pandas Index to avoid errors later on when it is
        used in a query.

    """
    # get residential buildings with decentral heating systems
    buildings_decentral_heating_res = (
        get_residential_buildings_with_decentral_heat_demand_in_mv_grid(
            scenario, mvgd
        )
    )

    # get CTS buildings with decentral heating systems
    buildings_decentral_heating_cts = (
        get_cts_buildings_with_decentral_heat_demand_in_mv_grid(scenario, mvgd)
    )

    # merge residential and CTS buildings
    buildings_decentral_heating = buildings_decentral_heating_res.union(
        buildings_decentral_heating_cts
    ).unique()

    return buildings_decentral_heating


def get_total_heat_pump_capacity_of_mv_grid(scenario, mv_grid_id):
    """
    Returns total heat pump capacity per grid that was previously defined
    (by NEP or pypsa-eur-sec).

    Parameters
    -----------
    scenario : str
        Name of scenario. Can be either "eGon2035" or "eGon100RE".
    mv_grid_id : int
        ID of MV grid.

    Returns
    --------
    float
        Total heat pump capacity in MW in given MV grid.

    """
    from egon.data.datasets.heat_supply import EgonIndividualHeatingSupply

    with db.session_scope() as session:
        query = (
            session.query(
                EgonIndividualHeatingSupply.mv_grid_id,
                EgonIndividualHeatingSupply.capacity,
            )
            .filter(EgonIndividualHeatingSupply.scenario == scenario)
            .filter(EgonIndividualHeatingSupply.carrier == "heat_pump")
            .filter(EgonIndividualHeatingSupply.mv_grid_id == mv_grid_id)
        )

        hp_cap_mv_grid = pd.read_sql(
            query.statement, query.session.bind, index_col="mv_grid_id"
        )
    if hp_cap_mv_grid.empty:
        return 0.0
    else:
        return hp_cap_mv_grid.capacity.values[0]


def get_heat_peak_demand_per_building(scenario, building_ids):
    """"""

    with db.session_scope() as session:
        query = (
            session.query(
                BuildingHeatPeakLoads.building_id,
                BuildingHeatPeakLoads.peak_load_in_w,
            )
            .filter(BuildingHeatPeakLoads.scenario == scenario)
            .filter(BuildingHeatPeakLoads.building_id.in_(building_ids))
        )

        df_heat_peak_demand = pd.read_sql(
            query.statement, query.session.bind, index_col=None
        )

    # TODO remove check
    if df_heat_peak_demand.duplicated("building_id").any():
        raise ValueError("Duplicate building_id")

    # convert to series and from W to MW
    df_heat_peak_demand = (
        df_heat_peak_demand.set_index("building_id").loc[:, "peak_load_in_w"]
        * 1e6
    )
    return df_heat_peak_demand


def determine_minimum_hp_capacity_per_building(
    peak_heat_demand, flexibility_factor=24 / 18, cop=1.7
):
    """
    Determines minimum required heat pump capacity.

    Parameters
    ----------
    peak_heat_demand : pd.Series
        Series with peak heat demand per building in MW. Index contains the
        building ID.
    flexibility_factor : float
        Factor to overdimension the heat pump to allow for some flexible
        dispatch in times of high heat demand. Per default, a factor of 24/18
        is used, to take into account

    Returns
    -------
    pd.Series
        Pandas series with minimum required heat pump capacity per building in
        MW.

    """
    return peak_heat_demand * flexibility_factor / cop


def determine_buildings_with_hp_in_mv_grid(
    hp_cap_mv_grid, min_hp_cap_per_building
):
    """
    Distributes given total heat pump capacity to buildings based on their peak
    heat demand.

    Parameters
    -----------
    hp_cap_mv_grid : float
        Total heat pump capacity in MW in given MV grid.
    min_hp_cap_per_building : pd.Series
        Pandas series with minimum required heat pump capacity per building
         in MW.

    Returns
    -------
    pd.Index(int)
        Building IDs (as int) of buildings to get heat demand time series for.

    """
    building_ids = min_hp_cap_per_building.index

    # get buildings with PV to give them a higher priority when selecting
    # buildings a heat pump will be allocated to
    saio.register_schema("supply", engine)
    from saio.supply import egon_power_plants_pv_roof_building

    with db.session_scope() as session:
        query = session.query(
            egon_power_plants_pv_roof_building.building_id
        ).filter(
            egon_power_plants_pv_roof_building.building_id.in_(building_ids),
            egon_power_plants_pv_roof_building.scenario == "eGon2035",
        )

        buildings_with_pv = pd.read_sql(
            query.statement, query.session.bind, index_col=None
        ).building_id.values
    # set different weights for buildings with PV and without PV
    weight_with_pv = 1.5
    weight_without_pv = 1.0
    weights = pd.concat(
        [
            pd.DataFrame(
                {"weight": weight_without_pv},
                index=building_ids.drop(buildings_with_pv, errors="ignore"),
            ),
            pd.DataFrame({"weight": weight_with_pv}, index=buildings_with_pv),
        ]
    )
    # normalise weights (probability needs to add up to 1)
    weights.weight = weights.weight / weights.weight.sum()

    # get random order at which buildings are chosen
    np.random.seed(db.credentials()["--random-seed"])
    buildings_with_hp_order = np.random.choice(
        weights.index,
        size=len(weights),
        replace=False,
        p=weights.weight.values,
    )

    # select buildings until HP capacity in MV grid is reached (some rest
    # capacity will remain)
    hp_cumsum = min_hp_cap_per_building.loc[buildings_with_hp_order].cumsum()
    buildings_with_hp = hp_cumsum[hp_cumsum <= hp_cap_mv_grid].index

    # choose random heat pumps until remaining heat pumps are larger than
    # remaining heat pump capacity
    remaining_hp_cap = (
        hp_cap_mv_grid - min_hp_cap_per_building.loc[buildings_with_hp].sum()
    )
    min_cap_buildings_wo_hp = min_hp_cap_per_building.loc[
        building_ids.drop(buildings_with_hp)
    ]
    possible_buildings = min_cap_buildings_wo_hp[
        min_cap_buildings_wo_hp <= remaining_hp_cap
    ].index
    while len(possible_buildings) > 0:
        random.seed(db.credentials()["--random-seed"])
        new_hp_building = random.choice(possible_buildings)
        # add new building to building with HP
        buildings_with_hp = buildings_with_hp.union(
            pd.Index([new_hp_building])
        )
        # determine if there are still possible buildings
        remaining_hp_cap = (
            hp_cap_mv_grid
            - min_hp_cap_per_building.loc[buildings_with_hp].sum()
        )
        min_cap_buildings_wo_hp = min_hp_cap_per_building.loc[
            building_ids.drop(buildings_with_hp)
        ]
        possible_buildings = min_cap_buildings_wo_hp[
            min_cap_buildings_wo_hp <= remaining_hp_cap
        ].index

    return buildings_with_hp


def desaggregate_hp_capacity(min_hp_cap_per_building, hp_cap_mv_grid):
    """
    Desaggregates the required total heat pump capacity to buildings.

    All buildings are previously assigned a minimum required heat pump
    capacity. If the total heat pump capacity exceeds this, larger heat pumps
    are assigned.

    Parameters
    ------------
    min_hp_cap_per_building : pd.Series
        Pandas series with minimum required heat pump capacity per building
         in MW.
    hp_cap_mv_grid : float
        Total heat pump capacity in MW in given MV grid.

    Returns
    --------
    pd.Series
        Pandas series with heat pump capacity per building in MW.

    """
    # distribute remaining capacity to all buildings with HP depending on
    # installed HP capacity

    allocated_cap = min_hp_cap_per_building.sum()
    remaining_cap = hp_cap_mv_grid - allocated_cap

    fac = remaining_cap / allocated_cap
    hp_cap_per_building = (
        min_hp_cap_per_building * fac + min_hp_cap_per_building
    )
    hp_cap_per_building.index.name = "building_id"

    return hp_cap_per_building


def determine_min_hp_cap_buildings_pypsa_eur_sec(
    peak_heat_demand, building_ids
):
    """
    Determines minimum required HP capacity in MV grid in MW as input for
    pypsa-eur-sec.

    Parameters
    ----------
    peak_heat_demand : pd.Series
        Series with peak heat demand per building in MW. Index contains the
        building ID.
    building_ids : pd.Index(int)
        Building IDs (as int) of buildings with decentral heating system in
        given MV grid.

    Returns
    --------
    float
        Minimum required HP capacity in MV grid in MW.

    """
    if len(building_ids) > 0:
        peak_heat_demand = peak_heat_demand.loc[building_ids]
        # determine minimum required heat pump capacity per building
        min_hp_cap_buildings = determine_minimum_hp_capacity_per_building(
            peak_heat_demand
        )
        return min_hp_cap_buildings.sum()
    else:
        return 0.0


def determine_hp_cap_buildings_pvbased_per_mvgd(
    scenario, mv_grid_id, peak_heat_demand, building_ids
):
    """
    Determines which buildings in the MV grid will have a HP (buildings with PV
    rooftop are more likely to be assigned) in the eGon2035 scenario, as well
    as their respective HP capacity in MW.

    Parameters
    -----------
    mv_grid_id : int
        ID of MV grid.
    peak_heat_demand : pd.Series
        Series with peak heat demand per building in MW. Index contains the
        building ID.
    building_ids : pd.Index(int)
        Building IDs (as int) of buildings with decentral heating system in
        given MV grid.

    """

    hp_cap_grid = get_total_heat_pump_capacity_of_mv_grid(scenario, mv_grid_id)

    if len(building_ids) > 0 and hp_cap_grid > 0.0:
        peak_heat_demand = peak_heat_demand.loc[building_ids]

        # determine minimum required heat pump capacity per building
        min_hp_cap_buildings = determine_minimum_hp_capacity_per_building(
            peak_heat_demand
        )

        # select buildings that will have a heat pump
        buildings_with_hp = determine_buildings_with_hp_in_mv_grid(
            hp_cap_grid, min_hp_cap_buildings
        )

        # distribute total heat pump capacity to all buildings with HP
        hp_cap_per_building = desaggregate_hp_capacity(
            min_hp_cap_buildings.loc[buildings_with_hp], hp_cap_grid
        )

        return hp_cap_per_building.rename("hp_capacity")

    else:
        return pd.Series(dtype="float64").rename("hp_capacity")


def determine_hp_cap_buildings_eGon100RE_per_mvgd(mv_grid_id):
    """
    Determines HP capacity per building in eGon100RE scenario.

    In eGon100RE scenario all buildings without district heating get a heat
    pump.

    Returns
    --------
    pd.Series
        Pandas series with heat pump capacity per building in MW.

    """

    hp_cap_grid = get_total_heat_pump_capacity_of_mv_grid(
        "eGon100RE", mv_grid_id
    )

    if hp_cap_grid > 0.0:
        # get buildings with decentral heating systems
        building_ids = get_buildings_with_decentral_heat_demand_in_mv_grid(
            mv_grid_id, scenario="eGon100RE"
        )

        logger.info(f"MVGD={mv_grid_id} | Get peak loads from DB")
        df_peak_heat_demand = get_heat_peak_demand_per_building(
            "eGon100RE", building_ids
        )

        logger.info(f"MVGD={mv_grid_id} | Determine HP capacities.")
        # determine minimum required heat pump capacity per building
        min_hp_cap_buildings = determine_minimum_hp_capacity_per_building(
            df_peak_heat_demand, flexibility_factor=24 / 18, cop=1.7
        )

        logger.info(f"MVGD={mv_grid_id} | Desaggregate HP capacities.")
        # distribute total heat pump capacity to all buildings with HP
        hp_cap_per_building = desaggregate_hp_capacity(
            min_hp_cap_buildings, hp_cap_grid
        )

        return hp_cap_per_building.rename("hp_capacity")
    else:
        return pd.Series(dtype="float64").rename("hp_capacity")


def determine_hp_cap_buildings_eGon100RE():
    """
    Main function to determine HP capacity per building in eGon100RE scenario.

    """

    # ========== Register np datatypes with SQLA ==========
    register_adapter(np.float64, adapt_numpy_float64)
    register_adapter(np.int64, adapt_numpy_int64)
    # =====================================================

    with db.session_scope() as session:
        query = (
            session.query(
                MapZensusGridDistricts.bus_id,
            )
            .filter(
                MapZensusGridDistricts.zensus_population_id
                == EgonPetaHeat.zensus_population_id
            )
            .distinct(MapZensusGridDistricts.bus_id)
        )
        mvgd_ids = pd.read_sql(
            query.statement, query.session.bind, index_col=None
        )
    mvgd_ids = mvgd_ids.sort_values("bus_id")
    mvgd_ids = mvgd_ids["bus_id"].values

    df_hp_cap_per_building_100RE_db = pd.DataFrame(
        columns=["building_id", "hp_capacity"]
    )

    for mvgd_id in mvgd_ids:
        logger.info(f"MVGD={mvgd_id} | Start")

        hp_cap_per_building_100RE = (
            determine_hp_cap_buildings_eGon100RE_per_mvgd(mvgd_id)
        )

        if not hp_cap_per_building_100RE.empty:
            df_hp_cap_per_building_100RE_db = pd.concat(
                [
                    df_hp_cap_per_building_100RE_db,
                    hp_cap_per_building_100RE.reset_index(),
                ],
                axis=0,
            )

    logger.info(f"MVGD={min(mvgd_ids)} : {max(mvgd_ids)} | Write data to db.")
    df_hp_cap_per_building_100RE_db["scenario"] = "eGon100RE"

    EgonHpCapacityBuildings.__table__.create(bind=engine, checkfirst=True)

    write_table_to_postgres(
        df_hp_cap_per_building_100RE_db,
        EgonHpCapacityBuildings,
        drop=False,
    )


def aggregate_residential_and_cts_profiles(mvgd, scenario):
    """
    Gets residential and CTS heat demand profiles per building and aggregates
    them.

    Parameters
    ----------
    mvgd : int
        MV grid ID.
    scenario : str
        Possible options are eGon2035 or eGon100RE.

    Returns
    --------
    pd.DataFrame
        Table of demand profile per building. Column names are building IDs and
        index is hour of the year as int (0-8759).

    """
    # ############### get residential heat demand profiles ###############
    df_heat_ts = calc_residential_heat_profiles_per_mvgd(
        mvgd=mvgd, scenario=scenario
    )

    # pivot to allow aggregation with CTS profiles
    df_heat_ts = df_heat_ts.pivot(
        index=["day_of_year", "hour"],
        columns="building_id",
        values="demand_ts",
    )
    df_heat_ts = df_heat_ts.sort_index().reset_index(drop=True)

    # ############### get CTS heat demand profiles ###############
    heat_demand_cts_ts = calc_cts_building_profiles(
        bus_ids=[mvgd],
        scenario=scenario,
        sector="heat",
    )

    # ############# aggregate residential and CTS demand profiles #############
    df_heat_ts = pd.concat([df_heat_ts, heat_demand_cts_ts], axis=1)

    df_heat_ts = df_heat_ts.groupby(axis=1, level=0).sum()

    return df_heat_ts


def export_to_db(df_peak_loads_db, df_heat_mvgd_ts_db, drop=False):
    """
    Function to export the collected results of all MVGDs per bulk to DB.

        Parameters
    ----------
    df_peak_loads_db : pd.DataFrame
        Table of building peak loads of all MVGDs per bulk
    df_heat_mvgd_ts_db : pd.DataFrame
        Table of all aggregated MVGD profiles per bulk
    drop : boolean
        Drop and recreate table if True

    """

    df_peak_loads_db = df_peak_loads_db.melt(
        id_vars="building_id",
        var_name="scenario",
        value_name="peak_load_in_w",
    )
    df_peak_loads_db["building_id"] = df_peak_loads_db["building_id"].astype(
        int
    )
    df_peak_loads_db["sector"] = "residential+cts"
    # From MW to W
    df_peak_loads_db["peak_load_in_w"] = (
        df_peak_loads_db["peak_load_in_w"] * 1e6
    )
    write_table_to_postgres(df_peak_loads_db, BuildingHeatPeakLoads, drop=drop)

    dtypes = {
        column.key: column.type
        for column in EgonEtragoTimeseriesIndividualHeating.__table__.columns
    }
    df_heat_mvgd_ts_db = df_heat_mvgd_ts_db.loc[:, dtypes.keys()]

    if drop:
        logger.info(
            f"Drop and recreate table "
            f"{EgonEtragoTimeseriesIndividualHeating.__table__.name}."
        )
        EgonEtragoTimeseriesIndividualHeating.__table__.drop(
            bind=engine, checkfirst=True
        )
        EgonEtragoTimeseriesIndividualHeating.__table__.create(
            bind=engine, checkfirst=True
        )

    with db.session_scope() as session:
        df_heat_mvgd_ts_db.to_sql(
            name=EgonEtragoTimeseriesIndividualHeating.__table__.name,
            schema=EgonEtragoTimeseriesIndividualHeating.__table__.schema,
            con=session.connection(),
            if_exists="append",
            method="multi",
            index=False,
            dtype=dtypes,
        )


def export_min_cap_to_csv(df_hp_min_cap_mv_grid_pypsa_eur_sec):
    """Export minimum capacity of heat pumps for pypsa eur sec to csv"""

    df_hp_min_cap_mv_grid_pypsa_eur_sec.index.name = "mvgd_id"
    df_hp_min_cap_mv_grid_pypsa_eur_sec = (
        df_hp_min_cap_mv_grid_pypsa_eur_sec.to_frame(
            name="min_hp_capacity"
        ).reset_index()
    )

    folder = Path(".") / "input-pypsa-eur-sec"
    file = folder / "minimum_hp_capacity_mv_grid_100RE.csv"
    # Create the folder, if it does not exist already
    if not os.path.exists(folder):
        os.mkdir(folder)
    if not file.is_file():
        logger.info(f"Create {file}")
        df_hp_min_cap_mv_grid_pypsa_eur_sec.to_csv(file, mode="w", header=True)
    else:
        df_hp_min_cap_mv_grid_pypsa_eur_sec.to_csv(
            file, mode="a", header=False
        )


def delete_pypsa_eur_sec_csv_file():
    """Delete pypsa eur sec minimum heat pump capacity csv before new run"""

    folder = Path(".") / "input-pypsa-eur-sec"
    file = folder / "minimum_hp_capacity_mv_grid_100RE.csv"
    if file.is_file():
        logger.info(f"Delete {file}")
        os.remove(file)


def catch_missing_buidings(buildings_decentral_heating, peak_load):
    """
    Check for missing buildings and reduce the list of buildings with
    decentral heating if no peak loads available. This should only happen
    in case of cutout SH

    Parameters
    -----------
    buildings_decentral_heating : list(int)
        Array or list of buildings with decentral heating

    peak_load : pd.Series
        Peak loads of all building within the mvgd

    """
    # Catch missing buildings key error
    # should only happen within cutout SH
    if (
        not all(buildings_decentral_heating.isin(peak_load.index))
        and config.settings()["egon-data"]["--dataset-boundary"]
        == "Schleswig-Holstein"
    ):
        diff = buildings_decentral_heating.difference(peak_load.index)
        logger.warning(
            f"Dropped {len(diff)} building ids due to missing peak "
            f"loads. {len(buildings_decentral_heating)} left."
        )
        logger.info(f"Dropped buildings: {diff.values}")
        buildings_decentral_heating = buildings_decentral_heating.drop(diff)

    return buildings_decentral_heating


def determine_hp_cap_peak_load_mvgd_ts_2035(mvgd_ids):
    """
    Main function to determine HP capacity per building in eGon2035 scenario.
    Further, creates heat demand time series for all buildings with heat pumps
    in MV grid, as well as for all buildings with gas boilers, used in eTraGo.

    Parameters
    -----------
    mvgd_ids : list(int)
        List of MV grid IDs to determine data for.

    """

    # ========== Register np datatypes with SQLA ==========
    register_adapter(np.float64, adapt_numpy_float64)
    register_adapter(np.int64, adapt_numpy_int64)
    # =====================================================

    df_peak_loads_db = pd.DataFrame()
    df_hp_cap_per_building_2035_db = pd.DataFrame()
    df_heat_mvgd_ts_db = pd.DataFrame()

    for mvgd in mvgd_ids:
        logger.info(f"MVGD={mvgd} | Start")

        # ############# aggregate residential and CTS demand profiles #####

        df_heat_ts = aggregate_residential_and_cts_profiles(
            mvgd, scenario="eGon2035"
        )

        # ##################### determine peak loads ###################
        logger.info(f"MVGD={mvgd} | Determine peak loads.")

        peak_load_2035 = df_heat_ts.max().rename("eGon2035")

        # ######## determine HP capacity per building #########
        logger.info(f"MVGD={mvgd} | Determine HP capacities.")

        buildings_decentral_heating = (
            get_buildings_with_decentral_heat_demand_in_mv_grid(
                mvgd, scenario="eGon2035"
            )
        )

        # Reduce list of decentral heating if no Peak load available
        # TODO maybe remove after succesfull DE run
        # Might be fixed in #990
        buildings_decentral_heating = catch_missing_buidings(
            buildings_decentral_heating, peak_load_2035
        )

        hp_cap_per_building_2035 = determine_hp_cap_buildings_pvbased_per_mvgd(
            "eGon2035",
            mvgd,
            peak_load_2035,
            buildings_decentral_heating,
        )
        buildings_gas_2035 = pd.Index(buildings_decentral_heating).drop(
            hp_cap_per_building_2035.index
        )

        # ################ aggregated heat profiles ###################
        logger.info(f"MVGD={mvgd} | Aggregate heat profiles.")

        df_mvgd_ts_2035_hp = df_heat_ts.loc[
            :,
            hp_cap_per_building_2035.index,
        ].sum(axis=1)

        # heat demand time series for buildings with gas boiler
        df_mvgd_ts_2035_gas = df_heat_ts.loc[:, buildings_gas_2035].sum(axis=1)

        df_heat_mvgd_ts = pd.DataFrame(
            data={
                "carrier": ["heat_pump", "CH4"],
                "bus_id": mvgd,
                "scenario": ["eGon2035", "eGon2035"],
                "dist_aggregated_mw": [
                    df_mvgd_ts_2035_hp.to_list(),
                    df_mvgd_ts_2035_gas.to_list(),
                ],
            }
        )

        # ################ collect results ##################
        logger.info(f"MVGD={mvgd} | Collect results.")

        df_peak_loads_db = pd.concat(
            [df_peak_loads_db, peak_load_2035.reset_index()],
            axis=0,
            ignore_index=True,
        )

        df_heat_mvgd_ts_db = pd.concat(
            [df_heat_mvgd_ts_db, df_heat_mvgd_ts], axis=0, ignore_index=True
        )

        df_hp_cap_per_building_2035_db = pd.concat(
            [
                df_hp_cap_per_building_2035_db,
                hp_cap_per_building_2035.reset_index(),
            ],
            axis=0,
        )

    # ################ export to db #######################
    logger.info(f"MVGD={min(mvgd_ids)} : {max(mvgd_ids)} | Write data to db.")

    export_to_db(df_peak_loads_db, df_heat_mvgd_ts_db, drop=False)

    df_hp_cap_per_building_2035_db["scenario"] = "eGon2035"

    # TODO debug duplicated building_ids
    duplicates = df_hp_cap_per_building_2035_db.loc[
        df_hp_cap_per_building_2035_db.duplicated("building_id", keep=False)
    ]

    if not duplicates.empty:
        logger.info(
            f"Dropped duplicated buildings: "
            f"{duplicates.loc[:,['building_id', 'hp_capacity']]}"
        )

    df_hp_cap_per_building_2035_db.drop_duplicates("building_id", inplace=True)

    df_hp_cap_per_building_2035_db.building_id = (
        df_hp_cap_per_building_2035_db.building_id.astype(int)
    )

    write_table_to_postgres(
        df_hp_cap_per_building_2035_db,
        EgonHpCapacityBuildings,
        drop=False,
    )


def determine_hp_cap_peak_load_mvgd_ts_status_quo(mvgd_ids, scenario):
    """
    Main function to determine HP capacity per building in status quo scenario.
    Further, creates heat demand time series for all buildings with heat pumps
    in MV grid, as well as for all buildings with gas boilers, used in eTraGo.

    Parameters
    -----------
    mvgd_ids : list(int)
        List of MV grid IDs to determine data for.

    """

    # ========== Register np datatypes with SQLA ==========
    register_adapter(np.float64, adapt_numpy_float64)
    register_adapter(np.int64, adapt_numpy_int64)
    # =====================================================

    df_peak_loads_db = pd.DataFrame()
    df_hp_cap_per_building_status_quo_db = pd.DataFrame()
    df_heat_mvgd_ts_db = pd.DataFrame()

    for mvgd in mvgd_ids:
        logger.info(f"MVGD={mvgd} | Start")

        # ############# aggregate residential and CTS demand profiles #####

        df_heat_ts = aggregate_residential_and_cts_profiles(
            mvgd, scenario=scenario
        )

        # ##################### determine peak loads ###################
        logger.info(f"MVGD={mvgd} | Determine peak loads.")

        peak_load_status_quo = df_heat_ts.max().rename(scenario)

        # ######## determine HP capacity per building #########
        logger.info(f"MVGD={mvgd} | Determine HP capacities.")

        buildings_decentral_heating = (
            get_buildings_with_decentral_heat_demand_in_mv_grid(
                mvgd, scenario=scenario
            )
        )

        # Reduce list of decentral heating if no Peak load available
        # TODO maybe remove after succesfull DE run
        # Might be fixed in #990
        buildings_decentral_heating = catch_missing_buidings(
            buildings_decentral_heating, peak_load_status_quo
        )

        hp_cap_per_building_status_quo = determine_hp_cap_buildings_pvbased_per_mvgd(
            scenario,
            mvgd,
            peak_load_status_quo,
            buildings_decentral_heating,
        )

        # ################ aggregated heat profiles ###################
        logger.info(f"MVGD={mvgd} | Aggregate heat profiles.")

        df_mvgd_ts_status_quo_hp = df_heat_ts.loc[
            :,
            hp_cap_per_building_status_quo.index,
        ].sum(axis=1)

        df_heat_mvgd_ts = pd.DataFrame(
            data={
                "carrier": "heat_pump",
                "bus_id": mvgd,
                "scenario": scenario,
                "dist_aggregated_mw": [df_mvgd_ts_status_quo_hp.to_list()],
            }
        )

        # ################ collect results ##################
        logger.info(f"MVGD={mvgd} | Collect results.")

        df_peak_loads_db = pd.concat(
            [df_peak_loads_db, peak_load_status_quo.reset_index()],
            axis=0,
            ignore_index=True,
        )

        df_heat_mvgd_ts_db = pd.concat(
            [df_heat_mvgd_ts_db, df_heat_mvgd_ts], axis=0, ignore_index=True
        )

        df_hp_cap_per_building_status_quo_db = pd.concat(
            [
                df_hp_cap_per_building_status_quo_db,
                hp_cap_per_building_status_quo.reset_index(),
            ],
            axis=0,
        )

    # ################ export to db #######################
    logger.info(f"MVGD={min(mvgd_ids)} : {max(mvgd_ids)} | Write data to db.")

    export_to_db(df_peak_loads_db, df_heat_mvgd_ts_db, drop=False)

    df_hp_cap_per_building_status_quo_db["scenario"] = scenario

    # TODO debug duplicated building_ids
    duplicates = df_hp_cap_per_building_status_quo_db.loc[
        df_hp_cap_per_building_status_quo_db.duplicated("building_id", keep=False)
    ]

    if not duplicates.empty:
        logger.info(
            f"Dropped duplicated buildings: "
            f"{duplicates.loc[:,['building_id', 'hp_capacity']]}"
        )

    df_hp_cap_per_building_status_quo_db.drop_duplicates("building_id", inplace=True)

    df_hp_cap_per_building_status_quo_db.building_id = (
        df_hp_cap_per_building_status_quo_db.building_id.astype(int)
    )

    write_table_to_postgres(
        df_hp_cap_per_building_status_quo_db,
        EgonHpCapacityBuildings,
        drop=False,
    )


def determine_hp_cap_peak_load_mvgd_ts_pypsa_eur(mvgd_ids):
    """
    Main function to determine minimum required HP capacity in MV for
    pypsa-eur-sec. Further, creates heat demand time series for all buildings
    with heat pumps in MV grid in eGon100RE scenario, used in eTraGo.

    Parameters
    -----------
    mvgd_ids : list(int)
        List of MV grid IDs to determine data for.

    """

    # ========== Register np datatypes with SQLA ==========
    register_adapter(np.float64, adapt_numpy_float64)
    register_adapter(np.int64, adapt_numpy_int64)
    # =====================================================

    df_peak_loads_db = pd.DataFrame()
    df_heat_mvgd_ts_db = pd.DataFrame()
    df_hp_min_cap_mv_grid_pypsa_eur_sec = pd.Series(dtype="float64")

    for mvgd in mvgd_ids:
        logger.info(f"MVGD={mvgd} | Start")

        # ############# aggregate residential and CTS demand profiles #####

        df_heat_ts = aggregate_residential_and_cts_profiles(
            mvgd, scenario="eGon100RE"
        )

        # ##################### determine peak loads ###################
        logger.info(f"MVGD={mvgd} | Determine peak loads.")

        peak_load_100RE = df_heat_ts.max().rename("eGon100RE")

        # ######## determine minimum HP capacity pypsa-eur-sec ###########
        logger.info(f"MVGD={mvgd} | Determine minimum HP capacity.")

        buildings_decentral_heating = (
            get_buildings_with_decentral_heat_demand_in_mv_grid(
                mvgd, scenario="eGon100RE"
            )
        )

        # Reduce list of decentral heating if no Peak load available
        # TODO maybe remove after succesfull DE run
        buildings_decentral_heating = catch_missing_buidings(
            buildings_decentral_heating, peak_load_100RE
        )

        hp_min_cap_mv_grid_pypsa_eur_sec = (
            determine_min_hp_cap_buildings_pypsa_eur_sec(
                peak_load_100RE,
                buildings_decentral_heating,
            )
        )

        # ################ aggregated heat profiles ###################
        logger.info(f"MVGD={mvgd} | Aggregate heat profiles.")

        df_mvgd_ts_hp = df_heat_ts.loc[
            :,
            buildings_decentral_heating,
        ].sum(axis=1)

        df_heat_mvgd_ts = pd.DataFrame(
            data={
                "carrier": "heat_pump",
                "bus_id": mvgd,
                "scenario": "eGon100RE",
                "dist_aggregated_mw": [df_mvgd_ts_hp.to_list()],
            }
        )

        # ################ collect results ##################
        logger.info(f"MVGD={mvgd} | Collect results.")

        df_peak_loads_db = pd.concat(
            [df_peak_loads_db, peak_load_100RE.reset_index()],
            axis=0,
            ignore_index=True,
        )

        df_heat_mvgd_ts_db = pd.concat(
            [df_heat_mvgd_ts_db, df_heat_mvgd_ts], axis=0, ignore_index=True
        )

        df_hp_min_cap_mv_grid_pypsa_eur_sec.loc[mvgd] = (
            hp_min_cap_mv_grid_pypsa_eur_sec
        )

    # ################ export to db and csv ######################
    logger.info(f"MVGD={min(mvgd_ids)} : {max(mvgd_ids)} | Write data to db.")

    export_to_db(df_peak_loads_db, df_heat_mvgd_ts_db, drop=False)

    logger.info(
        f"MVGD={min(mvgd_ids)} : {max(mvgd_ids)} | Write "
        f"pypsa-eur-sec min "
        f"HP capacities to csv."
    )
    export_min_cap_to_csv(df_hp_min_cap_mv_grid_pypsa_eur_sec)


def split_mvgds_into_bulks(n, max_n, func, scenario=None):
    """
    Generic function to split task into multiple parallel tasks,
    dividing the number of MVGDs into even bulks.

    Parameters
    -----------
    n : int
        Number of bulk
    max_n: int
        Maximum number of bulks
    func : function
        The funnction which is then called with the list of MVGD as
        parameter.
    """

    with db.session_scope() as session:
        query = (
            session.query(
                MapZensusGridDistricts.bus_id,
            )
            .filter(
                MapZensusGridDistricts.zensus_population_id
                == EgonPetaHeat.zensus_population_id
            )
            .distinct(MapZensusGridDistricts.bus_id)
        )
        mvgd_ids = pd.read_sql(
            query.statement, query.session.bind, index_col=None
        )

    mvgd_ids = mvgd_ids.sort_values("bus_id").reset_index(drop=True)

    mvgd_ids = np.array_split(mvgd_ids["bus_id"].values, max_n)
    # Only take split n
    mvgd_ids = mvgd_ids[n]

    logger.info(f"Bulk takes care of MVGD: {min(mvgd_ids)} : {max(mvgd_ids)}")

    if scenario is not None:
        func(mvgd_ids, scenario=scenario)
    else:
        func(mvgd_ids)


def delete_hp_capacity(scenario):
    """Remove all hp capacities for the selected scenario

    Parameters
    -----------
    scenario : string
        Either eGon2035 or eGon100RE

    """

    with db.session_scope() as session:
        # Buses
        session.query(EgonHpCapacityBuildings).filter(
            EgonHpCapacityBuildings.scenario == scenario
        ).delete(synchronize_session=False)


def delete_mvgd_ts(scenario):
    """Remove all hp capacities for the selected scenario

    Parameters
    -----------
    scenario : string
        Either eGon2035 or eGon100RE

    """

    with db.session_scope() as session:
        # Buses
        session.query(EgonEtragoTimeseriesIndividualHeating).filter(
            EgonEtragoTimeseriesIndividualHeating.scenario == scenario
        ).delete(synchronize_session=False)


def delete_hp_capacity_100RE():
    """Remove all hp capacities for the selected eGon100RE"""
    EgonHpCapacityBuildings.__table__.create(bind=engine, checkfirst=True)
    delete_hp_capacity(scenario="eGon100RE")


def delete_hp_capacity_status_quo(scenario):
    """Remove all hp capacities for the selected status quo"""
    EgonHpCapacityBuildings.__table__.create(bind=engine, checkfirst=True)
    delete_hp_capacity(scenario=scenario)


def delete_hp_capacity_2035():
    """Remove all hp capacities for the selected eGon2035"""
    EgonHpCapacityBuildings.__table__.create(bind=engine, checkfirst=True)
    delete_hp_capacity(scenario="eGon2035")


def delete_mvgd_ts_status_quo(scenario):
    """Remove all mvgd ts for the selected status quo"""
    EgonEtragoTimeseriesIndividualHeating.__table__.create(
        bind=engine, checkfirst=True
    )
    delete_mvgd_ts(scenario=scenario)


def delete_mvgd_ts_2035():
    """Remove all mvgd ts for the selected eGon2035"""
    EgonEtragoTimeseriesIndividualHeating.__table__.create(
        bind=engine, checkfirst=True
    )
    delete_mvgd_ts(scenario="eGon2035")


def delete_mvgd_ts_100RE():
    """Remove all mvgd ts for the selected eGon100RE"""
    EgonEtragoTimeseriesIndividualHeating.__table__.create(
        bind=engine, checkfirst=True
    )
    delete_mvgd_ts(scenario="eGon100RE")


def delete_heat_peak_loads_status_quo(scenario):
    """Remove all heat peak loads for status quo."""
    BuildingHeatPeakLoads.__table__.create(bind=engine, checkfirst=True)
    with db.session_scope() as session:
        # Buses
        session.query(BuildingHeatPeakLoads).filter(
            BuildingHeatPeakLoads.scenario == scenario
        ).delete(synchronize_session=False)


def delete_heat_peak_loads_2035():
    """Remove all heat peak loads for eGon2035."""
    BuildingHeatPeakLoads.__table__.create(bind=engine, checkfirst=True)
    with db.session_scope() as session:
        # Buses
        session.query(BuildingHeatPeakLoads).filter(
            BuildingHeatPeakLoads.scenario == "eGon2035"
        ).delete(synchronize_session=False)


def delete_heat_peak_loads_100RE():
    """Remove all heat peak loads for eGon100RE."""
    BuildingHeatPeakLoads.__table__.create(bind=engine, checkfirst=True)
    with db.session_scope() as session:
        # Buses
        session.query(BuildingHeatPeakLoads).filter(
            BuildingHeatPeakLoads.scenario == "eGon100RE"
        ).delete(synchronize_session=False)<|MERGE_RESOLUTION|>--- conflicted
+++ resolved
@@ -355,7 +355,6 @@
                 )
             return tasks
 
-<<<<<<< HEAD
         tasks = ()
 
         for scenario in config.settings()["egon-data"]["--scenarios"]:
@@ -390,31 +389,6 @@
             version="0.0.4",
             dependencies=dependencies,
             tasks=tasks,
-=======
-        tasks_HeatPumps2019 = set()
-
-        if "status2019" in scenarios:
-            tasks_HeatPumps2019 = (
-                delete_heat_peak_loads_2019,
-                delete_hp_capacity_2019,
-                delete_mvgd_ts_2019,
-                {*dyn_parallel_tasks_2019()},
-            )
-        else:
-            tasks_HeatPumps2019 = (
-                PythonOperator(
-                    task_id="HeatPumps2019_skipped",
-                    python_callable=skip_task,
-                    op_kwargs={"scn": "status2019", "task": "HeatPumps2019"},
-                ),
-            )
-
-        super().__init__(
-            name="HeatPumps2019",
-            version="0.0.3",
-            dependencies=dependencies,
-            tasks=tasks_HeatPumps2019,
->>>>>>> b4c5131d
         )
 
 
@@ -716,17 +690,13 @@
             columns=["estimated_flh", "priority"],
             data={"estimated_flh": [4000, 8000], "priority": [2, 1]},
         )
-<<<<<<< HEAD
-    elif "status" in scenario:
-=======
     elif scenario == "eGon100RE":
         technologies = pd.DataFrame(
             index=["heat_pump"],
             columns=["estimated_flh", "priority"],
             data={"estimated_flh": [4000], "priority": [1]},
         )
-    elif scenario == "status2019":
->>>>>>> b4c5131d
+    elif "status" in scenario:
         technologies = pd.DataFrame(
             index=["heat_pump"],
             columns=["estimated_flh", "priority"],
