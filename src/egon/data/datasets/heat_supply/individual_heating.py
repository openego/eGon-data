--- conflicted
+++ resolved
@@ -1518,7 +1518,6 @@
         for mvgd_id in mvgd_ids:
             logger.info(f"MVGD={mvgd_id} | Start")
 
-<<<<<<< HEAD
             hp_cap_per_building_100RE = (
                 determine_hp_cap_buildings_eGon100RE_per_mvgd(mvgd_id)
             )
@@ -1531,10 +1530,6 @@
                     ],
                     axis=0,
                 )
-=======
-    for mvgd_id in mvgd_ids:
-        logger.info(f"MVGD={mvgd_id} | Start")
->>>>>>> 98a8b9d4
 
         logger.info(
             f"MVGD={min(mvgd_ids)} : {max(mvgd_ids)} | Write data to db."
