"""The central module containing all code dealing with heat supply data

"""

import datetime
import json
import time

from geoalchemy2.types import Geometry
from sqlalchemy import Column, Float, ForeignKey, Integer, String
from sqlalchemy.ext.declarative import declarative_base
import pandas as pd

from egon.data import config, db
from egon.data.datasets import Dataset
from egon.data.datasets.district_heating_areas import EgonDistrictHeatingAreas
from egon.data.datasets.heat_supply.district_heating import (
    backup_gas_boilers,
    backup_resistive_heaters,
    cascade_heat_supply,
)
from egon.data.datasets.heat_supply.geothermal import potential_germany
from egon.data.datasets.heat_supply.individual_heating import (
    cascade_heat_supply_indiv,
)
from egon.data.metadata import (
    context,
    generate_resource_fields_from_sqla_model,
    license_ccby,
    license_egon_data_odbl,
    meta_metadata,
    sources,
)

# Will later be imported from another file.
Base = declarative_base()


class EgonDistrictHeatingSupply(Base):
    __tablename__ = "egon_district_heating"
    __table_args__ = {"schema": "supply"}
    index = Column(Integer, primary_key=True, autoincrement=True)
    district_heating_id = Column(
        Integer, ForeignKey(EgonDistrictHeatingAreas.id)
    )
    carrier = Column(String(25))
    category = Column(String(25))
    capacity = Column(Float)
    geometry = Column(Geometry("POINT", 3035))
    scenario = Column(String(50))


class EgonIndividualHeatingSupply(Base):
    __tablename__ = "egon_individual_heating"
    __table_args__ = {"schema": "supply"}
    index = Column(Integer, primary_key=True, autoincrement=True)
    mv_grid_id = Column(Integer)
    carrier = Column(String(25))
    category = Column(String(25))
    capacity = Column(Float)
    geometry = Column(Geometry("POINT", 3035))
    scenario = Column(String(50))


def create_tables():
    """Create tables for district heating areas

    Returns
    -------
        None
    """

    engine = db.engine()
    EgonDistrictHeatingSupply.__table__.drop(bind=engine, checkfirst=True)
    EgonDistrictHeatingSupply.__table__.create(bind=engine, checkfirst=True)
    EgonIndividualHeatingSupply.__table__.drop(bind=engine, checkfirst=True)
    EgonIndividualHeatingSupply.__table__.create(bind=engine, checkfirst=True)


def district_heating():
    """Insert supply for district heating areas

    Returns
    -------
    None.

    """
    sources = config.datasets()["heat_supply"]["sources"]
    targets = config.datasets()["heat_supply"]["targets"]

    db.execute_sql(
        f"""
        DELETE FROM {targets['district_heating_supply']['schema']}.
        {targets['district_heating_supply']['table']}
        """
    )

    for scenario in config.settings()["egon-data"]["--scenarios"]:
        supply = cascade_heat_supply(scenario, plotting=False)

        supply["scenario"] = scenario

        supply.to_postgis(
            targets["district_heating_supply"]["table"],
            schema=targets["district_heating_supply"]["schema"],
            con=db.engine(),
            if_exists="append",
        )


        # Do not check data for status quo as is it not listed in the table
        if "status" not in scenario:
            # Compare target value with sum of distributed heat supply
            df_check = db.select_dataframe(
                f"""
                SELECT a.carrier,
                (SUM(a.capacity) - b.capacity) / SUM(a.capacity) as deviation
                FROM {targets['district_heating_supply']['schema']}.
                {targets['district_heating_supply']['table']} a,
                {sources['scenario_capacities']['schema']}.
                {sources['scenario_capacities']['table']} b
                WHERE a.scenario = '{scenario}'
                AND b.scenario_name = '{scenario}'
                AND b.carrier = CONCAT('urban_central_', a.carrier)
                GROUP BY (a.carrier,  b.capacity);
                """
            )
            # If the deviation is > 1%, throw an error
            assert (
                df_check.deviation.abs().max() < 1
            ), f"""Unexpected deviation between target value and distributed
                heat supply: {df_check}
            """

        # Add gas boilers as conventional backup capacities
        backup = backup_gas_boilers(scenario)

        backup.to_postgis(
            targets["district_heating_supply"]["table"],
            schema=targets["district_heating_supply"]["schema"],
            con=db.engine(),
            if_exists="append",
        )


        # Insert resistive heaters which are not available in status quo
        if "status" not in scenario:
            backup_rh = backup_resistive_heaters(scenario)

            if not backup_rh.empty:
                backup_rh.to_postgis(
                    targets["district_heating_supply"]["table"],
                    schema=targets["district_heating_supply"]["schema"],
                    con=db.engine(),
                    if_exists="append",
                )


def individual_heating():
    """Insert supply for individual heating

    Returns
    -------
    None.

    """
    targets = config.datasets()["heat_supply"]["targets"]

    for scenario in config.settings()["egon-data"]["--scenarios"]:
        db.execute_sql(
            f"""
            DELETE FROM {targets['individual_heating_supply']['schema']}.
            {targets['individual_heating_supply']['table']}
            WHERE scenario = '{scenario}'
            """
        )
        if scenario == "eGon2035":
            distribution_level = "federal_states"
        else:
            distribution_level = "national"

        supply = cascade_heat_supply_indiv(
            scenario, distribution_level=distribution_level, plotting=False
        )

        supply["scenario"] = scenario

        supply.to_postgis(
            targets["individual_heating_supply"]["table"],
            schema=targets["individual_heating_supply"]["schema"],
            con=db.engine(),
            if_exists="append",
        )


def metadata():
    """Write metadata for heat supply tables

    Returns
    -------
    None.

    """

    fields = generate_resource_fields_from_sqla_model(
        EgonDistrictHeatingSupply
    )

    fields_df = pd.DataFrame(data=fields).set_index("name")
    fields_df.loc["index", "description"] = "Unique identifyer"
    fields_df.loc[
        "district_heating_id", "description"
    ] = "Index of the corresponding district heating grid"
    fields_df.loc["carrier", "description"] = "Name of energy carrier"
    fields_df.loc[
        "category", "description"
    ] = "Size-category of district heating grid"
    fields_df.loc["capacity", "description"] = "Installed heating capacity"
    fields_df.loc[
        "geometry", "description"
    ] = "Location of thermal power plant"
    fields_df.loc["scenario", "description"] = "Name of corresponing scenario"

    fields_df.loc["capacity", "unit"] = "MW_th"
    fields_df.unit.fillna("none", inplace=True)

    fields = fields_df.reset_index().to_dict(orient="records")

    meta_district = {
        "name": "supply.egon_district_heating",
        "title": "eGon heat supply for district heating grids",
        "id": "WILL_BE_SET_AT_PUBLICATION",
        "description": "Heat supply technologies for district heating grids",
        "language": ["EN"],
        "publicationDate": datetime.date.today().isoformat(),
        "context": context(),
        "spatial": {
            "location": None,
            "extent": "Germany",
            "resolution": None,
        },
        "sources": [
            sources()["era5"],
            sources()["vg250"],
            sources()["egon-data"],
            sources()["egon-data_bundle"],
            sources()["openstreetmap"],
            sources()["mastr"],
            sources()["peta"],
        ],
        "licenses": [license_egon_data_odbl()],
        "contributors": [
            {
                "title": "Clara Büttner",
                "email": "http://github.com/ClaraBuettner",
                "date": time.strftime("%Y-%m-%d"),
                "object": None,
                "comment": "Imported data",
            },
        ],
        "resources": [
            {
                "profile": "tabular-data-resource",
                "name": "supply.egon_district_heating",
                "path": None,
                "format": "PostgreSQL",
                "encoding": "UTF-8",
                "schema": {
                    "fields": fields,
                    "primaryKey": ["index"],
                    "foreignKeys": [],
                },
                "dialect": {"delimiter": None, "decimalSeparator": "."},
            }
        ],
        "metaMetadata": meta_metadata(),
    }

    # Add metadata as a comment to the table
    db.submit_comment(
        "'" + json.dumps(meta_district) + "'",
        EgonDistrictHeatingSupply.__table__.schema,
        EgonDistrictHeatingSupply.__table__.name,
    )

    fields = generate_resource_fields_from_sqla_model(
        EgonIndividualHeatingSupply
    )

    fields_df = pd.DataFrame(data=fields).set_index("name")
    fields_df.loc["index", "description"] = "Unique identifyer"
    fields_df.loc[
        "mv_grid_id", "description"
    ] = "Index of the corresponding mv grid district"
    fields_df.loc["carrier", "description"] = "Name of energy carrier"
    fields_df.loc["category", "description"] = "Size-category"
    fields_df.loc["capacity", "description"] = "Installed heating capacity"
    fields_df.loc[
        "geometry", "description"
    ] = "Location of thermal power plant"
    fields_df.loc["scenario", "description"] = "Name of corresponing scenario"

    fields_df.loc["capacity", "unit"] = "MW_th"
    fields_df.unit.fillna("none", inplace=True)

    fields = fields_df.reset_index().to_dict(orient="records")

    meta_district = {
        "name": "supply.egon_individual_heating",
        "title": "eGon heat supply for individual supplied buildings",
        "id": "WILL_BE_SET_AT_PUBLICATION",
        "description": "Heat supply technologies for individual supplied buildings",
        "language": ["EN"],
        "publicationDate": datetime.date.today().isoformat(),
        "context": context(),
        "spatial": {
            "location": None,
            "extent": "Germany",
            "resolution": None,
        },
        "sources": [
            sources()["era5"],
            sources()["vg250"],
            sources()["egon-data"],
            sources()["egon-data_bundle"],
            sources()["openstreetmap"],
            sources()["mastr"],
            sources()["peta"],
        ],
        "licenses": [license_egon_data_odbl()],
        "contributors": [
            {
                "title": "Clara Büttner",
                "email": "http://github.com/ClaraBuettner",
                "date": time.strftime("%Y-%m-%d"),
                "object": None,
                "comment": "Imported data",
            },
        ],
        "resources": [
            {
                "profile": "tabular-data-resource",
                "name": "supply.egon_individual_heating",
                "path": None,
                "format": "PostgreSQL",
                "encoding": "UTF-8",
                "schema": {
                    "fields": fields,
                    "primaryKey": ["index"],
                    "foreignKeys": [],
                },
                "dialect": {"delimiter": None, "decimalSeparator": "."},
            }
        ],
        "metaMetadata": meta_metadata(),
    }

    # Add metadata as a comment to the table
    db.submit_comment(
        "'" + json.dumps(meta_district) + "'",
        EgonIndividualHeatingSupply.__table__.schema,
        EgonIndividualHeatingSupply.__table__.name,
    )


class HeatSupply(Dataset):
    """
    Select and store heat supply technologies for inidvidual and district heating

    This dataset distributes heat supply technologies to each district heating grid
    and individual supplies buildings per medium voltage grid district.
    National installed capacities are predefined from external sources within
    :py:class:`ScenarioCapacities <egon.data.datasets.scenario_capacities.ScenarioCapacities>`.
    The further distribution is done using a cascade that follows a specific order of supply technologies
    and the heat demand.


    *Dependencies*
      * :py:class:`DataBundle <egon.data.datasets.data_bundle.DataBundle>`
      * :py:class:`DistrictHeatingAreas <egon.data.datasets.district_heating_areas.DistrictHeatingAreas>`
      * :py:class:`ZensusMvGridDistricts <egon.data.datasets.zensus_mv_grid_districts.ZensusMvGridDistricts>`
      * :py:class:`Chp <egon.data.datasets.chp.Chp>`


    *Resulting tables*
      * :py:class:`demand.egon_district_heating <egon.data.datasets.heat_supply.EgonDistrictHeatingSupply>` is created and filled
      * :py:class:`demand.egon_individual_heating <egon.data.datasets.heat_supply.EgonIndividualHeatingSupply>` is created and filled

    """

    #:
    name: str = "HeatSupply"
    #:
    version: str = "0.0.9"

    def __init__(self, dependencies):
        super().__init__(
<<<<<<< HEAD
            name="HeatSupply",
            version="0.0.10",
=======
            name=self.name,
            version=self.version,
>>>>>>> 7a03d06a
            dependencies=dependencies,
            tasks=(
                create_tables,
                {
                    district_heating,
                    individual_heating,
                    potential_germany,
                },
                metadata,
            ),
        )<|MERGE_RESOLUTION|>--- conflicted
+++ resolved
@@ -395,13 +395,8 @@
 
     def __init__(self, dependencies):
         super().__init__(
-<<<<<<< HEAD
-            name="HeatSupply",
-            version="0.0.10",
-=======
             name=self.name,
             version=self.version,
->>>>>>> 7a03d06a
             dependencies=dependencies,
             tasks=(
                 create_tables,
