"""The central module containing all code dealing with heat supply data

"""

import datetime
import json
import time

from geoalchemy2.types import Geometry
from sqlalchemy import Column, Float, ForeignKey, Integer, String
from sqlalchemy.ext.declarative import declarative_base
import pandas as pd

from egon.data import config, db
from egon.data.datasets import Dataset
from egon.data.datasets.district_heating_areas import EgonDistrictHeatingAreas
from egon.data.datasets.heat_supply.district_heating import (
    backup_gas_boilers,
    backup_resistive_heaters,
    cascade_heat_supply,
)
from egon.data.datasets.heat_supply.geothermal import potential_germany
from egon.data.datasets.heat_supply.individual_heating import (
    cascade_heat_supply_indiv,
)
from egon.data.metadata import (
    context,
    generate_resource_fields_from_sqla_model,
    license_ccby,
    license_egon_data_odbl,
    meta_metadata,
    sources,
)

# Will later be imported from another file.
Base = declarative_base()


class EgonDistrictHeatingSupply(Base):
    __tablename__ = "egon_district_heating"
    __table_args__ = {"schema": "supply"}
    index = Column(Integer, primary_key=True, autoincrement=True)
    district_heating_id = Column(
        Integer, ForeignKey(EgonDistrictHeatingAreas.id)
    )
    carrier = Column(String(25))
    category = Column(String(25))
    capacity = Column(Float)
    geometry = Column(Geometry("POINT", 3035))
    scenario = Column(String(50))


class EgonIndividualHeatingSupply(Base):
    __tablename__ = "egon_individual_heating"
    __table_args__ = {"schema": "supply"}
    index = Column(Integer, primary_key=True, autoincrement=True)
    mv_grid_id = Column(Integer)
    carrier = Column(String(25))
    category = Column(String(25))
    capacity = Column(Float)
    geometry = Column(Geometry("POINT", 3035))
    scenario = Column(String(50))


def create_tables():
    """Create tables for district heating areas

    Returns
    -------
        None
    """

    engine = db.engine()
    EgonDistrictHeatingSupply.__table__.drop(bind=engine, checkfirst=True)
    EgonDistrictHeatingSupply.__table__.create(bind=engine, checkfirst=True)
    EgonIndividualHeatingSupply.__table__.drop(bind=engine, checkfirst=True)
    EgonIndividualHeatingSupply.__table__.create(bind=engine, checkfirst=True)


def district_heating():
    """Insert supply for district heating areas

    Returns
    -------
    None.

    """
    sources = config.datasets()["heat_supply"]["sources"]
    targets = config.datasets()["heat_supply"]["targets"]

    db.execute_sql(
        f"""
        DELETE FROM {targets['district_heating_supply']['schema']}.
        {targets['district_heating_supply']['table']}
        """
    )

    for scenario in config.settings()["egon-data"]["--scenarios"]:
        supply = cascade_heat_supply(scenario, plotting=False)

        supply["scenario"] = scenario

        supply.to_postgis(
            targets["district_heating_supply"]["table"],
            schema=targets["district_heating_supply"]["schema"],
            con=db.engine(),
            if_exists="append",
        )


        # Do not check data for status quo as is it not listed in the table
        if "status" not in scenario:
            # Compare target value with sum of distributed heat supply
            df_check = db.select_dataframe(
                f"""
                SELECT a.carrier,
                (SUM(a.capacity) - b.capacity) / SUM(a.capacity) as deviation
                FROM {targets['district_heating_supply']['schema']}.
                {targets['district_heating_supply']['table']} a,
                {sources['scenario_capacities']['schema']}.
                {sources['scenario_capacities']['table']} b
                WHERE a.scenario = '{scenario}'
                AND b.scenario_name = '{scenario}'
                AND b.carrier = CONCAT('urban_central_', a.carrier)
                GROUP BY (a.carrier,  b.capacity);
                """
            )
            # If the deviation is > 1%, throw an error
            assert (
                df_check.deviation.abs().max() < 1
            ), f"""Unexpected deviation between target value and distributed
                heat supply: {df_check}
            """

        # Add gas boilers as conventional backup capacities
        backup = backup_gas_boilers(scenario)

        backup.to_postgis(
            targets["district_heating_supply"]["table"],
            schema=targets["district_heating_supply"]["schema"],
            con=db.engine(),
            if_exists="append",
        )


        # Insert resistive heaters which are not available in status quo
        if "status" not in scenario:
            backup_rh = backup_resistive_heaters(scenario)

            if not backup_rh.empty:
                backup_rh.to_postgis(
                    targets["district_heating_supply"]["table"],
                    schema=targets["district_heating_supply"]["schema"],
                    con=db.engine(),
                    if_exists="append",
                )


def individual_heating():
    """Insert supply for individual heating

    Returns
    -------
    None.

    """
    targets = config.datasets()["heat_supply"]["targets"]

    for scenario in config.settings()["egon-data"]["--scenarios"]:
        db.execute_sql(
            f"""
            DELETE FROM {targets['individual_heating_supply']['schema']}.
            {targets['individual_heating_supply']['table']}
            WHERE scenario = '{scenario}'
            """
        )
        if scenario == "eGon2035":
            distribution_level = "federal_states"
        else:
            distribution_level = "national"

        supply = cascade_heat_supply_indiv(
            scenario, distribution_level=distribution_level, plotting=False
        )

        supply["scenario"] = scenario

        supply.to_postgis(
            targets["individual_heating_supply"]["table"],
            schema=targets["individual_heating_supply"]["schema"],
            con=db.engine(),
            if_exists="append",
        )


def metadata():
    """Write metadata for heat supply tables

    Returns
    -------
    None.

    """

    fields = generate_resource_fields_from_sqla_model(
        EgonDistrictHeatingSupply
    )

    fields_df = pd.DataFrame(data=fields).set_index("name")
    fields_df.loc["index", "description"] = "Unique identifyer"
    fields_df.loc[
        "district_heating_id", "description"
    ] = "Index of the corresponding district heating grid"
    fields_df.loc["carrier", "description"] = "Name of energy carrier"
    fields_df.loc[
        "category", "description"
    ] = "Size-category of district heating grid"
    fields_df.loc["capacity", "description"] = "Installed heating capacity"
    fields_df.loc[
        "geometry", "description"
    ] = "Location of thermal power plant"
    fields_df.loc["scenario", "description"] = "Name of corresponing scenario"

    fields_df.loc["capacity", "unit"] = "MW_th"
    fields_df.unit.fillna("none", inplace=True)

    fields = fields_df.reset_index().to_dict(orient="records")

    meta_district = {
        "name": "supply.egon_district_heating",
        "title": "eGon heat supply for district heating grids",
        "id": "WILL_BE_SET_AT_PUBLICATION",
        "description": "Heat supply technologies for district heating grids",
        "language": ["EN"],
        "publicationDate": datetime.date.today().isoformat(),
        "context": context(),
        "spatial": {
            "location": None,
            "extent": "Germany",
            "resolution": None,
        },
        "sources": [
            sources()["era5"],
            sources()["vg250"],
            sources()["egon-data"],
            sources()["egon-data_bundle"],
            sources()["openstreetmap"],
            sources()["mastr"],
            sources()["peta"],
        ],
        "licenses": [license_egon_data_odbl()],
        "contributors": [
            {
                "title": "Clara Büttner",
                "email": "http://github.com/ClaraBuettner",
                "date": time.strftime("%Y-%m-%d"),
                "object": None,
                "comment": "Imported data",
            },
        ],
        "resources": [
            {
                "profile": "tabular-data-resource",
                "name": "supply.egon_district_heating",
                "path": None,
                "format": "PostgreSQL",
                "encoding": "UTF-8",
                "schema": {
                    "fields": fields,
                    "primaryKey": ["index"],
                    "foreignKeys": [],
                },
                "dialect": {"delimiter": None, "decimalSeparator": "."},
            }
        ],
        "metaMetadata": meta_metadata(),
    }

    # Add metadata as a comment to the table
    db.submit_comment(
        "'" + json.dumps(meta_district) + "'",
        EgonDistrictHeatingSupply.__table__.schema,
        EgonDistrictHeatingSupply.__table__.name,
    )

    fields = generate_resource_fields_from_sqla_model(
        EgonIndividualHeatingSupply
    )

    fields_df = pd.DataFrame(data=fields).set_index("name")
    fields_df.loc["index", "description"] = "Unique identifyer"
    fields_df.loc[
        "mv_grid_id", "description"
    ] = "Index of the corresponding mv grid district"
    fields_df.loc["carrier", "description"] = "Name of energy carrier"
    fields_df.loc["category", "description"] = "Size-category"
    fields_df.loc["capacity", "description"] = "Installed heating capacity"
    fields_df.loc[
        "geometry", "description"
    ] = "Location of thermal power plant"
    fields_df.loc["scenario", "description"] = "Name of corresponing scenario"

    fields_df.loc["capacity", "unit"] = "MW_th"
    fields_df.unit.fillna("none", inplace=True)

    fields = fields_df.reset_index().to_dict(orient="records")

    meta_district = {
        "name": "supply.egon_individual_heating",
        "title": "eGon heat supply for individual supplied buildings",
        "id": "WILL_BE_SET_AT_PUBLICATION",
        "description": "Heat supply technologies for individual supplied buildings",
        "language": ["EN"],
        "publicationDate": datetime.date.today().isoformat(),
        "context": context(),
        "spatial": {
            "location": None,
            "extent": "Germany",
            "resolution": None,
        },
        "sources": [
            sources()["era5"],
            sources()["vg250"],
            sources()["egon-data"],
            sources()["egon-data_bundle"],
            sources()["openstreetmap"],
            sources()["mastr"],
            sources()["peta"],
        ],
        "licenses": [license_egon_data_odbl()],
        "contributors": [
            {
                "title": "Clara Büttner",
                "email": "http://github.com/ClaraBuettner",
                "date": time.strftime("%Y-%m-%d"),
                "object": None,
                "comment": "Imported data",
            },
        ],
        "resources": [
            {
                "profile": "tabular-data-resource",
                "name": "supply.egon_individual_heating",
                "path": None,
                "format": "PostgreSQL",
                "encoding": "UTF-8",
                "schema": {
                    "fields": fields,
                    "primaryKey": ["index"],
                    "foreignKeys": [],
                },
                "dialect": {"delimiter": None, "decimalSeparator": "."},
            }
        ],
        "metaMetadata": meta_metadata(),
    }

    # Add metadata as a comment to the table
    db.submit_comment(
        "'" + json.dumps(meta_district) + "'",
        EgonIndividualHeatingSupply.__table__.schema,
        EgonIndividualHeatingSupply.__table__.name,
    )


class HeatSupply(Dataset):
    """
    Select and store heat supply technologies for inidvidual and district heating

    This dataset distributes heat supply technologies to each district heating grid
    and individual supplies buildings per medium voltage grid district.
    National installed capacities are predefined from external sources within
    :py:class:`ScenarioCapacities <egon.data.datasets.scenario_capacities.ScenarioCapacities>`.
    The further distribution is done using a cascade that follows a specific order of supply technologies
    and the heat demand.


    *Dependencies*
      * :py:class:`DataBundle <egon.data.datasets.data_bundle.DataBundle>`
      * :py:class:`DistrictHeatingAreas <egon.data.datasets.district_heating_areas.DistrictHeatingAreas>`
      * :py:class:`ZensusMvGridDistricts <egon.data.datasets.zensus_mv_grid_districts.ZensusMvGridDistricts>`
      * :py:class:`Chp <egon.data.datasets.chp.Chp>`


    *Resulting tables*
      * :py:class:`demand.egon_district_heating <egon.data.datasets.heat_supply.EgonDistrictHeatingSupply>` is created and filled
      * :py:class:`demand.egon_individual_heating <egon.data.datasets.heat_supply.EgonIndividualHeatingSupply>` is created and filled

    """

    #:
    name: str = "HeatSupply"
    #:
    version: str = "0.0.10"

    def __init__(self, dependencies):
        super().__init__(
<<<<<<< HEAD
            name=self.name,
            version=self.version,
=======
            name="HeatSupply",
            version="0.0.12",
>>>>>>> 8d9455c4
            dependencies=dependencies,
            tasks=(
                create_tables,
                {
                    district_heating,
                    individual_heating,
                },
                metadata,
            ),
        )

class GeothermalPotentialGermany(Dataset):
    def __init__(self, dependencies):
        super().__init__(
            name="GeothermalPotentialGermany",
            version="0.0.2",
            dependencies=dependencies,
            tasks=(
                potential_germany,
            ),
        )<|MERGE_RESOLUTION|>--- conflicted
+++ resolved
@@ -391,17 +391,12 @@
     #:
     name: str = "HeatSupply"
     #:
-    version: str = "0.0.10"
+    version: str = "0.0.12"
 
     def __init__(self, dependencies):
         super().__init__(
-<<<<<<< HEAD
             name=self.name,
             version=self.version,
-=======
-            name="HeatSupply",
-            version="0.0.12",
->>>>>>> 8d9455c4
             dependencies=dependencies,
             tasks=(
                 create_tables,
