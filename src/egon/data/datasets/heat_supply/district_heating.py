"""The central module containing all code dealing with heat supply
for district heating areas.

"""
import geopandas as gpd
import pandas as pd
from egon.data import config, db
from egon.data.datasets.heat_supply.geothermal import calc_geothermal_costs


def capacity_per_district_heating_category(district_heating_areas, scenario):
    """Calculates target values per district heating category and technology

    Parameters
    ----------
    district_heating_areas : geopandas.geodataframe.GeoDataFrame
        District heating areas per scenario
    scenario : str
        Name of the scenario

    Returns
    -------
    capacity_per_category : pandas.DataFrame
        Installed capacities per technology and size category

    """
    sources = config.datasets()["heat_supply"]["sources"]

    target_values = db.select_dataframe(
        f"""
        SELECT capacity, split_part(carrier, 'urban_central_', 2) as technology
        FROM {sources['scenario_capacities']['schema']}.
        {sources['scenario_capacities']['table']}
        WHERE carrier IN (
            'urban_central_heat_pump',
            'urban_central_resistive_heater',
            'urban_central_geo_thermal',
            'urban_central_solar_thermal_collector')
        """,
        index_col="technology",
    )

    capacity_per_category = pd.DataFrame(
        index=["small", "medium", "large"],
        columns=[
            "solar_thermal_collector",
<<<<<<< HEAD
=======
            "resistive_heater",
>>>>>>> 90a4c02d
            "heat_pump",
            "geo_thermal",
            "demand",
        ],
    )

    capacity_per_category.demand = district_heating_areas.groupby(
        district_heating_areas.category
    ).demand.sum()

    capacity_per_category.loc[
        ["small", "medium"], "solar_thermal_collector"
    ] = (
        target_values.capacity["solar_thermal_collector"]
        * capacity_per_category.demand
        / capacity_per_category.demand[["small", "medium"]].sum()
    )

    capacity_per_category.loc[:, "heat_pump"] = (
        target_values.capacity["heat_pump"]
        * capacity_per_category.demand
        / capacity_per_category.demand.sum()
    )

<<<<<<< HEAD
=======
    capacity_per_category.loc[:, "resistive_heater"] = (
        target_values.capacity["resistive_heater"]
        * capacity_per_category.demand
        / capacity_per_category.demand.sum()
    )

>>>>>>> 90a4c02d
    capacity_per_category.loc["large", "geo_thermal"] = target_values.capacity[
        "geo_thermal"
    ]

    return capacity_per_category


def set_technology_data():
    """Set data per technology according to Kurzstudie KWK

    Returns
    -------
    pandas.DataFrame
        List of parameters per technology

    """
    return pd.DataFrame(
<<<<<<< HEAD
        index=["CHP", "solar_thermal_collector", "heat_pump", "geo_thermal"],
        columns=["estimated_flh", "priority"],
        data={
            "estimated_flh": [8760, 1330, 7000, 3000],
            "priority": [4, 2, 1, 3],
=======
        index=[
            "CHP",
            "solar_thermal_collector",
            "heat_pump",
            "geo_thermal",
            "resistive_heater",
        ],
        columns=["estimated_flh", "priority"],
        data={
            "estimated_flh": [8760, 1330, 7000, 3000, 400],
            "priority": [5, 3, 2, 4, 1],
>>>>>>> 90a4c02d
        },
    )


def select_district_heating_areas(scenario):
    """Selects district heating areas per scenario and assigns size-category

    Parameters
    ----------
    scenario : str
        Name of the scenario

    Returns
    -------
    district_heating_areas : geopandas.geodataframe.GeoDataFrame
        District heating areas per scenario

    """

    sources = config.datasets()["heat_supply"]["sources"]

    max_demand_medium_district_heating = 96000

    max_demand_small_district_heating = 2400

    district_heating_areas = db.select_geodataframe(
        f"""
         SELECT id as district_heating_id,
         residential_and_service_demand as demand,
         geom_polygon as geom
         FROM {sources['district_heating_areas']['schema']}.
        {sources['district_heating_areas']['table']}
         WHERE scenario = '{scenario}'
         """,
        index_col="district_heating_id",
    )

    district_heating_areas["category"] = "large"

    district_heating_areas.loc[
        district_heating_areas[
            district_heating_areas.demand < max_demand_medium_district_heating
        ].index,
        "category",
    ] = "medium"

    district_heating_areas.loc[
        district_heating_areas[
            district_heating_areas.demand < max_demand_small_district_heating
        ].index,
        "category",
    ] = "small"

    return district_heating_areas


def cascade_per_technology(
    areas, technologies, capacity_per_category, size_dh, max_geothermal_costs=2
):

    """Add plants of one technology suppliing district heating

    Parameters
    ----------
    areas : geopandas.geodataframe.GeoDataFrame
        District heating areas which need to be supplied
    technologies : pandas.DataFrame
        List of supply technologies and their parameters
    capacity_per_category : pandas.DataFrame
        Target installed capacities per size-category
    size_dh : str
        Category of the district heating areas
    max_geothermal_costs : float, optional
        Maxiumal costs of MW geothermal in EUR/MW. The default is 2.

    Returns
    -------
    areas : geopandas.geodataframe.GeoDataFrame
        District heating areas which need additional supply technologies
    technologies : pandas.DataFrame
        List of supply technologies and their parameters
    append_df : pandas.DataFrame
        List of plants per district heating grid for the selected technology

    """
    sources = config.datasets()["heat_supply"]["sources"]

    tech = technologies[technologies.priority == technologies.priority.max()]

    # Assign CHP plants inside district heating area
    # TODO: This has to be updaten when all chp plants are available!
    if tech.index == "CHP":

        # Select chp plants from database
        gdf_chp = db.select_geodataframe(
            f"""SELECT a.geom, th_capacity as capacity, c.area_id
            FROM {sources['chp']['schema']}.
            {sources['chp']['table']} a,
            {sources['district_heating_areas']['schema']}.
            {sources['district_heating_areas']['table']} c
            WHERE a.district_heating = True
            AND a.district_heating_area_id = c.area_id
            AND a.scenario = 'eGon2035'
            AND c.scenario = 'eGon2035'
            """
        )

        gdf_chp = gdf_chp[gdf_chp.area_id.isin(areas.index)]

        append_df = (
            pd.DataFrame(gdf_chp.groupby("area_id").capacity.sum())
            .reset_index()
            .rename({"area_id": "district_heating_id"}, axis=1)
        )

    # Distribute solar thermal and heatpumps linear to remaining demand.
    # Geothermal plants are distributed to areas with geothermal potential.
<<<<<<< HEAD
    if tech.index in ["solar_thermal_collector", "heat_pump", "geo_thermal"]:
=======
    if tech.index in [
        "resistive_heater",
        "solar_thermal_collector",
        "heat_pump",
        "geo_thermal",
    ]:
>>>>>>> 90a4c02d

        if tech.index == "geo_thermal":
            # Select areas with geothermal potential considering costs
            gdf_geothermal = calc_geothermal_costs(max_geothermal_costs)
            # Select areas which intersect with district heating areas
            join = gpd.sjoin(
                gdf_geothermal.to_crs(4326), areas, rsuffix="area"
            )
            # Calculate share of installed capacity
            share_per_area = (
                join.groupby("index_area")["remaining_demand"].sum()
                / join["remaining_demand"].sum().sum()
            )

        else:
            share_per_area = (
                areas["remaining_demand"] / areas["remaining_demand"].sum()
            )
        # Prepare list of heat supply technologies
        append_df = pd.DataFrame(
            (share_per_area).mul(
                capacity_per_category.loc[size_dh, tech.index].values[0]
            )
        ).reset_index()
        # Rename columns
        append_df.rename(
            {
                "index_area": "district_heating_id",
                "remaining_demand": "capacity",
            },
            axis=1,
            inplace=True,
        )
    # Add heat supply to overall list
    if append_df.size > 0:
        append_df["carrier"] = tech.index[0]
        append_df["category"] = size_dh
        areas.loc[
            append_df.district_heating_id, "remaining_demand"
        ] -= append_df.set_index("district_heating_id").capacity.mul(
            tech.estimated_flh.values[0]
        )
    # Select district heating areas which need an additional supply technology
    areas = areas[areas.remaining_demand >= 0]

    # Delete inserted technology from list
    technologies = technologies.drop(tech.index)

    return areas, technologies, append_df


def cascade_heat_supply(scenario, plotting=True):
    """Assigns supply strategy for ditsrict heating areas.

    Different technologies are selected for three categories of district
    heating areas (small, medium and large annual demand).
    The technologies are priorized according to
    Flexibilisierung der Kraft-Wärme-Kopplung; 2017;
    Forschungsstelle für Energiewirtschaft e.V. (FfE)

    Parameters
    ----------
    scenario : str
        Name of scenario
    plotting : bool, optional
        Choose if district heating supply is plotted. The default is True.

    Returns
    -------
    resulting_capacities : pandas.DataFrame
        List of plants per district heating grid

    """

    # Select district heating areas from database
    district_heating_areas = select_district_heating_areas(scenario)

    # Select technolgies per district heating size
    map_dh_technologies = {
<<<<<<< HEAD
        "small": ["CHP", "solar_thermal_collector", "heat_pump"],
        "medium": ["CHP", "solar_thermal_collector", "heat_pump"],
        "large": ["CHP", "geo_thermal", "heat_pump"],
=======
        "small": [
            "CHP",
            "solar_thermal_collector",
            "heat_pump",
            "resistive_heater",
        ],
        "medium": [
            "CHP",
            "solar_thermal_collector",
            "heat_pump",
            "resistive_heater",
        ],
        "large": ["CHP", "geo_thermal", "heat_pump", "resistive_heater"],
>>>>>>> 90a4c02d
    }

    # Assign capacities per district heating category
    capacity_per_category = capacity_per_district_heating_category(
        district_heating_areas, scenario
    )

    # Initalize Dataframe for results
    resulting_capacities = pd.DataFrame(
        columns=["district_heating_id", "carrier", "capacity", "category"]
    )

    # Set technology data according to Kurzstudie KWK, NEP 2021
    technology_data = set_technology_data()

    for size_dh in ["small", "medium", "large"]:

        # Select areas in size-category
        areas = district_heating_areas[
            district_heating_areas.category == size_dh
        ].to_crs(4326)

        # Set remaining_demand to demand for first iteration
        areas["remaining_demand"] = areas["demand"]

        # Select technologies which can be use in this size-category
        technologies = technology_data.loc[map_dh_technologies[size_dh], :]

        # Assign new supply technologies to district heating areas
        # as long as the demand is not covered and there are technologies left
        while (len(technologies) > 0) and (len(areas) > 0):

            areas, technologies, append_df = cascade_per_technology(
                areas, technologies, capacity_per_category, size_dh
            )

            resulting_capacities = resulting_capacities.append(
                append_df, ignore_index=True
            )

    # Plot results per district heating area
    if plotting:
        plot_heat_supply(resulting_capacities)

    return gpd.GeoDataFrame(
        resulting_capacities,
        geometry=district_heating_areas.geom[
            resulting_capacities.district_heating_id
        ].centroid.values,
    )
<<<<<<< HEAD
=======


def backup_gas_boilers(scenario):
    """Adds backup gas boilers to district heating grids.

    Parameters
    ----------
    scenario : str
        Name of the scenario.

    Returns
    -------
    Geopandas.GeoDataFrame
        List of gas boilers for district heating

    """

    # Select district heating areas from database
    district_heating_areas = select_district_heating_areas(scenario)

    return gpd.GeoDataFrame(
        data={
            "district_heating_id": district_heating_areas.index,
            "capacity": district_heating_areas.demand.div(8000),
            "carrier": "gas_boiler",
            "category": district_heating_areas.category,
            "geometry": district_heating_areas.geom.centroid,
            "scenario": scenario,
        }
    )
>>>>>>> 90a4c02d


def plot_heat_supply(resulting_capacities):

    from matplotlib import pyplot as plt

    district_heating_areas = select_district_heating_areas("eGon2035")

    for c in ["CHP", "solar_thermal_collector", "geo_thermal", "heat_pump"]:
        district_heating_areas[c] = (
            resulting_capacities[resulting_capacities.carrier == c]
            .set_index("district_heating_id")
            .capacity
        )

        fig, ax = plt.subplots(1, 1)
        district_heating_areas.boundary.plot(
            linewidth=0.2, ax=ax, color="black"
        )
        district_heating_areas.plot(
            ax=ax,
            column=c,
            cmap="magma_r",
            legend=True,
            legend_kwds={
                "label": f"Installed {c} in MW",
                "orientation": "vertical",
            },
        )
        plt.savefig(f"plots/heat_supply_{c}.png", dpi=300)<|MERGE_RESOLUTION|>--- conflicted
+++ resolved
@@ -44,10 +44,7 @@
         index=["small", "medium", "large"],
         columns=[
             "solar_thermal_collector",
-<<<<<<< HEAD
-=======
             "resistive_heater",
->>>>>>> 90a4c02d
             "heat_pump",
             "geo_thermal",
             "demand",
@@ -72,15 +69,12 @@
         / capacity_per_category.demand.sum()
     )
 
-<<<<<<< HEAD
-=======
     capacity_per_category.loc[:, "resistive_heater"] = (
         target_values.capacity["resistive_heater"]
         * capacity_per_category.demand
         / capacity_per_category.demand.sum()
     )
 
->>>>>>> 90a4c02d
     capacity_per_category.loc["large", "geo_thermal"] = target_values.capacity[
         "geo_thermal"
     ]
@@ -98,13 +92,6 @@
 
     """
     return pd.DataFrame(
-<<<<<<< HEAD
-        index=["CHP", "solar_thermal_collector", "heat_pump", "geo_thermal"],
-        columns=["estimated_flh", "priority"],
-        data={
-            "estimated_flh": [8760, 1330, 7000, 3000],
-            "priority": [4, 2, 1, 3],
-=======
         index=[
             "CHP",
             "solar_thermal_collector",
@@ -116,7 +103,6 @@
         data={
             "estimated_flh": [8760, 1330, 7000, 3000, 400],
             "priority": [5, 3, 2, 4, 1],
->>>>>>> 90a4c02d
         },
     )
 
@@ -234,16 +220,12 @@
 
     # Distribute solar thermal and heatpumps linear to remaining demand.
     # Geothermal plants are distributed to areas with geothermal potential.
-<<<<<<< HEAD
-    if tech.index in ["solar_thermal_collector", "heat_pump", "geo_thermal"]:
-=======
     if tech.index in [
         "resistive_heater",
         "solar_thermal_collector",
         "heat_pump",
         "geo_thermal",
     ]:
->>>>>>> 90a4c02d
 
         if tech.index == "geo_thermal":
             # Select areas with geothermal potential considering costs
@@ -323,11 +305,6 @@
 
     # Select technolgies per district heating size
     map_dh_technologies = {
-<<<<<<< HEAD
-        "small": ["CHP", "solar_thermal_collector", "heat_pump"],
-        "medium": ["CHP", "solar_thermal_collector", "heat_pump"],
-        "large": ["CHP", "geo_thermal", "heat_pump"],
-=======
         "small": [
             "CHP",
             "solar_thermal_collector",
@@ -341,7 +318,6 @@
             "resistive_heater",
         ],
         "large": ["CHP", "geo_thermal", "heat_pump", "resistive_heater"],
->>>>>>> 90a4c02d
     }
 
     # Assign capacities per district heating category
@@ -392,8 +368,6 @@
             resulting_capacities.district_heating_id
         ].centroid.values,
     )
-<<<<<<< HEAD
-=======
 
 
 def backup_gas_boilers(scenario):
@@ -424,7 +398,6 @@
             "scenario": scenario,
         }
     )
->>>>>>> 90a4c02d
 
 
 def plot_heat_supply(resulting_capacities):
