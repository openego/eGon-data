--- conflicted
+++ resolved
@@ -1659,7 +1659,6 @@
         ) as stream:
             data_config = yaml.safe_load(stream)
 
-<<<<<<< HEAD
         networks = pd.Series()
         
         for i in range(0, len(data_config["scenario"]["planning_horizons"])):
@@ -1716,9 +1715,6 @@
             drop_fossil_gas,
             rual_heat_technologies,
         ]
-=======
-    for i in range(0, len(data_config["scenario"]["planning_horizons"])):
->>>>>>> 1474cb25
 
         network_path = (
             Path(".")
@@ -1727,14 +1723,6 @@
             / "results"
             / data_config["run"]["name"]
             / "prenetworks"
-<<<<<<< HEAD
-=======
-            / f"elec_s_{data_config['scenario']['clusters'][0]}"
-            f"_l{data_config['scenario']['ll'][0]}"
-            f"_{data_config['scenario']['opts'][0]}"
-            f"_{data_config['scenario']['sector_opts'][0]}"
-            f"_{data_config['scenario']['planning_horizons'][i]}.nc"
->>>>>>> 1474cb25
         )
         
         for scn in scn_path.index:
@@ -1744,36 +1732,5 @@
                 network = manipulator(network)
             network.export_to_netcdf(path)
 
-<<<<<<< HEAD
-=======
-        network = pypsa.Network(network_path)
-
-        network = drop_urban_decentral_heat(network)
-
-        network = district_heating_shares(network)
-
-        network = update_heat_timeseries_germany(network)
-
-        network = update_electrical_timeseries_germany(
-            network, year=data_config["scenario"]["planning_horizons"][i]
-        )
-
-        network = geothermal_district_heating(network)
-
-        network = h2_overground_stores(network)
-
-        network = drop_new_gas_pipelines(network)
-
-        if data_config["scenario"]["planning_horizons"][i] >= 2045:
-
-            network = drop_biomass(network)
-
-            network = drop_fossil_gas(network)
-
-            network = rual_heat_technologies(network)
-
-        network.export_to_netcdf(network_path)
-
->>>>>>> 1474cb25
     else:
         print("Pypsa-eur is not executed due to the settings of egon-data")