--- conflicted
+++ resolved
@@ -1816,36 +1816,20 @@
 
             for year in ["2025", "2030", "2035"]:
                 scn_path.loc[year, "functions"] = [
-<<<<<<< HEAD
-                    # drop_urban_decentral_heat,
-                    # update_electrical_timeseries_germany,
-                    # geothermal_district_heating,
-                    # h2_overground_stores,
-                    # drop_new_gas_pipelines,
-=======
                     #drop_urban_decentral_heat,
                     update_electrical_timeseries_germany,
                     geothermal_district_heating,
                     h2_overground_stores,
                     drop_new_gas_pipelines,
->>>>>>> 77b7aa53
                 ]
 
             scn_path.loc["2045", "functions"] = [
                 drop_biomass,
-<<<<<<< HEAD
-                # drop_urban_decentral_heat,
-                # update_electrical_timeseries_germany,
-                # geothermal_district_heating,
-                # h2_overground_stores,
-                # drop_new_gas_pipelines,
-=======
                 #drop_urban_decentral_heat,
                 update_electrical_timeseries_germany,
                 geothermal_district_heating,
                 h2_overground_stores,
                 drop_new_gas_pipelines,
->>>>>>> 77b7aa53
                 drop_fossil_gas,
                 # rual_heat_technologies, #To be defined
             ]
@@ -1918,11 +1902,6 @@
                 year int(data_config['scenario']['planning_horizons'][0].
                 Please check the pypsaeur.execute function.
                 """
-<<<<<<< HEAD
-            )
-
-=======
                 )
->>>>>>> 77b7aa53
     else:
         print("Pypsa-eur is not executed due to the settings of egon-data")