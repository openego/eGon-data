--- conflicted
+++ resolved
@@ -84,11 +84,7 @@
         super().__init__(
             name=self.name,
             # version=self.target_files + "_0.0",
-<<<<<<< HEAD
-            version="0.0.4",  # maybe rethink the naming
-=======
             version=self.version,  # maybe rethink the naming
->>>>>>> 7a03d06a
             dependencies=dependencies,
             tasks=(create_tables, demarcation),
         )
@@ -388,6 +384,7 @@
         buffer_distance
     )
     # print(cell_buffers.area)
+
     # create a shapely Multipolygon which is split into a list
     buffer_polygons = list(cell_buffers["geom_polygon"].unary_union.geoms)
 
@@ -440,6 +437,7 @@
         maximum_total_demand
         and "residential_and_service_demand" in join.columns
     ):
+
         huge_areas_index = (
             join.groupby("area_id").residential_and_service_demand.sum()
             > maximum_total_demand
@@ -757,6 +755,12 @@
     """
     Writes metadata JSON string into table comment.
 
+    TODO
+    ----
+
+        Meta data must be check and adjusted to the egon_data standard:
+            - Add context
+            - authors and institutions
 
     """
 
