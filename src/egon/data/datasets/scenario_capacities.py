--- conflicted
+++ resolved
@@ -817,16 +817,11 @@
 if "status2019" in egon.data.config.settings()["egon-data"]["--scenarios"]:
     tasks = tasks + (insert_capacities_status2019, insert_data_nep)
 
-<<<<<<< HEAD
-if ("eGon2035" in egon.data.config.settings()["egon-data"]["--scenarios"]
-    and not "status2019" in egon.data.config.settings()["egon-data"]["--scenarios"]):
-=======
 if (
     "eGon2035" in egon.data.config.settings()["egon-data"]["--scenarios"]
 ) and not (
     "status2019" in egon.data.config.settings()["egon-data"]["--scenarios"]
 ):
->>>>>>> 5096b3f1
     tasks = tasks + (insert_data_nep,)
 
 if "eGon100RE" in egon.data.config.settings()["egon-data"]["--scenarios"]:
