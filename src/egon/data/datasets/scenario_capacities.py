"""The central module containing all code dealing with importing data from
Netzentwicklungsplan 2035, Version 2031, Szenario C
"""

from pathlib import Path

from sqlalchemy import Column, Float, Integer, String
from sqlalchemy.ext.declarative import declarative_base
from sqlalchemy.orm import sessionmaker
import numpy as np
import pandas as pd
import yaml

from egon.data import db
from egon.data.config import settings
from egon.data.datasets import Dataset
import egon.data.config

# will be later imported from another file
Base = declarative_base()


class EgonScenarioCapacities(Base):
    __tablename__ = "egon_scenario_capacities"
    __table_args__ = {"schema": "supply"}
    index = Column(Integer, primary_key=True)
    component = Column(String(25))
    carrier = Column(String(50))
    capacity = Column(Float)
    nuts = Column(String(12))
    scenario_name = Column(String(50))


class NEP2021ConvPowerPlants(Base):
    __tablename__ = "egon_nep_2021_conventional_powerplants"
    __table_args__ = {"schema": "supply"}
    index = Column(String(50), primary_key=True)
    bnetza_id = Column(String(50))
    name = Column(String(100))
    name_unit = Column(String(50))
    carrier_nep = Column(String(50))
    carrier = Column(String(12))
    chp = Column(String(12))
    postcode = Column(String(12))
    city = Column(String(50))
    federal_state = Column(String(12))
    commissioned = Column(String(12))
    status = Column(String(50))
    capacity = Column(Float)
    a2035_chp = Column(String(12))
    a2035_capacity = Column(Float)
    b2035_chp = Column(String(12))
    b2035_capacity = Column(Float)
    c2035_chp = Column(String(12))
    c2035_capacity = Column(Float)
    b2040_chp = Column(String(12))
    b2040_capacity = Column(Float)


def create_table():
    """Create input tables for scenario setup

    Returns
    -------
    None.

    """

    engine = db.engine()
    db.execute_sql("CREATE SCHEMA IF NOT EXISTS supply;")
    EgonScenarioCapacities.__table__.drop(bind=engine, checkfirst=True)
    NEP2021ConvPowerPlants.__table__.drop(bind=engine, checkfirst=True)
    EgonScenarioCapacities.__table__.create(bind=engine, checkfirst=True)
    NEP2021ConvPowerPlants.__table__.create(bind=engine, checkfirst=True)


def nuts_mapping():
    nuts_mapping = {
        "BW": "DE1",
        "NW": "DEA",
        "HE": "DE7",
        "BB": "DE4",
        "HB": "DE5",
        "RP": "DEB",
        "ST": "DEE",
        "SH": "DEF",
        "MV": "DE8",
        "TH": "DEG",
        "NI": "DE9",
        "SN": "DED",
        "HH": "DE6",
        "SL": "DEC",
        "BE": "DE3",
        "BY": "DE2",
    }

    return nuts_mapping


def insert_capacities_status2019():
    """Insert capacity of rural heat pumps for status2019

    Returns
    -------
    None.

    """

    targets = egon.data.config.datasets()["scenario_input"]["targets"]

    # Delete rows if already exist
    db.execute_sql(
        f"""
        DELETE FROM
        {targets['scenario_capacities']['schema']}.
        {targets['scenario_capacities']['table']}
        WHERE scenario_name = 'status2019'
        """
    )

    # Rural heat capacity for 2019 according to NEP 2035, version 2021
    rural_heat_capacity = 1e6 * 5e-3

    if settings()["egon-data"]["--dataset-boundary"] != "Everything":
        rural_heat_capacity *= population_share()

    db.execute_sql(
        f"""
        INSERT INTO 
        {targets['scenario_capacities']['schema']}.
        {targets['scenario_capacities']['table']}
        (component, carrier, capacity, nuts, scenario_name)
        VALUES (
            'link',
            'residential_rural_heat_pump',
            {rural_heat_capacity},
            'DE',
            'status2019'            
            )
        """
    )

    # Include small storages for scenario2019
    small_storages = 600  # MW for Germany

    db.execute_sql(
        f"""
        INSERT INTO 
        {targets['scenario_capacities']['schema']}.
        {targets['scenario_capacities']['table']}
        (component, carrier, capacity, nuts, scenario_name)
        VALUES (
            'storage_units',
            'battery',
            {small_storages},
            'DE',
            'status2019'         
            )
        """
    )


def insert_capacities_per_federal_state_nep():
    """Inserts installed capacities per federal state accordning to
    NEP 2035 (version 2021), scenario 2035 C

    Returns
    -------
    None.

    """

    sources = egon.data.config.datasets()["scenario_input"]["sources"]
    targets = egon.data.config.datasets()["scenario_input"]["targets"]

    # Connect to local database
    engine = db.engine()

    # Delete rows if already exist
    db.execute_sql(
        f"""
        DELETE FROM
        {targets['scenario_capacities']['schema']}.
        {targets['scenario_capacities']['table']}
        WHERE scenario_name = 'eGon2035'
        AND nuts != 'DE'
        """
    )

    # read-in installed capacities per federal state of germany
    target_file = (
        Path(".")
        / "data_bundle_egon_data"
        / "nep2035_version2021"
        / sources["eGon2035"]["capacities"]
    )

    df = pd.read_excel(
        target_file,
        sheet_name="1.Entwurf_NEP2035_V2021",
        index_col="Unnamed: 0",
    )

    df_draft = pd.read_excel(
        target_file,
        sheet_name="Entwurf_des_Szenariorahmens",
        index_col="Unnamed: 0",
    )

    # Import data on wind offshore capacities
    df_windoff = pd.read_excel(
        target_file,
        sheet_name="WInd_Offshore_NEP",
    ).dropna(subset=["Bundesland", "Netzverknuepfungspunkt"])

    # Remove trailing whitespace from column Bundesland
    df_windoff["Bundesland"] = df_windoff["Bundesland"].str.strip()

    # Group and sum capacities per federal state
    df_windoff_fs = (
        df_windoff[["Bundesland", "C 2035"]].groupby(["Bundesland"]).sum()
    )

    # List federal state with an assigned wind offshore capacity
    index_list = list(df_windoff_fs.index.values)

    # Overwrite capacities in df_windoff with more accurate values from
    # df_windoff_fs

    for state in index_list:
        df.at["Wind offshore", state] = (
            df_windoff_fs.at[state, "C 2035"] / 1000
        )

    # sort NEP-carriers:
    rename_carrier = {
        "Wind onshore": "wind_onshore",
        "Wind offshore": "wind_offshore",
        "sonstige Konventionelle": "others",
        "Speicherwasser": "reservoir",
        "Laufwasser": "run_of_river",
        "Biomasse": "biomass",
        "Erdgas": "gas",
        "Kuppelgas": "gas",
        "PV (Aufdach)": "solar_rooftop",
        "PV (Freiflaeche)": "solar",
        "Pumpspeicher": "pumped_hydro",
        "sonstige EE": "others",
        "Oel": "oil",
        "Haushaltswaermepumpen": "residential_rural_heat_pump",
        "KWK < 10 MW": "small_chp",
    }
    # 'Elektromobilitaet gesamt': 'transport',
    # 'Elektromobilitaet privat': 'transport'}

    # nuts1 to federal state in Germany
    map_nuts = pd.read_sql(
        f"""
        SELECT DISTINCT ON (nuts) gen, nuts
        FROM {sources['boundaries']['schema']}.{sources['boundaries']['table']}
        """,
        engine,
        index_col="gen",
    )

    insert_data = pd.DataFrame()

    scaled_carriers = [
        "Haushaltswaermepumpen",
        "PV (Aufdach)",
        "PV (Freiflaeche)",
    ]

    for bl in map_nuts.index:
        data = pd.DataFrame(df[bl])

        # if distribution to federal states is not provided,
        # use data from draft of scenario report
        for c in scaled_carriers:
            data.loc[c, bl] = (
                df_draft.loc[c, bl]
                / df_draft.loc[c, "Summe"]
                * df.loc[c, "Summe"]
            )

        # split hydro into run of river and reservoir
        # according to draft of scenario report
        if data.loc["Lauf- und Speicherwasser", bl] > 0:
            for c in ["Speicherwasser", "Laufwasser"]:
                data.loc[c, bl] = (
                    data.loc["Lauf- und Speicherwasser", bl]
                    * df_draft.loc[c, bl]
                    / df_draft.loc[["Speicherwasser", "Laufwasser"], bl].sum()
                )

        data["carrier"] = data.index.map(rename_carrier)
        data = data.groupby(data.carrier)[bl].sum().reset_index()
        data["component"] = "generator"
        data["nuts"] = map_nuts.nuts[bl]
        data["scenario_name"] = "eGon2035"

        # According to NEP, each heatpump has 5kW_el installed capacity
        # source: Entwurf des Szenariorahmens NEP 2035, version 2021, page 47
        data.loc[data.carrier == "residential_rural_heat_pump", bl] *= 5e-6
        data.loc[
            data.carrier == "residential_rural_heat_pump", "component"
        ] = "link"

        data = data.rename(columns={bl: "capacity"})

        # convert GW to MW
        data.capacity *= 1e3

        insert_data = pd.concat([insert_data, data])

    # Get aggregated capacities from nep's power plant list for certain carrier

    carriers = ["oil", "other_non_renewable", "pumped_hydro"]

    capacities_list = aggr_nep_capacities(carriers)

    # Filter by carrier
    updated = insert_data[insert_data["carrier"].isin(carriers)]

    # Merge to replace capacities for carriers "oil", "other_non_renewable" and
    # "pumped_hydro"
    updated = (
        updated.merge(capacities_list, on=["carrier", "nuts"], how="left")
        .fillna(0)
        .drop(["capacity"], axis=1)
        .rename(columns={"c2035_capacity": "capacity"})
    )

    # Remove updated entries from df
    original = insert_data[~insert_data["carrier"].isin(carriers)]

    # Join dfs
    insert_data = pd.concat([original, updated])

    # Insert data to db
    insert_data.to_sql(
        targets["scenario_capacities"]["table"],
        engine,
        schema=targets["scenario_capacities"]["schema"],
        if_exists="append",
        index=insert_data.index,
    )

    # Add district heating data accordning to energy and full load hours
    district_heating_input()


def population_share():
    """Calulate share of population in testmode

    Returns
    -------
    float
        Share of population in testmode

    """

    sources = egon.data.config.datasets()["scenario_input"]["sources"]

    return (
        pd.read_sql(
            f"""
            SELECT SUM(population)
            FROM {sources['zensus_population']['schema']}.
            {sources['zensus_population']['table']}
            WHERE population>0
            """,
            con=db.engine(),
        )["sum"][0]
        / 80324282
    )


def aggr_nep_capacities(carriers):
    """Aggregates capacities from NEP power plants list by carrier and federal
    state

    Returns
    -------
    pandas.Dataframe
        Dataframe with capacities per federal state and carrier

    """
    # Get list of power plants from nep
    nep_capacities = insert_nep_list_powerplants(export=False)[
        ["federal_state", "carrier", "c2035_capacity"]
    ]

    # Sum up capacities per federal state and carrier
    capacities_list = (
        nep_capacities.groupby(["federal_state", "carrier"])["c2035_capacity"]
        .sum()
        .to_frame()
        .reset_index()
    )

    # Neglect entries with carriers not in argument
    capacities_list = capacities_list[capacities_list.carrier.isin(carriers)]

    # Include NUTS code
    capacities_list["nuts"] = capacities_list.federal_state.map(nuts_mapping())

    # Drop entries for foreign plants with nan values and federal_state column
    capacities_list = capacities_list.dropna(subset=["nuts"]).drop(
        columns=["federal_state"]
    )

    return capacities_list


def map_carrier():
    """Map carriers from NEP and Marktstammdatenregister to carriers from eGon

    Returns
    -------
    pandas.Series
        List of mapped carriers

    """
    return pd.Series(
        data={
            "Abfall": "others",
            "Erdgas": "gas",
            "Sonstige\nEnergieträger": "others",
            "Steinkohle": "coal",
            "Kuppelgase": "gas",
            "Mineralöl-\nprodukte": "oil",
            "Braunkohle": "lignite",
            "Waerme": "others",
            "Mineraloelprodukte": "oil",
            "Mineralölprodukte": "oil",
            "NichtBiogenerAbfall": "others",
            "nicht biogener Abfall": "others",
            "AndereGase": "gas",
            "andere Gase": "gas",
            "Sonstige_Energietraeger": "others",
            "Kernenergie": "nuclear",
            "Pumpspeicher": "pumped_hydro",
            "Mineralöl-\nProdukte": "oil",
            "Biomasse": "biomass",
        }
    )


def insert_nep_list_powerplants(export=True):
    """Insert list of conventional powerplants attached to the approval
    of the scenario report by BNetzA

    Parameters
    ----------
    export : bool
        Choose if nep list should be exported to the data
        base. The default is True.
        If export=False a data frame will be returned

    Returns
    -------
    kw_liste_nep : pandas.DataFrame
        List of conventional power plants from nep if export=False
    """

    sources = egon.data.config.datasets()["scenario_input"]["sources"]
    targets = egon.data.config.datasets()["scenario_input"]["targets"]

    # Connect to local database
    engine = db.engine()

    # Read-in data from csv-file
    target_file = (
        Path(".")
        / "data_bundle_egon_data"
        / "nep2035_version2021"
        / sources["eGon2035"]["list_conv_pp"]
    )

    kw_liste_nep = pd.read_csv(target_file, delimiter=";", decimal=",")

    # Adjust column names
    kw_liste_nep = kw_liste_nep.rename(
        columns={
            "BNetzA-ID": "bnetza_id",
            "Kraftwerksname": "name",
            "Blockname": "name_unit",
            "Energieträger": "carrier_nep",
            "KWK\nJa/Nein": "chp",
            "PLZ": "postcode",
            "Ort": "city",
            "Bundesland/\nLand": "federal_state",
            "Inbetrieb-\nnahmejahr": "commissioned",
            "Status": "status",
            "el. Leistung\n06.02.2020": "capacity",
            "A 2035:\nKWK-Ersatz": "a2035_chp",
            "A 2035:\nLeistung": "a2035_capacity",
            "B 2035\nKWK-Ersatz": "b2035_chp",
            "B 2035:\nLeistung": "b2035_capacity",
            "C 2035:\nKWK-Ersatz": "c2035_chp",
            "C 2035:\nLeistung": "c2035_capacity",
            "B 2040:\nKWK-Ersatz": "b2040_chp",
            "B 2040:\nLeistung": "b2040_capacity",
        }
    )

    # Cut data to federal state if in testmode
    boundary = settings()["egon-data"]["--dataset-boundary"]
    if boundary != "Everything":
        map_states = {
            "Baden-Württemberg": "BW",
            "Nordrhein-Westfalen": "NW",
            "Hessen": "HE",
            "Brandenburg": "BB",
            "Bremen": "HB",
            "Rheinland-Pfalz": "RP",
            "Sachsen-Anhalt": "ST",
            "Schleswig-Holstein": "SH",
            "Mecklenburg-Vorpommern": "MV",
            "Thüringen": "TH",
            "Niedersachsen": "NI",
            "Sachsen": "SN",
            "Hamburg": "HH",
            "Saarland": "SL",
            "Berlin": "BE",
            "Bayern": "BY",
        }

        kw_liste_nep = kw_liste_nep[
            kw_liste_nep.federal_state.isin([map_states[boundary], np.nan])
        ]

        for col in [
            "capacity",
            "a2035_capacity",
            "b2035_capacity",
            "c2035_capacity",
            "b2040_capacity",
        ]:
            kw_liste_nep.loc[
                kw_liste_nep[kw_liste_nep.federal_state.isnull()].index, col
            ] *= population_share()

    kw_liste_nep["carrier"] = map_carrier()[kw_liste_nep.carrier_nep].values

    if export is True:
        # Insert data to db
        kw_liste_nep.to_sql(
            targets["nep_conventional_powerplants"]["table"],
            engine,
            schema=targets["nep_conventional_powerplants"]["schema"],
            if_exists="replace",
        )
    else:
        return kw_liste_nep


def district_heating_input():
    """Imports data for district heating networks in Germany

    Returns
    -------
    None.

    """

    sources = egon.data.config.datasets()["scenario_input"]["sources"]

    # import data to dataframe
    file = (
        Path(".")
        / "data_bundle_egon_data"
        / "nep2035_version2021"
        / sources["eGon2035"]["capacities"]
    )
    df = pd.read_excel(
        file, sheet_name="Kurzstudie_KWK", dtype={"Wert": float}
    )
    df.set_index(["Energietraeger", "Name"], inplace=True)

    # Scale values to population share in testmode
    if settings()["egon-data"]["--dataset-boundary"] != "Everything":
        df.loc[
            pd.IndexSlice[:, "Fernwaermeerzeugung"], "Wert"
        ] *= population_share()

    # Connect to database
    engine = db.engine()
    session = sessionmaker(bind=engine)()

    # insert heatpumps and resistive heater as link
    for c in ["Grosswaermepumpe", "Elektrodenheizkessel"]:
        entry = EgonScenarioCapacities(
            component="link",
            scenario_name="eGon2035",
            nuts="DE",
            carrier="urban_central_"
            + ("heat_pump" if c == "Grosswaermepumpe" else "resistive_heater"),
            capacity=df.loc[(c, "Fernwaermeerzeugung"), "Wert"]
            * 1e6
            / df.loc[(c, "Volllaststunden"), "Wert"]
            / df.loc[(c, "Wirkungsgrad"), "Wert"],
        )

        session.add(entry)

    # insert solar- and geothermal as generator
    for c in ["Geothermie", "Solarthermie"]:
        entry = EgonScenarioCapacities(
            component="generator",
            scenario_name="eGon2035",
            nuts="DE",
            carrier="urban_central_"
            + (
                "solar_thermal_collector"
                if c == "Solarthermie"
                else "geo_thermal"
            ),
            capacity=df.loc[(c, "Fernwaermeerzeugung"), "Wert"]
            * 1e6
            / df.loc[(c, "Volllaststunden"), "Wert"],
        )

        session.add(entry)

    session.commit()


def insert_data_nep():
    """Overall function for importing scenario input data for eGon2035 scenario

    Returns
    -------
    None.

    """

    insert_nep_list_powerplants(export=True)

    insert_capacities_per_federal_state_nep()


def eGon100_capacities(year="2045"):
    """Inserts installed capacities for the eGon100 scenario

    Returns
    -------
    None.

    """

    sources = egon.data.config.datasets()["scenario_input"]["sources"]
    targets = egon.data.config.datasets()["scenario_input"]["targets"]

    # read-in installed capacities
    cwd = Path(".")

    if egon.data.config.settings()["egon-data"]["--run-pypsa-eur"]:
        filepath = cwd / "run-pypsa-eur"
        pypsa_eur_repos = filepath / "pypsa-eur"
        # Read YAML file
        pes_egonconfig = pypsa_eur_repos / "config" / "config.yaml"
        with open(pes_egonconfig, "r") as stream:
            data_config = yaml.safe_load(stream)

        target_file = (
            pypsa_eur_repos
            / "results"
            / data_config["run"]["name"]
            / "csvs"
            / sources["eGon100RE"]["capacities"]
        )

    else:
        target_file = (
            cwd
            / "data_bundle_powerd_data"
            / "pypsa_eur"
            / "2024-08-02-egondata-integration"
            / "csvs"
            / sources["eGon100RE"]["capacities"]
        )

<<<<<<< HEAD
    scn_path_years = ["2025", "2030", "2035", "2045"]
    scn_path_years.remove(year)

    df = pd.read_csv(target_file, skiprows=3)
    df = df.drop(columns=scn_path_years, errors="ignore")
    df.columns = ["component", "country", "carrier", "p_nom"]
    df = df[~df["country"].isna()]
=======
    df = pd.read_csv(target_file, delimiter=",", skiprows=3)
    df.columns = ["component", "country", "carrier", "p_nom_2025",
                  "p_nom_2030", "p_nom_2035", "p_nom_2045"]
>>>>>>> 77b7aa53

    df.set_index("carrier", inplace=True)

    df = df[df.country.str[:2] == "DE"]

    # Drop country column
    df.drop("country", axis=1, inplace=True)

    # Drop copmponents which will be optimized in eGo
    unused_carrier = [
        "BEV charger",
        "DAC",
        "H2 Electrolysis",
        "electricity distribution grid",
        "home battery charger",
        "home battery discharger",
        "H2",
        "Li ion",
        "home battery",
        "rural water tanks charger",
        "rural water tanks discharger",
        "urban decentral water tanks charger",
        "urban decentral water tanks discharger",
        "rural water tanks",
        "urban decentral water tanks",
        "urban central water tanks",
        "urban central water tanks charger",
        "urban central water tanks discharger",
        "H2 Fuel Cell",
        "gas",
        "SMR",
        "SMR CC",
        "Sabatier",
        "biogas to gas",
        "biogas to gas CC",
        "gas for industry",
        "gas for industry CC",
        "methanolisation",
        "EV battery",
        "H2 Store",
        "battery",
        "battery charger",
        "battery discharger",
        "unsustainable biogas",
        "biogas",
        "Fischer-Tropsch",
    ]

    df = df[~df.index.isin(unused_carrier)]

    df.index = df.index.str.replace(" ", "_")

    # Aggregate offshore wind
    df.loc["wind_offshore"] = df[df.index.str.startswith("offwind")].sum(numeric_only=True)
    df.loc["wind_offshore", "component"] = "generator"
    df = df.drop(df.index[df.index.str.startswith("offwind")])

    # Aggregate OCGT and CCGT
    df.loc["gas"] = df[df.index.str.endswith("CGT")].sum(numeric_only=True)
    df.loc["gas", "component"] = "link"
    df = df.drop(df.index[df.index.str.endswith("CGT")])

    # Aggregate hydro and pumped_hydro
    df.loc["pumped_hydro"] = df.loc["PHS"] + df.loc["hydro"]
    df.loc["pumped_hydro", "component"] = "storage_units"
    df = df.drop(["PHS", "hydro"])

    # Aggregate solar and solar-hsat
    df.loc["solar"] = df.loc["solar"] + df.loc["solar-hsat"]
    df.loc["solar", "component"] = "generator"
    df = df.drop(["solar-hsat"])

    # Aggregate technologies with and without carbon_capture (CC)
    for carrier in ["urban_central_gas_CHP", "urban_central_solid_biomass_CHP"]:
        df.loc[
            carrier,
            ["p_nom_2025", "p_nom_2030", "p_nom_2035", "p_nom_2045"]] += df.loc[
                f"{carrier}_CC",
                ["p_nom_2025", "p_nom_2030", "p_nom_2035", "p_nom_2045"]]
        df = df.drop([f"{carrier}_CC"])

    # Aggregate urban decentral and rural heat supply
    for merge_carrier in df.index[
            df.index.str.startswith("urban_decentral")]:

        # Add capacity of urban decentral to coresponding rural technology
        df.loc[
            merge_carrier.replace("urban_decentral", "rural")] += df.loc[
                merge_carrier]

        # Avoid summing up of component names
        df.loc[
            merge_carrier.replace("urban_decentral", "rural"),
            "component"] = df.loc[
                merge_carrier, "component"]

        # Drop urban decentral technology
        df = df.drop(merge_carrier)

    # Rename carriers
    df.rename(
        {
            "onwind": "wind_onshore",
            "ror": "run_of_river",
            "urban_central_air_heat_pump": "urban_central_heat_pump",
            "urban_central_solar_thermal": (
                "urban_central_solar_thermal_collector"
            ),
        },
        inplace=True,
    )

    # Reset index
    df = df.reset_index()

    # Insert target capacities for all years
    for year in ["2025", "2030", "2035", "2045"]:
        df_year = df.rename(
            {f"p_nom_{year}": "capacity", "index": "carrier"}, axis="columns"
        )
        df_year.drop(df_year.columns[~df_year.columns.isin(["carrier", 'component', "capacity"])], axis="columns")

<<<<<<< HEAD
    df["scenario_name"] = "eGon100RE"
    df["nuts"] = "DE"
    df["capacity"] = df["capacity"].fillna(0)
=======
        if year == "2045":
            df_year["scenario_name"] = "eGon100RE"
        else:
            df_year["scenario_name"] = f"powerd{year}"
>>>>>>> 77b7aa53

        df_year["nuts"] = "DE"

        db.execute_sql(
            f"""
            DELETE FROM
            {targets['scenario_capacities']['schema']}.{targets['scenario_capacities']['table']}
            WHERE scenario_name='{df_year["scenario_name"].unique()[0]}'
            """
        )

        df_year.to_sql(
            targets["scenario_capacities"]["table"],
            schema=targets["scenario_capacities"]["schema"],
            con=db.engine(),
            if_exists="append",
            index=False,
        )


tasks = (create_table,)

if "status2019" in egon.data.config.settings()["egon-data"]["--scenarios"]:
    tasks = tasks + (insert_capacities_status2019, insert_data_nep)

if (
    "eGon2035" in egon.data.config.settings()["egon-data"]["--scenarios"]
) and not (
    "status2019" in egon.data.config.settings()["egon-data"]["--scenarios"]
):
    tasks = tasks + (insert_data_nep,)

if "eGon100RE" in egon.data.config.settings()["egon-data"]["--scenarios"]:
    tasks = tasks + (eGon100_capacities,)


class ScenarioCapacities(Dataset):
    def __init__(self, dependencies):
        super().__init__(
            name="ScenarioCapacities",
            version="0.0.15",
            dependencies=dependencies,
            tasks=tasks,
        )<|MERGE_RESOLUTION|>--- conflicted
+++ resolved
@@ -682,19 +682,9 @@
             / sources["eGon100RE"]["capacities"]
         )
 
-<<<<<<< HEAD
-    scn_path_years = ["2025", "2030", "2035", "2045"]
-    scn_path_years.remove(year)
-
-    df = pd.read_csv(target_file, skiprows=3)
-    df = df.drop(columns=scn_path_years, errors="ignore")
-    df.columns = ["component", "country", "carrier", "p_nom"]
-    df = df[~df["country"].isna()]
-=======
     df = pd.read_csv(target_file, delimiter=",", skiprows=3)
     df.columns = ["component", "country", "carrier", "p_nom_2025",
                   "p_nom_2030", "p_nom_2035", "p_nom_2045"]
->>>>>>> 77b7aa53
 
     df.set_index("carrier", inplace=True)
 
@@ -817,16 +807,10 @@
         )
         df_year.drop(df_year.columns[~df_year.columns.isin(["carrier", 'component', "capacity"])], axis="columns")
 
-<<<<<<< HEAD
-    df["scenario_name"] = "eGon100RE"
-    df["nuts"] = "DE"
-    df["capacity"] = df["capacity"].fillna(0)
-=======
         if year == "2045":
             df_year["scenario_name"] = "eGon100RE"
         else:
             df_year["scenario_name"] = f"powerd{year}"
->>>>>>> 77b7aa53
 
         df_year["nuts"] = "DE"
 
