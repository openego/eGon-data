"""The central module containing all code dealing with importing data from
Netzentwicklungsplan 2035, Version 2031, Szenario C
"""

import os
import egon.data.config
import pandas as pd
import numpy as np
from egon.data import db
from egon.data.config import settings
from egon.data.datasets import Dataset
from sqlalchemy import Column, String, Float, Integer
from sqlalchemy.ext.declarative import declarative_base
from sqlalchemy.orm import sessionmaker
from pathlib import Path

### will be later imported from another file ###
Base = declarative_base()

class EgonScenarioCapacities(Base):
    __tablename__ = 'egon_scenario_capacities'
    __table_args__ = {'schema': 'supply'}
    index = Column(Integer, primary_key=True)
    component = Column(String(25))
    carrier = Column(String(50))
    capacity = Column(Float)
    nuts = Column(String(12))
    scenario_name = Column(String(50))

class NEP2021ConvPowerPlants(Base):
    __tablename__ = 'egon_nep_2021_conventional_powerplants'
    __table_args__ = {'schema': 'supply'}
    index =  Column(String(50), primary_key=True)
    bnetza_id = Column(String(50))
    name = Column(String(100))
    name_unit = Column(String(50))
    carrier_nep = Column(String(50))
    carrier = Column(String(12))
    chp = Column(String(12))
    postcode = Column(String(12))
    city = Column(String(50))
    federal_state = Column(String(12))
    commissioned = Column(String(12))
    status = Column(String(50))
    capacity = Column(Float)
    a2035_chp = Column(String(12))
    a2035_capacity = Column(Float)
    b2035_chp = Column(String(12))
    b2035_capacity = Column(Float)
    c2035_chp = Column(String(12))
    c2035_capacity = Column(Float)
    b2040_chp = Column(String(12))
    b2040_capacity = Column(Float)

class ScenarioCapacities(Dataset):

    def __init__(self, dependencies):
        super().__init__(
            name="ScenarioCapacities",
            version="0.0.4",
            dependencies=dependencies,
            tasks=(
                create_table,
                insert_data_nep
            ),
        )


def scenario_config(scn_name):
    """Get scenario settings from datasets.yml

    Parameters
    ----------
    scn_name : str
        Name of the scenario.

    Returns
    -------
    dict
        Configuration data for the specified scenario

    """
    data_config = egon.data.config.datasets()

    return data_config["scenario_input"][scn_name]

def create_table():
    """Create input tables for scenario setup

    Returns
    -------
    None.

    """

    engine = db.engine()
    db.execute_sql("CREATE SCHEMA IF NOT EXISTS supply;")
    EgonScenarioCapacities.__table__.drop(bind=engine, checkfirst=True)
    NEP2021ConvPowerPlants.__table__.drop(bind=engine, checkfirst=True)
    EgonScenarioCapacities.__table__.create(bind=engine, checkfirst=True)
    NEP2021ConvPowerPlants.__table__.create(bind=engine, checkfirst=True)


def insert_capacities_per_federal_state_nep():
    """Inserts installed capacities per federal state accordning to
    NEP 2035 (version 2021), scenario 2035 C

    Returns
    -------
    None.

    """

    # Connect to local database
    engine = db.engine()

    # Delete rows if already exist
    db.execute_sql("DELETE FROM supply.egon_scenario_capacities "
                   "WHERE scenario_name = 'eGon2035' "
                   "AND nuts != 'DE'")

    # read-in installed capacities per federal state of germany
    target_file = (
        Path(".") /
        "data_bundle_egon_data" /
        "nep2035_version2021" /
        scenario_config('eGon2035')['paths']['capacities'])

    df = pd.read_excel(target_file, sheet_name='1.Entwurf_NEP2035_V2021',
                     index_col='Unnamed: 0')

    df_draft = pd.read_excel(target_file,
                             sheet_name='Entwurf_des_Szenariorahmens',
                             index_col='Unnamed: 0')

    # sort NEP-carriers:
    rename_carrier = {'Wind onshore': 'wind_onshore',
                     'Wind offshore': 'wind_offshore',
                     'sonstige Konventionelle': 'other_non_renewable',
                     'Speicherwasser': 'reservoir',
                     'Laufwasser': 'run_of_river',
                     'Biomasse': 'biomass',
                     'Erdgas': 'gas',
                     'Kuppelgas': 'gas',
                     'PV (Aufdach)': 'solar_rooftop',
                     'PV (Freiflaeche)': 'solar',
                     'Pumpspeicher': 'pumped_hydro',
                     'sonstige EE': 'other_renewable',
                     'Oel': 'oil',
                     'Haushaltswaermepumpen': 'residential_rural_heat_pump',
                     'KWK < 10 MW': 'small_chp'}
                     #'Elektromobilitaet gesamt': 'transport',
                    # 'Elektromobilitaet privat': 'transport'}

    # nuts1 to federal state in Germany
    map_nuts = pd.read_sql(
        "SELECT DISTINCT ON (nuts) gen, nuts FROM boundaries.vg250_lan",
        engine, index_col='gen')

    insert_data = pd.DataFrame()

    scaled_carriers = ['Haushaltswaermepumpen',
                       'PV (Aufdach)', 'PV (Freiflaeche)']

    for bl in map_nuts.index:

        data = pd.DataFrame(df[bl])

        # if distribution to federal states is not provided,
        # use data from draft of scenario report
        for c in scaled_carriers:
            data.loc[c, bl] = (
                df_draft.loc[c, bl]/ df_draft.loc[c, 'Summe']
                * df.loc[c, 'Summe'])

        # split hydro into run of river and reservoir
        # according to draft of scenario report
        if data.loc['Lauf- und Speicherwasser', bl] > 0:
            for c in ['Speicherwasser', 'Laufwasser']:
                data.loc[c, bl] = data.loc['Lauf- und Speicherwasser', bl] *\
                    df_draft.loc[c, bl]/\
                        df_draft.loc[['Speicherwasser', 'Laufwasser'], bl].sum()


        data['carrier'] = data.index.map(rename_carrier)
        data = data.groupby(data.carrier)[bl].sum().reset_index()
        data['component'] = 'generator'
        data['nuts'] = map_nuts.nuts[bl]
        data['scenario_name'] = 'eGon2035'

        # According to NEP, each heatpump has 3kW_el installed capacity
        data.loc[data.carrier == 'residential_rural_heat_pump', bl] *= 3e-6
        data.loc[data.carrier ==
                 'residential_rural_heat_pump', 'component'] = 'link'

        data = data.rename(columns={bl: 'capacity'})

        # convert GW to MW
        data.capacity *= 1e3

        insert_data = insert_data.append(data)

    # Insert data to db
    insert_data.to_sql('egon_scenario_capacities',
                       engine,
                       schema='supply',
                       if_exists='append',
                       index=insert_data.index)


    # Add district heating data accordning to energy and full load hours
    district_heating_input()

def population_share():
    """ Calulate share of population in testmode

    Returns
    -------
    float
        Share of population in testmode

    """

    return pd.read_sql(
    """SELECT SUM(population)
    FROM society.destatis_zensus_population_per_ha
    WHERE population>0""", con=db.engine())['sum'][0]/80324282

def map_carrier():
    """Map carriers from NEP and Marktstammdatenregister to carriers from eGon

    Returns
    -------
    pandas.Series
        List of mapped carriers

    """
    return (
        pd.Series(data={
        "Abfall": "other_non_renewable",
        "Erdgas": "gas",
        'Sonstige\nEnergieträger': "other_non_renewable",
        "Steinkohle": "coal",
        "Kuppelgase": "gas",
        "Mineralöl-\nprodukte": "oil",
        "Braunkohle": "lignite",
        "Waerme": "other_non_renewable",
        "Mineraloelprodukte": "oil",
        "NichtBiogenerAbfall": "other_non_renewable",
        "AndereGase": "gas",
        "Sonstige_Energietraeger": "other_non_renewable",
        "Kernenergie": "nuclear",
<<<<<<< HEAD
        "Pumpspeicher": "pumped_hydro"

=======
        "Pumpspeicher": "pumped_hydro",
        "Mineralöl-\nProdukte": "oil",
>>>>>>> 91f8bb91
        }))

def insert_nep_list_powerplants():
    """Insert list of conventional powerplants attachd to the approval
    of the scenario report by BNetzA

    Returns
    -------
    None.

    """
    # Connect to local database
    engine = db.engine()

    # Read-in data from csv-file
    target_file = (
        Path(".") /
        "data_bundle_egon_data" /
        "nep2035_version2021" /
        scenario_config('eGon2035')['paths']['list_conv_pp'])

    kw_liste_nep = pd.read_csv(target_file,
                               delimiter=';', decimal=',')

    # Adjust column names
    kw_liste_nep = kw_liste_nep.rename(columns={'BNetzA-ID': 'bnetza_id',
                                 'Kraftwerksname': 'name',
                                 'Blockname': 'name_unit',
                                 'Energieträger': 'carrier_nep',
                                 'KWK\nJa/Nein': 'chp',
                                 'PLZ': 'postcode',
                                 'Ort': 'city',
                                 'Bundesland/\nLand': 'federal_state',
                                 'Inbetrieb-\nnahmejahr': 'commissioned',
                                 'Status': 'status',
                                 'el. Leistung\n06.02.2020': 'capacity',
                                 'A 2035:\nKWK-Ersatz': 'a2035_chp',
                                 'A 2035:\nLeistung': 'a2035_capacity',
                                 'B 2035\nKWK-Ersatz':'b2035_chp',
                                 'B 2035:\nLeistung':'b2035_capacity',
                                 'C 2035:\nKWK-Ersatz': 'c2035_chp',
                                 'C 2035:\nLeistung': 'c2035_capacity',
                                 'B 2040:\nKWK-Ersatz': 'b2040_chp',
                                 'B 2040:\nLeistung': 'b2040_capacity'})

    # Cut data to federal state if in testmode
    boundary = settings()['egon-data']['--dataset-boundary']
    if boundary != 'Everything':
        map_states = {'Baden-Württemberg':'BW', 'Nordrhein-Westfalen': 'NW',
               'Hessen': 'HE', 'Brandenburg': 'BB', 'Bremen':'HB',
               'Rheinland-Pfalz': 'RP', 'Sachsen-Anhalt': 'ST',
               'Schleswig-Holstein':'SH', 'Mecklenburg-Vorpommern': 'MV',
               'Thüringen': 'TH', 'Niedersachsen': 'NI',
               'Sachsen': 'SN', 'Hamburg': 'HH', 'Saarland': 'SL',
               'Berlin': 'BE', 'Bayern': 'BY'}

        kw_liste_nep = kw_liste_nep[
            kw_liste_nep.federal_state.isin([map_states[boundary], np.nan])
        ]

        for col in ['capacity', 'a2035_capacity', 'b2035_capacity',
                    'c2035_capacity', 'b2040_capacity']:
            kw_liste_nep.loc[
                kw_liste_nep[kw_liste_nep.federal_state.isnull()].index,
                col] *= population_share()

    kw_liste_nep['carrier'] = map_carrier()[kw_liste_nep.carrier_nep].values

    # Insert data to db
    kw_liste_nep.to_sql('egon_nep_2021_conventional_powerplants',
                       engine,
                       schema='supply',
                       if_exists='replace')

def district_heating_input():
    """Imports data for district heating networks in Germany

    Returns
    -------
    None.

    """
    # import data to dataframe
    file = (
        Path(".") /
        "data_bundle_egon_data" /
        "nep2035_version2021" /
        scenario_config('eGon2035')['paths']['capacities'])
    df = pd.read_excel(file, sheet_name='Kurzstudie_KWK', dtype={'Wert':float})
    df.set_index(['Energietraeger', 'Name'], inplace=True)

    # Scale values to population share in testmode
    if settings()['egon-data']['--dataset-boundary'] != 'Everything':
        df.loc[
            pd.IndexSlice[:, 'Fernwaermeerzeugung'],
            'Wert'] *= population_share()

    # Connect to database
    engine = db.engine()
    session = sessionmaker(bind=engine)()

    # insert heatpumps and resistive heater as link
    for c in ['Grosswaermepumpe', 'Elektrodenheizkessel']:
        entry = EgonScenarioCapacities(
            component = 'link',
            scenario_name = 'eGon2035',
            nuts = 'DE',
            carrier = 'urban_central_'+ (
                'heat_pump' if c=='Grosswaermepumpe' else 'resistive_heater'),
            capacity = df.loc[(c, 'Fernwaermeerzeugung'), 'Wert']*1e6/
                        df.loc[(c, 'Volllaststunden'), 'Wert']/
                            df.loc[(c, 'Wirkungsgrad'), 'Wert'])

        session.add(entry)

    # insert solar- and geothermal as generator
    for c in ['Geothermie', 'Solarthermie']:
        entry = EgonScenarioCapacities(
        component = 'generator',
        scenario_name = 'eGon2035',
        nuts = 'DE',
        carrier = 'urban_central_'+ (
                'solar_thermal_collector' if c =='Solarthermie'
                                else 'geo_thermal'),
        capacity = df.loc[(c, 'Fernwaermeerzeugung'), 'Wert']*1e6/
                        df.loc[(c, 'Volllaststunden'), 'Wert'])

        session.add(entry)

    session.commit()

def insert_data_nep():
    """Overall function for importing scenario input data for eGon2035 scenario

    Returns
    -------
    None.

    """

    insert_capacities_per_federal_state_nep()

    insert_nep_list_powerplants()<|MERGE_RESOLUTION|>--- conflicted
+++ resolved
@@ -250,13 +250,8 @@
         "AndereGase": "gas",
         "Sonstige_Energietraeger": "other_non_renewable",
         "Kernenergie": "nuclear",
-<<<<<<< HEAD
-        "Pumpspeicher": "pumped_hydro"
-
-=======
         "Pumpspeicher": "pumped_hydro",
         "Mineralöl-\nProdukte": "oil",
->>>>>>> 91f8bb91
         }))
 
 def insert_nep_list_powerplants():
