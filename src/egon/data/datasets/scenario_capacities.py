"""The central module containing all code dealing with importing data from
Netzentwicklungsplan 2035, Version 2031, Szenario C
"""

from pathlib import Path
import datetime
import json
import time

from sqlalchemy import Column, Float, Integer, String
from sqlalchemy.ext.declarative import declarative_base
from sqlalchemy.orm import sessionmaker
import numpy as np
import pandas as pd
import yaml

from egon.data import db
from egon.data.config import settings
from egon.data.datasets import Dataset
from egon.data.metadata import (
    context,
    generate_resource_fields_from_sqla_model,
    license_ccby,
    meta_metadata,
    sources,
)
import egon.data.config

# will be later imported from another file
Base = declarative_base()


class EgonScenarioCapacities(Base):
    __tablename__ = "egon_scenario_capacities"
    __table_args__ = {"schema": "supply"}
    index = Column(Integer, primary_key=True)
    component = Column(String(25))
    carrier = Column(String(50))
    capacity = Column(Float)
    nuts = Column(String(12))
    scenario_name = Column(String(50))


class NEP2021ConvPowerPlants(Base):
    __tablename__ = "egon_nep_2021_conventional_powerplants"
    __table_args__ = {"schema": "supply"}
    index = Column(String(50), primary_key=True)
    bnetza_id = Column(String(50))
    name = Column(String(100))
    name_unit = Column(String(50))
    carrier_nep = Column(String(50))
    carrier = Column(String(12))
    chp = Column(String(12))
    postcode = Column(String(12))
    city = Column(String(50))
    federal_state = Column(String(12))
    commissioned = Column(String(12))
    status = Column(String(50))
    capacity = Column(Float)
    a2035_chp = Column(String(12))
    a2035_capacity = Column(Float)
    b2035_chp = Column(String(12))
    b2035_capacity = Column(Float)
    c2035_chp = Column(String(12))
    c2035_capacity = Column(Float)
    b2040_chp = Column(String(12))
    b2040_capacity = Column(Float)


class ScenarioCapacities(Dataset):
    def __init__(self, dependencies):
        super().__init__(
            name="ScenarioCapacities",
<<<<<<< HEAD
            version="0.0.6",
            dependencies=dependencies,
            tasks=(create_table, insert_data_nep, add_metadata),
=======
            version="0.0.12",
            dependencies=dependencies,
            tasks=(create_table, insert_data_nep, eGon100_capacities),
>>>>>>> da196626
        )


def create_table():
    """Create input tables for scenario setup

    Returns
    -------
    None.

    """

    engine = db.engine()
    db.execute_sql("CREATE SCHEMA IF NOT EXISTS supply;")
    EgonScenarioCapacities.__table__.drop(bind=engine, checkfirst=True)
    NEP2021ConvPowerPlants.__table__.drop(bind=engine, checkfirst=True)
    EgonScenarioCapacities.__table__.create(bind=engine, checkfirst=True)
    NEP2021ConvPowerPlants.__table__.create(bind=engine, checkfirst=True)


def nuts_mapping():

    nuts_mapping = {
        "BW": "DE1",
        "NW": "DEA",
        "HE": "DE7",
        "BB": "DE4",
        "HB": "DE5",
        "RP": "DEB",
        "ST": "DEE",
        "SH": "DEF",
        "MV": "DE8",
        "TH": "DEG",
        "NI": "DE9",
        "SN": "DED",
        "HH": "DE6",
        "SL": "DEC",
        "BE": "DE3",
        "BY": "DE2",
    }

    return nuts_mapping


def insert_capacities_per_federal_state_nep():
    """Inserts installed capacities per federal state accordning to
    NEP 2035 (version 2021), scenario 2035 C

    Returns
    -------
    None.

    """

    sources = egon.data.config.datasets()["scenario_input"]["sources"]
    targets = egon.data.config.datasets()["scenario_input"]["targets"]

    # Connect to local database
    engine = db.engine()

    # Delete rows if already exist
    db.execute_sql(
        f"""
        DELETE FROM
        {targets['scenario_capacities']['schema']}.
        {targets['scenario_capacities']['table']}
        WHERE scenario_name = 'eGon2035'
        AND nuts != 'DE'
        """
    )

    # read-in installed capacities per federal state of germany
    target_file = (
        Path(".")
        / "data_bundle_egon_data"
        / "nep2035_version2021"
        / sources["eGon2035"]["capacities"]
    )

    df = pd.read_excel(
        target_file,
        sheet_name="1.Entwurf_NEP2035_V2021",
        index_col="Unnamed: 0",
    )

    df_draft = pd.read_excel(
        target_file,
        sheet_name="Entwurf_des_Szenariorahmens",
        index_col="Unnamed: 0",
    )

    # Import data on wind offshore capacities
    df_windoff = pd.read_excel(
        target_file,
        sheet_name="WInd_Offshore_NEP",
    ).dropna(subset=["Bundesland", "Netzverknuepfungspunkt"])

    # Remove trailing whitespace from column Bundesland
    df_windoff["Bundesland"] = df_windoff["Bundesland"].str.strip()

    # Group and sum capacities per federal state
    df_windoff_fs = (
        df_windoff[["Bundesland", "C 2035"]].groupby(["Bundesland"]).sum()
    )

    # List federal state with an assigned wind offshore capacity
    index_list = list(df_windoff_fs.index.values)

    # Overwrite capacities in df_windoff with more accurate values from
    # df_windoff_fs

    for state in index_list:

        df.at["Wind offshore", state] = (
            df_windoff_fs.at[state, "C 2035"] / 1000
        )

    # sort NEP-carriers:
    rename_carrier = {
        "Wind onshore": "wind_onshore",
        "Wind offshore": "wind_offshore",
        "sonstige Konventionelle": "others",
        "Speicherwasser": "reservoir",
        "Laufwasser": "run_of_river",
        "Biomasse": "biomass",
        "Erdgas": "gas",
        "Kuppelgas": "gas",
        "PV (Aufdach)": "solar_rooftop",
        "PV (Freiflaeche)": "solar",
        "Pumpspeicher": "pumped_hydro",
        "sonstige EE": "others",
        "Oel": "oil",
        "Haushaltswaermepumpen": "residential_rural_heat_pump",
        "KWK < 10 MW": "small_chp",
    }
    # 'Elektromobilitaet gesamt': 'transport',
    # 'Elektromobilitaet privat': 'transport'}

    # nuts1 to federal state in Germany
    map_nuts = pd.read_sql(
        f"""
        SELECT DISTINCT ON (nuts) gen, nuts
        FROM {sources['boundaries']['schema']}.{sources['boundaries']['table']}
        """,
        engine,
        index_col="gen",
    )

    insert_data = pd.DataFrame()

    scaled_carriers = [
        "Haushaltswaermepumpen",
        "PV (Aufdach)",
        "PV (Freiflaeche)",
    ]

    for bl in map_nuts.index:

        data = pd.DataFrame(df[bl])

        # if distribution to federal states is not provided,
        # use data from draft of scenario report
        for c in scaled_carriers:
            data.loc[c, bl] = (
                df_draft.loc[c, bl]
                / df_draft.loc[c, "Summe"]
                * df.loc[c, "Summe"]
            )

        # split hydro into run of river and reservoir
        # according to draft of scenario report
        if data.loc["Lauf- und Speicherwasser", bl] > 0:
            for c in ["Speicherwasser", "Laufwasser"]:
                data.loc[c, bl] = (
                    data.loc["Lauf- und Speicherwasser", bl]
                    * df_draft.loc[c, bl]
                    / df_draft.loc[["Speicherwasser", "Laufwasser"], bl].sum()
                )

        data["carrier"] = data.index.map(rename_carrier)
        data = data.groupby(data.carrier)[bl].sum().reset_index()
        data["component"] = "generator"
        data["nuts"] = map_nuts.nuts[bl]
        data["scenario_name"] = "eGon2035"

        # According to NEP, each heatpump has 5kW_el installed capacity
        # source: Entwurf des Szenariorahmens NEP 2035, version 2021, page 47
        data.loc[data.carrier == "residential_rural_heat_pump", bl] *= 5e-6
        data.loc[
            data.carrier == "residential_rural_heat_pump", "component"
        ] = "link"

        data = data.rename(columns={bl: "capacity"})

        # convert GW to MW
        data.capacity *= 1e3

        insert_data = insert_data.append(data)

    # Get aggregated capacities from nep's power plant list for certain carrier

    carriers = ["oil", "other_non_renewable", "pumped_hydro"]

    capacities_list = aggr_nep_capacities(carriers)

    # Filter by carrier
    updated = insert_data[insert_data["carrier"].isin(carriers)]

    # Merge to replace capacities for carriers "oil", "other_non_renewable" and
    # "pumped_hydro"
    updated = (
        updated.merge(capacities_list, on=["carrier", "nuts"], how="left")
        .fillna(0)
        .drop(["capacity"], axis=1)
        .rename(columns={"c2035_capacity": "capacity"})
    )

    # Remove updated entries from df
    original = insert_data[~insert_data["carrier"].isin(carriers)]

    # Join dfs
    insert_data = pd.concat([original, updated])

    # Insert data to db
    insert_data.to_sql(
        targets["scenario_capacities"]["table"],
        engine,
        schema=targets["scenario_capacities"]["schema"],
        if_exists="append",
        index=insert_data.index,
    )

    # Add district heating data accordning to energy and full load hours
    district_heating_input()


def population_share():
    """Calulate share of population in testmode

    Returns
    -------
    float
        Share of population in testmode

    """

    sources = egon.data.config.datasets()["scenario_input"]["sources"]

    return (
        pd.read_sql(
            f"""
            SELECT SUM(population)
            FROM {sources['zensus_population']['schema']}.
            {sources['zensus_population']['table']}
            WHERE population>0
            """,
            con=db.engine(),
        )["sum"][0]
        / 80324282
    )


def aggr_nep_capacities(carriers):
    """Aggregates capacities from NEP power plants list by carrier and federal
    state

    Returns
    -------
    pandas.Dataframe
        Dataframe with capacities per federal state and carrier

    """
    # Get list of power plants from nep
    nep_capacities = insert_nep_list_powerplants(export=False)[
        ["federal_state", "carrier", "c2035_capacity"]
    ]

    # Sum up capacities per federal state and carrier
    capacities_list = (
        nep_capacities.groupby(["federal_state", "carrier"])["c2035_capacity"]
        .sum()
        .to_frame()
        .reset_index()
    )

    # Neglect entries with carriers not in argument
    capacities_list = capacities_list[capacities_list.carrier.isin(carriers)]

    # Include NUTS code
    capacities_list["nuts"] = capacities_list.federal_state.map(nuts_mapping())

    # Drop entries for foreign plants with nan values and federal_state column
    capacities_list = capacities_list.dropna(subset=["nuts"]).drop(
        columns=["federal_state"]
    )

    return capacities_list


def map_carrier():
    """Map carriers from NEP and Marktstammdatenregister to carriers from eGon

    Returns
    -------
    pandas.Series
        List of mapped carriers

    """
    return pd.Series(
        data={
            "Abfall": "others",
            "Erdgas": "gas",
            "Sonstige\nEnergieträger": "others",
            "Steinkohle": "coal",
            "Kuppelgase": "gas",
            "Mineralöl-\nprodukte": "oil",
            "Braunkohle": "lignite",
            "Waerme": "others",
            "Mineraloelprodukte": "oil",
            "NichtBiogenerAbfall": "others",
            "AndereGase": "gas",
            "Sonstige_Energietraeger": "others",
            "Kernenergie": "nuclear",
            "Pumpspeicher": "pumped_hydro",
            "Mineralöl-\nProdukte": "oil",
        }
    )


def insert_nep_list_powerplants(export=True):
    """Insert list of conventional powerplants attached to the approval
    of the scenario report by BNetzA

    Parameters
    ----------
    export : bool
        Choose if nep list should be exported to the data
        base. The default is True.
        If export=False a data frame will be returned

    Returns
    -------
    kw_liste_nep : pandas.DataFrame
        List of conventional power plants from nep if export=False
    """

    sources = egon.data.config.datasets()["scenario_input"]["sources"]
    targets = egon.data.config.datasets()["scenario_input"]["targets"]

    # Connect to local database
    engine = db.engine()

    # Read-in data from csv-file
    target_file = (
        Path(".")
        / "data_bundle_egon_data"
        / "nep2035_version2021"
        / sources["eGon2035"]["list_conv_pp"]
    )

    kw_liste_nep = pd.read_csv(target_file, delimiter=";", decimal=",")

    # Adjust column names
    kw_liste_nep = kw_liste_nep.rename(
        columns={
            "BNetzA-ID": "bnetza_id",
            "Kraftwerksname": "name",
            "Blockname": "name_unit",
            "Energieträger": "carrier_nep",
            "KWK\nJa/Nein": "chp",
            "PLZ": "postcode",
            "Ort": "city",
            "Bundesland/\nLand": "federal_state",
            "Inbetrieb-\nnahmejahr": "commissioned",
            "Status": "status",
            "el. Leistung\n06.02.2020": "capacity",
            "A 2035:\nKWK-Ersatz": "a2035_chp",
            "A 2035:\nLeistung": "a2035_capacity",
            "B 2035\nKWK-Ersatz": "b2035_chp",
            "B 2035:\nLeistung": "b2035_capacity",
            "C 2035:\nKWK-Ersatz": "c2035_chp",
            "C 2035:\nLeistung": "c2035_capacity",
            "B 2040:\nKWK-Ersatz": "b2040_chp",
            "B 2040:\nLeistung": "b2040_capacity",
        }
    )

    # Cut data to federal state if in testmode
    boundary = settings()["egon-data"]["--dataset-boundary"]
    if boundary != "Everything":
        map_states = {
            "Baden-Württemberg": "BW",
            "Nordrhein-Westfalen": "NW",
            "Hessen": "HE",
            "Brandenburg": "BB",
            "Bremen": "HB",
            "Rheinland-Pfalz": "RP",
            "Sachsen-Anhalt": "ST",
            "Schleswig-Holstein": "SH",
            "Mecklenburg-Vorpommern": "MV",
            "Thüringen": "TH",
            "Niedersachsen": "NI",
            "Sachsen": "SN",
            "Hamburg": "HH",
            "Saarland": "SL",
            "Berlin": "BE",
            "Bayern": "BY",
        }

        kw_liste_nep = kw_liste_nep[
            kw_liste_nep.federal_state.isin([map_states[boundary], np.nan])
        ]

        for col in [
            "capacity",
            "a2035_capacity",
            "b2035_capacity",
            "c2035_capacity",
            "b2040_capacity",
        ]:
            kw_liste_nep.loc[
                kw_liste_nep[kw_liste_nep.federal_state.isnull()].index, col
            ] *= population_share()

    kw_liste_nep["carrier"] = map_carrier()[kw_liste_nep.carrier_nep].values

    if export is True:
        # Insert data to db
        kw_liste_nep.to_sql(
            targets["nep_conventional_powerplants"]["table"],
            engine,
            schema=targets["nep_conventional_powerplants"]["schema"],
            if_exists="replace",
        )
    else:
        return kw_liste_nep


def district_heating_input():
    """Imports data for district heating networks in Germany

    Returns
    -------
    None.

    """

    sources = egon.data.config.datasets()["scenario_input"]["sources"]

    # import data to dataframe
    file = (
        Path(".")
        / "data_bundle_egon_data"
        / "nep2035_version2021"
        / sources["eGon2035"]["capacities"]
    )
    df = pd.read_excel(
        file, sheet_name="Kurzstudie_KWK", dtype={"Wert": float}
    )
    df.set_index(["Energietraeger", "Name"], inplace=True)

    # Scale values to population share in testmode
    if settings()["egon-data"]["--dataset-boundary"] != "Everything":
        df.loc[
            pd.IndexSlice[:, "Fernwaermeerzeugung"], "Wert"
        ] *= population_share()

    # Connect to database
    engine = db.engine()
    session = sessionmaker(bind=engine)()

    # insert heatpumps and resistive heater as link
    for c in ["Grosswaermepumpe", "Elektrodenheizkessel"]:
        entry = EgonScenarioCapacities(
            component="link",
            scenario_name="eGon2035",
            nuts="DE",
            carrier="urban_central_"
            + ("heat_pump" if c == "Grosswaermepumpe" else "resistive_heater"),
            capacity=df.loc[(c, "Fernwaermeerzeugung"), "Wert"]
            * 1e6
            / df.loc[(c, "Volllaststunden"), "Wert"]
            / df.loc[(c, "Wirkungsgrad"), "Wert"],
        )

        session.add(entry)

    # insert solar- and geothermal as generator
    for c in ["Geothermie", "Solarthermie"]:
        entry = EgonScenarioCapacities(
            component="generator",
            scenario_name="eGon2035",
            nuts="DE",
            carrier="urban_central_"
            + (
                "solar_thermal_collector"
                if c == "Solarthermie"
                else "geo_thermal"
            ),
            capacity=df.loc[(c, "Fernwaermeerzeugung"), "Wert"]
            * 1e6
            / df.loc[(c, "Volllaststunden"), "Wert"],
        )

        session.add(entry)

    session.commit()


def insert_data_nep():
    """Overall function for importing scenario input data for eGon2035 scenario

    Returns
    -------
    None.

    """

    insert_nep_list_powerplants(export=True)

    insert_capacities_per_federal_state_nep()

<<<<<<< HEAD
    insert_nep_list_powerplants()


def add_metadata():
    """Add metdata to supply.egon_scenario_capacities
=======

def eGon100_capacities():
    """Inserts installed capacities for the eGon100 scenario
>>>>>>> da196626

    Returns
    -------
    None.

    """

<<<<<<< HEAD
    # Import column names and datatypes
    fields = pd.DataFrame(
        generate_resource_fields_from_sqla_model(EgonScenarioCapacities)
    ).set_index("name")

    # Set descriptions and units
    fields.loc["index", "description"] = "Index"
    fields.loc[
        "component", "description"
    ] = "Name of representative PyPSA component"
    fields.loc["carrier", "description"] = "Name of carrier"
    fields.loc["capacity", "description"] = "Installed capacity"
    fields.loc["capacity", "unit"] = "MW"
    fields.loc[
        "nuts", "description"
    ] = "NUTS region, either federal state or Germany"
    fields.loc[
        "scenario_name", "description"
    ] = "Name of corresponding eGon scenario"

    # Reformat pandas.DataFrame to dict
    fields = fields.reset_index().to_dict(orient="records")

    meta = {
        "name": "supply.egon_scenario_capacities",
        "title": "eGon scenario capacities",
        "id": "WILL_BE_SET_AT_PUBLICATION",
        "description": "Installed capacities of scenarios used in the eGon project",
        "language": ["de-DE"],
        "publicationDate": datetime.date.today().isoformat(),
        "context": context(),
        "spatial": {
            "location": None,
            "extent": "Germany",
            "resolution": None,
        },
        "sources": [
            sources()["nep2021"],
            sources()["vg250"],
            sources()["zensus"],
            sources()["egon-data"],
        ],
        "licenses": [
            license_ccby(
                "© Übertragungsnetzbetreiber; "
                "© Bundesamt für Kartographie und Geodäsie 2020 (Daten verändert); "
                "© Statistische Ämter des Bundes und der Länder 2014",
                "© Jonathan Amme, Clara Büttner, Ilka Cußmann, Julian Endres, Carlos Epia, Stephan Günther, Ulf Müller, Amélia Nadal, Guido Pleßmann, Francesco Witte",
            )
        ],
        "contributors": [
            {
                "title": "Clara Büttner",
                "email": "http://github.com/ClaraBuettner",
                "date": time.strftime("%Y-%m-%d"),
                "object": None,
                "comment": "Imported data",
            },
        ],
        "resources": [
            {
                "profile": "tabular-data-resource",
                "name": "supply.egon_scenario_capacities",
                "path": None,
                "format": "PostgreSQL",
                "encoding": "UTF-8",
                "schema": {
                    "fields": fields,
                    "primaryKey": ["index"],
                    "foreignKeys": [],
                },
                "dialect": {"delimiter": None, "decimalSeparator": "."},
            }
        ],
        "metaMetadata": meta_metadata(),
    }

    # Create json dump
    meta_json = "'" + json.dumps(meta) + "'"

    # Add metadata as a comment to the table
    db.submit_comment(
        meta_json,
        EgonScenarioCapacities.__table__.schema,
        EgonScenarioCapacities.__table__.name,
=======
    sources = egon.data.config.datasets()["scenario_input"]["sources"]
    targets = egon.data.config.datasets()["scenario_input"]["targets"]

    # read-in installed capacities
    execute_pypsa_eur_sec = False
    cwd = Path(".")

    if execute_pypsa_eur_sec:
        filepath = cwd / "run-pypsa-eur-sec"
        pypsa_eur_sec_repos = filepath / "pypsa-eur-sec"
        # Read YAML file
        pes_egonconfig = pypsa_eur_sec_repos / "config_egon.yaml"
        with open(pes_egonconfig, "r") as stream:
            data_config = yaml.safe_load(stream)

        target_file = (
            pypsa_eur_sec_repos
            / "results"
            / data_config["run"]
            / "csvs"
            / sources["eGon100RE"]["capacities"]
        )

    else:
        target_file = (
            cwd
            / "data_bundle_egon_data"
            / "pypsa_eur_sec"
            / "2022-07-26-egondata-integration"
            / "csvs"
            / sources["eGon100RE"]["capacities"]
        )

    df = pd.read_csv(target_file, skiprows=5)
    df.columns = ["component", "country", "carrier", "p_nom"]

    df.set_index("carrier", inplace=True)

    df = df[df.country.str[:2] == "DE"]

    # Drop country column
    df.drop("country", axis=1, inplace=True)

    # Drop copmponents which will be optimized in eGo
    unused_carrier = [
        "BEV charger",
        "DAC",
        "H2 Electrolysis",
        "electricity distribution grid",
        "home battery charger",
        "home battery discharger",
        "H2",
        "Li ion",
        "home battery",
        "residential rural water tanks charger",
        "residential rural water tanks discharger",
        "services rural water tanks charger",
        "services rural water tanks discharger",
        "residential rural water tanks",
        "services rural water tanks",
        "urban central water tanks",
        "urban central water tanks charger",
        "urban central water tanks discharger",
        "H2 Fuel Cell",
    ]

    df = df[~df.index.isin(unused_carrier)]

    df.index = df.index.str.replace(" ", "_")

    # Aggregate offshore wind
    df = df.append(
        pd.DataFrame(
            index=["wind_offshore"],
            data={
                "p_nom": (df.p_nom["offwind-ac"] + df.p_nom["offwind-dc"]),
                "component": df.component["offwind-ac"],
            },
        )
    )
    df = df.drop(["offwind-ac", "offwind-dc"])

    # Aggregate technologies with and without carbon_capture (CC)
    for carrier in ["SMR", "urban_central_gas_CHP"]:
        df.p_nom[carrier] += df.p_nom[f"{carrier}_CC"]
        df = df.drop([f"{carrier}_CC"])

    # Aggregate residential and services rural heat supply
    for merge_carrier in [
        "rural_resistive_heater",
        "rural_ground_heat_pump",
        "rural_gas_boiler",
        "rural_solar_thermal",
    ]:
        if f"residential_{merge_carrier}" in df.index:
            df = df.append(
                pd.DataFrame(
                    index=[merge_carrier],
                    data={
                        "p_nom": (
                            df.p_nom[f"residential_{merge_carrier}"]
                            + df.p_nom[f"services_{merge_carrier}"]
                        ),
                        "component": df.component[
                            f"residential_{merge_carrier}"
                        ],
                    },
                )
            )
            df = df.drop(
                [f"residential_{merge_carrier}", f"services_{merge_carrier}"]
            )

    # Rename carriers
    df.rename(
        {
            "onwind": "wind_onshore",
            "ror": "run_of_river",
            "PHS": "pumped_hydro",
            "OCGT": "gas",
            "rural_ground_heat_pump": "residential_rural_heat_pump",
            "urban_central_air_heat_pump": "urban_central_heat_pump",
            "urban_central_solar_thermal": (
                "urban_central_solar_thermal_collector"
            ),
        },
        inplace=True,
    )

    # Reset index
    df = df.reset_index()

    # Rename columns
    df.rename(
        {"p_nom": "capacity", "index": "carrier"}, axis="columns", inplace=True
    )

    df["scenario_name"] = "eGon100RE"
    df["nuts"] = "DE"

    db.execute_sql(
        f"""
        DELETE FROM
        {targets['scenario_capacities']['schema']}.{targets['scenario_capacities']['table']}
        WHERE scenario_name='eGon100RE'
        """
    )

    df.to_sql(
        targets["scenario_capacities"]["table"],
        schema=targets["scenario_capacities"]["schema"],
        con=db.engine(),
        if_exists="append",
        index=False,
>>>>>>> da196626
    )<|MERGE_RESOLUTION|>--- conflicted
+++ resolved
@@ -26,7 +26,6 @@
 )
 import egon.data.config
 
-# will be later imported from another file
 Base = declarative_base()
 
 
@@ -71,16 +70,11 @@
     def __init__(self, dependencies):
         super().__init__(
             name="ScenarioCapacities",
-<<<<<<< HEAD
-            version="0.0.6",
-            dependencies=dependencies,
-            tasks=(create_table, insert_data_nep, add_metadata),
-=======
             version="0.0.12",
             dependencies=dependencies,
-            tasks=(create_table, insert_data_nep, eGon100_capacities),
->>>>>>> da196626
+            tasks=(create_table, insert_data_nep, eGon100_capacities, add_metadata),
         )
+
 
 
 def create_table():
@@ -602,17 +596,176 @@
 
     insert_capacities_per_federal_state_nep()
 
-<<<<<<< HEAD
-    insert_nep_list_powerplants()
+
+def eGon100_capacities():
+    """Inserts installed capacities for the eGon100 scenario
+
+    Returns
+    -------
+    None.
+
+    """
+
+    sources = egon.data.config.datasets()["scenario_input"]["sources"]
+    targets = egon.data.config.datasets()["scenario_input"]["targets"]
+
+    # read-in installed capacities
+    execute_pypsa_eur_sec = False
+    cwd = Path(".")
+
+    if execute_pypsa_eur_sec:
+        filepath = cwd / "run-pypsa-eur-sec"
+        pypsa_eur_sec_repos = filepath / "pypsa-eur-sec"
+        # Read YAML file
+        pes_egonconfig = pypsa_eur_sec_repos / "config_egon.yaml"
+        with open(pes_egonconfig, "r") as stream:
+            data_config = yaml.safe_load(stream)
+
+        target_file = (
+            pypsa_eur_sec_repos
+            / "results"
+            / data_config["run"]
+            / "csvs"
+            / sources["eGon100RE"]["capacities"]
+        )
+
+    else:
+        target_file = (
+            cwd
+            / "data_bundle_egon_data"
+            / "pypsa_eur_sec"
+            / "2022-07-26-egondata-integration"
+            / "csvs"
+            / sources["eGon100RE"]["capacities"]
+        )
+
+    df = pd.read_csv(target_file, skiprows=5)
+    df.columns = ["component", "country", "carrier", "p_nom"]
+
+    df.set_index("carrier", inplace=True)
+
+    df = df[df.country.str[:2] == "DE"]
+
+    # Drop country column
+    df.drop("country", axis=1, inplace=True)
+
+    # Drop copmponents which will be optimized in eGo
+    unused_carrier = [
+        "BEV charger",
+        "DAC",
+        "H2 Electrolysis",
+        "electricity distribution grid",
+        "home battery charger",
+        "home battery discharger",
+        "H2",
+        "Li ion",
+        "home battery",
+        "residential rural water tanks charger",
+        "residential rural water tanks discharger",
+        "services rural water tanks charger",
+        "services rural water tanks discharger",
+        "residential rural water tanks",
+        "services rural water tanks",
+        "urban central water tanks",
+        "urban central water tanks charger",
+        "urban central water tanks discharger",
+        "H2 Fuel Cell",
+    ]
+
+    df = df[~df.index.isin(unused_carrier)]
+
+    df.index = df.index.str.replace(" ", "_")
+
+    # Aggregate offshore wind
+    df = df.append(
+        pd.DataFrame(
+            index=["wind_offshore"],
+            data={
+                "p_nom": (df.p_nom["offwind-ac"] + df.p_nom["offwind-dc"]),
+                "component": df.component["offwind-ac"],
+            },
+        )
+    )
+    df = df.drop(["offwind-ac", "offwind-dc"])
+
+    # Aggregate technologies with and without carbon_capture (CC)
+    for carrier in ["SMR", "urban_central_gas_CHP"]:
+        df.p_nom[carrier] += df.p_nom[f"{carrier}_CC"]
+        df = df.drop([f"{carrier}_CC"])
+
+    # Aggregate residential and services rural heat supply
+    for merge_carrier in [
+        "rural_resistive_heater",
+        "rural_ground_heat_pump",
+        "rural_gas_boiler",
+        "rural_solar_thermal",
+    ]:
+        if f"residential_{merge_carrier}" in df.index:
+            df = df.append(
+                pd.DataFrame(
+                    index=[merge_carrier],
+                    data={
+                        "p_nom": (
+                            df.p_nom[f"residential_{merge_carrier}"]
+                            + df.p_nom[f"services_{merge_carrier}"]
+                        ),
+                        "component": df.component[
+                            f"residential_{merge_carrier}"
+                        ],
+                    },
+                )
+            )
+            df = df.drop(
+                [f"residential_{merge_carrier}", f"services_{merge_carrier}"]
+            )
+
+    # Rename carriers
+    df.rename(
+        {
+            "onwind": "wind_onshore",
+            "ror": "run_of_river",
+            "PHS": "pumped_hydro",
+            "OCGT": "gas",
+            "rural_ground_heat_pump": "residential_rural_heat_pump",
+            "urban_central_air_heat_pump": "urban_central_heat_pump",
+            "urban_central_solar_thermal": (
+                "urban_central_solar_thermal_collector"
+            ),
+        },
+        inplace=True,
+    )
+
+    # Reset index
+    df = df.reset_index()
+
+    # Rename columns
+    df.rename(
+        {"p_nom": "capacity", "index": "carrier"}, axis="columns", inplace=True
+    )
+
+    df["scenario_name"] = "eGon100RE"
+    df["nuts"] = "DE"
+
+    db.execute_sql(
+        f"""
+        DELETE FROM
+        {targets['scenario_capacities']['schema']}.{targets['scenario_capacities']['table']}
+        WHERE scenario_name='eGon100RE'
+        """
+    )
+
+    df.to_sql(
+        targets["scenario_capacities"]["table"],
+        schema=targets["scenario_capacities"]["schema"],
+        con=db.engine(),
+        if_exists="append",
+        index=False,
+    )
+
 
 
 def add_metadata():
     """Add metdata to supply.egon_scenario_capacities
-=======
-
-def eGon100_capacities():
-    """Inserts installed capacities for the eGon100 scenario
->>>>>>> da196626
 
     Returns
     -------
@@ -620,7 +773,6 @@
 
     """
 
-<<<<<<< HEAD
     # Import column names and datatypes
     fields = pd.DataFrame(
         generate_resource_fields_from_sqla_model(EgonScenarioCapacities)
@@ -706,160 +858,4 @@
         meta_json,
         EgonScenarioCapacities.__table__.schema,
         EgonScenarioCapacities.__table__.name,
-=======
-    sources = egon.data.config.datasets()["scenario_input"]["sources"]
-    targets = egon.data.config.datasets()["scenario_input"]["targets"]
-
-    # read-in installed capacities
-    execute_pypsa_eur_sec = False
-    cwd = Path(".")
-
-    if execute_pypsa_eur_sec:
-        filepath = cwd / "run-pypsa-eur-sec"
-        pypsa_eur_sec_repos = filepath / "pypsa-eur-sec"
-        # Read YAML file
-        pes_egonconfig = pypsa_eur_sec_repos / "config_egon.yaml"
-        with open(pes_egonconfig, "r") as stream:
-            data_config = yaml.safe_load(stream)
-
-        target_file = (
-            pypsa_eur_sec_repos
-            / "results"
-            / data_config["run"]
-            / "csvs"
-            / sources["eGon100RE"]["capacities"]
-        )
-
-    else:
-        target_file = (
-            cwd
-            / "data_bundle_egon_data"
-            / "pypsa_eur_sec"
-            / "2022-07-26-egondata-integration"
-            / "csvs"
-            / sources["eGon100RE"]["capacities"]
-        )
-
-    df = pd.read_csv(target_file, skiprows=5)
-    df.columns = ["component", "country", "carrier", "p_nom"]
-
-    df.set_index("carrier", inplace=True)
-
-    df = df[df.country.str[:2] == "DE"]
-
-    # Drop country column
-    df.drop("country", axis=1, inplace=True)
-
-    # Drop copmponents which will be optimized in eGo
-    unused_carrier = [
-        "BEV charger",
-        "DAC",
-        "H2 Electrolysis",
-        "electricity distribution grid",
-        "home battery charger",
-        "home battery discharger",
-        "H2",
-        "Li ion",
-        "home battery",
-        "residential rural water tanks charger",
-        "residential rural water tanks discharger",
-        "services rural water tanks charger",
-        "services rural water tanks discharger",
-        "residential rural water tanks",
-        "services rural water tanks",
-        "urban central water tanks",
-        "urban central water tanks charger",
-        "urban central water tanks discharger",
-        "H2 Fuel Cell",
-    ]
-
-    df = df[~df.index.isin(unused_carrier)]
-
-    df.index = df.index.str.replace(" ", "_")
-
-    # Aggregate offshore wind
-    df = df.append(
-        pd.DataFrame(
-            index=["wind_offshore"],
-            data={
-                "p_nom": (df.p_nom["offwind-ac"] + df.p_nom["offwind-dc"]),
-                "component": df.component["offwind-ac"],
-            },
-        )
-    )
-    df = df.drop(["offwind-ac", "offwind-dc"])
-
-    # Aggregate technologies with and without carbon_capture (CC)
-    for carrier in ["SMR", "urban_central_gas_CHP"]:
-        df.p_nom[carrier] += df.p_nom[f"{carrier}_CC"]
-        df = df.drop([f"{carrier}_CC"])
-
-    # Aggregate residential and services rural heat supply
-    for merge_carrier in [
-        "rural_resistive_heater",
-        "rural_ground_heat_pump",
-        "rural_gas_boiler",
-        "rural_solar_thermal",
-    ]:
-        if f"residential_{merge_carrier}" in df.index:
-            df = df.append(
-                pd.DataFrame(
-                    index=[merge_carrier],
-                    data={
-                        "p_nom": (
-                            df.p_nom[f"residential_{merge_carrier}"]
-                            + df.p_nom[f"services_{merge_carrier}"]
-                        ),
-                        "component": df.component[
-                            f"residential_{merge_carrier}"
-                        ],
-                    },
-                )
-            )
-            df = df.drop(
-                [f"residential_{merge_carrier}", f"services_{merge_carrier}"]
-            )
-
-    # Rename carriers
-    df.rename(
-        {
-            "onwind": "wind_onshore",
-            "ror": "run_of_river",
-            "PHS": "pumped_hydro",
-            "OCGT": "gas",
-            "rural_ground_heat_pump": "residential_rural_heat_pump",
-            "urban_central_air_heat_pump": "urban_central_heat_pump",
-            "urban_central_solar_thermal": (
-                "urban_central_solar_thermal_collector"
-            ),
-        },
-        inplace=True,
-    )
-
-    # Reset index
-    df = df.reset_index()
-
-    # Rename columns
-    df.rename(
-        {"p_nom": "capacity", "index": "carrier"}, axis="columns", inplace=True
-    )
-
-    df["scenario_name"] = "eGon100RE"
-    df["nuts"] = "DE"
-
-    db.execute_sql(
-        f"""
-        DELETE FROM
-        {targets['scenario_capacities']['schema']}.{targets['scenario_capacities']['table']}
-        WHERE scenario_name='eGon100RE'
-        """
-    )
-
-    df.to_sql(
-        targets["scenario_capacities"]["table"],
-        schema=targets["scenario_capacities"]["schema"],
-        con=db.engine(),
-        if_exists="append",
-        index=False,
->>>>>>> da196626
     )