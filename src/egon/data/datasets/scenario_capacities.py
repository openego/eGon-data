--- conflicted
+++ resolved
@@ -995,17 +995,12 @@
     #:
     name: str = "ScenarioCapacities"
     #:
-    version: str = "0.0.13"
+    version: str = "0.0.14"
 
     def __init__(self, dependencies):
         super().__init__(
-<<<<<<< HEAD
             name=self.name,
             version=self.version,
-=======
-            name="ScenarioCapacities",
-            version="0.0.15",
->>>>>>> b4c5131d
             dependencies=dependencies,
             tasks=tasks,
         )
