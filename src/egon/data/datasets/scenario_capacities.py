--- conflicted
+++ resolved
@@ -250,13 +250,8 @@
         "AndereGase": "gas",
         "Sonstige_Energietraeger": "other_non_renewable",
         "Kernenergie": "nuclear",
-<<<<<<< HEAD
-        "Pumpspeicher": "pumped_hydro"
-
-=======
         "Pumpspeicher": "pumped_hydro",
         "Mineralöl-\nProdukte": "oil",
->>>>>>> ee2b2d0f
         }))
 
 def insert_nep_list_powerplants():
