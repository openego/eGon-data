--- conflicted
+++ resolved
@@ -727,14 +727,14 @@
 
     # Drop copmponents which will be optimized in eGo
     unused_carrier = [
-        "BEV_charger",
+        "BEV charger",
         "DAC",
         "H2 Electrolysis",
         "electricity distribution grid",
         "home battery charger",
         "home battery discharger",
         "H2",
-        "Li_ion",
+        "Li ion",
         "home battery",
         "rural water tanks charger",
         "rural water tanks discharger",
@@ -876,7 +876,6 @@
             index=False,
         )
 
-<<<<<<< HEAD
 def add_metadata():
     """Add metdata to supply.egon_scenario_capacities
 
@@ -975,18 +974,11 @@
         EgonScenarioCapacities.__table__.name,
     )
 
-tasks = (create_table,)
+tasks = (create_table, insert_data_nep,)
 
 scenarios = config.settings()["egon-data"]["--scenarios"]
 
 status_quo = False
-=======
-
-tasks = (create_table, insert_data_nep,)
-
-if "status2019" in egon.data.config.settings()["egon-data"]["--scenarios"]:
-    tasks = tasks + (insert_capacities_status2019,)
->>>>>>> 8d9455c4
 
 for scenario in scenarios:
     if "status" in scenario:
@@ -1034,17 +1026,12 @@
     #:
     name: str = "ScenarioCapacities"
     #:
-    version: str = "0.0.14"
+    version: str = "0.0.18"
 
     def __init__(self, dependencies):
         super().__init__(
-<<<<<<< HEAD
             name=self.name,
             version=self.version,
-=======
-            name="ScenarioCapacities",
-            version="0.0.18",
->>>>>>> 8d9455c4
             dependencies=dependencies,
             tasks=tasks,
         )
