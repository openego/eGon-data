"""The central module containing all code dealing with importing data from
Netzentwicklungsplan 2035, Version 2031, Szenario C
"""

from pathlib import Path
import datetime
import json
import time

from sqlalchemy import Column, Float, Integer, String
from sqlalchemy.ext.declarative import declarative_base
from sqlalchemy.orm import sessionmaker
import numpy as np
import pandas as pd
import yaml

from egon.data import db
from egon.data.config import settings
from egon.data.datasets import Dataset
from egon.data.metadata import (
    context,
    generate_resource_fields_from_sqla_model,
    license_ccby,
    meta_metadata,
    sources,
)
import egon.data.config

Base = declarative_base()


class EgonScenarioCapacities(Base):
    __tablename__ = "egon_scenario_capacities"
    __table_args__ = {"schema": "supply"}
    index = Column(Integer, primary_key=True)
    component = Column(String(25))
    carrier = Column(String(50))
    capacity = Column(Float)
    nuts = Column(String(12))
    scenario_name = Column(String(50))


class NEP2021ConvPowerPlants(Base):
    __tablename__ = "egon_nep_2021_conventional_powerplants"
    __table_args__ = {"schema": "supply"}
    index = Column(String(50), primary_key=True)
    bnetza_id = Column(String(50))
    name = Column(String(100))
    name_unit = Column(String(50))
    carrier_nep = Column(String(50))
    carrier = Column(String(12))
    chp = Column(String(12))
    postcode = Column(String(12))
    city = Column(String(50))
    federal_state = Column(String(12))
    commissioned = Column(String(12))
    status = Column(String(50))
    capacity = Column(Float)
    a2035_chp = Column(String(12))
    a2035_capacity = Column(Float)
    b2035_chp = Column(String(12))
    b2035_capacity = Column(Float)
    c2035_chp = Column(String(12))
    c2035_capacity = Column(Float)
    b2040_chp = Column(String(12))
    b2040_capacity = Column(Float)


class ScenarioCapacities(Dataset):
    """
    Create and fill table with installed generation capacities in Germany

    This dataset creates and fills a table with the installed generation capacities in
    Germany in a lower spatial resolution (either per federal state or on national level).
    This data is coming from external sources (e.g. German grid developement plan for scenario eGon2035).
    The table is in downstream datasets used to define target values for the installed capacities.


    *Dependencies*
      * :py:func:`Setup <egon.data.datasets.database.setup>`
      * :py:class:`PypsaEurSec <egon.data.datasets.pypsaeursec.PypsaEurSec>`
      * :py:class:`Vg250 <egon.data.datasets.vg250.Vg250>`
      * :py:class:`DataBundle <egon.data.datasets.data_bundle.DataBundle>`
      * :py:class:`ZensusPopulation <egon.data.datasets.zensus.ZensusPopulation>`


    *Resulting tables*
      * :py:class:`supply.egon_scenario_capacities <egon.data.datasets.scenario_capacities.EgonScenarioCapacities>` is created and filled
      * :py:class:`supply.egon_nep_2021_conventional_powerplants <egon.data.datasets.scenario_capacities.NEP2021ConvPowerPlants>` is created and filled

    """

    #:
    name: str = "ScenarioCapacities"
    #:
    version: str = "0.0.13"

    def __init__(self, dependencies):
        super().__init__(
            name=self.name,
            version=self.version,
            dependencies=dependencies,
<<<<<<< HEAD
            tasks=(
                create_table,
                insert_data_nep,
                eGon100_capacities,
                add_metadata,
            ),
=======
            tasks=(create_table, insert_data_nep, eGon100_capacities, add_metadata),
>>>>>>> bb1f08cd
        )



def create_table():
    """Create input tables for scenario setup

    Returns
    -------
    None.

    """

    engine = db.engine()
    db.execute_sql("CREATE SCHEMA IF NOT EXISTS supply;")
    EgonScenarioCapacities.__table__.drop(bind=engine, checkfirst=True)
    NEP2021ConvPowerPlants.__table__.drop(bind=engine, checkfirst=True)
    EgonScenarioCapacities.__table__.create(bind=engine, checkfirst=True)
    NEP2021ConvPowerPlants.__table__.create(bind=engine, checkfirst=True)


def nuts_mapping():
    nuts_mapping = {
        "BW": "DE1",
        "NW": "DEA",
        "HE": "DE7",
        "BB": "DE4",
        "HB": "DE5",
        "RP": "DEB",
        "ST": "DEE",
        "SH": "DEF",
        "MV": "DE8",
        "TH": "DEG",
        "NI": "DE9",
        "SN": "DED",
        "HH": "DE6",
        "SL": "DEC",
        "BE": "DE3",
        "BY": "DE2",
    }

    return nuts_mapping


def insert_capacities_per_federal_state_nep():
    """Inserts installed capacities per federal state accordning to
    NEP 2035 (version 2021), scenario 2035 C

    Returns
    -------
    None.

    """

    sources = egon.data.config.datasets()["scenario_input"]["sources"]
    targets = egon.data.config.datasets()["scenario_input"]["targets"]

    # Connect to local database
    engine = db.engine()

    # Delete rows if already exist
    db.execute_sql(
        f"""
        DELETE FROM
        {targets['scenario_capacities']['schema']}.
        {targets['scenario_capacities']['table']}
        WHERE scenario_name = 'eGon2035'
        AND nuts != 'DE'
        """
    )

    # read-in installed capacities per federal state of germany
    target_file = (
        Path(".")
        / "data_bundle_egon_data"
        / "nep2035_version2021"
        / sources["eGon2035"]["capacities"]
    )

    df = pd.read_excel(
        target_file,
        sheet_name="1.Entwurf_NEP2035_V2021",
        index_col="Unnamed: 0",
    )

    df_draft = pd.read_excel(
        target_file,
        sheet_name="Entwurf_des_Szenariorahmens",
        index_col="Unnamed: 0",
    )

    # Import data on wind offshore capacities
    df_windoff = pd.read_excel(
        target_file,
        sheet_name="WInd_Offshore_NEP",
    ).dropna(subset=["Bundesland", "Netzverknuepfungspunkt"])

    # Remove trailing whitespace from column Bundesland
    df_windoff["Bundesland"] = df_windoff["Bundesland"].str.strip()

    # Group and sum capacities per federal state
    df_windoff_fs = (
        df_windoff[["Bundesland", "C 2035"]].groupby(["Bundesland"]).sum()
    )

    # List federal state with an assigned wind offshore capacity
    index_list = list(df_windoff_fs.index.values)

    # Overwrite capacities in df_windoff with more accurate values from
    # df_windoff_fs

    for state in index_list:
        df.at["Wind offshore", state] = (
            df_windoff_fs.at[state, "C 2035"] / 1000
        )

    # sort NEP-carriers:
    rename_carrier = {
        "Wind onshore": "wind_onshore",
        "Wind offshore": "wind_offshore",
        "sonstige Konventionelle": "others",
        "Speicherwasser": "reservoir",
        "Laufwasser": "run_of_river",
        "Biomasse": "biomass",
        "Erdgas": "gas",
        "Kuppelgas": "gas",
        "PV (Aufdach)": "solar_rooftop",
        "PV (Freiflaeche)": "solar",
        "Pumpspeicher": "pumped_hydro",
        "sonstige EE": "others",
        "Oel": "oil",
        "Haushaltswaermepumpen": "residential_rural_heat_pump",
        "KWK < 10 MW": "small_chp",
    }
    # 'Elektromobilitaet gesamt': 'transport',
    # 'Elektromobilitaet privat': 'transport'}

    # nuts1 to federal state in Germany
    map_nuts = pd.read_sql(
        f"""
        SELECT DISTINCT ON (nuts) gen, nuts
        FROM {sources['boundaries']['schema']}.{sources['boundaries']['table']}
        """,
        engine,
        index_col="gen",
    )

    insert_data = pd.DataFrame()

    scaled_carriers = [
        "Haushaltswaermepumpen",
        "PV (Aufdach)",
        "PV (Freiflaeche)",
    ]

    for bl in map_nuts.index:
        data = pd.DataFrame(df[bl])

        # if distribution to federal states is not provided,
        # use data from draft of scenario report
        for c in scaled_carriers:
            data.loc[c, bl] = (
                df_draft.loc[c, bl]
                / df_draft.loc[c, "Summe"]
                * df.loc[c, "Summe"]
            )

        # split hydro into run of river and reservoir
        # according to draft of scenario report
        if data.loc["Lauf- und Speicherwasser", bl] > 0:
            for c in ["Speicherwasser", "Laufwasser"]:
                data.loc[c, bl] = (
                    data.loc["Lauf- und Speicherwasser", bl]
                    * df_draft.loc[c, bl]
                    / df_draft.loc[["Speicherwasser", "Laufwasser"], bl].sum()
                )

        data["carrier"] = data.index.map(rename_carrier)
        data = data.groupby(data.carrier)[bl].sum().reset_index()
        data["component"] = "generator"
        data["nuts"] = map_nuts.nuts[bl]
        data["scenario_name"] = "eGon2035"

        # According to NEP, each heatpump has 5kW_el installed capacity
        # source: Entwurf des Szenariorahmens NEP 2035, version 2021, page 47
        data.loc[data.carrier == "residential_rural_heat_pump", bl] *= 5e-6
        data.loc[
            data.carrier == "residential_rural_heat_pump", "component"
        ] = "link"

        data = data.rename(columns={bl: "capacity"})

        # convert GW to MW
        data.capacity *= 1e3

        insert_data = insert_data.append(data)

    # Get aggregated capacities from nep's power plant list for certain carrier

    carriers = ["oil", "other_non_renewable", "pumped_hydro"]

    capacities_list = aggr_nep_capacities(carriers)

    # Filter by carrier
    updated = insert_data[insert_data["carrier"].isin(carriers)]

    # Merge to replace capacities for carriers "oil", "other_non_renewable" and
    # "pumped_hydro"
    updated = (
        updated.merge(capacities_list, on=["carrier", "nuts"], how="left")
        .fillna(0)
        .drop(["capacity"], axis=1)
        .rename(columns={"c2035_capacity": "capacity"})
    )

    # Remove updated entries from df
    original = insert_data[~insert_data["carrier"].isin(carriers)]

    # Join dfs
    insert_data = pd.concat([original, updated])

    # Insert data to db
    insert_data.to_sql(
        targets["scenario_capacities"]["table"],
        engine,
        schema=targets["scenario_capacities"]["schema"],
        if_exists="append",
        index=insert_data.index,
    )

    # Add district heating data accordning to energy and full load hours
    district_heating_input()


def population_share():
    """Calulate share of population in testmode

    Returns
    -------
    float
        Share of population in testmode

    """

    sources = egon.data.config.datasets()["scenario_input"]["sources"]

    return (
        pd.read_sql(
            f"""
            SELECT SUM(population)
            FROM {sources['zensus_population']['schema']}.
            {sources['zensus_population']['table']}
            WHERE population>0
            """,
            con=db.engine(),
        )["sum"][0]
        / 80324282
    )


def aggr_nep_capacities(carriers):
    """Aggregates capacities from NEP power plants list by carrier and federal
    state

    Returns
    -------
    pandas.Dataframe
        Dataframe with capacities per federal state and carrier

    """
    # Get list of power plants from nep
    nep_capacities = insert_nep_list_powerplants(export=False)[
        ["federal_state", "carrier", "c2035_capacity"]
    ]

    # Sum up capacities per federal state and carrier
    capacities_list = (
        nep_capacities.groupby(["federal_state", "carrier"])["c2035_capacity"]
        .sum()
        .to_frame()
        .reset_index()
    )

    # Neglect entries with carriers not in argument
    capacities_list = capacities_list[capacities_list.carrier.isin(carriers)]

    # Include NUTS code
    capacities_list["nuts"] = capacities_list.federal_state.map(nuts_mapping())

    # Drop entries for foreign plants with nan values and federal_state column
    capacities_list = capacities_list.dropna(subset=["nuts"]).drop(
        columns=["federal_state"]
    )

    return capacities_list


def map_carrier():
    """Map carriers from NEP and Marktstammdatenregister to carriers from eGon

    Returns
    -------
    pandas.Series
        List of mapped carriers

    """
    return pd.Series(
        data={
            "Abfall": "others",
            "Erdgas": "gas",
            "Sonstige\nEnergieträger": "others",
            "Steinkohle": "coal",
            "Kuppelgase": "gas",
            "Mineralöl-\nprodukte": "oil",
            "Braunkohle": "lignite",
            "Waerme": "others",
            "Mineraloelprodukte": "oil",
            "NichtBiogenerAbfall": "others",
            "AndereGase": "gas",
            "Sonstige_Energietraeger": "others",
            "Kernenergie": "nuclear",
            "Pumpspeicher": "pumped_hydro",
            "Mineralöl-\nProdukte": "oil",
        }
    )


def insert_nep_list_powerplants(export=True):
    """Insert list of conventional powerplants attached to the approval
    of the scenario report by BNetzA

    Parameters
    ----------
    export : bool
        Choose if nep list should be exported to the data
        base. The default is True.
        If export=False a data frame will be returned

    Returns
    -------
    kw_liste_nep : pandas.DataFrame
        List of conventional power plants from nep if export=False
    """

    sources = egon.data.config.datasets()["scenario_input"]["sources"]
    targets = egon.data.config.datasets()["scenario_input"]["targets"]

    # Connect to local database
    engine = db.engine()

    # Read-in data from csv-file
    target_file = (
        Path(".")
        / "data_bundle_egon_data"
        / "nep2035_version2021"
        / sources["eGon2035"]["list_conv_pp"]
    )

    kw_liste_nep = pd.read_csv(target_file, delimiter=";", decimal=",")

    # Adjust column names
    kw_liste_nep = kw_liste_nep.rename(
        columns={
            "BNetzA-ID": "bnetza_id",
            "Kraftwerksname": "name",
            "Blockname": "name_unit",
            "Energieträger": "carrier_nep",
            "KWK\nJa/Nein": "chp",
            "PLZ": "postcode",
            "Ort": "city",
            "Bundesland/\nLand": "federal_state",
            "Inbetrieb-\nnahmejahr": "commissioned",
            "Status": "status",
            "el. Leistung\n06.02.2020": "capacity",
            "A 2035:\nKWK-Ersatz": "a2035_chp",
            "A 2035:\nLeistung": "a2035_capacity",
            "B 2035\nKWK-Ersatz": "b2035_chp",
            "B 2035:\nLeistung": "b2035_capacity",
            "C 2035:\nKWK-Ersatz": "c2035_chp",
            "C 2035:\nLeistung": "c2035_capacity",
            "B 2040:\nKWK-Ersatz": "b2040_chp",
            "B 2040:\nLeistung": "b2040_capacity",
        }
    )

    # Cut data to federal state if in testmode
    boundary = settings()["egon-data"]["--dataset-boundary"]
    if boundary != "Everything":
        map_states = {
            "Baden-Württemberg": "BW",
            "Nordrhein-Westfalen": "NW",
            "Hessen": "HE",
            "Brandenburg": "BB",
            "Bremen": "HB",
            "Rheinland-Pfalz": "RP",
            "Sachsen-Anhalt": "ST",
            "Schleswig-Holstein": "SH",
            "Mecklenburg-Vorpommern": "MV",
            "Thüringen": "TH",
            "Niedersachsen": "NI",
            "Sachsen": "SN",
            "Hamburg": "HH",
            "Saarland": "SL",
            "Berlin": "BE",
            "Bayern": "BY",
        }

        kw_liste_nep = kw_liste_nep[
            kw_liste_nep.federal_state.isin([map_states[boundary], np.nan])
        ]

        for col in [
            "capacity",
            "a2035_capacity",
            "b2035_capacity",
            "c2035_capacity",
            "b2040_capacity",
        ]:
            kw_liste_nep.loc[
                kw_liste_nep[kw_liste_nep.federal_state.isnull()].index, col
            ] *= population_share()

    kw_liste_nep["carrier"] = map_carrier()[kw_liste_nep.carrier_nep].values

    if export is True:
        # Insert data to db
        kw_liste_nep.to_sql(
            targets["nep_conventional_powerplants"]["table"],
            engine,
            schema=targets["nep_conventional_powerplants"]["schema"],
            if_exists="replace",
        )
    else:
        return kw_liste_nep


def district_heating_input():
    """Imports data for district heating networks in Germany

    Returns
    -------
    None.

    """

    sources = egon.data.config.datasets()["scenario_input"]["sources"]

    # import data to dataframe
    file = (
        Path(".")
        / "data_bundle_egon_data"
        / "nep2035_version2021"
        / sources["eGon2035"]["capacities"]
    )
    df = pd.read_excel(
        file, sheet_name="Kurzstudie_KWK", dtype={"Wert": float}
    )
    df.set_index(["Energietraeger", "Name"], inplace=True)

    # Scale values to population share in testmode
    if settings()["egon-data"]["--dataset-boundary"] != "Everything":
        df.loc[
            pd.IndexSlice[:, "Fernwaermeerzeugung"], "Wert"
        ] *= population_share()

    # Connect to database
    engine = db.engine()
    session = sessionmaker(bind=engine)()

    # insert heatpumps and resistive heater as link
    for c in ["Grosswaermepumpe", "Elektrodenheizkessel"]:
        entry = EgonScenarioCapacities(
            component="link",
            scenario_name="eGon2035",
            nuts="DE",
            carrier="urban_central_"
            + ("heat_pump" if c == "Grosswaermepumpe" else "resistive_heater"),
            capacity=df.loc[(c, "Fernwaermeerzeugung"), "Wert"]
            * 1e6
            / df.loc[(c, "Volllaststunden"), "Wert"]
            / df.loc[(c, "Wirkungsgrad"), "Wert"],
        )

        session.add(entry)

    # insert solar- and geothermal as generator
    for c in ["Geothermie", "Solarthermie"]:
        entry = EgonScenarioCapacities(
            component="generator",
            scenario_name="eGon2035",
            nuts="DE",
            carrier="urban_central_"
            + (
                "solar_thermal_collector"
                if c == "Solarthermie"
                else "geo_thermal"
            ),
            capacity=df.loc[(c, "Fernwaermeerzeugung"), "Wert"]
            * 1e6
            / df.loc[(c, "Volllaststunden"), "Wert"],
        )

        session.add(entry)

    session.commit()


def insert_data_nep():
    """Overall function for importing scenario input data for eGon2035 scenario

    Returns
    -------
    None.

    """

    insert_nep_list_powerplants(export=True)

    insert_capacities_per_federal_state_nep()


def eGon100_capacities():
    """Inserts installed capacities for the eGon100 scenario

    Returns
    -------
    None.

    """

    sources = egon.data.config.datasets()["scenario_input"]["sources"]
    targets = egon.data.config.datasets()["scenario_input"]["targets"]

    # read-in installed capacities
    execute_pypsa_eur_sec = False
    cwd = Path(".")

    if execute_pypsa_eur_sec:
        filepath = cwd / "run-pypsa-eur-sec"
        pypsa_eur_sec_repos = filepath / "pypsa-eur-sec"
        # Read YAML file
        pes_egonconfig = pypsa_eur_sec_repos / "config_egon.yaml"
        with open(pes_egonconfig, "r") as stream:
            data_config = yaml.safe_load(stream)

        target_file = (
            pypsa_eur_sec_repos
            / "results"
            / data_config["run"]
            / "csvs"
            / sources["eGon100RE"]["capacities"]
        )

    else:
        target_file = (
            cwd
            / "data_bundle_egon_data"
            / "pypsa_eur_sec"
            / "2022-07-26-egondata-integration"
            / "csvs"
            / sources["eGon100RE"]["capacities"]
        )

    df = pd.read_csv(target_file, skiprows=5)
    df.columns = ["component", "country", "carrier", "p_nom"]

    df.set_index("carrier", inplace=True)

    df = df[df.country.str[:2] == "DE"]

    # Drop country column
    df.drop("country", axis=1, inplace=True)

    # Drop copmponents which will be optimized in eGo
    unused_carrier = [
        "BEV_charger",
        "DAC",
        "H2 Electrolysis",
        "electricity distribution grid",
        "home battery charger",
        "home battery discharger",
        "H2",
        "Li_ion",
        "home battery",
        "residential rural water tanks charger",
        "residential rural water tanks discharger",
        "services rural water tanks charger",
        "services rural water tanks discharger",
        "residential rural water tanks",
        "services rural water tanks",
        "urban central water tanks",
        "urban central water tanks charger",
        "urban central water tanks discharger",
        "H2 Fuel Cell",
    ]

    df = df[~df.index.isin(unused_carrier)]

    df.index = df.index.str.replace(" ", "_")

    # Aggregate offshore wind
    df = df.append(
        pd.DataFrame(
            index=["wind_offshore"],
            data={
                "p_nom": (df.p_nom["offwind-ac"] + df.p_nom["offwind-dc"]),
                "component": df.component["offwind-ac"],
            },
        )
    )
    df = df.drop(["offwind-ac", "offwind-dc"])

    # Aggregate technologies with and without carbon_capture (CC)
    for carrier in ["SMR", "urban_central_gas_CHP"]:
        df.p_nom[carrier] += df.p_nom[f"{carrier}_CC"]
        df = df.drop([f"{carrier}_CC"])

    # Aggregate residential and services rural heat supply
    for merge_carrier in [
        "rural_resistive_heater",
        "rural_ground_heat_pump",
        "rural_gas_boiler",
        "rural_solar_thermal",
    ]:
        if f"residential_{merge_carrier}" in df.index:
            df = df.append(
                pd.DataFrame(
                    index=[merge_carrier],
                    data={
                        "p_nom": (
                            df.p_nom[f"residential_{merge_carrier}"]
                            + df.p_nom[f"services_{merge_carrier}"]
                        ),
                        "component": df.component[
                            f"residential_{merge_carrier}"
                        ],
                    },
                )
            )
            df = df.drop(
                [f"residential_{merge_carrier}", f"services_{merge_carrier}"]
            )

    # Rename carriers
    df.rename(
        {
            "onwind": "wind_onshore",
            "ror": "run_of_river",
            "PHS": "pumped_hydro",
            "OCGT": "gas",
            "rural_ground_heat_pump": "residential_rural_heat_pump",
            "urban_central_air_heat_pump": "urban_central_heat_pump",
            "urban_central_solar_thermal": (
                "urban_central_solar_thermal_collector"
            ),
        },
        inplace=True,
    )

    # Reset index
    df = df.reset_index()

    # Rename columns
    df.rename(
        {"p_nom": "capacity", "index": "carrier"}, axis="columns", inplace=True
    )

    df["scenario_name"] = "eGon100RE"
    df["nuts"] = "DE"

    db.execute_sql(
        f"""
        DELETE FROM
        {targets['scenario_capacities']['schema']}.{targets['scenario_capacities']['table']}
        WHERE scenario_name='eGon100RE'
        """
    )

    df.to_sql(
        targets["scenario_capacities"]["table"],
        schema=targets["scenario_capacities"]["schema"],
        con=db.engine(),
        if_exists="append",
        index=False,
    )


<<<<<<< HEAD
=======

>>>>>>> bb1f08cd
def add_metadata():
    """Add metdata to supply.egon_scenario_capacities

    Returns
    -------
    None.

    """

    # Import column names and datatypes
    fields = pd.DataFrame(
        generate_resource_fields_from_sqla_model(EgonScenarioCapacities)
    ).set_index("name")

    # Set descriptions and units
    fields.loc["index", "description"] = "Index"
    fields.loc[
        "component", "description"
    ] = "Name of representative PyPSA component"
    fields.loc["carrier", "description"] = "Name of carrier"
    fields.loc["capacity", "description"] = "Installed capacity"
    fields.loc["capacity", "unit"] = "MW"
    fields.loc[
        "nuts", "description"
    ] = "NUTS region, either federal state or Germany"
    fields.loc[
        "scenario_name", "description"
    ] = "Name of corresponding eGon scenario"

    # Reformat pandas.DataFrame to dict
    fields = fields.reset_index().to_dict(orient="records")

    meta = {
        "name": "supply.egon_scenario_capacities",
        "title": "eGon scenario capacities",
        "id": "WILL_BE_SET_AT_PUBLICATION",
<<<<<<< HEAD
        "description": (
            "Installed capacities of scenarios used in the eGon project"
        ),
=======
        "description": "Installed capacities of scenarios used in the eGon project",
>>>>>>> bb1f08cd
        "language": ["de-DE"],
        "publicationDate": datetime.date.today().isoformat(),
        "context": context(),
        "spatial": {
            "location": None,
            "extent": "Germany",
            "resolution": None,
        },
        "sources": [
            sources()["nep2021"],
            sources()["vg250"],
            sources()["zensus"],
            sources()["egon-data"],
        ],
        "licenses": [
            license_ccby(
<<<<<<< HEAD
                "© Übertragungsnetzbetreiber; © Bundesamt für Kartographie und"
                " Geodäsie 2020 (Daten verändert); © Statistische Ämter des "
                "Bundes und der Länder 2014; © Jonathan Amme, Clara Büttner, "
                "Ilka Cußmann, Julian Endres, Carlos Epia, Stephan Günther, "
                "Ulf Müller, Amélia Nadal, Guido Pleßmann, Francesco Witte",
=======
                "© Übertragungsnetzbetreiber; "
                "© Bundesamt für Kartographie und Geodäsie 2020 (Daten verändert); "
                "© Statistische Ämter des Bundes und der Länder 2014; "
                "© Jonathan Amme, Clara Büttner, Ilka Cußmann, Julian Endres, Carlos Epia, Stephan Günther, Ulf Müller, Amélia Nadal, Guido Pleßmann, Francesco Witte",
>>>>>>> bb1f08cd
            )
        ],
        "contributors": [
            {
                "title": "Clara Büttner",
                "email": "http://github.com/ClaraBuettner",
                "date": time.strftime("%Y-%m-%d"),
                "object": None,
                "comment": "Imported data",
            },
        ],
        "resources": [
            {
                "profile": "tabular-data-resource",
                "name": "supply.egon_scenario_capacities",
                "path": None,
                "format": "PostgreSQL",
                "encoding": "UTF-8",
                "schema": {
                    "fields": fields,
                    "primaryKey": ["index"],
                    "foreignKeys": [],
                },
                "dialect": {"delimiter": None, "decimalSeparator": "."},
            }
        ],
        "metaMetadata": meta_metadata(),
    }

    # Create json dump
    meta_json = "'" + json.dumps(meta) + "'"

    # Add metadata as a comment to the table
    db.submit_comment(
        meta_json,
        EgonScenarioCapacities.__table__.schema,
        EgonScenarioCapacities.__table__.name,
    )<|MERGE_RESOLUTION|>--- conflicted
+++ resolved
@@ -100,16 +100,7 @@
             name=self.name,
             version=self.version,
             dependencies=dependencies,
-<<<<<<< HEAD
-            tasks=(
-                create_table,
-                insert_data_nep,
-                eGon100_capacities,
-                add_metadata,
-            ),
-=======
             tasks=(create_table, insert_data_nep, eGon100_capacities, add_metadata),
->>>>>>> bb1f08cd
         )
 
 
@@ -797,10 +788,7 @@
     )
 
 
-<<<<<<< HEAD
-=======
-
->>>>>>> bb1f08cd
+
 def add_metadata():
     """Add metdata to supply.egon_scenario_capacities
 
@@ -837,13 +825,7 @@
         "name": "supply.egon_scenario_capacities",
         "title": "eGon scenario capacities",
         "id": "WILL_BE_SET_AT_PUBLICATION",
-<<<<<<< HEAD
-        "description": (
-            "Installed capacities of scenarios used in the eGon project"
-        ),
-=======
         "description": "Installed capacities of scenarios used in the eGon project",
->>>>>>> bb1f08cd
         "language": ["de-DE"],
         "publicationDate": datetime.date.today().isoformat(),
         "context": context(),
@@ -860,18 +842,10 @@
         ],
         "licenses": [
             license_ccby(
-<<<<<<< HEAD
-                "© Übertragungsnetzbetreiber; © Bundesamt für Kartographie und"
-                " Geodäsie 2020 (Daten verändert); © Statistische Ämter des "
-                "Bundes und der Länder 2014; © Jonathan Amme, Clara Büttner, "
-                "Ilka Cußmann, Julian Endres, Carlos Epia, Stephan Günther, "
-                "Ulf Müller, Amélia Nadal, Guido Pleßmann, Francesco Witte",
-=======
                 "© Übertragungsnetzbetreiber; "
                 "© Bundesamt für Kartographie und Geodäsie 2020 (Daten verändert); "
                 "© Statistische Ämter des Bundes und der Länder 2014; "
                 "© Jonathan Amme, Clara Büttner, Ilka Cußmann, Julian Endres, Carlos Epia, Stephan Günther, Ulf Müller, Amélia Nadal, Guido Pleßmann, Francesco Witte",
->>>>>>> bb1f08cd
             )
         ],
         "contributors": [
