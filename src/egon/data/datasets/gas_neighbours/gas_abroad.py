"""Module containing functions to insert gas abroad

In this module, functions used to insert the gas components (H2 and
CH4) abroad for eGon2035 and eGon100RE are defined.

"""

from geoalchemy2.types import Geometry

from egon.data import config, db


def insert_gas_grid_capacities(Neighbouring_pipe_capacities_list, scn_name):
    """Insert crossbordering gas pipelines into the database

    This function inserts a list of crossbordering gas pipelines after
    cleaning the database.
    For eGon2035, all the CH4 crossbordering pipelines are inserted
    (no H2 grid in this scenario).
    For eGon100RE, only the crossbordering pipelines with Germany
    are inserted (the other ones are inserted in PypsaEurSec),
    but in this scenario there are H2 and CH4 pipelines.

    Parameters
    ----------
    Neighbouring_pipe_capacities_list : pandas.DataFrame
        List of the crossbordering gas pipelines
    scn_name : str
        Name of the scenario

    Returns
    -------
    None

    """
    sources = config.datasets()["gas_neighbours"]["sources"]
    targets = config.datasets()["gas_neighbours"]["targets"]

    # Delete existing data
    if scn_name == "eGon2035":
        carrier_link = "CH4"
        carrier_bus = "CH4"

        db.execute_sql(
            f"""
            DELETE FROM 
            {sources['links']['schema']}.{sources['links']['table']}
            WHERE "bus0" IN (
                SELECT bus_id FROM 
                {sources['buses']['schema']}.{sources['buses']['table']}
                    WHERE country != 'DE'
                    AND carrier = '{carrier_bus}'
                    AND scn_name = '{scn_name}')
            OR "bus1" IN (
                SELECT bus_id FROM 
                {sources['buses']['schema']}.{sources['buses']['table']}
                    WHERE country != 'DE'
                    AND carrier = '{carrier_bus}' 
                    AND scn_name = '{scn_name}')
            AND scn_name = '{scn_name}'
            AND carrier = '{carrier_link}'            
            ;
            """
        )

<<<<<<< HEAD
    carriers = {"CH4": "CH4", "H2_retrofit": "H2_grid"}
=======
    carriers = {
        "CH4": {"bus_inDE": "CH4", "bus_abroad": "CH4"},
        "H2_retrofit": {"bus_inDE": "H2", "bus_abroad": "H2"},
    }
>>>>>>> b4c5131d

    if scn_name == "eGon100RE":
        for c in carriers:
            db.execute_sql(
                f"""
                DELETE FROM
                {sources['links']['schema']}.{sources['links']['table']}
                WHERE ("bus0" IN (
                        SELECT bus_id FROM 
                        {sources['buses']['schema']}.{sources['buses']['table']}
                        WHERE country != 'DE'
                        AND carrier = '{carriers[c]}'
                        AND scn_name = '{scn_name}')
                    AND "bus1" IN (SELECT bus_id FROM 
                        {sources['buses']['schema']}.{sources['buses']['table']}
                        WHERE country = 'DE'
                        AND carrier = '{carriers[c]}'
                        AND scn_name = '{scn_name}'))
                OR ("bus0" IN (
                        SELECT bus_id FROM 
                        {sources['buses']['schema']}.{sources['buses']['table']}
                        WHERE country = 'DE'
                        AND carrier = '{carriers[c]}'
                        AND scn_name = '{scn_name}')
                    AND "bus1" IN (
                        SELECT bus_id FROM 
                        {sources['buses']['schema']}.{sources['buses']['table']}
                        WHERE country != 'DE'
                        AND carrier = '{carriers[c]}'
                        AND scn_name = '{scn_name}'))
                AND scn_name = '{scn_name}'
<<<<<<< HEAD
                AND carrier = '{c}'
=======
                AND carrier = '{carriers[c]["bus_abroad"]}'
>>>>>>> b4c5131d
                ;
                """
            )

    # Insert data to db
    Neighbouring_pipe_capacities_list.set_geometry(
        "geom", crs=4326
    ).to_postgis(
        "egon_etrago_gas_link",
        db.engine(),
        schema="grid",
        index=False,
        if_exists="replace",
        dtype={"geom": Geometry(), "topo": Geometry()},
    )

    db.execute_sql(
        f"""
    select UpdateGeometrySRID('grid', 'egon_etrago_gas_link', 'topo', 4326) ;

    INSERT INTO {targets['links']['schema']}.{targets['links']['table']} (
        scn_name, link_id, carrier,
        bus0, bus1, p_nom, p_min_pu, length, geom, topo)
    
    SELECT scn_name, link_id, carrier, bus0, bus1, p_nom, p_min_pu, length, geom, topo

    FROM grid.egon_etrago_gas_link;

    DROP TABLE grid.egon_etrago_gas_link;
        """
    )
<|MERGE_RESOLUTION|>--- conflicted
+++ resolved
@@ -1,140 +1,132 @@
-"""Module containing functions to insert gas abroad
-
-In this module, functions used to insert the gas components (H2 and
-CH4) abroad for eGon2035 and eGon100RE are defined.
-
-"""
-
-from geoalchemy2.types import Geometry
-
-from egon.data import config, db
-
-
-def insert_gas_grid_capacities(Neighbouring_pipe_capacities_list, scn_name):
-    """Insert crossbordering gas pipelines into the database
-
-    This function inserts a list of crossbordering gas pipelines after
-    cleaning the database.
-    For eGon2035, all the CH4 crossbordering pipelines are inserted
-    (no H2 grid in this scenario).
-    For eGon100RE, only the crossbordering pipelines with Germany
-    are inserted (the other ones are inserted in PypsaEurSec),
-    but in this scenario there are H2 and CH4 pipelines.
-
-    Parameters
-    ----------
-    Neighbouring_pipe_capacities_list : pandas.DataFrame
-        List of the crossbordering gas pipelines
-    scn_name : str
-        Name of the scenario
-
-    Returns
-    -------
-    None
-
-    """
-    sources = config.datasets()["gas_neighbours"]["sources"]
-    targets = config.datasets()["gas_neighbours"]["targets"]
-
-    # Delete existing data
-    if scn_name == "eGon2035":
-        carrier_link = "CH4"
-        carrier_bus = "CH4"
-
-        db.execute_sql(
-            f"""
-            DELETE FROM 
-            {sources['links']['schema']}.{sources['links']['table']}
-            WHERE "bus0" IN (
-                SELECT bus_id FROM 
-                {sources['buses']['schema']}.{sources['buses']['table']}
-                    WHERE country != 'DE'
-                    AND carrier = '{carrier_bus}'
-                    AND scn_name = '{scn_name}')
-            OR "bus1" IN (
-                SELECT bus_id FROM 
-                {sources['buses']['schema']}.{sources['buses']['table']}
-                    WHERE country != 'DE'
-                    AND carrier = '{carrier_bus}' 
-                    AND scn_name = '{scn_name}')
-            AND scn_name = '{scn_name}'
-            AND carrier = '{carrier_link}'            
-            ;
-            """
-        )
-
-<<<<<<< HEAD
-    carriers = {"CH4": "CH4", "H2_retrofit": "H2_grid"}
-=======
-    carriers = {
-        "CH4": {"bus_inDE": "CH4", "bus_abroad": "CH4"},
-        "H2_retrofit": {"bus_inDE": "H2", "bus_abroad": "H2"},
-    }
->>>>>>> b4c5131d
-
-    if scn_name == "eGon100RE":
-        for c in carriers:
-            db.execute_sql(
-                f"""
-                DELETE FROM
-                {sources['links']['schema']}.{sources['links']['table']}
-                WHERE ("bus0" IN (
-                        SELECT bus_id FROM 
-                        {sources['buses']['schema']}.{sources['buses']['table']}
-                        WHERE country != 'DE'
-                        AND carrier = '{carriers[c]}'
-                        AND scn_name = '{scn_name}')
-                    AND "bus1" IN (SELECT bus_id FROM 
-                        {sources['buses']['schema']}.{sources['buses']['table']}
-                        WHERE country = 'DE'
-                        AND carrier = '{carriers[c]}'
-                        AND scn_name = '{scn_name}'))
-                OR ("bus0" IN (
-                        SELECT bus_id FROM 
-                        {sources['buses']['schema']}.{sources['buses']['table']}
-                        WHERE country = 'DE'
-                        AND carrier = '{carriers[c]}'
-                        AND scn_name = '{scn_name}')
-                    AND "bus1" IN (
-                        SELECT bus_id FROM 
-                        {sources['buses']['schema']}.{sources['buses']['table']}
-                        WHERE country != 'DE'
-                        AND carrier = '{carriers[c]}'
-                        AND scn_name = '{scn_name}'))
-                AND scn_name = '{scn_name}'
-<<<<<<< HEAD
-                AND carrier = '{c}'
-=======
-                AND carrier = '{carriers[c]["bus_abroad"]}'
->>>>>>> b4c5131d
-                ;
-                """
-            )
-
-    # Insert data to db
-    Neighbouring_pipe_capacities_list.set_geometry(
-        "geom", crs=4326
-    ).to_postgis(
-        "egon_etrago_gas_link",
-        db.engine(),
-        schema="grid",
-        index=False,
-        if_exists="replace",
-        dtype={"geom": Geometry(), "topo": Geometry()},
-    )
-
-    db.execute_sql(
-        f"""
-    select UpdateGeometrySRID('grid', 'egon_etrago_gas_link', 'topo', 4326) ;
-
-    INSERT INTO {targets['links']['schema']}.{targets['links']['table']} (
-        scn_name, link_id, carrier,
-        bus0, bus1, p_nom, p_min_pu, length, geom, topo)
-    
-    SELECT scn_name, link_id, carrier, bus0, bus1, p_nom, p_min_pu, length, geom, topo
-
-    FROM grid.egon_etrago_gas_link;
-
-    DROP TABLE grid.egon_etrago_gas_link;
-        """
-    )
+"""Module containing functions to insert gas abroad
+
+In this module, functions used to insert the gas components (H2 and
+CH4) abroad for eGon2035 and eGon100RE are defined.
+
+"""
+
+from geoalchemy2.types import Geometry
+
+from egon.data import config, db
+
+
+def insert_gas_grid_capacities(Neighbouring_pipe_capacities_list, scn_name):
+    """Insert crossbordering gas pipelines into the database
+
+    This function inserts a list of crossbordering gas pipelines after
+    cleaning the database.
+    For eGon2035, all the CH4 crossbordering pipelines are inserted
+    (no H2 grid in this scenario).
+    For eGon100RE, only the crossbordering pipelines with Germany
+    are inserted (the other ones are inserted in PypsaEurSec),
+    but in this scenario there are H2 and CH4 pipelines.
+
+    Parameters
+    ----------
+    Neighbouring_pipe_capacities_list : pandas.DataFrame
+        List of the crossbordering gas pipelines
+    scn_name : str
+        Name of the scenario
+
+    Returns
+    -------
+    None
+
+    """
+    sources = config.datasets()["gas_neighbours"]["sources"]
+    targets = config.datasets()["gas_neighbours"]["targets"]
+
+    # Delete existing data
+    if scn_name == "eGon2035":
+        carrier_link = "CH4"
+        carrier_bus = "CH4"
+
+        db.execute_sql(
+            f"""
+            DELETE FROM 
+            {sources['links']['schema']}.{sources['links']['table']}
+            WHERE "bus0" IN (
+                SELECT bus_id FROM 
+                {sources['buses']['schema']}.{sources['buses']['table']}
+                    WHERE country != 'DE'
+                    AND carrier = '{carrier_bus}'
+                    AND scn_name = '{scn_name}')
+            OR "bus1" IN (
+                SELECT bus_id FROM 
+                {sources['buses']['schema']}.{sources['buses']['table']}
+                    WHERE country != 'DE'
+                    AND carrier = '{carrier_bus}' 
+                    AND scn_name = '{scn_name}')
+            AND scn_name = '{scn_name}'
+            AND carrier = '{carrier_link}'            
+            ;
+            """
+        )
+
+    carriers = {
+        "CH4": {"bus_inDE": "CH4", "bus_abroad": "CH4"},
+        "H2_retrofit": {"bus_inDE": "H2", "bus_abroad": "H2"},
+    }
+
+    if scn_name == "eGon100RE":
+        for c in carriers:
+            db.execute_sql(
+                f"""
+                DELETE FROM
+                {sources['links']['schema']}.{sources['links']['table']}
+                WHERE ("bus0" IN (
+                        SELECT bus_id FROM 
+                        {sources['buses']['schema']}.{sources['buses']['table']}
+                        WHERE country != 'DE'
+                        AND carrier = '{carriers[c]["bus_abroad"]}'
+                        AND scn_name = '{scn_name}')
+                    AND "bus1" IN (SELECT bus_id FROM 
+                        {sources['buses']['schema']}.{sources['buses']['table']}
+                        WHERE country = 'DE'
+                        AND carrier = '{carriers[c]["bus_inDE"]}' 
+                        AND scn_name = '{scn_name}'))
+                OR ("bus0" IN (
+                        SELECT bus_id FROM 
+                        {sources['buses']['schema']}.{sources['buses']['table']}
+                        WHERE country = 'DE'
+                        AND carrier = '{carriers[c]["bus_inDE"]}'
+                        AND scn_name = '{scn_name}')
+                AND "bus1" IN (
+                        SELECT bus_id FROM 
+                        {sources['buses']['schema']}.{sources['buses']['table']}
+                        WHERE country != 'DE'
+                        AND carrier = '{carriers[c]["bus_abroad"]}' 
+                        AND scn_name = '{scn_name}'))
+                AND scn_name = '{scn_name}'
+                AND carrier = '{carriers[c]["bus_abroad"]}'
+                ;
+                """
+            )
+
+    # Insert data to db
+    Neighbouring_pipe_capacities_list.set_geometry(
+        "geom", crs=4326
+    ).to_postgis(
+        "egon_etrago_gas_link",
+        db.engine(),
+        schema="grid",
+        index=False,
+        if_exists="replace",
+        dtype={"geom": Geometry(), "topo": Geometry()},
+    )
+
+    db.execute_sql(
+        f"""
+    select UpdateGeometrySRID('grid', 'egon_etrago_gas_link', 'topo', 4326) ;
+
+    INSERT INTO {targets['links']['schema']}.{targets['links']['table']} (
+        scn_name, link_id, carrier,
+        bus0, bus1, p_nom, p_min_pu, length, geom, topo)
+    
+    SELECT scn_name, link_id, carrier, bus0, bus1, p_nom, p_min_pu, length, geom, topo
+
+    FROM grid.egon_etrago_gas_link;
+
+    DROP TABLE grid.egon_etrago_gas_link;
+        """
+    )