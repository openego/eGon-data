"""
Module containing functions to insert the gas sector abroad

<<<<<<< HEAD
In this module, functions useful to insert the gas components (H2 and
CH4) abroad for the scenarios eGon2035 and eGon100RE are defined.
=======
In this module, functions used to insert the gas components (H2 and
CH4) abroad for eGon2035 and eGon100RE are defined.
>>>>>>> 85d654dd

"""

from geoalchemy2.types import Geometry

from egon.data import config, db


def insert_gas_grid_capacities(Neighbouring_pipe_capacities_list, scn_name):
<<<<<<< HEAD
    """
    Insert crossbordering gas pipelines into the database
=======
    """Insert crossbordering gas pipelines into the database
>>>>>>> 85d654dd

    This function inserts a list of crossbordering gas pipelines after
    cleaning the database.
    For eGon2035, all the CH4 crossbordering pipelines are inserted
<<<<<<< HEAD
    there (no H2 grid in this scenario).
    For eGon100RE, only the the crossbordering pipelines with Germany
    are inserted there (the other ones are inserted in PypsaEurSec),
=======
    (no H2 grid in this scenario).
    For eGon100RE, only the crossbordering pipelines with Germany
    are inserted (the other ones are inserted in PypsaEurSec),
>>>>>>> 85d654dd
    but in this scenario there are H2 and CH4 pipelines.
    This function inserts data in the database and has no return.

    Parameters
    ----------
    Neighbouring_pipe_capacities_list : pandas.DataFrame
        List of the crossbordering gas pipelines
    scn_name : str
        Name of the scenario

    """
    sources = config.datasets()["gas_neighbours"]["sources"]
    targets = config.datasets()["gas_neighbours"]["targets"]

    # Delete existing data
    if scn_name == "eGon2035":
        carrier_link = "CH4"
        carrier_bus = "CH4"

        db.execute_sql(
            f"""
            DELETE FROM 
            {sources['links']['schema']}.{sources['links']['table']}
            WHERE "bus0" IN (
                SELECT bus_id FROM 
                {sources['buses']['schema']}.{sources['buses']['table']}
                    WHERE country != 'DE'
                    AND carrier = '{carrier_bus}'
                    AND scn_name = '{scn_name}')
            OR "bus1" IN (
                SELECT bus_id FROM 
                {sources['buses']['schema']}.{sources['buses']['table']}
                    WHERE country != 'DE'
                    AND carrier = '{carrier_bus}' 
                    AND scn_name = '{scn_name}')
            AND scn_name = '{scn_name}'
            AND carrier = '{carrier_link}'            
            ;
            """
        )

    carriers = {"CH4": "CH4", "H2_retrofit": "H2_grid"}

    if scn_name == "eGon100RE":
        for c in carriers:
            db.execute_sql(
                f"""
                DELETE FROM
                {sources['links']['schema']}.{sources['links']['table']}
                WHERE ("bus0" IN (
                        SELECT bus_id FROM 
                        {sources['buses']['schema']}.{sources['buses']['table']}
                        WHERE country != 'DE'
                        AND carrier = '{carriers[c]}'
                        AND scn_name = '{scn_name}')
                    AND "bus1" IN (SELECT bus_id FROM 
                        {sources['buses']['schema']}.{sources['buses']['table']}
                        WHERE country = 'DE'
                        AND carrier = '{carriers[c]}'
                        AND scn_name = '{scn_name}'))
                OR ("bus0" IN (
                        SELECT bus_id FROM 
                        {sources['buses']['schema']}.{sources['buses']['table']}
                        WHERE country = 'DE'
                        AND carrier = '{carriers[c]}'
                        AND scn_name = '{scn_name}')
                    AND "bus1" IN (
                        SELECT bus_id FROM 
                        {sources['buses']['schema']}.{sources['buses']['table']}
                        WHERE country != 'DE'
                        AND carrier = '{carriers[c]}'
                        AND scn_name = '{scn_name}'))
                AND scn_name = '{scn_name}'
                AND carrier = '{c}'
                ;
                """
            )

    # Insert data to db
    Neighbouring_pipe_capacities_list.set_geometry(
        "geom", crs=4326
    ).to_postgis(
        "egon_etrago_gas_link",
        db.engine(),
        schema="grid",
        index=False,
        if_exists="replace",
        dtype={"geom": Geometry(), "topo": Geometry()},
    )

    db.execute_sql(
        f"""
    select UpdateGeometrySRID('grid', 'egon_etrago_gas_link', 'topo', 4326) ;

    INSERT INTO {targets['links']['schema']}.{targets['links']['table']} (
        scn_name, link_id, carrier,
        bus0, bus1, p_nom, p_min_pu, length, geom, topo)
    
    SELECT scn_name, link_id, carrier, bus0, bus1, p_nom, p_min_pu, length, geom, topo

    FROM grid.egon_etrago_gas_link;

    DROP TABLE grid.egon_etrago_gas_link;
        """
    )
<|MERGE_RESOLUTION|>--- conflicted
+++ resolved
@@ -1,143 +1,127 @@
-"""
-Module containing functions to insert the gas sector abroad
-
-<<<<<<< HEAD
-In this module, functions useful to insert the gas components (H2 and
-CH4) abroad for the scenarios eGon2035 and eGon100RE are defined.
-=======
-In this module, functions used to insert the gas components (H2 and
-CH4) abroad for eGon2035 and eGon100RE are defined.
->>>>>>> 85d654dd
-
-"""
-
-from geoalchemy2.types import Geometry
-
-from egon.data import config, db
-
-
-def insert_gas_grid_capacities(Neighbouring_pipe_capacities_list, scn_name):
-<<<<<<< HEAD
-    """
-    Insert crossbordering gas pipelines into the database
-=======
-    """Insert crossbordering gas pipelines into the database
->>>>>>> 85d654dd
-
-    This function inserts a list of crossbordering gas pipelines after
-    cleaning the database.
-    For eGon2035, all the CH4 crossbordering pipelines are inserted
-<<<<<<< HEAD
-    there (no H2 grid in this scenario).
-    For eGon100RE, only the the crossbordering pipelines with Germany
-    are inserted there (the other ones are inserted in PypsaEurSec),
-=======
-    (no H2 grid in this scenario).
-    For eGon100RE, only the crossbordering pipelines with Germany
-    are inserted (the other ones are inserted in PypsaEurSec),
->>>>>>> 85d654dd
-    but in this scenario there are H2 and CH4 pipelines.
-    This function inserts data in the database and has no return.
-
-    Parameters
-    ----------
-    Neighbouring_pipe_capacities_list : pandas.DataFrame
-        List of the crossbordering gas pipelines
-    scn_name : str
-        Name of the scenario
-
-    """
-    sources = config.datasets()["gas_neighbours"]["sources"]
-    targets = config.datasets()["gas_neighbours"]["targets"]
-
-    # Delete existing data
-    if scn_name == "eGon2035":
-        carrier_link = "CH4"
-        carrier_bus = "CH4"
-
-        db.execute_sql(
-            f"""
-            DELETE FROM 
-            {sources['links']['schema']}.{sources['links']['table']}
-            WHERE "bus0" IN (
-                SELECT bus_id FROM 
-                {sources['buses']['schema']}.{sources['buses']['table']}
-                    WHERE country != 'DE'
-                    AND carrier = '{carrier_bus}'
-                    AND scn_name = '{scn_name}')
-            OR "bus1" IN (
-                SELECT bus_id FROM 
-                {sources['buses']['schema']}.{sources['buses']['table']}
-                    WHERE country != 'DE'
-                    AND carrier = '{carrier_bus}' 
-                    AND scn_name = '{scn_name}')
-            AND scn_name = '{scn_name}'
-            AND carrier = '{carrier_link}'            
-            ;
-            """
-        )
-
-    carriers = {"CH4": "CH4", "H2_retrofit": "H2_grid"}
-
-    if scn_name == "eGon100RE":
-        for c in carriers:
-            db.execute_sql(
-                f"""
-                DELETE FROM
-                {sources['links']['schema']}.{sources['links']['table']}
-                WHERE ("bus0" IN (
-                        SELECT bus_id FROM 
-                        {sources['buses']['schema']}.{sources['buses']['table']}
-                        WHERE country != 'DE'
-                        AND carrier = '{carriers[c]}'
-                        AND scn_name = '{scn_name}')
-                    AND "bus1" IN (SELECT bus_id FROM 
-                        {sources['buses']['schema']}.{sources['buses']['table']}
-                        WHERE country = 'DE'
-                        AND carrier = '{carriers[c]}'
-                        AND scn_name = '{scn_name}'))
-                OR ("bus0" IN (
-                        SELECT bus_id FROM 
-                        {sources['buses']['schema']}.{sources['buses']['table']}
-                        WHERE country = 'DE'
-                        AND carrier = '{carriers[c]}'
-                        AND scn_name = '{scn_name}')
-                    AND "bus1" IN (
-                        SELECT bus_id FROM 
-                        {sources['buses']['schema']}.{sources['buses']['table']}
-                        WHERE country != 'DE'
-                        AND carrier = '{carriers[c]}'
-                        AND scn_name = '{scn_name}'))
-                AND scn_name = '{scn_name}'
-                AND carrier = '{c}'
-                ;
-                """
-            )
-
-    # Insert data to db
-    Neighbouring_pipe_capacities_list.set_geometry(
-        "geom", crs=4326
-    ).to_postgis(
-        "egon_etrago_gas_link",
-        db.engine(),
-        schema="grid",
-        index=False,
-        if_exists="replace",
-        dtype={"geom": Geometry(), "topo": Geometry()},
-    )
-
-    db.execute_sql(
-        f"""
-    select UpdateGeometrySRID('grid', 'egon_etrago_gas_link', 'topo', 4326) ;
-
-    INSERT INTO {targets['links']['schema']}.{targets['links']['table']} (
-        scn_name, link_id, carrier,
-        bus0, bus1, p_nom, p_min_pu, length, geom, topo)
-    
-    SELECT scn_name, link_id, carrier, bus0, bus1, p_nom, p_min_pu, length, geom, topo
-
-    FROM grid.egon_etrago_gas_link;
-
-    DROP TABLE grid.egon_etrago_gas_link;
-        """
-    )
+"""
+Module containing functions to insert the gas sector abroad
+
+In this module, functions used to insert the gas components (H2 and
+CH4) abroad for eGon2035 and eGon100RE are defined.
+
+"""
+
+from geoalchemy2.types import Geometry
+
+from egon.data import config, db
+
+
+def insert_gas_grid_capacities(Neighbouring_pipe_capacities_list, scn_name):
+    """Insert crossbordering gas pipelines into the database
+
+    This function inserts a list of crossbordering gas pipelines after
+    cleaning the database.
+    For eGon2035, all the CH4 crossbordering pipelines are inserted
+    (no H2 grid in this scenario).
+    For eGon100RE, only the crossbordering pipelines with Germany
+    are inserted (the other ones are inserted in PypsaEurSec),
+    but in this scenario there are H2 and CH4 pipelines.
+    This function inserts data in the database and has no return.
+
+    Parameters
+    ----------
+    Neighbouring_pipe_capacities_list : pandas.DataFrame
+        List of the crossbordering gas pipelines
+    scn_name : str
+        Name of the scenario
+
+    """
+    sources = config.datasets()["gas_neighbours"]["sources"]
+    targets = config.datasets()["gas_neighbours"]["targets"]
+
+    # Delete existing data
+    if scn_name == "eGon2035":
+        carrier_link = "CH4"
+        carrier_bus = "CH4"
+
+        db.execute_sql(
+            f"""
+            DELETE FROM 
+            {sources['links']['schema']}.{sources['links']['table']}
+            WHERE "bus0" IN (
+                SELECT bus_id FROM 
+                {sources['buses']['schema']}.{sources['buses']['table']}
+                    WHERE country != 'DE'
+                    AND carrier = '{carrier_bus}'
+                    AND scn_name = '{scn_name}')
+            OR "bus1" IN (
+                SELECT bus_id FROM 
+                {sources['buses']['schema']}.{sources['buses']['table']}
+                    WHERE country != 'DE'
+                    AND carrier = '{carrier_bus}' 
+                    AND scn_name = '{scn_name}')
+            AND scn_name = '{scn_name}'
+            AND carrier = '{carrier_link}'            
+            ;
+            """
+        )
+
+    carriers = {"CH4": "CH4", "H2_retrofit": "H2_grid"}
+
+    if scn_name == "eGon100RE":
+        for c in carriers:
+            db.execute_sql(
+                f"""
+                DELETE FROM
+                {sources['links']['schema']}.{sources['links']['table']}
+                WHERE ("bus0" IN (
+                        SELECT bus_id FROM 
+                        {sources['buses']['schema']}.{sources['buses']['table']}
+                        WHERE country != 'DE'
+                        AND carrier = '{carriers[c]}'
+                        AND scn_name = '{scn_name}')
+                    AND "bus1" IN (SELECT bus_id FROM 
+                        {sources['buses']['schema']}.{sources['buses']['table']}
+                        WHERE country = 'DE'
+                        AND carrier = '{carriers[c]}'
+                        AND scn_name = '{scn_name}'))
+                OR ("bus0" IN (
+                        SELECT bus_id FROM 
+                        {sources['buses']['schema']}.{sources['buses']['table']}
+                        WHERE country = 'DE'
+                        AND carrier = '{carriers[c]}'
+                        AND scn_name = '{scn_name}')
+                    AND "bus1" IN (
+                        SELECT bus_id FROM 
+                        {sources['buses']['schema']}.{sources['buses']['table']}
+                        WHERE country != 'DE'
+                        AND carrier = '{carriers[c]}'
+                        AND scn_name = '{scn_name}'))
+                AND scn_name = '{scn_name}'
+                AND carrier = '{c}'
+                ;
+                """
+            )
+
+    # Insert data to db
+    Neighbouring_pipe_capacities_list.set_geometry(
+        "geom", crs=4326
+    ).to_postgis(
+        "egon_etrago_gas_link",
+        db.engine(),
+        schema="grid",
+        index=False,
+        if_exists="replace",
+        dtype={"geom": Geometry(), "topo": Geometry()},
+    )
+
+    db.execute_sql(
+        f"""
+    select UpdateGeometrySRID('grid', 'egon_etrago_gas_link', 'topo', 4326) ;
+
+    INSERT INTO {targets['links']['schema']}.{targets['links']['table']} (
+        scn_name, link_id, carrier,
+        bus0, bus1, p_nom, p_min_pu, length, geom, topo)
+    
+    SELECT scn_name, link_id, carrier, bus0, bus1, p_nom, p_min_pu, length, geom, topo
+
+    FROM grid.egon_etrago_gas_link;
+
+    DROP TABLE grid.egon_etrago_gas_link;
+        """
+    )