--- conflicted
+++ resolved
@@ -1,85 +1,67 @@
-"""The central module containing all code dealing with gas neighbours
-"""
-
-from egon.data.datasets import Dataset
-from egon.data import config
-from egon.data.datasets.gas_neighbours.eGon100RE import (
-    insert_gas_neigbours_eGon100RE,
-)
-from egon.data.datasets.gas_neighbours.eGon2035 import (
-    grid,
-    insert_ocgt_abroad,
-    tyndp_gas_demand,
-    tyndp_gas_generation,
-)
-
-
-def no_gas_neighbours_required():
-    print(
-        """
-          None of the required scenarios need the creation of
-          foreign gas buses
-          """
-    )
-    return
-
-
-tasks = ()
-
-if "eGon2035" in config.settings()["egon-data"]["--scenarios"]:
-    tasks = tasks + (
-        tyndp_gas_generation,
-        tyndp_gas_demand,
-        grid,
-        insert_ocgt_abroad,
-    )
-
-if "eGon100RE" in config.settings()["egon-data"]["--scenarios"]:
-    tasks = tasks + (insert_gas_neigbours_eGon100RE,)
-
-if tasks == ():
-    tasks = tasks + (no_gas_neighbours_required,)
-
-
-class GasNeighbours(Dataset):
-    """
-    Inserts generation, demand, grid, OCGTs and gas neighbors into database.
-
-    *Dependencies*
-      * :py:class:`GasNodesAndPipes <egon.data.datasets.gas_grid.GasNodesAndPipes>`
-      * :py:class:`PypsaEurSec <egon.data.datasets.pypsaeursec.PypsaEurSec>`
-      * :py:class:`ElectricalNeighbours <egon.data.datasets.electrical_neighbours.ElectricalNeighbours>`
-      * :py:class:`HydrogenBusEtrago <egon.data.datasets.hydrogen_etrago.HydrogenBusEtrago>`
-      * :py:class:`GasAreaseGon100RE <egon.data.datasets.gas_areas.GasAreaseGon100RE>`
-
-    *Resulting tables*
-      * :py:class:`grid.egon_etrago_link <egon.data.datasets.etrago_setup.EgonPfHvLink>` is extended
-      * :py:class:`grid.egon_etrago_load <egon.data.datasets.etrago_setup.EgonPfHvLoad>` is extended
-      * :py:class:`grid.egon_etrago_generator <egon.data.datasets.etrago_setup.EgonPfHvGenerator>` is extended
-      
-    """
-    def __init__(self, dependencies):
-        super().__init__(
-            name="GasNeighbours",
-            version="0.0.5",
-            dependencies=dependencies,
-<<<<<<< HEAD
-            tasks=(
-                # tyndp_gas_generation,
-                # tyndp_gas_demand,
-                # grid,
-                # insert_ocgt_abroad,
-                # insert_gas_neigbours_eGon100RE,
-                notasks,
-            ),
-        )
-
-
-def notasks():
-    return None
-
-=======
-            tasks=tasks,
-        )
-
->>>>>>> b4c5131d
+"""The central module containing all code dealing with gas neighbours
+"""
+
+from egon.data.datasets import Dataset
+from egon.data import config
+from egon.data.datasets.gas_neighbours.eGon100RE import (
+    insert_gas_neigbours_eGon100RE,
+)
+from egon.data.datasets.gas_neighbours.eGon2035 import (
+    grid,
+    insert_ocgt_abroad,
+    tyndp_gas_demand,
+    tyndp_gas_generation,
+)
+
+
+def no_gas_neighbours_required():
+    print(
+        """
+          None of the required scenarios need the creation of
+          foreign gas buses
+          """
+    )
+    return None
+
+
+tasks = ()
+
+if "eGon2035" in config.settings()["egon-data"]["--scenarios"]:
+    tasks = tasks + (
+        tyndp_gas_generation,
+        tyndp_gas_demand,
+        grid,
+        insert_ocgt_abroad,
+    )
+
+if "eGon100RE" in config.settings()["egon-data"]["--scenarios"]:
+    tasks = tasks + (insert_gas_neigbours_eGon100RE,)
+
+if tasks == ():
+    tasks = tasks + (no_gas_neighbours_required,)
+
+
+class GasNeighbours(Dataset):
+    """
+    Inserts generation, demand, grid, OCGTs and gas neighbors into database.
+
+    *Dependencies*
+      * :py:class:`GasNodesAndPipes <egon.data.datasets.gas_grid.GasNodesAndPipes>`
+      * :py:class:`PypsaEurSec <egon.data.datasets.pypsaeursec.PypsaEurSec>`
+      * :py:class:`ElectricalNeighbours <egon.data.datasets.electrical_neighbours.ElectricalNeighbours>`
+      * :py:class:`HydrogenBusEtrago <egon.data.datasets.hydrogen_etrago.HydrogenBusEtrago>`
+      * :py:class:`GasAreaseGon100RE <egon.data.datasets.gas_areas.GasAreaseGon100RE>`
+
+    *Resulting tables*
+      * :py:class:`grid.egon_etrago_link <egon.data.datasets.etrago_setup.EgonPfHvLink>` is extended
+      * :py:class:`grid.egon_etrago_load <egon.data.datasets.etrago_setup.EgonPfHvLoad>` is extended
+      * :py:class:`grid.egon_etrago_generator <egon.data.datasets.etrago_setup.EgonPfHvGenerator>` is extended
+      
+    """
+    def __init__(self, dependencies):
+        super().__init__(
+            name="GasNeighbours",
+            version="0.0.5",
+            dependencies=dependencies,
+            tasks=tasks,
+        )