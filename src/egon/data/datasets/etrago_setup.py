# coding: utf-8
import datetime
import json

from geoalchemy2.types import Geometry
from shapely.geometry import LineString
from sqlalchemy import schema  # ???
from sqlalchemy import (
    ARRAY,
    BigInteger,
    Boolean,
    Column,
    DateTime,
    Float,
    Integer,
    Numeric,
    String,
    Text,
    text,
)
from sqlalchemy.ext.declarative import declarative_base
import geopandas as gpd
import pandas as pd
import pypsa

from egon.data import db
from egon.data.datasets import Dataset
<<<<<<< HEAD
from egon.data.metadata import context, contributors, meta_metadata, sources
=======
from egon.data.metadata import (
    context,
    contributors,
    license_egon_data_odbl,
    meta_metadata,
    sources
)
>>>>>>> bb1f08cd

Base = declarative_base()
metadata = Base.metadata

network = pypsa.Network()
# add Storage key (called StorageUnit in PyPSA)
network.component_attrs["Storage"] = network.component_attrs["StorageUnit"]


def get_pypsa_field_descriptors(component, timeseries=False):

    ident = component.lower() + "_id"

    data = network.component_attrs[component].rename({"name": ident})
    data = data[data.status != "Output"]

    if timeseries:
        data = data[data["type"].str.contains("series")]
        data.loc["temp_id"] = [
            "integer",
            "n/a",
            "n/a",
            "Unique identifyier of temporal index",
            "Input",
        ]

    data.loc[ident, "type"] = "int"
    data.loc["scn_name"] = [
        "string",
        "n/a",
        "n/a",
        "Name of the eGon scenario",
        "Input",
    ]
    data.unit.fillna("none", inplace=True)
    data.default.fillna("n/a", inplace=True)
    return data


def get_meta(
    schema,
    component,
    description="TODO",
    source_list=[],
<<<<<<< HEAD
    license_list=[],
=======
>>>>>>> bb1f08cd
    contributor_list=[],
    timeseries=False,
):

    table = "egon_etrago_" + component.lower()

    if timeseries:
        table = table + "_timeseries"
    fields = (
        get_pypsa_field_descriptors(component, timeseries)
        .reset_index()
        .to_dict(orient="records")
    )
    # geometry column still missing

    meta = {
        "name": schema + "." + table,
        "title": component,
        "id": "WILL_BE_SET_AT_PUBLICATION",
        # no automatic description? PyPSA descriptions do not quite fit our
        # scope
        "description": description,
        "language": ["en-EN"],
        "publicationDate": datetime.date.today().isoformat(),
        "context": context(),
        "spatial": {
            "location": None,
            "extent": "Germany",
            "resolution": None,
        },
        "sources": source_list,
<<<<<<< HEAD
        "licenses": license_list,
=======
        "licenses": [license_egon_data_odbl()],
>>>>>>> bb1f08cd
        "contributors": contributor_list,
        "resources": [
            {
                "profile": "tabular-data-resource",
                "name": schema + "." + table,
                "path": None,
                "format": "PostgreSQL",
                "encoding": "UTF-8",
                "schema": {
                    "fields": fields,
                    "primaryKey": ["scn_name", component.lower() + "_id"],
                    "foreignKeys": [],
                },
                "dialect": {
                    "delimiter": "",
                    "decimalSeparator": ""
                    },
            }
        ],
        "metaMetadata": meta_metadata(),
    }

    # Create json dump
    meta_json = "'" + json.dumps(meta, indent=4, ensure_ascii=False) + "'"

    return meta_json


class EtragoSetup(Dataset):
    def __init__(self, dependencies):
        super().__init__(
            name="EtragoSetup",
            version="0.0.11",
            dependencies=dependencies,
            tasks=(create_tables, {temp_resolution, insert_carriers}),
        )


class EgonPfHvBus(Base):

    source_list = [
        sources()["egon-data"],
        sources()["openstreetmap"],
        sources()["peta"],
        sources()["SciGRID_gas"],
        sources()["bgr_inspeeds_data_bundle"],
    ]

    contributor_list = contributors(["ic", "cb", "ke", "an", "fw"])
    contributor_list[0]["comment"] = "Added electricity substations"
    contributor_list[1]["comment"] = "Added heat buses"
    contributor_list[2]["comment"] = "Added DSM buses"
    contributor_list[3]["comment"] = "Added CH4 sector buses"
    contributor_list[4]["comment"] = "Added H2 sector buses"

<<<<<<< HEAD
    license_list = [data["licenses"][0] for data in source_list]
=======
>>>>>>> bb1f08cd

    __tablename__ = "egon_etrago_bus"
    __table_args__ = {
        "schema": "grid",
        "comment": get_meta(
            "grid",
            "Bus",
            source_list=source_list,
<<<<<<< HEAD
            license_list=license_list,
=======
>>>>>>> bb1f08cd
            contributor_list=contributor_list,
        ),
    }

    scn_name = Column(String, primary_key=True, nullable=False)
    bus_id = Column(BigInteger, primary_key=True, nullable=False)
    v_nom = Column(Float(53), server_default="1.")
    type = Column(Text)
    carrier = Column(Text)
    v_mag_pu_set = Column(Float(53))
    v_mag_pu_min = Column(Float(53), server_default="0.")
    v_mag_pu_max = Column(Float(53), server_default="inf")
    x = Column(Float(53), server_default="0.")
    y = Column(Float(53), server_default="0.")
    geom = Column(Geometry("POINT", 4326), index=True)
    country = Column(Text, server_default=text("'DE'::text"))


class EgonPfHvBusTimeseries(Base):

    source_list = [
        sources()["egon-data"],
    ]

    contributor_list = contributors(["cb"])
    contributor_list[0]["comment"] = "Added metadata"

<<<<<<< HEAD
    license_list = [data["licenses"][0] for data in source_list]

=======
>>>>>>> bb1f08cd
    __tablename__ = "egon_etrago_bus_timeseries"
    __table_args__ = {
        "schema": "grid",
        "comment": get_meta(
            "grid",
            "Bus",
            source_list=source_list,
<<<<<<< HEAD
            license_list=license_list,
=======
>>>>>>> bb1f08cd
            contributor_list=contributor_list,
            timeseries=True,
        ),
    }

    scn_name = Column(String, primary_key=True, nullable=False)
    bus_id = Column(BigInteger, primary_key=True, nullable=False)
    v_mag_pu_set = Column(ARRAY(Float(precision=53)))


class EgonPfHvGenerator(Base):

    source_list = [
        sources()["egon-data"],
        sources()["openstreetmap"],
        sources()["mastr"],
        sources()["nep2021"],
        sources()["tyndp"],
        sources()["SciGRID_gas"],
        sources()["Einspeiseatlas"],
        sources()["technology-data"],
        sources()["vg250"],
    ]

    contributor_list = contributors(["ic", "cb", "ce", "an", "ke"])
    contributor_list[0]["comment"] = "Added hydro and biomass plants"
    contributor_list[1]["comment"] = "Added solar and geothermal plants"
    contributor_list[2]["comment"] = "Added wind on- and offshore plants"
    contributor_list[3]["comment"] = "Added gas feedin generators"
    contributor_list[4]["comment"] = "Added pv ground mounted"

<<<<<<< HEAD
    license_list = [data["licenses"][0] for data in source_list]
=======
>>>>>>> bb1f08cd

    __tablename__ = "egon_etrago_generator"
    __table_args__ = {
        "schema": "grid",
        "comment": get_meta(
            "grid",
            "Generator",
            source_list=source_list,
<<<<<<< HEAD
            license_list=license_list,
=======
>>>>>>> bb1f08cd
            contributor_list=contributor_list,
        ),
    }

    scn_name = Column(String, primary_key=True, nullable=False)
    generator_id = Column(BigInteger, primary_key=True, nullable=False)
    bus = Column(BigInteger)
    control = Column(Text)
    type = Column(Text)
    carrier = Column(Text)
    p_nom = Column(Float(53), server_default="0.")
    p_nom_extendable = Column(Boolean, server_default="False")
    p_nom_min = Column(Float(53), server_default="0.")
    p_nom_max = Column(Float(53), server_default="inf")
    p_min_pu = Column(Float(53), server_default="0.")
    p_max_pu = Column(Float(53), server_default="1.")
    p_set = Column(Float(53))
    q_set = Column(Float(53))
    sign = Column(Float(53), server_default="1.")
    marginal_cost = Column(Float(53), server_default="0.")
    build_year = Column(BigInteger, server_default="0")
    lifetime = Column(Float(53), server_default="inf")
    capital_cost = Column(Float(53), server_default="0.")
    efficiency = Column(Float(53), server_default="1.")
    committable = Column(Boolean, server_default="False")
    start_up_cost = Column(Float(53), server_default="0.")
    shut_down_cost = Column(Float(53), server_default="0.")
    min_up_time = Column(BigInteger, server_default="0")
    min_down_time = Column(BigInteger, server_default="0")
    up_time_before = Column(BigInteger, server_default="0")
    down_time_before = Column(BigInteger, server_default="0")
    ramp_limit_up = Column(Float(53), server_default="NaN")
    ramp_limit_down = Column(Float(53), server_default="NaN")
    ramp_limit_start_up = Column(Float(53), server_default="1.")
    ramp_limit_shut_down = Column(Float(53), server_default="1.")
    e_nom_max = Column(
        Float(53), server_default="inf"
    )  # [MWh(/y)] Value to be used in eTraGo to set constraint for the production over the year


class EgonPfHvGeneratorTimeseries(Base):

    source_list = [
        sources()["egon-data"],
        sources()["era5"],
    ]

    contributor_list = contributors(["cb"])
    contributor_list[0][
        "comment"
    ] = "Added p_max_pu timeseries for pv and wind"

<<<<<<< HEAD
    license_list = [data["licenses"][0] for data in source_list]
=======
>>>>>>> bb1f08cd

    __tablename__ = "egon_etrago_generator_timeseries"
    __table_args__ = {
        "schema": "grid",
        "comment": get_meta(
            "grid",
            "Generator",
            source_list=source_list,
<<<<<<< HEAD
            license_list=license_list,
=======
>>>>>>> bb1f08cd
            contributor_list=contributor_list,
            timeseries=True,
        ),
    }

    scn_name = Column(String, primary_key=True, nullable=False)
    generator_id = Column(Integer, primary_key=True, nullable=False)
    temp_id = Column(Integer, primary_key=True, nullable=False)
    p_set = Column(ARRAY(Float(precision=53)))
    q_set = Column(ARRAY(Float(precision=53)))
    p_min_pu = Column(ARRAY(Float(precision=53)))
    p_max_pu = Column(ARRAY(Float(precision=53)))
    marginal_cost = Column(ARRAY(Float(precision=53)))


class EgonPfHvLine(Base):

    source_list = [
        sources()["egon-data"],
        sources()["openstreetmap"],
    ]

    contributor_list = contributors(["ic", "cb"])
    contributor_list[0]["comment"] = "Added lines from osmTGmod tables"
    contributor_list[1]["comment"] = "Added meta data"

<<<<<<< HEAD
    license_list = [data["licenses"][0] for data in source_list]

=======
>>>>>>> bb1f08cd
    __tablename__ = "egon_etrago_line"
    __table_args__ = {
        "schema": "grid",
        "comment": get_meta(
            "grid",
            "Line",
            source_list=source_list,
<<<<<<< HEAD
            license_list=license_list,
=======
>>>>>>> bb1f08cd
            contributor_list=contributor_list,
        ),
    }

    scn_name = Column(String, primary_key=True, nullable=False)
    line_id = Column(BigInteger, primary_key=True, nullable=False)
    bus0 = Column(BigInteger)
    bus1 = Column(BigInteger)
    type = Column(Text)
    carrier = Column(Text)
    x = Column(Numeric, server_default="0.")
    r = Column(Numeric, server_default="0.")
    g = Column(Numeric, server_default="0.")
    b = Column(Numeric, server_default="0.")
    s_nom = Column(Numeric, server_default="0.")
    s_nom_extendable = Column(Boolean, server_default="False")
    s_nom_min = Column(Float(53), server_default="0.")
    s_nom_max = Column(Float(53), server_default="inf")
    s_max_pu = Column(Float(53), server_default="1.")
    build_year = Column(BigInteger, server_default="0")
    lifetime = Column(Float(53), server_default="inf")
    capital_cost = Column(Float(53), server_default="0.")
    length = Column(Float(53), server_default="0.")
    cables = Column(Integer)
    terrain_factor = Column(Float(53), server_default="1.")
    num_parallel = Column(Float(53), server_default="1.")
    v_ang_min = Column(Float(53), server_default="-inf")
    v_ang_max = Column(Float(53), server_default="inf")
    v_nom = Column(Float(53))
    geom = Column(Geometry("MULTILINESTRING", 4326))
    topo = Column(Geometry("LINESTRING", 4326))


class EgonPfHvLineTimeseries(Base):

    source_list = [
        sources()["egon-data"],
        sources()["nep2021"],
        sources()["era5"],
    ]

    contributor_list = contributors(["ce", "cb"])
    contributor_list[0]["comment"] = "Added s_max_pu timeseries"
    contributor_list[1]["comment"] = "Added meta data"

<<<<<<< HEAD
    license_list = [data["licenses"][0] for data in source_list]

=======
>>>>>>> bb1f08cd
    __tablename__ = "egon_etrago_line_timeseries"
    __table_args__ = {
        "schema": "grid",
        "comment": get_meta(
            "grid",
            "Line",
            source_list=source_list,
<<<<<<< HEAD
            license_list=license_list,
=======
>>>>>>> bb1f08cd
            contributor_list=contributor_list,
            timeseries=True,
        ),
    }

    scn_name = Column(String, primary_key=True, nullable=False)
    line_id = Column(BigInteger, primary_key=True, nullable=False)
    temp_id = Column(Integer, primary_key=True, nullable=False)
    s_max_pu = Column(ARRAY(Float(precision=53)))


class EgonPfHvLink(Base):

    source_list = [
        sources()["egon-data"],
        sources()["openstreetmap"],
        sources()["nep2021"],
        sources()["peta"],
        sources()["mastr"],
        sources()["SciGRID_gas"],
        sources()["pipeline_classification"],
        sources()["technology-data"],
        sources()["dsm-heitkoetter"],
        sources()["schmidt"],
        sources()["hotmaps_industrial_sites"],
        sources()["demandregio"],
    ]

    contributor_list = contributors(["ic", "cb", "ke", "ja", "fw", "an"])
    contributor_list[0]["comment"] = "Added DC lines from osmTGmod tables"
    contributor_list[1]["comment"] = "Added CHPs and heat links"
    contributor_list[2]["comment"] = "Added DSM links"
    contributor_list[3]["comment"] = "Added e-Mobility links"
    contributor_list[4]["comment"] = "Added H2 related links"
    contributor_list[5]["comment"] = "Added CH4 links"

<<<<<<< HEAD
    license_list = [data["licenses"][0] for data in source_list]
=======
>>>>>>> bb1f08cd

    __tablename__ = "egon_etrago_link"
    __table_args__ = {
        "schema": "grid",
        "comment": get_meta(
            "grid",
            "Link",
            source_list=source_list,
<<<<<<< HEAD
            license_list=license_list,
=======
>>>>>>> bb1f08cd
            contributor_list=contributor_list,
        ),
    }

    __tablename__ = "egon_etrago_link"
    __table_args__ = {"schema": "grid", "comment": get_meta("grid", "Link")}

    scn_name = Column(String, primary_key=True, nullable=False)
    link_id = Column(BigInteger, primary_key=True, nullable=False)
    bus0 = Column(BigInteger)
    bus1 = Column(BigInteger)
    type = Column(Text)
    carrier = Column(Text)
    efficiency = Column(Float(53), server_default="1.")
    build_year = Column(BigInteger, server_default="0")
    lifetime = Column(Float(53), server_default="inf")
    p_nom = Column(Numeric, server_default="0.")
    p_nom_extendable = Column(Boolean, server_default="False")
    p_nom_min = Column(Float(53), server_default="0.")
    p_nom_max = Column(Float(53), server_default="inf")
    p_min_pu = Column(Float(53), server_default="0.")
    p_max_pu = Column(Float(53), server_default="1.")
    p_set = Column(Float(53))
    capital_cost = Column(Float(53), server_default="0.")
    marginal_cost = Column(Float(53), server_default="0.")
    length = Column(Float(53), server_default="0.")
    terrain_factor = Column(Float(53), server_default="1.")
    geom = Column(Geometry("MULTILINESTRING", 4326))
    topo = Column(Geometry("LINESTRING", 4326))


class EgonPfHvLinkTimeseries(Base):
    source_list = [
        sources()["egon-data"],
        sources()["era5"],
        sources()["dsm-heitkoetter"],
        sources()["schmidt"],
        sources()["hotmaps_industrial_sites"],
        sources()["openstreetmap"],
        sources()["demandregio"],
    ]

    contributor_list = contributors(["cb", "ke", "ja"])
    contributor_list[0][
        "comment"
    ] = "Added efficiency timeseries for heat pumps"
    contributor_list[1]["comment"] = "Added dsm link timeseries"
    contributor_list[2]["comment"] = "Added e mobility link timeseries"

<<<<<<< HEAD
    license_list = [data["licenses"][0] for data in source_list]

=======
>>>>>>> bb1f08cd
    __tablename__ = "egon_etrago_link_timeseries"
    __table_args__ = {
        "schema": "grid",
        "comment": get_meta(
            "grid",
            "Link",
            source_list=source_list,
<<<<<<< HEAD
            license_list=license_list,
=======
>>>>>>> bb1f08cd
            contributor_list=contributor_list,
            timeseries=True,
        ),
    }

    scn_name = Column(String, primary_key=True, nullable=False)
    link_id = Column(BigInteger, primary_key=True, nullable=False)
    temp_id = Column(Integer, primary_key=True, nullable=False)
    p_set = Column(ARRAY(Float(precision=53)))
    p_min_pu = Column(ARRAY(Float(precision=53)))
    p_max_pu = Column(ARRAY(Float(precision=53)))
    efficiency = Column(ARRAY(Float(precision=53)))
    marginal_cost = Column(ARRAY(Float(precision=53)))


class EgonPfHvLoad(Base):

    source_list = [
        sources()["egon-data"],
        sources()["demandregio"],
        sources()["nep2021"],
        sources()["peta"],
        sources()["schmidt"],
        sources()["hotmaps_industrial_sites"],
        sources()["openstreetmap"],
        sources()["openffe_gas"],
        sources()["tyndp"],
    ]

    contributor_list = contributors(["ic", "cb", "an", "ja"])
    contributor_list[0]["comment"] = "Added electrical demands"
    contributor_list[1]["comment"] = "Added heat deands"
    contributor_list[2]["comment"] = "Added gas demands"
    contributor_list[3]["comment"] = "Added mobility demands"

<<<<<<< HEAD
    license_list = [data["licenses"][0] for data in source_list]
=======
>>>>>>> bb1f08cd

    __tablename__ = "egon_etrago_load"
    __table_args__ = {
        "schema": "grid",
        "comment": get_meta(
            "grid",
            "Load",
            source_list=source_list,
<<<<<<< HEAD
            license_list=license_list,
=======
>>>>>>> bb1f08cd
            contributor_list=contributor_list,
        ),
    }

    scn_name = Column(String, primary_key=True, nullable=False)
    load_id = Column(BigInteger, primary_key=True, nullable=False)
    bus = Column(BigInteger)
    type = Column(Text)
    carrier = Column(Text)
    p_set = Column(Float(53))
    q_set = Column(Float(53))
    sign = Column(Float(53), server_default="-1.")


class EgonPfHvLoadTimeseries(Base):
    source_list = [
        sources()["egon-data"],
        sources()["demandregio"],
        sources()["nep2021"],
        sources()["peta"],
        sources()["openffe_gas"],
        sources()["tyndp"],
        sources()["era5"],
        sources()["schmidt"],
        sources()["hotmaps_industrial_sites"],
        sources()["openstreetmap"],
    ]

    contributor_list = contributors(["cb", "ic", "ja", "an"])
    contributor_list[0]["comment"] = "Added heat load timeseries"
    contributor_list[1]["comment"] = "Added electricity load timeseries"
    contributor_list[2]["comment"] = "Added e mobility load timeseries"
    contributor_list[3]["comment"] = "Added gas load timeseries"

<<<<<<< HEAD
    license_list = [data["licenses"][0] for data in source_list]
=======
>>>>>>> bb1f08cd

    __tablename__ = "egon_etrago_load_timeseries"
    __table_args__ = {
        "schema": "grid",
        "comment": get_meta(
            "grid",
            "Load",
            source_list=source_list,
<<<<<<< HEAD
            license_list=license_list,
=======
>>>>>>> bb1f08cd
            contributor_list=contributor_list,
            timeseries=True,
        ),
    }

    scn_name = Column(String, primary_key=True, nullable=False)
    load_id = Column(BigInteger, primary_key=True, nullable=False)
    temp_id = Column(Integer, primary_key=True, nullable=False)
    p_set = Column(ARRAY(Float(precision=53)))
    q_set = Column(ARRAY(Float(precision=53)))


class EgonPfHvCarrier(Base):
    source_list = [
        sources()["egon-data"],
    ]

    contributor_list = contributors(["fw"])
    contributor_list[0]["comment"] = "Added list of carriers"

<<<<<<< HEAD
    license_list = [data["licenses"][0] for data in source_list]
=======
>>>>>>> bb1f08cd

    __tablename__ = "egon_etrago_carrier"
    __table_args__ = {
        "schema": "grid",
        "comment": get_meta(
            "grid",
            "Carrier",
            source_list=source_list,
<<<<<<< HEAD
            license_list=license_list,
=======
>>>>>>> bb1f08cd
            contributor_list=contributor_list,
        ),
    }

    name = Column(Text, primary_key=True, nullable=False)
    co2_emissions = Column(Float(53), server_default="0.")
    color = Column(Text)
    nice_name = Column(Text)
    commentary = Column(Text)


class EgonPfHvStorage(Base):

    source_list = [
        sources()["egon-data"],
        sources()["nep2021"],
        sources()["mastr"],
        sources()["technology-data"],
    ]

    contributor_list = contributors(["ic"])
    contributor_list[0][
        "comment"
    ] = "Added battery and pumped hydro storage units"

<<<<<<< HEAD
    license_list = [data["licenses"][0] for data in source_list]
=======
>>>>>>> bb1f08cd

    __tablename__ = "egon_etrago_storage"
    __table_args__ = {
        "schema": "grid",
        "comment": get_meta(
            "grid",
            "Storage",
            source_list=source_list,
<<<<<<< HEAD
            license_list=license_list,
=======
>>>>>>> bb1f08cd
            contributor_list=contributor_list,
        ),
    }

    scn_name = Column(String, primary_key=True, nullable=False)
    storage_id = Column(BigInteger, primary_key=True, nullable=False)
    bus = Column(BigInteger)
    control = Column(Text)
    type = Column(Text)
    carrier = Column(Text)
    p_nom = Column(Float(53), server_default="0.")
    p_nom_extendable = Column((Boolean), server_default="False")
    p_nom_min = Column(Float(53), server_default="0.")
    p_nom_max = Column(Float(53), server_default="inf")
    p_min_pu = Column(Float(53), server_default="-1.")
    p_max_pu = Column(Float(53), server_default="1.")
    p_set = Column(Float(53))
    q_set = Column(Float(53))
    sign = Column(Float(53), server_default="1")
    marginal_cost = Column(Float(53), server_default="0.")
    capital_cost = Column(Float(53), server_default="0.")
    build_year = Column(BigInteger, server_default="0")
    lifetime = Column(Float(53), server_default="inf")
    state_of_charge_initial = Column(Float(53), server_default="0")
    cyclic_state_of_charge = Column(Boolean, server_default="False")
    state_of_charge_set = Column(Float(53))
    max_hours = Column(Float(53), server_default="1")
    efficiency_store = Column(Float(53), server_default="1.")
    efficiency_dispatch = Column(Float(53), server_default="1.")
    standing_loss = Column(Float(53), server_default="0.")
    inflow = Column(Float(53), server_default="0.")


class EgonPfHvStorageTimeseries(Base):
    source_list = [
        sources()["egon-data"],
    ]

    contributor_list = contributors(["cb"])
    contributor_list[0]["comment"] = "Added metadata"

<<<<<<< HEAD
    license_list = [data["licenses"][0] for data in source_list]
=======
>>>>>>> bb1f08cd

    __tablename__ = "egon_etrago_storage_timeseries"
    __table_args__ = {
        "schema": "grid",
        "comment": get_meta(
            "grid",
            "Storage",
            source_list=source_list,
<<<<<<< HEAD
            license_list=license_list,
=======
>>>>>>> bb1f08cd
            contributor_list=contributor_list,
            timeseries=True,
        ),
    }

    scn_name = Column(String, primary_key=True, nullable=False)
    storage_id = Column(BigInteger, primary_key=True, nullable=False)
    temp_id = Column(Integer, primary_key=True, nullable=False)
    p_set = Column(ARRAY(Float(precision=53)))
    q_set = Column(ARRAY(Float(precision=53)))
    p_min_pu = Column(ARRAY(Float(precision=53)))
    p_max_pu = Column(ARRAY(Float(precision=53)))
    state_of_charge_set = Column(ARRAY(Float(precision=53)))
    inflow = Column(ARRAY(Float(precision=53)))
    marginal_cost = Column(ARRAY(Float(precision=53)))


class EgonPfHvStore(Base):
    source_dict = sources()

    source_list = [
        source_dict["bgr_inspee"],
        source_dict["bgr_inspeeds"],
        source_dict["bgr_inspeeds_data_bundle"],
        source_dict["bgr_inspeeds_report"],
        source_dict["SciGRID_gas"],
        sources()["technology-data"],
        sources()["dsm-heitkoetter"],
        sources()["schmidt"],
        sources()["hotmaps_industrial_sites"],
        sources()["openstreetmap"],
        sources()["demandregio"],
    ]
    contributor_list = contributors(["an", "fw", "ke", "cb", "ja"])
    contributor_list[0]["comment"] = "Add H2 storage"
    contributor_list[1]["comment"] = "Add CH4 storage"
    contributor_list[2]["comment"] = "Add DSM storage"
    contributor_list[3]["comment"] = "Add heat storage"
    contributor_list[4]["comment"] = "Add e-mobility storage"

<<<<<<< HEAD
    license_list = [data["licenses"][0] for data in source_list]
=======
>>>>>>> bb1f08cd
    __tablename__ = "egon_etrago_store"
    __table_args__ = {
        "schema": "grid",
        "comment": get_meta(
            "grid",
            "Store",
            source_list=source_list,
<<<<<<< HEAD
            license_list=license_list,
=======
>>>>>>> bb1f08cd
            contributor_list=contributor_list,
        ),
    }

    scn_name = Column(String, primary_key=True, nullable=False)
    store_id = Column(BigInteger, primary_key=True, nullable=False)
    bus = Column(BigInteger)
    type = Column(Text)
    carrier = Column(Text)
    e_nom = Column(Float(53), server_default="0.")
    e_nom_extendable = Column((Boolean), server_default="False")
    e_nom_min = Column(Float(53), server_default="0.")
    e_nom_max = Column(Float(53), server_default="inf")
    e_min_pu = Column(Float(53), server_default="0.")
    e_max_pu = Column(Float(53), server_default="1.")
    p_set = Column(Float(53))
    q_set = Column(Float(53))
    e_initial = Column(Float(53), server_default="0.")
    e_cyclic = Column(Boolean, server_default="False")
    sign = Column(Float(53), server_default="1")
    marginal_cost = Column(Float(53), server_default="0.")
    capital_cost = Column(Float(53), server_default="0.")
    standing_loss = Column(Float(53), server_default="0.")
    build_year = Column(BigInteger, server_default="0")
    lifetime = Column(Float(53), server_default="inf")


class EgonPfHvStoreTimeseries(Base):
    source_dict = sources()
    # TODO: Add other sources for dsm
    source_list = [
        sources()["technology-data"],
        sources()["dsm-heitkoetter"],
        sources()["schmidt"],
        sources()["hotmaps_industrial_sites"],
        sources()["openstreetmap"],
        sources()["demandregio"],
    ]
    contributor_list = contributors(["ke", "ja"])
    contributor_list[0]["comment"] = "Add DSM storage"
    contributor_list[1]["comment"] = "Add e-mobility storage"

<<<<<<< HEAD
    license_list = [data["licenses"][0] for data in source_list]
=======
>>>>>>> bb1f08cd
    __tablename__ = "egon_etrago_store_timeseries"
    __table_args__ = {
        "schema": "grid",
        "comment": get_meta(
            "grid",
            "Store",
            source_list=source_list,
<<<<<<< HEAD
            license_list=license_list,
=======
>>>>>>> bb1f08cd
            contributor_list=contributor_list,
            timeseries=True,
        ),
    }
    scn_name = Column(String, primary_key=True, nullable=False)
    store_id = Column(BigInteger, primary_key=True, nullable=False)
    temp_id = Column(Integer, primary_key=True, nullable=False)
    p_set = Column(ARRAY(Float(precision=53)))
    q_set = Column(ARRAY(Float(precision=53)))
    e_min_pu = Column(ARRAY(Float(precision=53)))
    e_max_pu = Column(ARRAY(Float(precision=53)))
    marginal_cost = Column(ARRAY(Float(precision=53)))


class EgonPfHvTempResolution(Base):
    __tablename__ = "egon_etrago_temp_resolution"
    __table_args__ = {"schema": "grid"}

    temp_id = Column(BigInteger, primary_key=True, nullable=False)
    timesteps = Column(BigInteger, nullable=False)
    resolution = Column(Text)
    start_time = Column(DateTime)


class EgonPfHvTransformer(Base):

    source_list = [
        sources()["egon-data"],
        sources()["openstreetmap"],
    ]

    contributor_list = contributors(["ic", "cb"])
    contributor_list[0]["comment"] = "Added transformes from osmTGmod tables"
    contributor_list[1]["comment"] = "Added meta data"

<<<<<<< HEAD
    license_list = [data["licenses"][0] for data in source_list]
=======
>>>>>>> bb1f08cd

    __tablename__ = "egon_etrago_transformer"
    __table_args__ = {
        "schema": "grid",
        "comment": get_meta(
            "grid",
            "Transformer",
            source_list=source_list,
<<<<<<< HEAD
            license_list=license_list,
=======
>>>>>>> bb1f08cd
            contributor_list=contributor_list,
        ),
    }

    scn_name = Column(String, primary_key=True, nullable=False)
    trafo_id = Column(BigInteger, primary_key=True, nullable=False)
    bus0 = Column(BigInteger)
    bus1 = Column(BigInteger)
    type = Column(Text)
    model = Column((Text), server_default="t")
    x = Column((Numeric), server_default="0.")
    r = Column((Numeric), server_default="0.")
    g = Column((Numeric), server_default="0.")
    b = Column((Numeric), server_default="0.")
    s_nom = Column(Float(53), server_default="0.")
    s_nom_extendable = Column((Boolean), server_default="False")
    s_nom_min = Column(Float(53), server_default="0.")
    s_nom_max = Column(Float(53), server_default="inf")
    s_max_pu = Column(Float(53), server_default="1.")
    tap_ratio = Column(Float(53), server_default="1.")
    tap_side = Column((BigInteger), server_default="0")
    tap_position = Column((BigInteger), server_default="0")
    phase_shift = Column(Float(53), server_default="0.")
    build_year = Column(BigInteger, server_default="0")
    lifetime = Column(Float(53), server_default="inf")
    v_ang_min = Column(Float(53), server_default="-inf")
    v_ang_max = Column(Float(53), server_default="inf")
    capital_cost = Column(Float(53), server_default="0.")
    num_parallel = Column(Float(53), server_default="1.")
    geom = Column(Geometry("MULTILINESTRING", 4326))
    topo = Column(Geometry("LINESTRING", 4326))


class EgonPfHvTransformerTimeseries(Base):
    source_list = [
        sources()["egon-data"],
    ]

    contributor_list = contributors(["cb"])
    contributor_list[0]["comment"] = "Added meta data"

<<<<<<< HEAD
    license_list = [data["licenses"][0] for data in source_list]

=======
>>>>>>> bb1f08cd
    __tablename__ = "egon_etrago_transformer_timeseries"
    __table_args__ = {
        "schema": "grid",
        "comment": get_meta(
            "grid",
            "Transformer",
            source_list=source_list,
<<<<<<< HEAD
            license_list=license_list,
=======
>>>>>>> bb1f08cd
            contributor_list=contributor_list,
            timeseries=True,
        ),
    }

    scn_name = Column(String, primary_key=True, nullable=False)
    trafo_id = Column(BigInteger, primary_key=True, nullable=False)
    temp_id = Column(Integer, primary_key=True, nullable=False)
    s_max_pu = Column(ARRAY(Float(precision=53)))


class EgonPfHvBusmap(Base):
    __tablename__ = "egon_etrago_hv_busmap"
    __table_args__ = {"schema": "grid"}

    scn_name = Column(Text, primary_key=True, nullable=False)
    bus0 = Column(Text, primary_key=True, nullable=False)
    bus1 = Column(Text, primary_key=True, nullable=False)
    path_length = Column(Numeric)
    version = Column(Text, primary_key=True, nullable=False)


def create_tables():
    """Create tables for eTraGo input data.
    Returns
    -------
    None.
    """
    db.execute_sql("CREATE SCHEMA IF NOT EXISTS grid;")
    engine = db.engine()

    ##################### drop tables with old names #########################
    db.execute_sql(
        """
        DROP TABLE IF EXISTS grid.egon_pf_hv_bus;"""
    )
    db.execute_sql(
        """
        DROP TABLE IF EXISTS grid.egon_pf_hv_bus_timeseries;"""
    )
    db.execute_sql(
        """
        DROP TABLE IF EXISTS grid.egon_pf_hv_carrier;"""
    )
    db.execute_sql(
        """
        DROP TABLE IF EXISTS grid.egon_pf_hv_generator;"""
    )
    db.execute_sql(
        """
        DROP TABLE IF EXISTS grid.egon_pf_hv_generator_timeseries;"""
    )
    db.execute_sql(
        """
        DROP TABLE IF EXISTS grid.egon_pf_hv_line;"""
    )
    db.execute_sql(
        """
        DROP TABLE IF EXISTS grid.egon_pf_hv_line_timeseries;"""
    )
    db.execute_sql(
        """
        DROP TABLE IF EXISTS grid.egon_pf_hv_link;"""
    )
    db.execute_sql(
        """
        DROP TABLE IF EXISTS grid.egon_pf_hv_link_timeseries;"""
    )
    db.execute_sql(
        """
        DROP TABLE IF EXISTS grid.egon_pf_hv_load;"""
    )
    db.execute_sql(
        """
        DROP TABLE IF EXISTS grid.egon_pf_hv_load_timeseries;"""
    )
    db.execute_sql(
        """
        DROP TABLE IF EXISTS grid.egon_pf_hv_storage;"""
    )
    db.execute_sql(
        """
        DROP TABLE IF EXISTS grid.egon_pf_hv_storage_timeseries;"""
    )
    db.execute_sql(
        """
        DROP TABLE IF EXISTS grid.egon_pf_hv_store;"""
    )
    db.execute_sql(
        """
        DROP TABLE IF EXISTS grid.egon_pf_hv_store_timeseries;"""
    )
    db.execute_sql(
        """
        DROP TABLE IF EXISTS grid.egon_pf_hv_temp_resolution;"""
    )
    db.execute_sql(
        """
        DROP TABLE IF EXISTS grid.egon_pf_hv_transformer;"""
    )
    db.execute_sql(
        """
        DROP TABLE IF EXISTS grid.egon_pf_hv_transformer_timeseries;"""
    )
    ##########################################################################

    # Drop existing tables
    EgonPfHvBus.__table__.drop(bind=engine, checkfirst=True)
    EgonPfHvBusTimeseries.__table__.drop(bind=engine, checkfirst=True)
    EgonPfHvGenerator.__table__.drop(bind=engine, checkfirst=True)
    EgonPfHvGeneratorTimeseries.__table__.drop(bind=engine, checkfirst=True)
    EgonPfHvLine.__table__.drop(bind=engine, checkfirst=True)
    EgonPfHvLineTimeseries.__table__.drop(bind=engine, checkfirst=True)
    EgonPfHvLink.__table__.drop(bind=engine, checkfirst=True)
    EgonPfHvLinkTimeseries.__table__.drop(bind=engine, checkfirst=True)
    EgonPfHvLoad.__table__.drop(bind=engine, checkfirst=True)
    EgonPfHvLoadTimeseries.__table__.drop(bind=engine, checkfirst=True)
    EgonPfHvCarrier.__table__.drop(bind=engine, checkfirst=True)
    EgonPfHvStorage.__table__.drop(bind=engine, checkfirst=True)
    EgonPfHvStorageTimeseries.__table__.drop(bind=engine, checkfirst=True)
    EgonPfHvStore.__table__.drop(bind=engine, checkfirst=True)
    EgonPfHvStoreTimeseries.__table__.drop(bind=engine, checkfirst=True)
    EgonPfHvTempResolution.__table__.drop(bind=engine, checkfirst=True)
    EgonPfHvTransformer.__table__.drop(bind=engine, checkfirst=True)
    EgonPfHvTransformerTimeseries.__table__.drop(bind=engine, checkfirst=True)
    EgonPfHvBusmap.__table__.drop(bind=engine, checkfirst=True)
    # Create new tables
    EgonPfHvBus.__table__.create(bind=engine, checkfirst=True)
    EgonPfHvBusTimeseries.__table__.create(bind=engine, checkfirst=True)
    EgonPfHvGenerator.__table__.create(bind=engine, checkfirst=True)
    EgonPfHvGeneratorTimeseries.__table__.create(bind=engine, checkfirst=True)
    EgonPfHvLine.__table__.create(bind=engine, checkfirst=True)
    EgonPfHvLineTimeseries.__table__.create(bind=engine, checkfirst=True)
    EgonPfHvLink.__table__.create(bind=engine, checkfirst=True)
    EgonPfHvLinkTimeseries.__table__.create(bind=engine, checkfirst=True)
    EgonPfHvLoad.__table__.create(bind=engine, checkfirst=True)
    EgonPfHvLoadTimeseries.__table__.create(bind=engine, checkfirst=True)
    EgonPfHvCarrier.__table__.create(bind=engine, checkfirst=True)
    EgonPfHvStorage.__table__.create(bind=engine, checkfirst=True)
    EgonPfHvStorageTimeseries.__table__.create(bind=engine, checkfirst=True)
    EgonPfHvStore.__table__.create(bind=engine, checkfirst=True)
    EgonPfHvStoreTimeseries.__table__.create(bind=engine, checkfirst=True)
    EgonPfHvTempResolution.__table__.create(bind=engine, checkfirst=True)
    EgonPfHvTransformer.__table__.create(bind=engine, checkfirst=True)
    EgonPfHvTransformerTimeseries.__table__.create(
        bind=engine, checkfirst=True
    )
    EgonPfHvBusmap.__table__.create(bind=engine, checkfirst=True)


def temp_resolution():
    """Insert temporal resolution for etrago

    Returns
    -------
    None.

    """

    db.execute_sql(
        """
        INSERT INTO grid.egon_etrago_temp_resolution
        (temp_id, timesteps, resolution, start_time)
        SELECT 1, 8760, 'h', TIMESTAMP '2011-01-01 00:00:00';
        """
    )


def insert_carriers():
    """Insert list of carriers into eTraGo table

    Returns
    -------
    None.

    """
    # Delete existing entries
    db.execute_sql(
        """
        DELETE FROM grid.egon_etrago_carrier
        """
    )

    # List carrier names from all components
    df = pd.DataFrame(
        data={
            "name": [
                "biogas",
                "biogas_feedin",
                "biogas_to_gas",
                "biomass",
                "pv",
                "wind_offshore",
                "wind_onshore",
                "central_heat_pump",
                "central_resistive_heater",
                "CH4",
                "CH4_for_industry",
                "CH4_system_boundary",
                "CH4_to_H2",
                "dsm",
                "H2",
                "H2_feedin",
                "H2_for_industry",
                "H2_grid",
                "H2_gridextension",
                "H2_hgv_load",
                "H2_overground",
                "H2_retrofit",
                "H2_saltcavern",
                "H2_system_boundary",
                "H2_to_CH4",
                "H2_to_power",
                "H2_underground",
                "rural_heat_pump",
                "industrial_biomass_CHP",
                "industrial_gas_CHP",
                "central_biomass_CHP_heat",
                "central_biomass_CHP",
                "central_gas_CHP",
                "central_gas_CHP_heat",
                "power_to_H2",
                "rural_gas_boiler",
                "central_gas_boiler",
                "solar_thermal_collector",
                "geo_thermal",
                "AC",
                "central_heat",
                "rural_heat",
                "natural_gas_feedin",
                "pumped_hydro",
                "battery",
                "OCGT",
            ]
        }
    )

    # Insert data into database
    df.to_sql(
        "egon_etrago_carrier",
        schema="grid",
        con=db.engine(),
        if_exists="append",
        index=False,
    )


def check_carriers():
    """Check if any eTraGo table has carriers not included in the carrier table.

    Raises
    ------
    ValueError if carriers that are not defined in the carriers table are
    used in any eTraGo table.
    """
    carriers = db.select_dataframe(
        f"""
        SELECT name FROM grid.egon_etrago_carrier
        """
    )
    unknown_carriers = {}
    tables = ["bus", "store", "storage", "link", "line", "generator", "load"]

    for table in tables:
        # Delete existing entries
        data = db.select_dataframe(
            f"""
            SELECT carrier FROM grid.egon_etrago_{table}
            """
        )
        unknown_carriers[table] = data[~data["carrier"].isin(carriers)][
            "carrier"
        ].unique()

    if len(unknown_carriers) > 0:
        msg = (
            "The eTraGo tables contain carriers, that are not included in the "
            "carrier table:\n"
        )
        for table, carriers in unknown_carriers.items():
            carriers = [str(c) for c in carriers]
            if len(carriers) > 0:
                msg += table + ": '" + "', '".join(carriers) + "'\n"

        raise ValueError(msg)


def link_geom_from_buses(df, scn_name):
    """Add LineString geometry accoring to geometry of buses to links

    Parameters
    ----------
    df : pandas.DataFrame
        List of eTraGo links with bus0 and bus1 but without topology
    scn_name : str
        Scenario name

    Returns
    -------
    gdf : geopandas.GeoDataFrame
        List of eTraGo links with bus0 and bus1 but with topology

    """

    geom_buses = db.select_geodataframe(
        f"""
        SELECT bus_id, geom
        FROM grid.egon_etrago_bus
        WHERE scn_name = '{scn_name}'
        """,
        index_col="bus_id",
        epsg=4326,
    )

    # Create geometry columns for bus0 and bus1
    df["geom_0"] = geom_buses.geom[df.bus0.values].values
    df["geom_1"] = geom_buses.geom[df.bus1.values].values

    geometry = df.apply(
        lambda x: LineString([x["geom_0"], x["geom_1"]]), axis=1
    )
    df = df.drop(["geom_0", "geom_1"], axis=1)

    gdf = gpd.GeoDataFrame(df, geometry=geometry, crs=4326).rename_geometry(
        "topo"
    )

    return gdf<|MERGE_RESOLUTION|>--- conflicted
+++ resolved
@@ -4,7 +4,6 @@
 
 from geoalchemy2.types import Geometry
 from shapely.geometry import LineString
-from sqlalchemy import schema  # ???
 from sqlalchemy import (
     ARRAY,
     BigInteger,
@@ -25,9 +24,6 @@
 
 from egon.data import db
 from egon.data.datasets import Dataset
-<<<<<<< HEAD
-from egon.data.metadata import context, contributors, meta_metadata, sources
-=======
 from egon.data.metadata import (
     context,
     contributors,
@@ -35,7 +31,6 @@
     meta_metadata,
     sources
 )
->>>>>>> bb1f08cd
 
 Base = declarative_base()
 metadata = Base.metadata
@@ -80,10 +75,6 @@
     component,
     description="TODO",
     source_list=[],
-<<<<<<< HEAD
-    license_list=[],
-=======
->>>>>>> bb1f08cd
     contributor_list=[],
     timeseries=False,
 ):
@@ -115,11 +106,7 @@
             "resolution": None,
         },
         "sources": source_list,
-<<<<<<< HEAD
-        "licenses": license_list,
-=======
         "licenses": [license_egon_data_odbl()],
->>>>>>> bb1f08cd
         "contributors": contributor_list,
         "resources": [
             {
@@ -175,10 +162,6 @@
     contributor_list[3]["comment"] = "Added CH4 sector buses"
     contributor_list[4]["comment"] = "Added H2 sector buses"
 
-<<<<<<< HEAD
-    license_list = [data["licenses"][0] for data in source_list]
-=======
->>>>>>> bb1f08cd
 
     __tablename__ = "egon_etrago_bus"
     __table_args__ = {
@@ -187,10 +170,6 @@
             "grid",
             "Bus",
             source_list=source_list,
-<<<<<<< HEAD
-            license_list=license_list,
-=======
->>>>>>> bb1f08cd
             contributor_list=contributor_list,
         ),
     }
@@ -218,11 +197,6 @@
     contributor_list = contributors(["cb"])
     contributor_list[0]["comment"] = "Added metadata"
 
-<<<<<<< HEAD
-    license_list = [data["licenses"][0] for data in source_list]
-
-=======
->>>>>>> bb1f08cd
     __tablename__ = "egon_etrago_bus_timeseries"
     __table_args__ = {
         "schema": "grid",
@@ -230,10 +204,6 @@
             "grid",
             "Bus",
             source_list=source_list,
-<<<<<<< HEAD
-            license_list=license_list,
-=======
->>>>>>> bb1f08cd
             contributor_list=contributor_list,
             timeseries=True,
         ),
@@ -265,10 +235,6 @@
     contributor_list[3]["comment"] = "Added gas feedin generators"
     contributor_list[4]["comment"] = "Added pv ground mounted"
 
-<<<<<<< HEAD
-    license_list = [data["licenses"][0] for data in source_list]
-=======
->>>>>>> bb1f08cd
 
     __tablename__ = "egon_etrago_generator"
     __table_args__ = {
@@ -277,10 +243,6 @@
             "grid",
             "Generator",
             source_list=source_list,
-<<<<<<< HEAD
-            license_list=license_list,
-=======
->>>>>>> bb1f08cd
             contributor_list=contributor_list,
         ),
     }
@@ -333,10 +295,6 @@
         "comment"
     ] = "Added p_max_pu timeseries for pv and wind"
 
-<<<<<<< HEAD
-    license_list = [data["licenses"][0] for data in source_list]
-=======
->>>>>>> bb1f08cd
 
     __tablename__ = "egon_etrago_generator_timeseries"
     __table_args__ = {
@@ -345,10 +303,6 @@
             "grid",
             "Generator",
             source_list=source_list,
-<<<<<<< HEAD
-            license_list=license_list,
-=======
->>>>>>> bb1f08cd
             contributor_list=contributor_list,
             timeseries=True,
         ),
@@ -375,11 +329,6 @@
     contributor_list[0]["comment"] = "Added lines from osmTGmod tables"
     contributor_list[1]["comment"] = "Added meta data"
 
-<<<<<<< HEAD
-    license_list = [data["licenses"][0] for data in source_list]
-
-=======
->>>>>>> bb1f08cd
     __tablename__ = "egon_etrago_line"
     __table_args__ = {
         "schema": "grid",
@@ -387,10 +336,6 @@
             "grid",
             "Line",
             source_list=source_list,
-<<<<<<< HEAD
-            license_list=license_list,
-=======
->>>>>>> bb1f08cd
             contributor_list=contributor_list,
         ),
     }
@@ -436,11 +381,6 @@
     contributor_list[0]["comment"] = "Added s_max_pu timeseries"
     contributor_list[1]["comment"] = "Added meta data"
 
-<<<<<<< HEAD
-    license_list = [data["licenses"][0] for data in source_list]
-
-=======
->>>>>>> bb1f08cd
     __tablename__ = "egon_etrago_line_timeseries"
     __table_args__ = {
         "schema": "grid",
@@ -448,10 +388,6 @@
             "grid",
             "Line",
             source_list=source_list,
-<<<<<<< HEAD
-            license_list=license_list,
-=======
->>>>>>> bb1f08cd
             contributor_list=contributor_list,
             timeseries=True,
         ),
@@ -488,10 +424,6 @@
     contributor_list[4]["comment"] = "Added H2 related links"
     contributor_list[5]["comment"] = "Added CH4 links"
 
-<<<<<<< HEAD
-    license_list = [data["licenses"][0] for data in source_list]
-=======
->>>>>>> bb1f08cd
 
     __tablename__ = "egon_etrago_link"
     __table_args__ = {
@@ -500,10 +432,6 @@
             "grid",
             "Link",
             source_list=source_list,
-<<<<<<< HEAD
-            license_list=license_list,
-=======
->>>>>>> bb1f08cd
             contributor_list=contributor_list,
         ),
     }
@@ -553,11 +481,6 @@
     contributor_list[1]["comment"] = "Added dsm link timeseries"
     contributor_list[2]["comment"] = "Added e mobility link timeseries"
 
-<<<<<<< HEAD
-    license_list = [data["licenses"][0] for data in source_list]
-
-=======
->>>>>>> bb1f08cd
     __tablename__ = "egon_etrago_link_timeseries"
     __table_args__ = {
         "schema": "grid",
@@ -565,10 +488,6 @@
             "grid",
             "Link",
             source_list=source_list,
-<<<<<<< HEAD
-            license_list=license_list,
-=======
->>>>>>> bb1f08cd
             contributor_list=contributor_list,
             timeseries=True,
         ),
@@ -604,10 +523,6 @@
     contributor_list[2]["comment"] = "Added gas demands"
     contributor_list[3]["comment"] = "Added mobility demands"
 
-<<<<<<< HEAD
-    license_list = [data["licenses"][0] for data in source_list]
-=======
->>>>>>> bb1f08cd
 
     __tablename__ = "egon_etrago_load"
     __table_args__ = {
@@ -616,10 +531,6 @@
             "grid",
             "Load",
             source_list=source_list,
-<<<<<<< HEAD
-            license_list=license_list,
-=======
->>>>>>> bb1f08cd
             contributor_list=contributor_list,
         ),
     }
@@ -654,10 +565,6 @@
     contributor_list[2]["comment"] = "Added e mobility load timeseries"
     contributor_list[3]["comment"] = "Added gas load timeseries"
 
-<<<<<<< HEAD
-    license_list = [data["licenses"][0] for data in source_list]
-=======
->>>>>>> bb1f08cd
 
     __tablename__ = "egon_etrago_load_timeseries"
     __table_args__ = {
@@ -666,10 +573,6 @@
             "grid",
             "Load",
             source_list=source_list,
-<<<<<<< HEAD
-            license_list=license_list,
-=======
->>>>>>> bb1f08cd
             contributor_list=contributor_list,
             timeseries=True,
         ),
@@ -690,10 +593,6 @@
     contributor_list = contributors(["fw"])
     contributor_list[0]["comment"] = "Added list of carriers"
 
-<<<<<<< HEAD
-    license_list = [data["licenses"][0] for data in source_list]
-=======
->>>>>>> bb1f08cd
 
     __tablename__ = "egon_etrago_carrier"
     __table_args__ = {
@@ -702,10 +601,6 @@
             "grid",
             "Carrier",
             source_list=source_list,
-<<<<<<< HEAD
-            license_list=license_list,
-=======
->>>>>>> bb1f08cd
             contributor_list=contributor_list,
         ),
     }
@@ -731,10 +626,6 @@
         "comment"
     ] = "Added battery and pumped hydro storage units"
 
-<<<<<<< HEAD
-    license_list = [data["licenses"][0] for data in source_list]
-=======
->>>>>>> bb1f08cd
 
     __tablename__ = "egon_etrago_storage"
     __table_args__ = {
@@ -743,10 +634,6 @@
             "grid",
             "Storage",
             source_list=source_list,
-<<<<<<< HEAD
-            license_list=license_list,
-=======
->>>>>>> bb1f08cd
             contributor_list=contributor_list,
         ),
     }
@@ -788,10 +675,6 @@
     contributor_list = contributors(["cb"])
     contributor_list[0]["comment"] = "Added metadata"
 
-<<<<<<< HEAD
-    license_list = [data["licenses"][0] for data in source_list]
-=======
->>>>>>> bb1f08cd
 
     __tablename__ = "egon_etrago_storage_timeseries"
     __table_args__ = {
@@ -800,10 +683,6 @@
             "grid",
             "Storage",
             source_list=source_list,
-<<<<<<< HEAD
-            license_list=license_list,
-=======
->>>>>>> bb1f08cd
             contributor_list=contributor_list,
             timeseries=True,
         ),
@@ -844,10 +723,6 @@
     contributor_list[3]["comment"] = "Add heat storage"
     contributor_list[4]["comment"] = "Add e-mobility storage"
 
-<<<<<<< HEAD
-    license_list = [data["licenses"][0] for data in source_list]
-=======
->>>>>>> bb1f08cd
     __tablename__ = "egon_etrago_store"
     __table_args__ = {
         "schema": "grid",
@@ -855,10 +730,6 @@
             "grid",
             "Store",
             source_list=source_list,
-<<<<<<< HEAD
-            license_list=license_list,
-=======
->>>>>>> bb1f08cd
             contributor_list=contributor_list,
         ),
     }
@@ -901,10 +772,6 @@
     contributor_list[0]["comment"] = "Add DSM storage"
     contributor_list[1]["comment"] = "Add e-mobility storage"
 
-<<<<<<< HEAD
-    license_list = [data["licenses"][0] for data in source_list]
-=======
->>>>>>> bb1f08cd
     __tablename__ = "egon_etrago_store_timeseries"
     __table_args__ = {
         "schema": "grid",
@@ -912,10 +779,6 @@
             "grid",
             "Store",
             source_list=source_list,
-<<<<<<< HEAD
-            license_list=license_list,
-=======
->>>>>>> bb1f08cd
             contributor_list=contributor_list,
             timeseries=True,
         ),
@@ -951,10 +814,6 @@
     contributor_list[0]["comment"] = "Added transformes from osmTGmod tables"
     contributor_list[1]["comment"] = "Added meta data"
 
-<<<<<<< HEAD
-    license_list = [data["licenses"][0] for data in source_list]
-=======
->>>>>>> bb1f08cd
 
     __tablename__ = "egon_etrago_transformer"
     __table_args__ = {
@@ -963,10 +822,6 @@
             "grid",
             "Transformer",
             source_list=source_list,
-<<<<<<< HEAD
-            license_list=license_list,
-=======
->>>>>>> bb1f08cd
             contributor_list=contributor_list,
         ),
     }
@@ -1008,11 +863,6 @@
     contributor_list = contributors(["cb"])
     contributor_list[0]["comment"] = "Added meta data"
 
-<<<<<<< HEAD
-    license_list = [data["licenses"][0] for data in source_list]
-
-=======
->>>>>>> bb1f08cd
     __tablename__ = "egon_etrago_transformer_timeseries"
     __table_args__ = {
         "schema": "grid",
@@ -1020,10 +870,6 @@
             "grid",
             "Transformer",
             source_list=source_list,
-<<<<<<< HEAD
-            license_list=license_list,
-=======
->>>>>>> bb1f08cd
             contributor_list=contributor_list,
             timeseries=True,
         ),
