--- conflicted
+++ resolved
@@ -1,7 +1,4 @@
 # coding: utf-8
-<<<<<<< HEAD
-from sqlalchemy import ARRAY, BigInteger, Boolean, Column, DateTime, Float, Integer, Numeric, String, Text, text
-=======
 from sqlalchemy import (
     ARRAY,
     BigInteger,
@@ -13,8 +10,8 @@
     Numeric,
     String,
     Text,
+    text,
 )
->>>>>>> 1d65d82a
 from geoalchemy2.types import Geometry
 from sqlalchemy.ext.declarative import declarative_base
 from egon.data import db
@@ -51,12 +48,8 @@
     v_mag_pu_max = Column(Float(53))
     x = Column(Float(53))
     y = Column(Float(53))
-<<<<<<< HEAD
-    geom = Column(Geometry('POINT', 4326), index=True)
+    geom = Column(Geometry("POINT", 4326), index=True)
     country = Column(Text, server_default=text("'DE'::text"))
-=======
-    geom = Column(Geometry("POINT", 4326), index=True)
->>>>>>> 1d65d82a
 
 
 class EgonPfHvBusTimeseries(Base):
