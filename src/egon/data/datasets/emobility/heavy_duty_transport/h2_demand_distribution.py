"""
<<<<<<< HEAD
Calculation of hydrogen demand based on a Voronoi distribution of counted truck traffic
among NUTS 3 regions.
=======
Calculation of hydrogen demand based on a Voronoi partition of counted truck traffic
used to allocate it to NUTS3 regions and finally aggregate it on NUTS3 level.
>>>>>>> cc09a077
"""
from geovoronoi import points_to_coords, voronoi_regions_from_coords
from loguru import logger
from shapely import wkt
from shapely.geometry.multipolygon import MultiPolygon
from shapely.geometry.polygon import Polygon
from shapely.ops import cascaded_union
import geopandas as gpd

from egon.data import config, db
from egon.data.datasets.emobility.heavy_duty_transport.data_io import get_data
from egon.data.datasets.emobility.heavy_duty_transport.db_classes import (
    EgonHeavyDutyTransportVoronoi,
)

DATASET_CFG = config.datasets()["mobility_hgv"]


def run_egon_truck():
    boundary_gdf, bast_gdf, nuts3_gdf = get_data()

    bast_gdf_within = bast_gdf.dropna().loc[
        bast_gdf.within(boundary_gdf.geometry.iat[0])
    ]

    voronoi_gdf = voronoi(bast_gdf_within, boundary_gdf)

    nuts3_gdf = geo_intersect(voronoi_gdf, nuts3_gdf)

    nuts3_gdf = nuts3_gdf.assign(
        normalized_truck_traffic=(
            nuts3_gdf.truck_traffic / nuts3_gdf.truck_traffic.sum()
        )
    )

    scenarios = DATASET_CFG["constants"]["scenarios"]

    for scenario in scenarios:
        total_hydrogen_consumption = calculate_total_hydrogen_consumption(
            scenario=scenario
        )

        nuts3_gdf = nuts3_gdf.assign(
            hydrogen_consumption=(
                nuts3_gdf.normalized_truck_traffic * total_hydrogen_consumption
            ),
            scenario=scenario,
        )

        nuts3_gdf.reset_index().to_postgis(
            name=EgonHeavyDutyTransportVoronoi.__table__.name,
            con=db.engine(),
            schema=EgonHeavyDutyTransportVoronoi.__table__.schema,
            if_exists="append",
            index=False,
        )


def calculate_total_hydrogen_consumption(scenario: str = "eGon2035"):
    """Calculate the total hydrogen demand for trucking in Germany."""
    constants = DATASET_CFG["constants"]
    hgv_mileage = DATASET_CFG["hgv_mileage"]

    leakage = constants["leakage"]
    leakage_rate = constants["leakage_rate"]
    hydrogen_consumption = constants["hydrogen_consumption"]  # kg/100km
    fcev_share = constants["fcev_share"]

    hgv_mileage = hgv_mileage[scenario]  # km

    hydrogen_consumption_per_km = hydrogen_consumption / 100  # kg/km

    # calculate total hydrogen consumption kg/a
    if leakage:
        return (
            hgv_mileage
            * hydrogen_consumption_per_km
            * fcev_share
            / (1 - leakage_rate)
        )
    else:
        return hgv_mileage * hydrogen_consumption_per_km * fcev_share


def geo_intersect(
    voronoi_gdf: gpd.GeoDataFrame,
    nuts3_gdf: gpd.GeoDataFrame,
    mode: str = "intersection",
):
    """Calculate Intersections between two GeoDataFrames and distribute truck traffic"""
    logger.info(
        "Calculating Intersections between Voronoi Field and Grid Districts "
        "and distributing truck traffic accordingly to the area share."
    )
    voronoi_gdf = voronoi_gdf.assign(voronoi_id=voronoi_gdf.index.tolist())

    # Find Intersections between both GeoDataFrames
    intersection_gdf = gpd.overlay(
        voronoi_gdf, nuts3_gdf.reset_index()[["nuts3", "geometry"]], how=mode
    )

    # Calc Area of Intersections
    intersection_gdf = intersection_gdf.assign(
        surface_area=intersection_gdf.geometry.area / 10**6
    )  # km²

    # Initialize results column
    nuts3_gdf = nuts3_gdf.assign(truck_traffic=0)

    for voronoi_id in intersection_gdf.voronoi_id.unique():
        voronoi_id_intersection_gdf = intersection_gdf.loc[
            intersection_gdf.voronoi_id == voronoi_id
        ]

        total_area = voronoi_id_intersection_gdf.surface_area.sum()

        truck_traffic = voronoi_id_intersection_gdf.truck_traffic.iat[0]

        for idx, row in voronoi_id_intersection_gdf.iterrows():
            traffic_share = truck_traffic * row["surface_area"] / total_area

            nuts3_gdf.at[row["nuts3"], "truck_traffic"] += traffic_share

    logger.info("Done.")

    return nuts3_gdf


def voronoi(
    points: gpd.GeoDataFrame,
    boundary: gpd.GeoDataFrame,
):
    """Building a Voronoi Field from points and a boundary."""
    logger.info("Building Voronoi Field.")

    sources = DATASET_CFG["original_data"]["sources"]
    relevant_columns = sources["BAST"]["relevant_columns"]
    truck_col = relevant_columns[0]
    srid = DATASET_CFG["tables"]["srid"]

    # convert the boundary geometry into a union of the polygon
    # convert the Geopandas GeoSeries of Point objects to NumPy array of coordinates.
    boundary_shape = cascaded_union(boundary.geometry)
    coords = points_to_coords(points.geometry)

    # calculate Voronoi regions
    poly_shapes, pts, unassigned_pts = voronoi_regions_from_coords(
        coords, boundary_shape, return_unassigned_points=True
    )

    multipoly_shapes = {}

    for key, shape in poly_shapes.items():
        if isinstance(shape, Polygon):
            shape = wkt.loads(str(shape))
            shape = MultiPolygon([shape])

        multipoly_shapes[key] = [shape]

    poly_gdf = gpd.GeoDataFrame.from_dict(
        multipoly_shapes, orient="index", columns=["geometry"]
    )

    # match points to old index
    # FIXME: This seems overcomplicated
    poly_gdf.index = [v[0] for v in pts.values()]

    poly_gdf = poly_gdf.sort_index()

    unmatched = [points.index[idx] for idx in unassigned_pts]

    points_matched = points.drop(unmatched)

    poly_gdf.index = points_matched.index

    # match truck traffic to new polys
    poly_gdf = poly_gdf.assign(
        truck_traffic=points.loc[poly_gdf.index][truck_col]
    )

    poly_gdf = poly_gdf.set_crs(epsg=srid, inplace=True)

    logger.info("Done.")

    return poly_gdf<|MERGE_RESOLUTION|>--- conflicted
+++ resolved
@@ -1,11 +1,6 @@
 """
-<<<<<<< HEAD
-Calculation of hydrogen demand based on a Voronoi distribution of counted truck traffic
-among NUTS 3 regions.
-=======
 Calculation of hydrogen demand based on a Voronoi partition of counted truck traffic
 used to allocate it to NUTS3 regions and finally aggregate it on NUTS3 level.
->>>>>>> cc09a077
 """
 from geovoronoi import points_to_coords, voronoi_regions_from_coords
 from loguru import logger
