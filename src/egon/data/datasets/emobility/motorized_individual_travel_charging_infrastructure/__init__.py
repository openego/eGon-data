--- conflicted
+++ resolved
@@ -1,35 +1,9 @@
 """
 Motorized Individual Travel (MIT) Charging Infrastructure
 
-<<<<<<< HEAD
-Main module for preparation of static model data for cahrging infrastructure
-for motorized individual travel.
-
-**Contents of this module**
-* Creation of DB tables
-* Download and preprocessing of vehicle registration data from zenodo
-* Determination of all potential charging locations for the four charging use
-  cases home, work, public and hpc per mv grid district
-* Write results to DB
-
-**Configuration**
-
-The config of this dataset can be found in *datasets.yml* in section
-*charging_infrastructure*.
-
-**Charging Infrastructure**
-
-The charging infrastructure allocation is based on [TracBEV[(
-https://github.com/rl-institut/tracbev). TracBEV is a tool for the regional
-allocation of charging infrastructure. In practice this allows users to use
-results generated via [SimBEV](https://github.com/rl-institut/simbev) and place
-the corresponding charging points on a map. These are split into the four use
-cases home, work, public and hpc.
-=======
 Main module for preparation of static model data for charging infrastructure for
 motorized individual travel.
 
->>>>>>> bb1f08cd
 """
 from __future__ import annotations
 
@@ -166,13 +140,8 @@
 
     def __init__(self, dependencies):
         super().__init__(
-<<<<<<< HEAD
-            name="MITChargingInfrastructure",
-            version="0.0.2",
-=======
             name=self.name,
             version=self.version,
->>>>>>> bb1f08cd
             dependencies=dependencies,
             tasks=(
                 {
