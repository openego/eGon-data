"""
Sanity checks for motorized individual travel
"""

from numpy.testing import assert_allclose
import pytest

from egon.data.datasets.emobility.motorized_individual_travel.helpers import (
    CONFIG_EV,
)


<<<<<<< HEAD
@pytest.mark.skip(reason="Can only be tested with eGon database.")
=======
@pytest.mark.skip(
    reason="Can only be tested with eGon database."
)
>>>>>>> 81d3e267
def test_ev_numbers(dataset_name, ev_data, ev_target):
    """Validate cumulative numbers of electric vehicles' distribution

    Tests
    * Check if all cells are not nan
    * Check if total number matches produced results (tolerance: 0.01 %)

    Parameters
    ----------
    dataset_name : str
        Name of data, used for error printing
    ev_data : pd.DataFrame
        EV data
    ev_target : int
        Desired number of EVs
    """
    assert ev_data.isna().any().any() is False

    assert_allclose(
        ev_data[[_ for _ in CONFIG_EV.keys()]].sum().sum(),
        ev_target,
        rtol=0.0001,
        err_msg=f"Dataset on EV numbers [{dataset_name}] seems to be flawed.",
    )<|MERGE_RESOLUTION|>--- conflicted
+++ resolved
@@ -10,13 +10,9 @@
 )
 
 
-<<<<<<< HEAD
-@pytest.mark.skip(reason="Can only be tested with eGon database.")
-=======
 @pytest.mark.skip(
     reason="Can only be tested with eGon database."
 )
->>>>>>> 81d3e267
 def test_ev_numbers(dataset_name, ev_data, ev_target):
     """Validate cumulative numbers of electric vehicles' distribution
 
@@ -33,7 +29,7 @@
     ev_target : int
         Desired number of EVs
     """
-    assert ev_data.isna().any().any() is False
+    assert ev_data.isna().any().any() == False
 
     assert_allclose(
         ev_data[[_ for _ in CONFIG_EV.keys()]].sum().sum(),
