"""
Motorized Individual Travel (MIT)

Main module for preparation of model data (static and timeseries) for
motorized individual travel.

**Contents of this module**
* Creation of DB tables
* Download and preprocessing of vehicle registration data from KBA and BMVI
* Calculate number of electric vehicles and allocate on different spatial
  levels. See :py:mod:`egon.data.metadata`
* Extract and write pre-generated trips to DB

**Configuration**

The config of this dataset can be found in *datasets.yml* in section
*emobility_mit*.

**Scenarios and variations**

* Scenario overview
* Change scenario variation for 2050: adjust in
emobility_mit->scenario->variation->eGon100RE

**Trip data**

The electric vehicles' trip data for each scenario have been generated using
`simBEV <https://github.com/rl-institut/simbev/>`_. The methodical background
is given in its `documentation <https://simbev.readthedocs.io>`_.

6 different vehicle types are used:
* Battery Electric Vehicle (BEV): mini, medium, luxury
* Plug-in Hybrid Electric Vehicle (PHEV): mini, medium, luxury

.. csv-table:: EV types
    :header: "Tecnnology", "Size", "Max. charging capacity slow [kW]",
             "Max. charging capacity fast [kW]", "Battery capacity [kWh]",
             "Energy consumption [kWh/km]"
    :widths: 10, 10, 30, 30, 25, 30

    "BEV", "mini", 11, 120, 60, 0.1397
    "BEV", "medium", 22, 350, 90, 0.1746
    "BEV", "luxury", 50, 350, 110, 0.2096
    "PHEV", "mini", 3.7, 40, 14, 0.1425
    "PHEV", "medium", 11, 40, 20, 0.1782
    "PHEV", "luxury", 11, 120, 30, 0.2138

The complete tech data and assumptions of the run can be found in the metadata:
*<WORKING_DIRECTORY>/data_bundle_egon_data/emobility/mit_trip_data/<SCENARIO>/
metadata_simbev_run.json*.efficiency_fixed

* explain scenario parameters

* run params (all in meta file?)

**EV allocation**

The EVs per registration district (Zulassungsbezirk) is taken from KBA's
vehicle registration data. The numbers per EV type (BEV and PHEV)

* RegioStaR7
* scenario parameters: shares

**Further notes**

* Sanity checks

**Model paametrization**

**Example queries**


"""

from pathlib import Path
from urllib.request import urlretrieve
import os
import tarfile

from airflow.operators.python_operator import PythonOperator
from psycopg2.extensions import AsIs, register_adapter
import numpy as np
import pandas as pd

from egon.data import db, subprocess
from egon.data.datasets import Dataset
from egon.data.datasets.emobility.motorized_individual_travel.db_classes import (
    EgonEvCountMunicipality,
    EgonEvCountMvGridDistrict,
    EgonEvCountRegistrationDistrict,
    EgonEvMvGridDistrict,
    EgonEvPool,
    EgonEvTrip,
)
from egon.data.datasets.emobility.motorized_individual_travel.ev_allocation import (
    allocate_evs_numbers,
    allocate_evs_to_grid_districts,
)
from egon.data.datasets.emobility.motorized_individual_travel.helpers import (
    COLUMNS_KBA,
    DATA_BUNDLE_DIR,
    DATASET_CFG,
    MVGD_MIN_COUNT,
    TESTMODE_OFF,
    TRIP_COLUMN_MAPPING,
    WORKING_DIR,
)
from egon.data.datasets.emobility.motorized_individual_travel.model_timeseries import (
    generate_model_data_bunch,
    generate_model_data_eGon100RE_remaining,
    generate_model_data_eGon2035_remaining,
)


# ========== Register np datatypes with SQLA ==========
def adapt_numpy_float64(numpy_float64):
    return AsIs(numpy_float64)


def adapt_numpy_int64(numpy_int64):
    return AsIs(numpy_int64)


register_adapter(np.float64, adapt_numpy_float64)
register_adapter(np.int64, adapt_numpy_int64)
# =====================================================


def create_tables():
    """Create tables for electric vehicles

    Returns
    -------
    None
    """

    engine = db.engine()
    EgonEvCountRegistrationDistrict.__table__.drop(
        bind=engine, checkfirst=True
    )
    EgonEvCountRegistrationDistrict.__table__.create(
        bind=engine, checkfirst=True
    )
    EgonEvCountMunicipality.__table__.drop(bind=engine, checkfirst=True)
    EgonEvCountMunicipality.__table__.create(bind=engine, checkfirst=True)
    EgonEvCountMvGridDistrict.__table__.drop(bind=engine, checkfirst=True)
    EgonEvCountMvGridDistrict.__table__.create(bind=engine, checkfirst=True)
    EgonEvPool.__table__.drop(bind=engine, checkfirst=True)
    EgonEvPool.__table__.create(bind=engine, checkfirst=True)
    EgonEvTrip.__table__.drop(bind=engine, checkfirst=True)
    EgonEvTrip.__table__.create(bind=engine, checkfirst=True)
    EgonEvMvGridDistrict.__table__.drop(bind=engine, checkfirst=True)
    EgonEvMvGridDistrict.__table__.create(bind=engine, checkfirst=True)

    # Create dir for results, if it does not exist
    result_dir = WORKING_DIR / Path("results")
    result_dir.mkdir(exist_ok=True, parents=True)


def download_and_preprocess():
    """Downloads and preprocesses data from KBA and BMVI

    Returns
    -------
    pandas.DataFrame
        Vehicle registration data for registration district
    pandas.DataFrame
        RegioStaR7 data
    """

    mit_sources = DATASET_CFG["original_data"]["sources"]

    # Create the folder, if it does not exist
    if not os.path.exists(WORKING_DIR):
        os.mkdir(WORKING_DIR)

    ################################
    # Download and import KBA data #
    ################################
    url = mit_sources["KBA"]["url"]
    file = WORKING_DIR / mit_sources["KBA"]["file"]
    if not os.path.isfile(file):
        urlretrieve(url, file)

    kba_data = pd.read_excel(
        file,
        sheet_name=mit_sources["KBA"]["sheet"],
        usecols=mit_sources["KBA"]["columns"],
        skiprows=mit_sources["KBA"]["skiprows"],
    )
    kba_data.columns = COLUMNS_KBA
    kba_data.replace(
        " ",
        np.nan,
        inplace=True,
    )
    kba_data = kba_data.dropna()
    kba_data[
        ["ags_reg_district", "reg_district"]
    ] = kba_data.reg_district.str.split(
        " ",
        1,
        expand=True,
    )
    kba_data.ags_reg_district = kba_data.ags_reg_district.astype("int")

    kba_data.to_csv(
        WORKING_DIR / mit_sources["KBA"]["file_processed"], index=None
    )

    #######################################
    # Download and import RegioStaR7 data #
    #######################################

    url = mit_sources["RS7"]["url"]
    file = WORKING_DIR / mit_sources["RS7"]["file"]
    if not os.path.isfile(file):
        urlretrieve(url, file)

    rs7_data = pd.read_excel(file, sheet_name=mit_sources["RS7"]["sheet"])

    rs7_data["ags_district"] = (
        rs7_data.gem_20.multiply(1 / 1000).apply(np.floor).astype("int")
    )
    rs7_data = rs7_data.rename(
        columns={"gem_20": "ags", "RegioStaR7": "rs7_id"}
    )
    rs7_data.rs7_id = rs7_data.rs7_id.astype("int")

    rs7_data.to_csv(
        WORKING_DIR / mit_sources["RS7"]["file_processed"], index=None
    )


def extract_trip_file():
    """Extract trip file from data bundle"""
    trip_dir = DATA_BUNDLE_DIR / Path("mit_trip_data")

    for scenario_name in ["eGon2035", "eGon100RE"]:
        print(f"SCENARIO: {scenario_name}")
        trip_file = trip_dir / Path(
            DATASET_CFG["original_data"]["sources"]["trips"][scenario_name][
                "file"
            ]
        )

        tar = tarfile.open(trip_file)
        if os.path.isfile(trip_file):
            tar.extractall(trip_dir)
        else:
            raise FileNotFoundError(
                f"Trip file {trip_file} not found in data bundle."
            )


def write_evs_trips_to_db():
    """Write EVs and trips generated by simBEV from data bundle to database
    table
    """

    def import_csv(f):
        df = pd.read_csv(f, usecols=TRIP_COLUMN_MAPPING.keys())
        df["rs7_id"] = int(f.parent.name)
        df["simbev_ev_id"] = "_".join(f.name.split("_")[0:3])
        return df

    for scenario_name in ["eGon2035", "eGon100RE"]:
        print(f"SCENARIO: {scenario_name}")
        trip_dir_name = Path(
            DATASET_CFG["original_data"]["sources"]["trips"][scenario_name][
                "file"
            ].split(".")[0]
        )

        trip_dir_root = DATA_BUNDLE_DIR / Path("mit_trip_data", trip_dir_name)

        if TESTMODE_OFF:
            trip_files = list(trip_dir_root.glob("*/*.csv"))
        else:
            # Load only 1000 EVs per region if in test mode
            trip_files = [
                list(rdir.glob("*.csv"))[:1000]
                for rdir in [_ for _ in trip_dir_root.iterdir() if _.is_dir()]
            ]
            # Flatten
            trip_files = [i for sub in trip_files for i in sub]

        # Read, concat and reorder cols
        print(f"Importing {len(trip_files)} EV trip CSV files...")
        trip_data = pd.concat(map(import_csv, trip_files))
        trip_data.rename(columns=TRIP_COLUMN_MAPPING, inplace=True)
        trip_data = trip_data.reset_index().rename(
            columns={"index": "simbev_event_id"}
        )
        cols = ["rs7_id", "simbev_ev_id", "simbev_event_id"] + list(
            TRIP_COLUMN_MAPPING.values()
        )
        trip_data.index.name = "event_id"
        trip_data = trip_data[cols]

        # Extract EVs from trips
        evs_unique = trip_data[["rs7_id", "simbev_ev_id"]].drop_duplicates()
        evs_unique = evs_unique.reset_index().drop(columns=["event_id"])
        evs_unique.index.name = "ev_id"

        # Add EV id to trip DF
        trip_data["egon_ev_pool_ev_id"] = pd.merge(
            trip_data, evs_unique.reset_index(), on=["rs7_id", "simbev_ev_id"]
        )["ev_id"]

        # Split simBEV id into type and id
        evs_unique[["type", "simbev_ev_id"]] = evs_unique[
            "simbev_ev_id"
        ].str.rsplit("_", 1, expand=True)
        evs_unique.simbev_ev_id = evs_unique.simbev_ev_id.astype(int)
        evs_unique["scenario"] = scenario_name

        trip_data.drop(columns=["rs7_id", "simbev_ev_id"], inplace=True)
        trip_data["scenario"] = scenario_name
        trip_data.sort_index(inplace=True)

        # Write EVs to DB
        print("Writing EVs to DB pool...")
        evs_unique.to_sql(
            name=EgonEvPool.__table__.name,
            schema=EgonEvPool.__table__.schema,
            con=db.engine(),
            if_exists="append",
            index=True,
        )

        # Write trips to CSV and import to DB
        print("Writing EV trips to CSV file...")
        trip_file = WORKING_DIR / f"trip_data_{scenario_name}.csv"
        trip_data.to_csv(trip_file)

        # Get DB config
        docker_db_config = db.credentials()
        host = ["-h", f"{docker_db_config['HOST']}"]
        port = ["-p", f"{docker_db_config['PORT']}"]
        pgdb = ["-d", f"{docker_db_config['POSTGRES_DB']}"]
        user = ["-U", f"{docker_db_config['POSTGRES_USER']}"]
        command = [
            "-c",
            rf"\copy {EgonEvTrip.__table__.schema}.{EgonEvTrip.__table__.name}"
            rf"({','.join(trip_data.reset_index().columns)})"
            rf" FROM '{str(trip_file)}' DELIMITER ',' CSV HEADER;",
        ]

        print("Importing EV trips from CSV file to DB...")
        subprocess.run(
            ["psql"] + host + port + pgdb + user + command,
            env={"PGPASSWORD": docker_db_config["POSTGRES_PASSWORD"]},
        )

        os.remove(trip_file)


class MotorizedIndividualTravel(Dataset):
    def __init__(self, dependencies):
        def generate_model_data_tasks(scenario_name):
            """Dynamically generate tasks for model data creation.

            The goal is to speed up the creation of model timeseries. However,
            the exact number of parallel task cannot be determined during the
            DAG building as the number of grid districts (MVGD) is calculated
            within another pipeline task.
            Approach: assuming an approx. count of `mvgd_min_count` of 3700,
            the majority of the MVGDs can be parallelized. The remainder is
            handled subsequently in XXX.
            The number of parallel tasks is defined via parameter
            `parallel_tasks` in the dataset config `datasets.yml`.

            Parameters
            ----------
            scenario_name : str
                Scenario name

            Returns
            -------
            set of functools.partial
                The tasks. Each element is of
                :func:`egon.data.datasets.emobility.motorized_individual_travel.model_timeseries.generate_model_data`
            """
            parallel_tasks = DATASET_CFG["model_timeseries"].get(
                "parallel_tasks", 1
            )
            mvgd_bunch_size = divmod(MVGD_MIN_COUNT, parallel_tasks)[0]

            tasks = set()
            for _ in range(parallel_tasks):
                bunch = range(_ * mvgd_bunch_size, (_ + 1) * mvgd_bunch_size)
                tasks.add(
                    PythonOperator(
                        task_id=(
                            f"generate_model_data_"
                            f"{scenario_name}_"
                            f"bunch{bunch[0]}-{bunch[-1]}"
                        ),
                        python_callable=generate_model_data_bunch,
                        op_kwargs={
                            "scenario_name": scenario_name,
                            "bunch": bunch,
                        },
                    )
                )

            if scenario_name == "eGon2035":
                tasks.add(generate_model_data_eGon2035_remaining)
            elif scenario_name == "eGon100RE":
                tasks.add(generate_model_data_eGon100RE_remaining)
            return tasks

        super().__init__(
            name="MotorizedIndividualTravel",
<<<<<<< HEAD
            version="0.0.2",
=======
            version="0.0.3",
>>>>>>> ddd964b0
            dependencies=dependencies,
            tasks=(
                create_tables,
                {
                    (download_and_preprocess, allocate_evs_numbers),
                    (extract_trip_file, write_evs_trips_to_db),
                },
                allocate_evs_to_grid_districts,
                {
                    *generate_model_data_tasks(scenario_name="eGon2035"),
                    *generate_model_data_tasks(scenario_name="eGon100RE"),
                },
            ),
        )<|MERGE_RESOLUTION|>--- conflicted
+++ resolved
@@ -413,11 +413,7 @@
 
         super().__init__(
             name="MotorizedIndividualTravel",
-<<<<<<< HEAD
-            version="0.0.2",
-=======
             version="0.0.3",
->>>>>>> ddd964b0
             dependencies=dependencies,
             tasks=(
                 create_tables,
