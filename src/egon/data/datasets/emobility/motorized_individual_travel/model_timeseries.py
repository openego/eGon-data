--- conflicted
+++ resolved
@@ -703,13 +703,7 @@
                         scn_name=scenario_name,
                         load_id=emob_load_id,
                         temp_id=1,
-<<<<<<< HEAD
-                        p_set=(
-                            hourly_load_time_series_df.driving_load_time_series.to_list()
-                        ),
-=======
                         p_set=load_ts,
->>>>>>> ddd964b0
                     )
                 )
 
