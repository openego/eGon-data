"""
CTS electricity and heat demand time series for scenarios in 2035 and 2050
assigned to OSM-buildings.

Disaggregation of cts heat & electricity demand time series from MV Substation
to census cells via annual demand and then to OSM buildings via
amenity tags or randomly if no sufficient OSM-data is available in the
respective census cell. If no OSM-buildings or synthetic residential buildings
are available new synthetic 5x5m buildings are generated.

The resulting data is stored in separate tables

* `openstreetmap.osm_buildings_synthetic`:
    Lists generated synthetic building with id, zensus_population_id and
    building type. This table is already created within
    :func:`hh_buildings.map_houseprofiles_to_buildings()`
* `openstreetmap.egon_cts_buildings`:
    Table of all selected cts buildings with id, census cell id, geometry and
    amenity count in building. This table is created within
    :func:`cts_buildings()`
* `demand.egon_cts_electricity_demand_building_share`:
    Table including the mv substation electricity profile share of all selected
    cts buildings for scenario eGon2035 and eGon100RE. This table is created
    within :func:`cts_electricity()`
* `demand.egon_cts_heat_demand_building_share`:
    Table including the mv substation heat profile share of all selected
    cts buildings for scenario eGon2035 and eGon100RE. This table is created
    within :func:`cts_heat()`
* `demand.egon_building_electricity_peak_loads`:
    Mapping of electricity demand time series and buildings including cell_id,
    building area and peak load. This table is already created within
    :func:`hh_buildings.get_building_peak_loads()`
* `boundaries.egon_map_zensus_mvgd_buildings`:
    A final mapping table including all buildings used for residential and
    cts, heat and electricity timeseries. Including census cells, mvgd bus_id,
    building type (osm or synthetic)

**The following datasets from the database are mainly used for creation:**

* `openstreetmap.osm_buildings_filtered`:
    Table of OSM-buildings filtered by tags to selecting residential and cts
    buildings only.
* `openstreetmap.osm_amenities_shops_filtered`:
    Table of OSM-amenities filtered by tags to select cts only.
* `openstreetmap.osm_amenities_not_in_buildings_filtered`:
    Table of amenities which do not intersect with any building from
    `openstreetmap.osm_buildings_filtered`
* `openstreetmap.osm_buildings_synthetic`:
    Table of synthetic residential buildings
* `boundaries.egon_map_zensus_buildings_filtered_all`:
    Mapping table of census cells and buildings filtered even if population
    in census cell = 0.
* `demand.egon_demandregio_zensus_electricity`:
    Table of annual electricity load demand for residential and cts at census
    cell level. Residential load demand is derived from aggregated residential
    building profiles. DemandRegio CTS load demand at NUTS3 is distributed to
    census cells linearly to heat demand from peta5.
* `demand.egon_peta_heat`:
    Table of annual heat load demand for residential and cts at census cell
    level from peta5.
* `demand.egon_etrago_electricity_cts`:
    Scaled cts electricity time series for every MV substation. Derived from
    DemandRegio SLP for selected economic sectors at nuts3. Scaled with annual
    demand from `demand.egon_demandregio_zensus_electricity`
* `demand.egon_etrago_heat_cts`:
    Scaled cts heat time series for every MV substation. Derived from
    DemandRegio SLP Gas for selected economic sectors at nuts3. Scaled with
    annual demand from `demand.egon_peta_heat`.

**What is the goal?**

To disaggregate cts heat and electricity time series from MV substation level
to geo-referenced buildings, the annual demand from DemandRegio and Peta5 is
used to identify census cells with load demand. We use Openstreetmap data and
filter tags to identify buildings and count the  amenities within. The number
of amenities and the annual demand serve to assign a demand share of the MV
substation profile to the building.

**What is the challenge?**

The OSM, DemandRegio and Peta5 dataset differ from each other. The OSM dataset
is a community based dataset which is extended throughout and does not claim to
be complete. Therefore, not all census cells which have a demand assigned by
DemandRegio or Peta5 methodology also have buildings with respective tags or
sometimes even any building at all. Furthermore, the substation load areas are
determined dynamically in a previous dataset. Merging these datasets different
scopes (census cell shapes, building shapes) and their inconsistencies need to
be addressed. For example: not yet tagged buildings or amenities in OSM, or
building shapes exceeding census cells.


**How are these datasets combined?**


The methodology for heat and electricity is the same and only differs in the
annual demand and MV/HV Substation profile. In a previous dataset
(openstreetmap), we filter all OSM buildings and amenities for tags, we relate
to the cts sector. Amenities are mapped to intersecting buildings and then
intersected with the annual demand which exists at census cell level. We obtain
census cells with demand and amenities and without amenities. If there is no
data on amenities, n synthetic ones are assigned to existing buildings. We use
the median value of amenities/census cell for n and all filtered buildings +
synthetic residential buildings. If no building data is available a synthetic
buildings is randomly generated. This also happens for amenities which couldn't
be assigned to any osm building. All census cells with an annual demand are
covered this way, and we obtain four different categories of buildings with
amenities:

* Buildings with amenities
* Synthetic buildings with amenities
* Buildings with synthetic amenities
* Synthetics buildings with synthetic amenities

The amenities are summed per census cell (of amenity) and building to derive
the building amenity share per census cell. Multiplied with the annual demand,
we receive the profile demand share for each cell. Some buildings exceed the
census cell shape and have amenities in different cells although mapped to one
building only. To have unique buildings the demand share is summed once more
per building id. This factor can now be used to obtain the profile for each
building.

A schematic flow chart exist in the correspondent issue #671:
https://github.com/openego/eGon-data/issues/671#issuecomment-1260740258


**What are central assumptions during the data processing?**

* We assume OSM data to be the most reliable and complete open source dataset.
* We assume building and amenity tags to be truthful and accurate.
* Mapping census to OSM data is not trivial. Discrepancies are substituted.
* Missing OSM buildings are generated for each amenity.
* Missing amenities are generated by median value of amenities/census cell.


**Drawbacks and limitations of the data**

* Shape of profiles for each building is similar within a MVGD and only scaled
with a different factor.
* MVGDs are generated dynamically. In case of buildings with amenities
exceeding MVGD borders, amenities which are assigned to a different MVGD than
the assigned building centroid, the amenities are dropped for sake of
simplicity. One building should not have a connection to two MVGDs.
* The completeness of the OSM data depends on community contribution and is
crucial to the quality of our results.
* Randomly selected buildings and generated amenities may inadequately reflect
reality, but are chosen for sake of simplicity as a measure to fill data gaps.
* Since this dataset is a cascade after generation of synthetic residential
buildings also check drawbacks and limitations in hh_buildings.py.
* Synthetic buildings may be placed within osm buildings which exceed multiple
census cells. This is currently accepted but may be solved in  #953
* Scattered high peak loads occur and might lead to single MV grid connections
in ding0. In some cases this might not be viable. Postprocessing is needed and
may be solved in #954.


Example Query
-----


Notes
-----

This module docstring is rather a dataset documentation. Once, a decision
is made in ... the content of this module docstring needs to be moved to
docs attribute of the respective dataset class.
"""

from geoalchemy2 import Geometry
from geoalchemy2.shape import to_shape
from psycopg2.extensions import AsIs, register_adapter
from sqlalchemy import REAL, Column, Integer, String, func
from sqlalchemy.ext.declarative import declarative_base
import geopandas as gpd
import numpy as np
import pandas as pd
import saio

from egon.data import db
from egon.data import logger as log
from egon.data.datasets import Dataset
from egon.data.datasets.electricity_demand import (
    EgonDemandRegioZensusElectricity,
)
from egon.data.datasets.electricity_demand.temporal import (
    EgonEtragoElectricityCts,
)
from egon.data.datasets.electricity_demand_timeseries.hh_buildings import (
    BuildingElectricityPeakLoads,
    OsmBuildingsSynthetic,
)
from egon.data.datasets.electricity_demand_timeseries.mapping import (
    map_all_used_buildings,
)
from egon.data.datasets.electricity_demand_timeseries.tools import (
    random_ints_until_sum,
    random_point_in_square,
    specific_int_until_sum,
    write_table_to_postgis,
    write_table_to_postgres,
)
from egon.data.datasets.heat_demand import EgonPetaHeat
from egon.data.datasets.heat_demand_timeseries import EgonEtragoHeatCts
from egon.data.datasets.zensus_mv_grid_districts import MapZensusGridDistricts
from egon.data.datasets.zensus_vg250 import DestatisZensusPopulationPerHa

engine = db.engine()
Base = declarative_base()

# import db tables
saio.register_schema("openstreetmap", engine=engine)
saio.register_schema("boundaries", engine=engine)


class EgonCtsElectricityDemandBuildingShare(Base):
    __tablename__ = "egon_cts_electricity_demand_building_share"
    __table_args__ = {"schema": "demand"}

    building_id = Column(Integer, primary_key=True)
    scenario = Column(String, primary_key=True)
    bus_id = Column(Integer, index=True)
    profile_share = Column(REAL)


class EgonCtsHeatDemandBuildingShare(Base):
    __tablename__ = "egon_cts_heat_demand_building_share"
    __table_args__ = {"schema": "demand"}

    building_id = Column(Integer, primary_key=True)
    scenario = Column(String, primary_key=True)
    bus_id = Column(Integer, index=True)
    profile_share = Column(REAL)


class CtsBuildings(Base):
    __tablename__ = "egon_cts_buildings"
    __table_args__ = {"schema": "openstreetmap"}

    serial = Column(Integer, primary_key=True)
    id = Column(Integer, index=True)
    zensus_population_id = Column(Integer, index=True)
    geom_building = Column(Geometry("Polygon", 3035))
    n_amenities_inside = Column(Integer)
    source = Column(String)


class BuildingHeatPeakLoads(Base):
    __tablename__ = "egon_building_heat_peak_loads"
    __table_args__ = {"schema": "demand"}

    building_id = Column(Integer, primary_key=True)
    scenario = Column(String, primary_key=True)
    sector = Column(String, primary_key=True)
    peak_load_in_w = Column(REAL)


class CtsDemandBuildings(Dataset):
    def __init__(self, dependencies):
        super().__init__(
            name="CtsDemandBuildings",
<<<<<<< HEAD
            version="0.0.2",
=======
            version="0.0.1",
>>>>>>> ab717e6f
            dependencies=dependencies,
            tasks=(
                cts_buildings,
                {cts_electricity, cts_heat},
                get_cts_electricity_peak_load,
                map_all_used_buildings,
                assign_voltage_level_to_buildings,
            ),
        )


def amenities_without_buildings():
    """
    Amenities which have no buildings assigned and are in a cell with cts
    demand are determined.

    Returns
    -------
    pd.DataFrame
        Table of amenities without buildings
    """
    from saio.openstreetmap import osm_amenities_not_in_buildings_filtered

    with db.session_scope() as session:
        cells_query = (
            session.query(
                DestatisZensusPopulationPerHa.id.label("zensus_population_id"),
                osm_amenities_not_in_buildings_filtered.geom_amenity,
                osm_amenities_not_in_buildings_filtered.egon_amenity_id,
            )
            .filter(
                func.st_within(
                    osm_amenities_not_in_buildings_filtered.geom_amenity,
                    DestatisZensusPopulationPerHa.geom,
                )
            )
            .filter(
                DestatisZensusPopulationPerHa.id
                == EgonDemandRegioZensusElectricity.zensus_population_id
            )
            .filter(
                EgonDemandRegioZensusElectricity.sector == "service",
                EgonDemandRegioZensusElectricity.scenario == "eGon2035",
            )
        )

    df_amenities_without_buildings = gpd.read_postgis(
        cells_query.statement,
        cells_query.session.bind,
        geom_col="geom_amenity",
    )
    return df_amenities_without_buildings


def place_buildings_with_amenities(df, amenities=None, max_amenities=None):
    """
    Building centroids are placed randomly within census cells.
    The Number of buildings is derived from n_amenity_inside, the selected
    method and number of amenities per building.

    Returns
    -------
    df: gpd.GeoDataFrame
        Table of buildings centroids
    """
    if isinstance(max_amenities, int):
        # amount of amenities is randomly generated within bounds
        # (max_amenities, amenities per cell)
        df["n_amenities_inside"] = df["n_amenities_inside"].apply(
            random_ints_until_sum, args=[max_amenities]
        )
    if isinstance(amenities, int):
        # Specific amount of amenities per building
        df["n_amenities_inside"] = df["n_amenities_inside"].apply(
            specific_int_until_sum, args=[amenities]
        )

    # Unnest each building
    df = df.explode(column="n_amenities_inside")

    # building count per cell
    df["building_count"] = df.groupby(["zensus_population_id"]).cumcount() + 1

    # generate random synthetic buildings
    edge_length = 5
    # create random points within census cells
    points = random_point_in_square(geom=df["geom"], tol=edge_length / 2)

    df.reset_index(drop=True, inplace=True)
    # Store center of polygon
    df["geom_point"] = points
    # Drop geometry of census cell
    df = df.drop(columns=["geom"])

    return df


def create_synthetic_buildings(df, points=None, crs="EPSG:3035"):
    """
    Synthetic buildings are generated around points.

    Parameters
    ----------
    df: pd.DataFrame
        Table of census cells
    points: gpd.GeoSeries or str
        List of points to place buildings around or column name of df
    crs: str
        CRS of result table

    Returns
    -------
    df: gpd.GeoDataFrame
        Synthetic buildings
    """

    if isinstance(points, str) and points in df.columns:
        points = df[points]
    elif isinstance(points, gpd.GeoSeries):
        pass
    else:
        raise ValueError("Points are of the wrong type")

    # Create building using a square around point
    edge_length = 5
    df["geom_building"] = points.buffer(distance=edge_length / 2, cap_style=3)

    if "geom_point" not in df.columns:
        df["geom_point"] = df["geom_building"].centroid

    df = gpd.GeoDataFrame(
        df,
        crs=crs,
        geometry="geom_building",
    )

    # TODO remove after #772 implementation of egon_building_id
    df.rename(columns={"id": "egon_building_id"}, inplace=True)

    # get max number of building ids from synthetic residential table
    with db.session_scope() as session:
        max_synth_residential_id = session.execute(
            func.max(OsmBuildingsSynthetic.id)
        ).scalar()
    max_synth_residential_id = int(max_synth_residential_id)

    # create sequential ids
    df["egon_building_id"] = range(
        max_synth_residential_id + 1,
        max_synth_residential_id + df.shape[0] + 1,
    )

    df["area"] = df["geom_building"].area
    # set building type of synthetic building
    df["building"] = "cts"
    # TODO remove after #772
    df = df.rename(
        columns={
            # "zensus_population_id": "cell_id",
            "egon_building_id": "id",
        }
    )
    return df


def buildings_with_amenities():
    """
    Amenities which are assigned to buildings are determined and grouped per
    building and zensus cell. Buildings covering multiple cells therefore
    exists multiple times but in different zensus cells. This is necessary to
    cover as many cells with a cts demand as possible. If buildings exist in
    multiple mvgds (bus_id) , only the amenities within the same as the
    building centroid are kept. If as a result, a census cell is uncovered
    by any buildings, a synthetic amenity is placed. The buildings are
    aggregated afterwards during the calculation of the profile_share.

    Returns
    -------
    df_buildings_with_amenities: gpd.GeoDataFrame
        Contains all buildings with amenities per zensus cell.
    df_lost_cells: gpd.GeoDataFrame
        Contains synthetic amenities in lost cells. Might be empty
    """

    from saio.boundaries import egon_map_zensus_buildings_filtered_all
    from saio.openstreetmap import osm_amenities_in_buildings_filtered

    with db.session_scope() as session:
        cells_query = (
            session.query(
                osm_amenities_in_buildings_filtered,
                MapZensusGridDistricts.bus_id,
            )
            .filter(
                MapZensusGridDistricts.zensus_population_id
                == osm_amenities_in_buildings_filtered.zensus_population_id
            )
            .filter(
                EgonDemandRegioZensusElectricity.zensus_population_id
                == osm_amenities_in_buildings_filtered.zensus_population_id
            )
            .filter(
                EgonDemandRegioZensusElectricity.sector == "service",
                EgonDemandRegioZensusElectricity.scenario == "eGon2035",
            )
        )
        df_amenities_in_buildings = pd.read_sql(
            cells_query.statement, con=session.connection(), index_col=None
        )

    df_amenities_in_buildings["geom_building"] = df_amenities_in_buildings[
        "geom_building"
    ].apply(to_shape)
    df_amenities_in_buildings["geom_amenity"] = df_amenities_in_buildings[
        "geom_amenity"
    ].apply(to_shape)

    # retrieve building centroid bus_id
    with db.session_scope() as session:

        cells_query = session.query(
            egon_map_zensus_buildings_filtered_all.id,
            MapZensusGridDistricts.bus_id.label("building_bus_id"),
        ).filter(
            egon_map_zensus_buildings_filtered_all.zensus_population_id
            == MapZensusGridDistricts.zensus_population_id
        )

        df_building_bus_id = pd.read_sql(
            cells_query.statement, con=session.connection(), index_col=None
        )

    df_amenities_in_buildings = pd.merge(
        left=df_amenities_in_buildings, right=df_building_bus_id, on="id"
    )

    # identify amenities with differing bus_id as building
    identified_amenities = df_amenities_in_buildings.loc[
        df_amenities_in_buildings["bus_id"]
        != df_amenities_in_buildings["building_bus_id"]
    ].index

    lost_cells = df_amenities_in_buildings.loc[
        identified_amenities, "zensus_population_id"
    ].unique()

    # check if lost zensus cells are already covered
    if not (
        df_amenities_in_buildings["zensus_population_id"]
        .isin(lost_cells)
        .empty
    ):
        # query geom data for cell if not
        with db.session_scope() as session:
            cells_query = session.query(
                DestatisZensusPopulationPerHa.id,
                DestatisZensusPopulationPerHa.geom,
            ).filter(
                DestatisZensusPopulationPerHa.id.in_(pd.Index(lost_cells))
            )

            df_lost_cells = gpd.read_postgis(
                cells_query.statement,
                cells_query.session.bind,
                geom_col="geom",
            )

        # place random amenity in cell
        df_lost_cells["n_amenities_inside"] = 1
        df_lost_cells.rename(
            columns={
                "id": "zensus_population_id",
            },
            inplace=True,
        )
        df_lost_cells = place_buildings_with_amenities(
            df_lost_cells, amenities=1
        )
        df_lost_cells.rename(
            columns={
                # "id": "zensus_population_id",
                "geom_point": "geom_amenity",
            },
            inplace=True,
        )
        df_lost_cells.drop(
            columns=["building_count", "n_amenities_inside"], inplace=True
        )
    else:
        df_lost_cells = None

    df_amenities_in_buildings.drop(identified_amenities, inplace=True)
    df_amenities_in_buildings.drop(columns="building_bus_id", inplace=True)

    df_amenities_in_buildings["n_amenities_inside"] = 1

    # sum amenities per building and cell
    df_amenities_in_buildings[
        "n_amenities_inside"
    ] = df_amenities_in_buildings.groupby(["zensus_population_id", "id"])[
        "n_amenities_inside"
    ].transform(
        "sum"
    )
    # drop duplicated buildings
    df_buildings_with_amenities = df_amenities_in_buildings.drop_duplicates(
        ["id", "zensus_population_id"]
    )
    df_buildings_with_amenities.reset_index(inplace=True, drop=True)

    df_buildings_with_amenities = df_buildings_with_amenities[
        ["id", "zensus_population_id", "geom_building", "n_amenities_inside"]
    ]
    df_buildings_with_amenities.rename(
        columns={
            # "zensus_population_id": "cell_id",
            "egon_building_id": "id"
        },
        inplace=True,
    )

    return df_buildings_with_amenities, df_lost_cells


def buildings_without_amenities():
    """
    Buildings (filtered and synthetic) in cells with
    cts demand but no amenities are determined.

    Returns
    -------
    df_buildings_without_amenities: gpd.GeoDataFrame
        Table of buildings without amenities in zensus cells
        with cts demand.
    """
    from saio.boundaries import egon_map_zensus_buildings_filtered_all
    from saio.openstreetmap import (
        osm_amenities_shops_filtered,
        osm_buildings_filtered,
        osm_buildings_synthetic,
    )

    # buildings_filtered in cts-demand-cells without amenities
    with db.session_scope() as session:

        # Synthetic Buildings
        q_synth_buildings = session.query(
            osm_buildings_synthetic.cell_id.cast(Integer).label(
                "zensus_population_id"
            ),
            osm_buildings_synthetic.id.cast(Integer).label("id"),
            osm_buildings_synthetic.area.label("area"),
            osm_buildings_synthetic.geom_building.label("geom_building"),
            osm_buildings_synthetic.geom_point.label("geom_point"),
        )

        # Buildings filtered
        q_buildings_filtered = session.query(
            egon_map_zensus_buildings_filtered_all.zensus_population_id,
            osm_buildings_filtered.id,
            osm_buildings_filtered.area,
            osm_buildings_filtered.geom_building,
            osm_buildings_filtered.geom_point,
        ).filter(
            osm_buildings_filtered.id
            == egon_map_zensus_buildings_filtered_all.id
        )

        # Amenities + zensus_population_id
        q_amenities = (
            session.query(
                DestatisZensusPopulationPerHa.id.label("zensus_population_id"),
            )
            .filter(
                func.st_within(
                    osm_amenities_shops_filtered.geom_amenity,
                    DestatisZensusPopulationPerHa.geom,
                )
            )
            .distinct(DestatisZensusPopulationPerHa.id)
        )

        # Cells with CTS demand but without amenities
        q_cts_without_amenities = (
            session.query(
                EgonDemandRegioZensusElectricity.zensus_population_id,
            )
            .filter(
                EgonDemandRegioZensusElectricity.sector == "service",
                EgonDemandRegioZensusElectricity.scenario == "eGon2035",
            )
            .filter(
                EgonDemandRegioZensusElectricity.zensus_population_id.notin_(
                    q_amenities
                )
            )
            .distinct()
        )

        # Buildings filtered + synthetic buildings residential in
        # cells with CTS demand but without amenities
        cells_query = q_synth_buildings.union(q_buildings_filtered).filter(
            egon_map_zensus_buildings_filtered_all.zensus_population_id.in_(
                q_cts_without_amenities
            )
        )

    # df_buildings_without_amenities = pd.read_sql(
    #     cells_query.statement, cells_query.session.bind, index_col=None)
    df_buildings_without_amenities = gpd.read_postgis(
        cells_query.statement,
        cells_query.session.bind,
        geom_col="geom_building",
    )

    df_buildings_without_amenities = df_buildings_without_amenities.rename(
        columns={
            # "zensus_population_id": "cell_id",
            "egon_building_id": "id",
        }
    )

    return df_buildings_without_amenities


def select_cts_buildings(df_buildings_wo_amenities, max_n):
    """
    N Buildings (filtered and synthetic) in each cell with
    cts demand are selected. Only the first n buildings
    are taken for each cell. The buildings are sorted by surface
    area.

    Returns
    -------
    df_buildings_with_cts_demand: gpd.GeoDataFrame
        Table of buildings
    """

    df_buildings_wo_amenities.sort_values(
        "area", ascending=False, inplace=True
    )
    # select first n ids each census cell if available
    df_buildings_with_cts_demand = (
        df_buildings_wo_amenities.groupby("zensus_population_id")
        .nth(list(range(max_n)))
        .reset_index()
    )
    df_buildings_with_cts_demand.reset_index(drop=True, inplace=True)

    return df_buildings_with_cts_demand


def cells_with_cts_demand_only(df_buildings_without_amenities):
    """
    Cells with cts demand but no amenities or buildilngs
    are determined.

    Returns
    -------
    df_cells_only_cts_demand: gpd.GeoDataFrame
        Table of cells with cts demand but no amenities or buildings
    """
    from saio.openstreetmap import osm_amenities_shops_filtered

    # cells mit amenities
    with db.session_scope() as session:
        sub_query = (
            session.query(
                DestatisZensusPopulationPerHa.id.label("zensus_population_id"),
            )
            .filter(
                func.st_within(
                    osm_amenities_shops_filtered.geom_amenity,
                    DestatisZensusPopulationPerHa.geom,
                )
            )
            .distinct(DestatisZensusPopulationPerHa.id)
        )

        cells_query = (
            session.query(
                EgonDemandRegioZensusElectricity.zensus_population_id,
                EgonDemandRegioZensusElectricity.scenario,
                EgonDemandRegioZensusElectricity.sector,
                EgonDemandRegioZensusElectricity.demand,
                DestatisZensusPopulationPerHa.geom,
            )
            .filter(
                EgonDemandRegioZensusElectricity.sector == "service",
                EgonDemandRegioZensusElectricity.scenario == "eGon2035",
            )
            .filter(
                EgonDemandRegioZensusElectricity.zensus_population_id.notin_(
                    sub_query
                )
            )
            .filter(
                EgonDemandRegioZensusElectricity.zensus_population_id
                == DestatisZensusPopulationPerHa.id
            )
        )

    df_cts_cell_without_amenities = gpd.read_postgis(
        cells_query.statement,
        cells_query.session.bind,
        geom_col="geom",
        index_col=None,
    )

    # TODO remove after #722
    df_buildings_without_amenities = df_buildings_without_amenities.rename(
        columns={"cell_id": "zensus_population_id"}
    )

    # Census cells with only cts demand
    df_cells_only_cts_demand = df_cts_cell_without_amenities.loc[
        ~df_cts_cell_without_amenities["zensus_population_id"].isin(
            df_buildings_without_amenities["zensus_population_id"].unique()
        )
    ]

    df_cells_only_cts_demand.reset_index(drop=True, inplace=True)

    return df_cells_only_cts_demand


def calc_census_cell_share(scenario, sector):
    """
    The profile share for each census cell is calculated by it's
    share of annual demand per substation bus. The annual demand
    per cell is defined by DemandRegio/Peta5. The share is for both
    scenarios identical as the annual demand is linearly scaled.

    Parameters
    ----------
    scenario: str
        Scenario for which the share is calculated: "eGon2035" or "eGon100RE"
    sector: str
        Scenario for which the share is calculated: "electricity" or "heat"

    Returns
    -------
    df_census_share: pd.DataFrame
    """
    if sector == "electricity":
        with db.session_scope() as session:
            cells_query = (
                session.query(
                    EgonDemandRegioZensusElectricity,
                    MapZensusGridDistricts.bus_id,
                )
                .filter(EgonDemandRegioZensusElectricity.sector == "service")
                .filter(EgonDemandRegioZensusElectricity.scenario == scenario)
                .filter(
                    EgonDemandRegioZensusElectricity.zensus_population_id
                    == MapZensusGridDistricts.zensus_population_id
                )
            )

    elif sector == "heat":
        with db.session_scope() as session:
            cells_query = (
                session.query(EgonPetaHeat, MapZensusGridDistricts.bus_id)
                .filter(EgonPetaHeat.sector == "service")
                .filter(EgonPetaHeat.scenario == scenario)
                .filter(
                    EgonPetaHeat.zensus_population_id
                    == MapZensusGridDistricts.zensus_population_id
                )
            )

    df_demand = pd.read_sql(
        cells_query.statement,
        cells_query.session.bind,
        index_col="zensus_population_id",
    )

    # get demand share of cell per bus
    df_census_share = df_demand["demand"] / df_demand.groupby("bus_id")[
        "demand"
    ].transform("sum")
    df_census_share = df_census_share.rename("cell_share")

    df_census_share = pd.concat(
        [
            df_census_share,
            df_demand[["bus_id", "scenario"]],
        ],
        axis=1,
    )

    df_census_share.reset_index(inplace=True)
    return df_census_share


def calc_building_demand_profile_share(
    df_cts_buildings, scenario="eGon2035", sector="electricity"
):
    """
    Share of cts electricity demand profile per bus for every selected building
    is calculated. Building-amenity share is multiplied with census cell share
    to get the substation bus profile share for each building. The share is
    grouped and aggregated per building as some buildings exceed the shape of
    census cells and have amenities assigned from multiple cells. Building
    therefore get the amenity share of all census cells.

    Parameters
    ----------
    df_cts_buildings: gpd.GeoDataFrame
        Table of all buildings with cts demand assigned
    scenario: str
        Scenario for which the share is calculated.
    sector: str
        Sector for which the share is calculated.

    Returns
    -------
    df_building_share: pd.DataFrame
        Table of bus profile share per building

    """

    def calc_building_amenity_share(df_cts_buildings):
        """
        Calculate the building share by the number amenities per building
        within a census cell. Building ids can exist multiple time but with
        different zensus_population_ids.
        """
        df_building_amenity_share = df_cts_buildings[
            "n_amenities_inside"
        ] / df_cts_buildings.groupby("zensus_population_id")[
            "n_amenities_inside"
        ].transform(
            "sum"
        )
        df_building_amenity_share = pd.concat(
            [
                df_building_amenity_share.rename("building_amenity_share"),
                df_cts_buildings[["zensus_population_id", "id"]],
            ],
            axis=1,
        )
        return df_building_amenity_share

    df_building_amenity_share = calc_building_amenity_share(df_cts_buildings)

    df_census_cell_share = calc_census_cell_share(
        scenario=scenario, sector=sector
    )

    df_demand_share = pd.merge(
        left=df_building_amenity_share,
        right=df_census_cell_share,
        left_on="zensus_population_id",
        right_on="zensus_population_id",
    )
    df_demand_share["profile_share"] = df_demand_share[
        "building_amenity_share"
    ].multiply(df_demand_share["cell_share"])

    # # Fix #989
    # # Mismatched bus_id
    # # May result in failing sanity checks
    # from saio.boundaries import egon_map_zensus_buildings_filtered_all
    #
    # with db.session_scope() as session:
    #     query = session.query(
    #         egon_map_zensus_buildings_filtered_all.id,
    #         MapZensusGridDistricts.bus_id,
    #     ).filter(
    #         egon_map_zensus_buildings_filtered_all.id.in_(
    #             df_cts_buildings.id.values
    #         ),
    #         MapZensusGridDistricts.zensus_population_id
    #         == egon_map_zensus_buildings_filtered_all.zensus_population_id,
    #     )
    #
    #     df_map_bus_id = pd.read_sql(
    #         query.statement, session.connection(), index_col=None
    #     )
    #
    # df_demand_share = pd.merge(
    #     left=df_demand_share.drop(columns="bus_id"),
    #     right=df_map_bus_id,
    #     on="id",
    # )

    # only pass selected columns
    df_demand_share = df_demand_share[
        ["id", "bus_id", "scenario", "profile_share"]
    ]

    # Group and aggregate per building for multi cell buildings
    df_demand_share = (
        df_demand_share.groupby(["scenario", "id", "bus_id"])
        .sum()
        .reset_index()
    )
    if df_demand_share.duplicated("id", keep=False).any():
        print(
            df_demand_share.loc[df_demand_share.duplicated("id", keep=False)]
        )
    return df_demand_share


def get_peta_demand(mvgd, scenario):
    """
    Retrieve annual peta heat demand for CTS for either
    eGon2035 or eGon100RE scenario.

    Parameters
    ----------
    mvgd : int
        ID of substation for which to get CTS demand.
    scenario : str
        Possible options are eGon2035 or eGon100RE

    Returns
    -------
    df_peta_demand : pd.DataFrame
        Annual residential heat demand per building and scenario. Columns of
        the dataframe are zensus_population_id and demand.

    """

    with db.session_scope() as session:
        query = (
            session.query(
                MapZensusGridDistricts.zensus_population_id,
                EgonPetaHeat.demand,
            )
            .filter(MapZensusGridDistricts.bus_id == int(mvgd))
            .filter(
                MapZensusGridDistricts.zensus_population_id
                == EgonPetaHeat.zensus_population_id
            )
            .filter(
                EgonPetaHeat.sector == "service",
                EgonPetaHeat.scenario == scenario,
            )
        )

        df_peta_demand = pd.read_sql(
            query.statement, query.session.bind, index_col=None
        )

    return df_peta_demand


def calc_cts_building_profiles(
    bus_ids,
    scenario,
    sector,
):
    """
    Calculate the cts demand profile for each building. The profile is
    calculated by the demand share of the building per substation bus.

    Parameters
    ----------
    bus_ids: list of int
        Ids of the substation for which selected building profiles are
        calculated.
    scenario: str
        Scenario for which the share is calculated: "eGon2035" or "eGon100RE"
    sector: str
        Sector for which the share is calculated: "electricity" or "heat"

    Returns
    -------
    df_building_profiles: pd.DataFrame
        Table of demand profile per building. Column names are building IDs
        and index is hour of the year as int (0-8759).

    """
    if sector == "electricity":
        # Get cts building electricity demand share of selected buildings
        with db.session_scope() as session:
            cells_query = (
                session.query(
                    EgonCtsElectricityDemandBuildingShare,
                )
                .filter(
                    EgonCtsElectricityDemandBuildingShare.scenario == scenario
                )
                .filter(
                    EgonCtsElectricityDemandBuildingShare.bus_id.in_(bus_ids)
                )
            )

        df_demand_share = pd.read_sql(
            cells_query.statement, cells_query.session.bind, index_col=None
        )

        # Get substation cts electricity load profiles of selected bus_ids
        with db.session_scope() as session:
            cells_query = (
                session.query(EgonEtragoElectricityCts).filter(
                    EgonEtragoElectricityCts.scn_name == scenario
                )
            ).filter(EgonEtragoElectricityCts.bus_id.in_(bus_ids))

        df_cts_substation_profiles = pd.read_sql(
            cells_query.statement,
            cells_query.session.bind,
        )
        df_cts_substation_profiles = pd.DataFrame.from_dict(
            df_cts_substation_profiles.set_index("bus_id")["p_set"].to_dict(),
            orient="index",
        )
        # df_cts_profiles = calc_load_curves_cts(scenario)

    elif sector == "heat":
        # Get cts building heat demand share of selected buildings
        with db.session_scope() as session:
            cells_query = (
                session.query(
                    EgonCtsHeatDemandBuildingShare,
                )
                .filter(EgonCtsHeatDemandBuildingShare.scenario == scenario)
                .filter(EgonCtsHeatDemandBuildingShare.bus_id.in_(bus_ids))
            )

        df_demand_share = pd.read_sql(
            cells_query.statement, cells_query.session.bind, index_col=None
        )

        # Get substation cts heat load profiles of selected bus_ids
        # (this profile only contains zensus cells with individual heating;
        #  in order to obtain a profile for the whole MV grid it is afterwards
        #  scaled by the grids total CTS demand from peta)
        with db.session_scope() as session:
            cells_query = (
                session.query(EgonEtragoHeatCts).filter(
                    EgonEtragoHeatCts.scn_name == scenario
                )
            ).filter(EgonEtragoHeatCts.bus_id.in_(bus_ids))

        df_cts_substation_profiles = pd.read_sql(
            cells_query.statement,
            cells_query.session.bind,
        )
        df_cts_substation_profiles = pd.DataFrame.from_dict(
            df_cts_substation_profiles.set_index("bus_id")["p_set"].to_dict(),
            orient="index",
        )
        for bus_id in bus_ids:
            # get peta demand to scale load profile to
            peta_cts_demand = get_peta_demand(bus_id, scenario)
            scaling_factor = (
                peta_cts_demand.demand.sum() /
                df_cts_substation_profiles.loc[bus_id, :].sum()
            )
            # scale load profile
            df_cts_substation_profiles.loc[bus_id, :] *= scaling_factor

    else:
        raise KeyError("Sector needs to be either 'electricity' or 'heat'")

    # TODO remove after #722
    df_demand_share.rename(columns={"id": "building_id"}, inplace=True)

    # get demand profile for all buildings for selected demand share
    df_building_profiles = pd.DataFrame()
    for bus_id, df in df_demand_share.groupby("bus_id"):
        shares = df.set_index("building_id", drop=True)["profile_share"]
        try:
            profile_ts = df_cts_substation_profiles.loc[bus_id]
        except KeyError:
            # This should only happen within the SH cutout
            log.info(
                f"No CTS profile found for substation with bus_id:"
                f" {bus_id}"
            )
            continue

        building_profiles = np.outer(profile_ts, shares)
        building_profiles = pd.DataFrame(
            building_profiles, index=profile_ts.index, columns=shares.index
        )
        df_building_profiles = pd.concat(
            [df_building_profiles, building_profiles], axis=1
        )

    return df_building_profiles


def delete_synthetic_cts_buildings():
    """
    All synthetic cts buildings are deleted from the DB. This is necessary if
    the task is run multiple times as the existing synthetic buildings
    influence the results.
    """
    # import db tables
    from saio.openstreetmap import osm_buildings_synthetic

    # cells mit amenities
    with db.session_scope() as session:
        session.query(osm_buildings_synthetic).filter(
            osm_buildings_synthetic.building == "cts"
        ).delete()


def remove_double_bus_id(df_cts_buildings):
    """This is an backup adhoc fix if there should still be a building which
    is assigned to 2 substations. In this case one of the buildings is just
    dropped. As this currently accounts for only one building with one amenity
    the deviation is neglectable."""
    # assign bus_id via census cell of amenity
    with db.session_scope() as session:
        cells_query = session.query(
            MapZensusGridDistricts.zensus_population_id,
            MapZensusGridDistricts.bus_id,
        )

    df_egon_map_zensus_buildings_buses = pd.read_sql(
        cells_query.statement,
        cells_query.session.bind,
        index_col=None,
    )
    df_cts_buildings = pd.merge(
        left=df_cts_buildings,
        right=df_egon_map_zensus_buildings_buses,
        on="zensus_population_id",
    )

    substation_per_building = df_cts_buildings.groupby("id")[
        "bus_id"
    ].nunique()
    building_id = substation_per_building.loc[
        substation_per_building > 1
    ].index
    df_duplicates = df_cts_buildings.loc[
        df_cts_buildings["id"].isin(building_id)
    ]
    for unique_id in df_duplicates["id"].unique():
        drop_index = df_duplicates[df_duplicates["id"] == unique_id].index[0]
        print(
            f"Buildings {df_cts_buildings.loc[drop_index, 'id']}"
            f" dropped because of double substation"
        )
        df_cts_buildings.drop(index=drop_index, inplace=True)

    df_cts_buildings.drop(columns="bus_id", inplace=True)

    return df_cts_buildings


def cts_buildings():
    """
    Assigns CTS demand to buildings and calculates the respective demand
    profiles. The demand profile per substation are disaggregated per
    annual demand share of each census cell and by the number of amenities
    per building within the cell. If no building data is available,
    synthetic buildings are generated around the amenities. If no amenities
    but cts demand is available, buildings are randomly selected. If no
    building nor amenity is available, random synthetic buildings are
    generated. The demand share is stored in the database.

    Note:
    -----
    Cells with CTS demand, amenities and buildings do not change within
    the scenarios, only the demand itself. Therefore scenario eGon2035
    can be used universally to determine the cts buildings but not for
    the demand share.
    """
    # ========== Register np datatypes with SQLA ==========
    def adapt_numpy_float64(numpy_float64):
        return AsIs(numpy_float64)

    def adapt_numpy_int64(numpy_int64):
        return AsIs(numpy_int64)

    register_adapter(np.float64, adapt_numpy_float64)
    register_adapter(np.int64, adapt_numpy_int64)
    # =====================================================

    log.info("Start logging!")
    # Buildings with amenities
    df_buildings_with_amenities, df_lost_cells = buildings_with_amenities()
    log.info("Buildings with amenities selected!")

    # Median number of amenities per cell
    median_n_amenities = int(
        df_buildings_with_amenities.groupby("zensus_population_id")[
            "n_amenities_inside"
        ]
        .sum()
        .median()
    )
    log.info(f"Median amenity value: {median_n_amenities}")

    # Remove synthetic CTS buildings if existing
    delete_synthetic_cts_buildings()
    log.info("Old synthetic cts buildings deleted!")

    # Amenities not assigned to buildings
    df_amenities_without_buildings = amenities_without_buildings()
    log.info("Amenities without buildlings selected!")

    # Append lost cells due to duplicated ids, to cover all demand cells
    if not df_lost_cells.empty:

        # Number of synth amenities per cell
        df_lost_cells["amenities"] = median_n_amenities
        # create row for every amenity
        df_lost_cells["amenities"] = (
            df_lost_cells["amenities"].astype(int).apply(range)
        )
        df_lost_cells = df_lost_cells.explode("amenities")
        df_lost_cells.drop(columns="amenities", inplace=True)
        df_amenities_without_buildings = df_amenities_without_buildings.append(
            df_lost_cells, ignore_index=True
        )
        log.info(
            f"{df_lost_cells.shape[0]} lost cells due to substation "
            f"intersection appended!"
        )

    # One building per amenity
    df_amenities_without_buildings["n_amenities_inside"] = 1
    # Create synthetic buildings for amenites without buildings
    df_synthetic_buildings_with_amenities = create_synthetic_buildings(
        df_amenities_without_buildings, points="geom_amenity"
    )
    log.info("Synthetic buildings created!")

    # TODO remove renaming after #722
    write_table_to_postgis(
        df_synthetic_buildings_with_amenities.rename(
            columns={
                "zensus_population_id": "cell_id",
                "egon_building_id": "id",
            }
        ),
        OsmBuildingsSynthetic,
        engine=engine,
        drop=False,
    )
    log.info("Synthetic buildings exported to DB!")

    # Cells without amenities but CTS demand and buildings
    df_buildings_without_amenities = buildings_without_amenities()
    log.info("Buildings without amenities in demand cells identified!")

    # Backup Bugfix for duplicated buildings which occure in SQL-Querry
    # drop building ids which have already been used
    mask = df_buildings_without_amenities.loc[
        df_buildings_without_amenities["id"].isin(
            df_buildings_with_amenities["id"]
        )
    ].index
    df_buildings_without_amenities = df_buildings_without_amenities.drop(
        index=mask
    ).reset_index(drop=True)
    log.info(f"{len(mask)} duplicated ids removed!")

    # select median n buildings per cell
    df_buildings_without_amenities = select_cts_buildings(
        df_buildings_without_amenities, max_n=median_n_amenities
    )
    df_buildings_without_amenities["n_amenities_inside"] = 1
    log.info(f"{median_n_amenities} buildings per cell selected!")

    # Create synthetic amenities and buildings in cells with only CTS demand
    df_cells_with_cts_demand_only = cells_with_cts_demand_only(
        df_buildings_without_amenities
    )
    log.info("Cells with only demand identified!")

    # TODO implement overlay prevention #953 here
    # Median n Amenities per cell
    df_cells_with_cts_demand_only["amenities"] = median_n_amenities
    # create row for every amenity
    df_cells_with_cts_demand_only["amenities"] = (
        df_cells_with_cts_demand_only["amenities"].astype(int).apply(range)
    )
    df_cells_with_cts_demand_only = df_cells_with_cts_demand_only.explode(
        "amenities"
    )
    df_cells_with_cts_demand_only.drop(columns="amenities", inplace=True)

    # Only 1 Amenity per Building
    df_cells_with_cts_demand_only["n_amenities_inside"] = 1
    df_cells_with_cts_demand_only = place_buildings_with_amenities(
        df_cells_with_cts_demand_only, amenities=1
    )
    df_synthetic_buildings_without_amenities = create_synthetic_buildings(
        df_cells_with_cts_demand_only, points="geom_point"
    )
    log.info(f"{median_n_amenities} synthetic buildings per cell created")

    # TODO remove renaming after #722
    write_table_to_postgis(
        df_synthetic_buildings_without_amenities.rename(
            columns={
                "zensus_population_id": "cell_id",
                "egon_building_id": "id",
            }
        ),
        OsmBuildingsSynthetic,
        engine=engine,
        drop=False,
    )
    log.info("Synthetic buildings exported to DB")

    # Concat all buildings
    columns = [
        "zensus_population_id",
        "id",
        "geom_building",
        "n_amenities_inside",
        "source",
    ]

    df_buildings_with_amenities["source"] = "bwa"
    df_synthetic_buildings_with_amenities["source"] = "sbwa"
    df_buildings_without_amenities["source"] = "bwoa"
    df_synthetic_buildings_without_amenities["source"] = "sbwoa"

    df_cts_buildings = pd.concat(
        [
            df_buildings_with_amenities[columns],
            df_synthetic_buildings_with_amenities[columns],
            df_buildings_without_amenities[columns],
            df_synthetic_buildings_without_amenities[columns],
        ],
        axis=0,
        ignore_index=True,
    )
    df_cts_buildings = remove_double_bus_id(df_cts_buildings)
    log.info("Double bus_id checked")

    # TODO remove dypte correction after #722
    df_cts_buildings["id"] = df_cts_buildings["id"].astype(int)

    df_cts_buildings = gpd.GeoDataFrame(
        df_cts_buildings, geometry="geom_building", crs=3035
    )
    df_cts_buildings = df_cts_buildings.reset_index().rename(
        columns={"index": "serial"}
    )

    # # Fix #989
    # # Mismatched zensus population id
    # from saio.boundaries import egon_map_zensus_buildings_filtered_all
    #
    # with db.session_scope() as session:
    #     query = session.query(
    #         egon_map_zensus_buildings_filtered_all.id,
    #         egon_map_zensus_buildings_filtered_all.zensus_population_id,
    #     ).filter(
    #         egon_map_zensus_buildings_filtered_all.id.in_(
    #             df_cts_buildings.id.values
    #         )
    #     )
    #
    #     df_map_zensus_population_id = pd.read_sql(
    #         query.statement, session.connection(), index_col=None
    #     )
    #
    # df_cts_buildings = pd.merge(
    #     left=df_cts_buildings.drop(columns="zensus_population_id"),
    #     right=df_map_zensus_population_id,
    #     on="id",
    # )

    # Write table to db for debugging and postprocessing
    write_table_to_postgis(
        df_cts_buildings,
        CtsBuildings,
        engine=engine,
        drop=True,
    )
    log.info("CTS buildings exported to DB!")


def cts_electricity():
    """
    Calculate cts electricity demand share of hvmv substation profile
     for buildings.
    """
    log.info("Start logging!")
    with db.session_scope() as session:
        cells_query = session.query(CtsBuildings)

    df_cts_buildings = pd.read_sql(
        cells_query.statement, cells_query.session.bind, index_col=None
    )
    log.info("CTS buildings from DB imported!")
    df_demand_share_2035 = calc_building_demand_profile_share(
        df_cts_buildings, scenario="eGon2035", sector="electricity"
    )
    log.info("Profile share for egon2035 calculated!")

    df_demand_share_100RE = calc_building_demand_profile_share(
        df_cts_buildings, scenario="eGon100RE", sector="electricity"
    )
    log.info("Profile share for egon100RE calculated!")

    df_demand_share = pd.concat(
        [df_demand_share_2035, df_demand_share_100RE],
        axis=0,
        ignore_index=True,
    )
    df_demand_share.rename(columns={"id": "building_id"}, inplace=True)

    write_table_to_postgres(
        df_demand_share,
        EgonCtsElectricityDemandBuildingShare,
        drop=True,
    )
    log.info("Profile share exported to DB!")


def cts_heat():
    """
    Calculate cts electricity demand share of hvmv substation profile
     for buildings.
    """
    log.info("Start logging!")
    with db.session_scope() as session:
        cells_query = session.query(CtsBuildings)

    df_cts_buildings = pd.read_sql(
        cells_query.statement, cells_query.session.bind, index_col=None
    )
    log.info("CTS buildings from DB imported!")

    df_demand_share_2035 = calc_building_demand_profile_share(
        df_cts_buildings, scenario="eGon2035", sector="heat"
    )
    log.info("Profile share for egon2035 calculated!")
    df_demand_share_100RE = calc_building_demand_profile_share(
        df_cts_buildings, scenario="eGon100RE", sector="heat"
    )
    log.info("Profile share for egon100RE calculated!")
    df_demand_share = pd.concat(
        [df_demand_share_2035, df_demand_share_100RE],
        axis=0,
        ignore_index=True,
    )

    df_demand_share.rename(columns={"id": "building_id"}, inplace=True)

    write_table_to_postgres(
        df_demand_share,
        EgonCtsHeatDemandBuildingShare,
        drop=True,
    )
    log.info("Profile share exported to DB!")


def get_cts_electricity_peak_load():
    """
    Get electricity peak load of all CTS buildings for both scenarios and
    store in DB.
    """
    log.info("Start logging!")

    BuildingElectricityPeakLoads.__table__.create(bind=engine, checkfirst=True)

    # Delete rows with cts demand
    with db.session_scope() as session:
        session.query(BuildingElectricityPeakLoads).filter(
            BuildingElectricityPeakLoads.sector == "cts"
        ).delete()
    log.info("Cts electricity peak load removed from DB!")

    for scenario in ["eGon2035", "eGon100RE"]:

        with db.session_scope() as session:
            cells_query = session.query(
                EgonCtsElectricityDemandBuildingShare
            ).filter(
                EgonCtsElectricityDemandBuildingShare.scenario == scenario
            )

        df_demand_share = pd.read_sql(
            cells_query.statement, cells_query.session.bind, index_col=None
        )

        with db.session_scope() as session:
            cells_query = session.query(EgonEtragoElectricityCts).filter(
                EgonEtragoElectricityCts.scn_name == scenario
            )

        df_cts_profiles = pd.read_sql(
            cells_query.statement,
            cells_query.session.bind,
        )
        df_cts_profiles = pd.DataFrame.from_dict(
            df_cts_profiles.set_index("bus_id")["p_set"].to_dict(),
            orient="columns",
        )

        df_peak_load = pd.merge(
            left=df_cts_profiles.max().astype(float).rename("max"),
            right=df_demand_share,
            left_index=True,
            right_on="bus_id",
        )

        # Convert unit from MWh to W
        df_peak_load["max"] = df_peak_load["max"] * 1e6
        df_peak_load["peak_load_in_w"] = (
            df_peak_load["max"] * df_peak_load["profile_share"]
        )
        log.info(f"Peak load for {scenario} determined!")

        # TODO remove after #772
        df_peak_load.rename(columns={"id": "building_id"}, inplace=True)
        df_peak_load["sector"] = "cts"

        # # Write peak loads into db
        write_table_to_postgres(
            df_peak_load,
            BuildingElectricityPeakLoads,
            drop=False,
            index=False,
            if_exists="append",
        )

        log.info(f"Peak load for {scenario} exported to DB!")


def get_cts_heat_peak_load():
    """
    Get heat peak load of all CTS buildings for both scenarios and store in DB.
    """
    log.info("Start logging!")

    BuildingHeatPeakLoads.__table__.create(bind=engine, checkfirst=True)

    # Delete rows with cts demand
    with db.session_scope() as session:
        session.query(BuildingHeatPeakLoads).filter(
            BuildingHeatPeakLoads.sector == "cts"
        ).delete()
    log.info("Cts heat peak load removed from DB!")

    for scenario in ["eGon2035", "eGon100RE"]:

        with db.session_scope() as session:
            cells_query = session.query(
                EgonCtsElectricityDemandBuildingShare
            ).filter(
                EgonCtsElectricityDemandBuildingShare.scenario == scenario
            )

        df_demand_share = pd.read_sql(
            cells_query.statement, cells_query.session.bind, index_col=None
        )
        log.info(f"Retrieved demand share for scenario: {scenario}")

        with db.session_scope() as session:
            cells_query = session.query(EgonEtragoHeatCts).filter(
                EgonEtragoHeatCts.scn_name == scenario
            )

        df_cts_profiles = pd.read_sql(
            cells_query.statement,
            cells_query.session.bind,
        )
        log.info(f"Retrieved substation profiles for scenario: {scenario}")

        df_cts_profiles = pd.DataFrame.from_dict(
            df_cts_profiles.set_index("bus_id")["p_set"].to_dict(),
            orient="columns",
        )

        df_peak_load = pd.merge(
            left=df_cts_profiles.max().astype(float).rename("max"),
            right=df_demand_share,
            left_index=True,
            right_on="bus_id",
        )

        # Convert unit from MWh to W
        df_peak_load["max"] = df_peak_load["max"] * 1e6
        df_peak_load["peak_load_in_w"] = (
            df_peak_load["max"] * df_peak_load["profile_share"]
        )
        log.info(f"Peak load for {scenario} determined!")

        # TODO remove after #772
        df_peak_load.rename(columns={"id": "building_id"}, inplace=True)
        df_peak_load["sector"] = "cts"

        # # Write peak loads into db
        write_table_to_postgres(
            df_peak_load,
            BuildingHeatPeakLoads,
            drop=False,
            index=False,
            if_exists="append",
        )

        log.info(f"Peak load for {scenario} exported to DB!")


def assign_voltage_level_to_buildings():
    """
    Add voltage level to all buildings by summed peak demand.

    All entries with same building id get the voltage level corresponding
    to their summed residential and cts peak demand.
    """

    with db.session_scope() as session:
        cells_query = session.query(BuildingElectricityPeakLoads)

        df_peak_loads = pd.read_sql(
            cells_query.statement,
            cells_query.session.bind,
        )

    df_peak_load_buildings = df_peak_loads.groupby(
        ["building_id", "scenario"]
    )["peak_load_in_w"].sum()
    df_peak_load_buildings = df_peak_load_buildings.to_frame()
    df_peak_load_buildings.loc[:, "voltage_level"] = 0

    # Identify voltage_level by thresholds defined in the eGon project
    df_peak_load_buildings.loc[
        df_peak_load_buildings["peak_load_in_w"] <= 0.1 * 1e6, "voltage_level"
    ] = 7
    df_peak_load_buildings.loc[
        df_peak_load_buildings["peak_load_in_w"] > 0.1 * 1e6, "voltage_level"
    ] = 6
    df_peak_load_buildings.loc[
        df_peak_load_buildings["peak_load_in_w"] > 0.2 * 1e6, "voltage_level"
    ] = 5
    df_peak_load_buildings.loc[
        df_peak_load_buildings["peak_load_in_w"] > 5.5 * 1e6, "voltage_level"
    ] = 4
    df_peak_load_buildings.loc[
        df_peak_load_buildings["peak_load_in_w"] > 20 * 1e6, "voltage_level"
    ] = 3
    df_peak_load_buildings.loc[
        df_peak_load_buildings["peak_load_in_w"] > 120 * 1e6, "voltage_level"
    ] = 1

    df_peak_load = pd.merge(
        left=df_peak_loads.drop(columns="voltage_level"),
        right=df_peak_load_buildings["voltage_level"],
        how="left",
        left_on=["building_id", "scenario"],
        right_index=True,
    )

    # Write peak loads into db
    # remove table and replace by new
    write_table_to_postgres(
        df_peak_load,
        BuildingElectricityPeakLoads,
        drop=True,
        index=False,
        if_exists="append",
    )<|MERGE_RESOLUTION|>--- conflicted
+++ resolved
@@ -257,11 +257,7 @@
     def __init__(self, dependencies):
         super().__init__(
             name="CtsDemandBuildings",
-<<<<<<< HEAD
             version="0.0.2",
-=======
-            version="0.0.1",
->>>>>>> ab717e6f
             dependencies=dependencies,
             tasks=(
                 cts_buildings,
