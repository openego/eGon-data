"""
CTS electricity and heat demand time series for scenarios in 2035 and 2050
assigned to OSM-buildings.

Disaggregation of cts heat & electricity demand time series from MV Substation
to census cells via annual demand and then to OSM buildings via
amenity tags or randomly if no sufficient OSM-data is available in the
respective census cell. If no OSM-buildings or synthetic residential buildings
are available new synthetic 5x5m buildings are generated.

The resulting data is stored in separate tables

* `openstreetmap.osm_buildings_synthetic`:
    Lists generated synthetic building with id, zensus_population_id and
    building type. This table is already created within
    :func:`hh_buildings.map_houseprofiles_to_buildings()`
* `openstreetmap.egon_cts_buildings`:
    Table of all selected cts buildings with id, census cell id, geometry and
    amenity count in building. This table is created within
    :func:`cts_buildings()`
* `demand.egon_cts_electricity_demand_building_share`:
    Table including the mv substation electricity profile share of all selected
    cts buildings for scenario eGon2035 and eGon100RE. This table is created
    within :func:`cts_electricity()`
* `demand.egon_cts_heat_demand_building_share`:
    Table including the mv substation heat profile share of all selected
    cts buildings for scenario eGon2035 and eGon100RE. This table is created
    within :func:`cts_heat()`
* `demand.egon_building_peak_loads`:
    Mapping of demand time series and buildings including cell_id, building
    area and peak load. This table is already created within
    :func:`hh_buildings.get_building_peak_loads()`

**The following datasets from the database are mainly used for creation:**

* `openstreetmap.osm_buildings_filtered`:
    Table of OSM-buildings filtered by tags to selecting residential and cts
    buildings only.
* `openstreetmap.osm_amenities_shops_filtered`:
    Table of OSM-amenities filtered by tags to select cts only.
* `openstreetmap.osm_amenities_not_in_buildings_filtered`:
    Table of amenities which do not intersect with any building from
    `openstreetmap.osm_buildings_filtered`
* `openstreetmap.osm_buildings_synthetic`:
    Table of synthetic residential buildings
* `boundaries.egon_map_zensus_buildings_filtered_all`:
    Mapping table of census cells and buildings filtered even if population
    in census cell = 0.
* `demand.egon_demandregio_zensus_electricity`:
    Table of annual electricity load demand for residential and cts at census
    cell level. Residential load demand is derived from aggregated residential
    building profiles. DemandRegio CTS load demand at NUTS3 is distributed to
    census cells linearly to heat demand from peta5.
* `demand.egon_peta_heat`:
    Table of annual heat load demand for residential and cts at census cell
    level from peta5.
* `demand.egon_etrago_electricity_cts`:
    Scaled cts electricity time series for every MV substation. Derived from
    DemandRegio SLP for selected economic sectors at nuts3. Scaled with annual
    demand from `demand.egon_demandregio_zensus_electricity`
* `demand.egon_etrago_heat_cts`:
    Scaled cts heat time series for every MV substation. Derived from
    DemandRegio SLP Gas for selected economic sectors at nuts3. Scaled with
    annual demand from `demand.egon_peta_heat`.

**What is the goal?**

To disaggregate cts heat and electricity time series from MV substation level
to geo-referenced buildings, the annual demand from DemandRegio and Peta5 is
used to identify census cells with load demand. We use Openstreetmap data and
filter tags to identify buildings and count the  amenities within. The number
of amenities and the annual demand serve to assign a demand share of the MV
substation profile to the building.

**What is the challenge?**

The OSM, DemandRegio and Peta5 dataset differ from each other. The OSM dataset
is a community based dataset which is extended throughout and does not claim to
be complete. Therefore, not all census cells which have a demand assigned by
DemandRegio or Peta5 methodology also have buildings with respective tags or
sometimes even any building at all. Furthermore, the substation load areas are
determined dynamically in a previous dataset. Merging these datasets different
scopes (census cell shapes, building shapes) and their inconsistencies need to
be addressed. For example: not yet tagged buildings or amenities in OSM, or
building shapes exceeding census cells.


**How are these datasets combined?**


The methodology for heat and electricity is the same and only differs in the
annual demand and MV/HV Substation profile. In a previous dataset
(openstreetmap), we filter all OSM buildings and amenities for tags, we relate
to the cts sector. Amenities are mapped to intersecting buildings and then
intersected with the annual demand which exists at census cell level. We obtain
census cells with demand and amenities and without amenities. If there is no
data on amenities, n synthetic ones are assigned to existing buildings. We use
the median value of amenities/census cell for n and all filtered buildings +
synthetic residential buildings. If no building data is available a synthetic
buildings is randomly generated. This also happens for amenities which couldn't
be assigned to any osm building. All census cells with an annual demand are
covered this way, and we obtain four different categories of buildings with
amenities:

* Buildings with amenities
* Synthetic buildings with amenities
* Buildings with synthetic amenities
* Synthetics buildings with synthetic amenities

The amenities are summed per census cell (of amenity) and building to derive
the building amenity share per census cell. Multiplied with the annual demand,
we receive the profile demand share for each cell. Some buildings exceed the
census cell shape and have amenities in different cells although mapped to one
building only. To have unique buildings the demand share is summed once more
per building id. This factor can now be used to obtain the profile for each
building.

A schematic flow chart exist in the correspondent issue #671:
https://github.com/openego/eGon-data/issues/671#issuecomment-1260740258


**What are central assumptions during the data processing?**

* We assume OSM data to be the most reliable and complete open source dataset.
* We assume building and amenity tags to be truthful and accurate.
* Mapping census to OSM data is not trivial. Discrepancies are substituted.
* Missing OSM buildings are generated for each amenity.
* Missing amenities are generated by median value of amenities/census cell.


**Drawbacks and limitations of the data**

* Shape of profiles for each building is similar within a MVGD and only scaled
with a different factor.
* MVGDs are generated dynamically. In case of buildings with amenities
exceeding MVGD borders, amenities which are assigned to a different MVGD than
the assigned building centroid, the amenities are dropped for sake of
simplicity. One building should not have a connection to two MVGDs.
* The completeness of the OSM data depends on community contribution and is
crucial to the quality of our results.
* Randomly selected buildings and generated amenities may inadequately reflect
reality, but are chosen for sake of simplicity as a measure to fill data gaps.
* Since this dataset is a cascade after generation of synthetic residential
buildings also check drawbacks and limitations in hh_buildings.py.
* Synthetic buildings may be placed within osm buildings which exceed multiple
census cells. This is currently accepted but may be solved in  #953
* Scattered high peak loads occur and might lead to single MV grid connections
in ding0. In some cases this might not be viable. Postprocessing is needed and
may be solved in #954.


Example Query
-----


Notes
-----

This module docstring is rather a dataset documentation. Once, a decision
is made in ... the content of this module docstring needs to be moved to
docs attribute of the respective dataset class.
"""

from geoalchemy2 import Geometry
from geoalchemy2.shape import to_shape
from psycopg2.extensions import AsIs, register_adapter
from sqlalchemy import REAL, Column, Integer, String, func
from sqlalchemy.ext.declarative import declarative_base
import geopandas as gpd
import numpy as np
import pandas as pd
import saio

from egon.data import db
from egon.data import logger as log
from egon.data.datasets import Dataset
from egon.data.datasets.electricity_demand import (
    EgonDemandRegioZensusElectricity,
)
from egon.data.datasets.electricity_demand.temporal import (
    EgonEtragoElectricityCts,
)
from egon.data.datasets.electricity_demand_timeseries.hh_buildings import (
    BuildingElectricityPeakLoads,
    OsmBuildingsSynthetic,
)
from egon.data.datasets.electricity_demand_timeseries.tools import (
    random_ints_until_sum,
    random_point_in_square,
    specific_int_until_sum,
    write_table_to_postgis,
    write_table_to_postgres,
)
from egon.data.datasets.heat_demand import EgonPetaHeat
from egon.data.datasets.heat_demand_timeseries import EgonEtragoHeatCts
from egon.data.datasets.zensus_mv_grid_districts import MapZensusGridDistricts
from egon.data.datasets.zensus_vg250 import DestatisZensusPopulationPerHa

engine = db.engine()
Base = declarative_base()

# import db tables
saio.register_schema("openstreetmap", engine=engine)
saio.register_schema("boundaries", engine=engine)


class EgonCtsElectricityDemandBuildingShare(Base):
    __tablename__ = "egon_cts_electricity_demand_building_share"
    __table_args__ = {"schema": "demand"}

    building_id = Column(Integer, primary_key=True)
    scenario = Column(String, primary_key=True)
    bus_id = Column(Integer, index=True)
    profile_share = Column(REAL)


class EgonCtsHeatDemandBuildingShare(Base):
    __tablename__ = "egon_cts_heat_demand_building_share"
    __table_args__ = {"schema": "demand"}

    building_id = Column(Integer, primary_key=True)
    scenario = Column(String, primary_key=True)
    bus_id = Column(Integer, index=True)
    profile_share = Column(REAL)


class CtsBuildings(Base):
    __tablename__ = "egon_cts_buildings"
    __table_args__ = {"schema": "openstreetmap"}

    serial = Column(Integer, primary_key=True)
    id = Column(Integer, index=True)
    zensus_population_id = Column(Integer, index=True)
    geom_building = Column(Geometry("Polygon", 3035))
    n_amenities_inside = Column(Integer)
    source = Column(String)


class BuildingHeatPeakLoads(Base):
    __tablename__ = "egon_building_heat_peak_loads"
    __table_args__ = {"schema": "demand"}

    building_id = Column(Integer, primary_key=True)
    scenario = Column(String, primary_key=True)
    sector = Column(String, primary_key=True)
    peak_load_in_w = Column(REAL)


class CtsDemandBuildings(Dataset):
    def __init__(self, dependencies):
        super().__init__(
            name="CtsDemandBuildings",
<<<<<<< HEAD
            version="0.0.2",
=======
            version="0.0.1",
>>>>>>> d97dbf35
            dependencies=dependencies,
            tasks=(
                cts_buildings,
                {cts_electricity, cts_heat},
                {get_cts_electricity_peak_load, get_cts_heat_peak_load},
                assign_voltage_level_to_buildings,
            ),
        )


def amenities_without_buildings():
    """
    Amenities which have no buildings assigned and are in a cell with cts
    demand are determined.

    Returns
    -------
    pd.DataFrame
        Table of amenities without buildings
    """
    from saio.openstreetmap import osm_amenities_not_in_buildings_filtered

    with db.session_scope() as session:
        cells_query = (
            session.query(
                DestatisZensusPopulationPerHa.id.label("zensus_population_id"),
                osm_amenities_not_in_buildings_filtered.geom_amenity,
                osm_amenities_not_in_buildings_filtered.egon_amenity_id,
            )
            .filter(
                func.st_within(
                    osm_amenities_not_in_buildings_filtered.geom_amenity,
                    DestatisZensusPopulationPerHa.geom,
                )
            )
            .filter(
                DestatisZensusPopulationPerHa.id
                == EgonDemandRegioZensusElectricity.zensus_population_id
            )
            .filter(
                EgonDemandRegioZensusElectricity.sector == "service",
                EgonDemandRegioZensusElectricity.scenario == "eGon2035",
            )
        )

    df_amenities_without_buildings = gpd.read_postgis(
        cells_query.statement,
        cells_query.session.bind,
        geom_col="geom_amenity",
    )
    return df_amenities_without_buildings


def place_buildings_with_amenities(df, amenities=None, max_amenities=None):
    """
    Building centroids are placed randomly within census cells.
    The Number of buildings is derived from n_amenity_inside, the selected
    method and number of amenities per building.

    Returns
    -------
    df: gpd.GeoDataFrame
        Table of buildings centroids
    """
    if isinstance(max_amenities, int):
        # amount of amenities is randomly generated within bounds
        # (max_amenities, amenities per cell)
        df["n_amenities_inside"] = df["n_amenities_inside"].apply(
            random_ints_until_sum, args=[max_amenities]
        )
    if isinstance(amenities, int):
        # Specific amount of amenities per building
        df["n_amenities_inside"] = df["n_amenities_inside"].apply(
            specific_int_until_sum, args=[amenities]
        )

    # Unnest each building
    df = df.explode(column="n_amenities_inside")

    # building count per cell
    df["building_count"] = df.groupby(["zensus_population_id"]).cumcount() + 1

    # generate random synthetic buildings
    edge_length = 5
    # create random points within census cells
    points = random_point_in_square(geom=df["geom"], tol=edge_length / 2)

    df.reset_index(drop=True, inplace=True)
    # Store center of polygon
    df["geom_point"] = points
    # Drop geometry of census cell
    df = df.drop(columns=["geom"])

    return df


def create_synthetic_buildings(df, points=None, crs="EPSG:3035"):
    """
    Synthetic buildings are generated around points.

    Parameters
    ----------
    df: pd.DataFrame
        Table of census cells
    points: gpd.GeoSeries or str
        List of points to place buildings around or column name of df
    crs: str
        CRS of result table

    Returns
    -------
    df: gpd.GeoDataFrame
        Synthetic buildings
    """

    if isinstance(points, str) and points in df.columns:
        points = df[points]
    elif isinstance(points, gpd.GeoSeries):
        pass
    else:
        raise ValueError("Points are of the wrong type")

    # Create building using a square around point
    edge_length = 5
    df["geom_building"] = points.buffer(distance=edge_length / 2, cap_style=3)

    if "geom_point" not in df.columns:
        df["geom_point"] = df["geom_building"].centroid

    df = gpd.GeoDataFrame(
        df,
        crs=crs,
        geometry="geom_building",
    )

    # TODO remove after #772 implementation of egon_building_id
    df.rename(columns={"id": "egon_building_id"}, inplace=True)

    # get max number of building ids from synthetic residential table
    with db.session_scope() as session:
        max_synth_residential_id = session.execute(
            func.max(OsmBuildingsSynthetic.id)
        ).scalar()
    max_synth_residential_id = int(max_synth_residential_id)

    # create sequential ids
    df["egon_building_id"] = range(
        max_synth_residential_id + 1,
        max_synth_residential_id + df.shape[0] + 1,
    )

    df["area"] = df["geom_building"].area
    # set building type of synthetic building
    df["building"] = "cts"
    # TODO remove after #772
    df = df.rename(
        columns={
            # "zensus_population_id": "cell_id",
            "egon_building_id": "id",
        }
    )
    return df


def buildings_with_amenities():
    """
    Amenities which are assigned to buildings are determined and grouped per
    building and zensus cell. Buildings covering multiple cells therefore
    exists multiple times but in different zensus cells. This is necessary to
    cover as many cells with a cts demand as possible. If buildings exist in
    multiple mvgds (bus_id) , only the amenities within the same as the
    building centroid are kept. If as a result, a census cell is uncovered
    by any buildings, a synthetic amenity is placed. The buildings are
    aggregated afterwards during the calculation of the profile_share.

    Returns
    -------
    df_buildings_with_amenities: gpd.GeoDataFrame
        Contains all buildings with amenities per zensus cell.
    df_lost_cells: gpd.GeoDataFrame
        Contains synthetic amenities in lost cells. Might be empty
    """

    from saio.boundaries import egon_map_zensus_buildings_filtered_all
    from saio.openstreetmap import osm_amenities_in_buildings_filtered

    with db.session_scope() as session:
        cells_query = (
            session.query(
                osm_amenities_in_buildings_filtered,
                MapZensusGridDistricts.bus_id,
            )
            .filter(
                MapZensusGridDistricts.zensus_population_id
                == osm_amenities_in_buildings_filtered.zensus_population_id
            )
            .filter(
                EgonDemandRegioZensusElectricity.zensus_population_id
                == osm_amenities_in_buildings_filtered.zensus_population_id
            )
            .filter(
                EgonDemandRegioZensusElectricity.sector == "service",
                EgonDemandRegioZensusElectricity.scenario == "eGon2035",
            )
        )
        df_amenities_in_buildings = pd.read_sql(
            cells_query.statement, con=session.connection(), index_col=None
        )

    df_amenities_in_buildings["geom_building"] = df_amenities_in_buildings[
        "geom_building"
    ].apply(to_shape)
    df_amenities_in_buildings["geom_amenity"] = df_amenities_in_buildings[
        "geom_amenity"
    ].apply(to_shape)

    # retrieve building centroid bus_id
    with db.session_scope() as session:

        cells_query = session.query(
            egon_map_zensus_buildings_filtered_all.id,
            MapZensusGridDistricts.bus_id.label("building_bus_id"),
        ).filter(
            egon_map_zensus_buildings_filtered_all.zensus_population_id
            == MapZensusGridDistricts.zensus_population_id
        )

        df_building_bus_id = pd.read_sql(
            cells_query.statement, con=session.connection(), index_col=None
        )

    df_amenities_in_buildings = pd.merge(
        left=df_amenities_in_buildings, right=df_building_bus_id, on="id"
    )

    # identify amenities with differing bus_id as building
    identified_amenities = df_amenities_in_buildings.loc[
        df_amenities_in_buildings["bus_id"]
        != df_amenities_in_buildings["building_bus_id"]
    ].index

    lost_cells = df_amenities_in_buildings.loc[
        identified_amenities, "zensus_population_id"
    ].unique()

    # check if lost zensus cells are already covered
    if not (
        df_amenities_in_buildings["zensus_population_id"]
        .isin(lost_cells)
        .empty
    ):
        # query geom data for cell if not
        with db.session_scope() as session:
            cells_query = session.query(
                DestatisZensusPopulationPerHa.id,
                DestatisZensusPopulationPerHa.geom,
            ).filter(
                DestatisZensusPopulationPerHa.id.in_(pd.Index(lost_cells))
            )

            df_lost_cells = gpd.read_postgis(
                cells_query.statement,
                cells_query.session.bind,
                geom_col="geom",
            )

        # place random amenity in cell
        df_lost_cells["n_amenities_inside"] = 1
        df_lost_cells.rename(
            columns={
                "id": "zensus_population_id",
            },
            inplace=True,
        )
        df_lost_cells = place_buildings_with_amenities(
            df_lost_cells, amenities=1
        )
        df_lost_cells.rename(
            columns={
                # "id": "zensus_population_id",
                "geom_point": "geom_amenity",
            },
            inplace=True,
        )
        df_lost_cells.drop(
            columns=["building_count", "n_amenities_inside"], inplace=True
        )
    else:
        df_lost_cells = None

    df_amenities_in_buildings.drop(identified_amenities, inplace=True)
    df_amenities_in_buildings.drop(columns="building_bus_id", inplace=True)

    df_amenities_in_buildings["n_amenities_inside"] = 1

    # sum amenities per building and cell
    df_amenities_in_buildings[
        "n_amenities_inside"
    ] = df_amenities_in_buildings.groupby(["zensus_population_id", "id"])[
        "n_amenities_inside"
    ].transform(
        "sum"
    )
    # drop duplicated buildings
    df_buildings_with_amenities = df_amenities_in_buildings.drop_duplicates(
        ["id", "zensus_population_id"]
    )
    df_buildings_with_amenities.reset_index(inplace=True, drop=True)

    df_buildings_with_amenities = df_buildings_with_amenities[
        ["id", "zensus_population_id", "geom_building", "n_amenities_inside"]
    ]
    df_buildings_with_amenities.rename(
        columns={
            # "zensus_population_id": "cell_id",
            "egon_building_id": "id"
        },
        inplace=True,
    )

    return df_buildings_with_amenities, df_lost_cells


def buildings_without_amenities():
    """
    Buildings (filtered and synthetic) in cells with
    cts demand but no amenities are determined.

    Returns
    -------
    df_buildings_without_amenities: gpd.GeoDataFrame
        Table of buildings without amenities in zensus cells
        with cts demand.
    """
    from saio.boundaries import egon_map_zensus_buildings_filtered_all
    from saio.openstreetmap import (
        osm_amenities_shops_filtered,
        osm_buildings_filtered,
        osm_buildings_synthetic,
    )

    # buildings_filtered in cts-demand-cells without amenities
    with db.session_scope() as session:

        # Synthetic Buildings
        q_synth_buildings = session.query(
            osm_buildings_synthetic.cell_id.cast(Integer).label(
                "zensus_population_id"
            ),
            osm_buildings_synthetic.id.cast(Integer).label("id"),
            osm_buildings_synthetic.area.label("area"),
            osm_buildings_synthetic.geom_building.label("geom_building"),
            osm_buildings_synthetic.geom_point.label("geom_point"),
        )

        # Buildings filtered
        q_buildings_filtered = session.query(
            egon_map_zensus_buildings_filtered_all.zensus_population_id,
            osm_buildings_filtered.id,
            osm_buildings_filtered.area,
            osm_buildings_filtered.geom_building,
            osm_buildings_filtered.geom_point,
        ).filter(
            osm_buildings_filtered.id
            == egon_map_zensus_buildings_filtered_all.id
        )

        # Amenities + zensus_population_id
        q_amenities = (
            session.query(
                DestatisZensusPopulationPerHa.id.label("zensus_population_id"),
            )
            .filter(
                func.st_within(
                    osm_amenities_shops_filtered.geom_amenity,
                    DestatisZensusPopulationPerHa.geom,
                )
            )
            .distinct(DestatisZensusPopulationPerHa.id)
        )

        # Cells with CTS demand but without amenities
        q_cts_without_amenities = (
            session.query(
                EgonDemandRegioZensusElectricity.zensus_population_id,
            )
            .filter(
                EgonDemandRegioZensusElectricity.sector == "service",
                EgonDemandRegioZensusElectricity.scenario == "eGon2035",
            )
            .filter(
                EgonDemandRegioZensusElectricity.zensus_population_id.notin_(
                    q_amenities
                )
            )
            .distinct()
        )

        # Buildings filtered + synthetic buildings residential in
        # cells with CTS demand but without amenities
        cells_query = q_synth_buildings.union(q_buildings_filtered).filter(
            egon_map_zensus_buildings_filtered_all.zensus_population_id.in_(
                q_cts_without_amenities
            )
        )

    # df_buildings_without_amenities = pd.read_sql(
    #     cells_query.statement, cells_query.session.bind, index_col=None)
    df_buildings_without_amenities = gpd.read_postgis(
        cells_query.statement,
        cells_query.session.bind,
        geom_col="geom_building",
    )

    df_buildings_without_amenities = df_buildings_without_amenities.rename(
        columns={
            # "zensus_population_id": "cell_id",
            "egon_building_id": "id",
        }
    )

    return df_buildings_without_amenities


def select_cts_buildings(df_buildings_wo_amenities, max_n):
    """
    N Buildings (filtered and synthetic) in each cell with
    cts demand are selected. Only the first n buildings
    are taken for each cell. The buildings are sorted by surface
    area.

    Returns
    -------
    df_buildings_with_cts_demand: gpd.GeoDataFrame
        Table of buildings
    """

    df_buildings_wo_amenities.sort_values(
        "area", ascending=False, inplace=True
    )
    # select first n ids each census cell if available
    df_buildings_with_cts_demand = (
        df_buildings_wo_amenities.groupby("zensus_population_id")
        .nth(list(range(max_n)))
        .reset_index()
    )
    df_buildings_with_cts_demand.reset_index(drop=True, inplace=True)

    return df_buildings_with_cts_demand


def cells_with_cts_demand_only(df_buildings_without_amenities):
    """
    Cells with cts demand but no amenities or buildilngs
    are determined.

    Returns
    -------
    df_cells_only_cts_demand: gpd.GeoDataFrame
        Table of cells with cts demand but no amenities or buildings
    """
    from saio.openstreetmap import osm_amenities_shops_filtered

    # cells mit amenities
    with db.session_scope() as session:
        sub_query = (
            session.query(
                DestatisZensusPopulationPerHa.id.label("zensus_population_id"),
            )
            .filter(
                func.st_within(
                    osm_amenities_shops_filtered.geom_amenity,
                    DestatisZensusPopulationPerHa.geom,
                )
            )
            .distinct(DestatisZensusPopulationPerHa.id)
        )

        cells_query = (
            session.query(
                EgonDemandRegioZensusElectricity.zensus_population_id,
                EgonDemandRegioZensusElectricity.scenario,
                EgonDemandRegioZensusElectricity.sector,
                EgonDemandRegioZensusElectricity.demand,
                DestatisZensusPopulationPerHa.geom,
            )
            .filter(
                EgonDemandRegioZensusElectricity.sector == "service",
                EgonDemandRegioZensusElectricity.scenario == "eGon2035",
            )
            .filter(
                EgonDemandRegioZensusElectricity.zensus_population_id.notin_(
                    sub_query
                )
            )
            .filter(
                EgonDemandRegioZensusElectricity.zensus_population_id
                == DestatisZensusPopulationPerHa.id
            )
        )

    df_cts_cell_without_amenities = gpd.read_postgis(
        cells_query.statement,
        cells_query.session.bind,
        geom_col="geom",
        index_col=None,
    )

    # TODO remove after #722
    df_buildings_without_amenities = df_buildings_without_amenities.rename(
        columns={"cell_id": "zensus_population_id"}
    )

    # Census cells with only cts demand
    df_cells_only_cts_demand = df_cts_cell_without_amenities.loc[
        ~df_cts_cell_without_amenities["zensus_population_id"].isin(
            df_buildings_without_amenities["zensus_population_id"].unique()
        )
    ]

    df_cells_only_cts_demand.reset_index(drop=True, inplace=True)

    return df_cells_only_cts_demand


def calc_census_cell_share(scenario, sector):
    """
    The profile share for each census cell is calculated by it's
    share of annual demand per substation bus. The annual demand
    per cell is defined by DemandRegio/Peta5. The share is for both
    scenarios identical as the annual demand is linearly scaled.

    Parameters
    ----------
    scenario: str
        Scenario for which the share is calculated: "eGon2035" or "eGon100RE"
    sector: str
        Scenario for which the share is calculated: "electricity" or "heat"

    Returns
    -------
    df_census_share: pd.DataFrame
    """
    if sector == "electricity":
        with db.session_scope() as session:
            cells_query = (
                session.query(
                    EgonDemandRegioZensusElectricity,
                    MapZensusGridDistricts.bus_id,
                )
                .filter(EgonDemandRegioZensusElectricity.sector == "service")
                .filter(EgonDemandRegioZensusElectricity.scenario == scenario)
                .filter(
                    EgonDemandRegioZensusElectricity.zensus_population_id
                    == MapZensusGridDistricts.zensus_population_id
                )
            )

    elif sector == "heat":
        with db.session_scope() as session:
            cells_query = (
                session.query(EgonPetaHeat, MapZensusGridDistricts.bus_id)
                .filter(EgonPetaHeat.sector == "service")
                .filter(EgonPetaHeat.scenario == scenario)
                .filter(
                    EgonPetaHeat.zensus_population_id
                    == MapZensusGridDistricts.zensus_population_id
                )
            )

    df_demand = pd.read_sql(
        cells_query.statement,
        cells_query.session.bind,
        index_col="zensus_population_id",
    )

    # get demand share of cell per bus
    df_census_share = df_demand["demand"] / df_demand.groupby("bus_id")[
        "demand"
    ].transform("sum")
    df_census_share = df_census_share.rename("cell_share")

    df_census_share = pd.concat(
        [
            df_census_share,
            df_demand[["bus_id", "scenario"]],
        ],
        axis=1,
    )

    df_census_share.reset_index(inplace=True)
    return df_census_share


def calc_building_demand_profile_share(
    df_cts_buildings, scenario="eGon2035", sector="electricity"
):
    """
    Share of cts electricity demand profile per bus for every selected building
    is calculated. Building-amenity share is multiplied with census cell share
    to get the substation bus profile share for each building. The share is
    grouped and aggregated per building as some buildings exceed the shape of
    census cells and have amenities assigned from multiple cells. Building
    therefore get the amenity share of all census cells.

    Parameters
    ----------
    df_cts_buildings: gpd.GeoDataFrame
        Table of all buildings with cts demand assigned
    scenario: str
        Scenario for which the share is calculated.
    sector: str
        Sector for which the share is calculated.

    Returns
    -------
    df_building_share: pd.DataFrame
        Table of bus profile share per building

    """

    def calc_building_amenity_share(df_cts_buildings):
        """
        Calculate the building share by the number amenities per building
        within a census cell. Building ids can exist multiple time but with
        different zensus_population_ids.
        """
        df_building_amenity_share = df_cts_buildings[
            "n_amenities_inside"
        ] / df_cts_buildings.groupby("zensus_population_id")[
            "n_amenities_inside"
        ].transform(
            "sum"
        )
        df_building_amenity_share = pd.concat(
            [
                df_building_amenity_share.rename("building_amenity_share"),
                df_cts_buildings[["zensus_population_id", "id"]],
            ],
            axis=1,
        )
        return df_building_amenity_share

    df_building_amenity_share = calc_building_amenity_share(df_cts_buildings)

    df_census_cell_share = calc_census_cell_share(
        scenario=scenario, sector=sector
    )

    df_demand_share = pd.merge(
        left=df_building_amenity_share,
        right=df_census_cell_share,
        left_on="zensus_population_id",
        right_on="zensus_population_id",
    )
    df_demand_share["profile_share"] = df_demand_share[
        "building_amenity_share"
    ].multiply(df_demand_share["cell_share"])

    # # Fix #989
    # # Mismatched bus_id
    # # May result in failing sanity checks
    # from saio.boundaries import egon_map_zensus_buildings_filtered_all
    #
    # with db.session_scope() as session:
    #     query = session.query(
    #         egon_map_zensus_buildings_filtered_all.id,
    #         MapZensusGridDistricts.bus_id,
    #     ).filter(
    #         egon_map_zensus_buildings_filtered_all.id.in_(
    #             df_cts_buildings.id.values
    #         ),
    #         MapZensusGridDistricts.zensus_population_id
    #         == egon_map_zensus_buildings_filtered_all.zensus_population_id,
    #     )
    #
    #     df_map_bus_id = pd.read_sql(
    #         query.statement, session.connection(), index_col=None
    #     )
    #
    # df_demand_share = pd.merge(
    #     left=df_demand_share.drop(columns="bus_id"),
    #     right=df_map_bus_id,
    #     on="id",
    # )

    # only pass selected columns
    df_demand_share = df_demand_share[
        ["id", "bus_id", "scenario", "profile_share"]
    ]

    # Group and aggregate per building for multi cell buildings
    df_demand_share = (
        df_demand_share.groupby(["scenario", "id", "bus_id"])
        .sum()
        .reset_index()
    )
    if df_demand_share.duplicated("id", keep=False).any():
        print(
            df_demand_share.loc[df_demand_share.duplicated("id", keep=False)]
        )
    return df_demand_share


def calc_cts_building_profiles(
    egon_building_ids,
    bus_ids,
    scenario,
    sector,
):
    """
    Calculate the cts demand profile for each building. The profile is
    calculated by the demand share of the building per substation bus.

    Parameters
    ----------
    egon_building_ids: list of int
        Ids of the building for which the profile is calculated.
    bus_ids: list of int
        Ids of the substation for which selected building profiles are
        calculated.
    scenario: str
        Scenario for which the share is calculated: "eGon2035" or "eGon100RE"
    sector: str
        Sector for which the share is calculated: "electricity" or "heat"

    Returns
    -------
    df_building_profiles: pd.DataFrame
        Table of demand profile per building
    """
    if sector == "electricity":
        # Get cts building electricity demand share of selected buildings
        with db.session_scope() as session:
            cells_query = (
                session.query(
                    EgonCtsElectricityDemandBuildingShare,
                )
                .filter(
                    EgonCtsElectricityDemandBuildingShare.scenario == scenario
                )
                .filter(
                    EgonCtsElectricityDemandBuildingShare.building_id.in_(
                        egon_building_ids
                    )
                )
            )

        df_demand_share = pd.read_sql(
            cells_query.statement, cells_query.session.bind, index_col=None
        )

        # Get substation cts electricity load profiles of selected bus_ids
        with db.session_scope() as session:
            cells_query = (
                session.query(EgonEtragoElectricityCts).filter(
                    EgonEtragoElectricityCts.scn_name == scenario
                )
            ).filter(EgonEtragoElectricityCts.bus_id.in_(bus_ids))

        df_cts_profiles = pd.read_sql(
            cells_query.statement,
            cells_query.session.bind,
        )
        df_cts_profiles = pd.DataFrame.from_dict(
            df_cts_profiles.set_index("bus_id")["p_set"].to_dict(),
            orient="index",
        )
        # df_cts_profiles = calc_load_curves_cts(scenario)

    elif sector == "heat":
        # Get cts building heat demand share of selected buildings
        with db.session_scope() as session:
            cells_query = (
                session.query(
                    EgonCtsHeatDemandBuildingShare,
                )
                .filter(EgonCtsHeatDemandBuildingShare.scenario == scenario)
                .filter(
                    EgonCtsHeatDemandBuildingShare.building_id.in_(
                        egon_building_ids
                    )
                )
            )

        df_demand_share = pd.read_sql(
            cells_query.statement, cells_query.session.bind, index_col=None
        )

        # Get substation cts heat load profiles of selected bus_ids
        with db.session_scope() as session:
            cells_query = (
                session.query(EgonEtragoHeatCts).filter(
                    EgonEtragoHeatCts.scn_name == scenario
                )
            ).filter(EgonEtragoHeatCts.bus_id.in_(bus_ids))

        df_cts_profiles = pd.read_sql(
            cells_query.statement,
            cells_query.session.bind,
        )
        df_cts_profiles = pd.DataFrame.from_dict(
            df_cts_profiles.set_index("bus_id")["p_set"].to_dict(),
            orient="index",
        )

    # TODO remove after #722
    df_demand_share.rename(columns={"id": "building_id"}, inplace=True)

    # get demand profile for all buildings for selected demand share
    df_building_profiles = pd.DataFrame()
    for bus_id, df in df_demand_share.groupby("bus_id"):
        shares = df.set_index("building_id", drop=True)["profile_share"]
        profile_ts = df_cts_profiles.loc[bus_id]
        building_profiles = np.outer(profile_ts, shares)
        building_profiles = pd.DataFrame(
            building_profiles, index=profile_ts.index, columns=shares.index
        )
        df_building_profiles = pd.concat(
            [df_building_profiles, building_profiles], axis=1
        )

    return df_building_profiles


def delete_synthetic_cts_buildings():
    """
    All synthetic cts buildings are deleted from the DB. This is necessary if
    the task is run multiple times as the existing synthetic buildings
    influence the results.
    """
    # import db tables
    from saio.openstreetmap import osm_buildings_synthetic

    # cells mit amenities
    with db.session_scope() as session:
        session.query(osm_buildings_synthetic).filter(
            osm_buildings_synthetic.building == "cts"
        ).delete()


def remove_double_bus_id(df_cts_buildings):
    """This is an backup adhoc fix if there should still be a building which
    is assigned to 2 substations. In this case one of the buildings is just
    dropped. As this currently accounts for only one building with one amenity
    the deviation is neglectable."""
    # assign bus_id via census cell of amenity
    with db.session_scope() as session:
        cells_query = session.query(
            MapZensusGridDistricts.zensus_population_id,
            MapZensusGridDistricts.bus_id,
        )

    df_egon_map_zensus_buildings_buses = pd.read_sql(
        cells_query.statement,
        cells_query.session.bind,
        index_col=None,
    )
    df_cts_buildings = pd.merge(
        left=df_cts_buildings,
        right=df_egon_map_zensus_buildings_buses,
        on="zensus_population_id",
    )

    substation_per_building = df_cts_buildings.groupby("id")[
        "bus_id"
    ].nunique()
    building_id = substation_per_building.loc[
        substation_per_building > 1
    ].index
    df_duplicates = df_cts_buildings.loc[
        df_cts_buildings["id"].isin(building_id)
    ]
    for unique_id in df_duplicates["id"].unique():
        drop_index = df_duplicates[df_duplicates["id"] == unique_id].index[0]
        print(
            f"Buildings {df_cts_buildings.loc[drop_index, 'id']}"
            f" dropped because of double substation"
        )
        df_cts_buildings.drop(index=drop_index, inplace=True)

    df_cts_buildings.drop(columns="bus_id", inplace=True)

    return df_cts_buildings


def cts_buildings():
    """
    Assigns CTS demand to buildings and calculates the respective demand
    profiles. The demand profile per substation are disaggregated per
    annual demand share of each census cell and by the number of amenities
    per building within the cell. If no building data is available,
    synthetic buildings are generated around the amenities. If no amenities
    but cts demand is available, buildings are randomly selected. If no
    building nor amenity is available, random synthetic buildings are
    generated. The demand share is stored in the database.

    Note:
    -----
    Cells with CTS demand, amenities and buildings do not change within
    the scenarios, only the demand itself. Therefore scenario eGon2035
    can be used universally to determine the cts buildings but not for
    the demand share.
    """
    # ========== Register np datatypes with SQLA ==========
    def adapt_numpy_float64(numpy_float64):
        return AsIs(numpy_float64)

    def adapt_numpy_int64(numpy_int64):
        return AsIs(numpy_int64)

    register_adapter(np.float64, adapt_numpy_float64)
    register_adapter(np.int64, adapt_numpy_int64)
    # =====================================================

    log.info("Start logging!")
    # Buildings with amenities
    df_buildings_with_amenities, df_lost_cells = buildings_with_amenities()
    log.info("Buildings with amenities selected!")

    # Median number of amenities per cell
    median_n_amenities = int(
        df_buildings_with_amenities.groupby("zensus_population_id")[
            "n_amenities_inside"
        ]
        .sum()
        .median()
    )
    log.info(f"Median amenity value: {median_n_amenities}")

    # Remove synthetic CTS buildings if existing
    delete_synthetic_cts_buildings()
    log.info("Old synthetic cts buildings deleted!")

    # Amenities not assigned to buildings
    df_amenities_without_buildings = amenities_without_buildings()
    log.info("Amenities without buildlings selected!")

    # Append lost cells due to duplicated ids, to cover all demand cells
    if not df_lost_cells.empty:

        # Number of synth amenities per cell
        df_lost_cells["amenities"] = median_n_amenities
        # create row for every amenity
        df_lost_cells["amenities"] = (
            df_lost_cells["amenities"].astype(int).apply(range)
        )
        df_lost_cells = df_lost_cells.explode("amenities")
        df_lost_cells.drop(columns="amenities", inplace=True)
        df_amenities_without_buildings = df_amenities_without_buildings.append(
            df_lost_cells, ignore_index=True
        )
        log.info(
            f"{df_lost_cells.shape[0]} lost cells due to substation "
            f"intersection appended!"
        )

    # One building per amenity
    df_amenities_without_buildings["n_amenities_inside"] = 1
    # Create synthetic buildings for amenites without buildings
    df_synthetic_buildings_with_amenities = create_synthetic_buildings(
        df_amenities_without_buildings, points="geom_amenity"
    )
    log.info("Synthetic buildings created!")

    # TODO remove renaming after #722
    write_table_to_postgis(
        df_synthetic_buildings_with_amenities.rename(
            columns={
                "zensus_population_id": "cell_id",
                "egon_building_id": "id",
            }
        ),
        OsmBuildingsSynthetic,
        engine=engine,
        drop=False,
    )
    log.info("Synthetic buildings exported to DB!")

    # Cells without amenities but CTS demand and buildings
    df_buildings_without_amenities = buildings_without_amenities()
    log.info("Buildings without amenities in demand cells identified!")

    # Backup Bugfix for duplicated buildings which occure in SQL-Querry
    # drop building ids which have already been used
    mask = df_buildings_without_amenities.loc[
        df_buildings_without_amenities["id"].isin(
            df_buildings_with_amenities["id"]
        )
    ].index
    df_buildings_without_amenities = df_buildings_without_amenities.drop(
        index=mask
    ).reset_index(drop=True)
    log.info(f"{len(mask)} duplicated ids removed!")

    # select median n buildings per cell
    df_buildings_without_amenities = select_cts_buildings(
        df_buildings_without_amenities, max_n=median_n_amenities
    )
    df_buildings_without_amenities["n_amenities_inside"] = 1
    log.info(f"{median_n_amenities} buildings per cell selected!")

    # Create synthetic amenities and buildings in cells with only CTS demand
    df_cells_with_cts_demand_only = cells_with_cts_demand_only(
        df_buildings_without_amenities
    )
    log.info("Cells with only demand identified!")

    # TODO implement overlay prevention #953 here
    # Median n Amenities per cell
    df_cells_with_cts_demand_only["amenities"] = median_n_amenities
    # create row for every amenity
    df_cells_with_cts_demand_only["amenities"] = (
        df_cells_with_cts_demand_only["amenities"].astype(int).apply(range)
    )
    df_cells_with_cts_demand_only = df_cells_with_cts_demand_only.explode(
        "amenities"
    )
    df_cells_with_cts_demand_only.drop(columns="amenities", inplace=True)

    # Only 1 Amenity per Building
    df_cells_with_cts_demand_only["n_amenities_inside"] = 1
    df_cells_with_cts_demand_only = place_buildings_with_amenities(
        df_cells_with_cts_demand_only, amenities=1
    )
    df_synthetic_buildings_without_amenities = create_synthetic_buildings(
        df_cells_with_cts_demand_only, points="geom_point"
    )
    log.info(f"{median_n_amenities} synthetic buildings per cell created")

    # TODO remove renaming after #722
    write_table_to_postgis(
        df_synthetic_buildings_without_amenities.rename(
            columns={
                "zensus_population_id": "cell_id",
                "egon_building_id": "id",
            }
        ),
        OsmBuildingsSynthetic,
        engine=engine,
        drop=False,
    )
    log.info("Synthetic buildings exported to DB")

    # Concat all buildings
    columns = [
        "zensus_population_id",
        "id",
        "geom_building",
        "n_amenities_inside",
        "source",
    ]

    df_buildings_with_amenities["source"] = "bwa"
    df_synthetic_buildings_with_amenities["source"] = "sbwa"
    df_buildings_without_amenities["source"] = "bwoa"
    df_synthetic_buildings_without_amenities["source"] = "sbwoa"

    df_cts_buildings = pd.concat(
        [
            df_buildings_with_amenities[columns],
            df_synthetic_buildings_with_amenities[columns],
            df_buildings_without_amenities[columns],
            df_synthetic_buildings_without_amenities[columns],
        ],
        axis=0,
        ignore_index=True,
    )
    df_cts_buildings = remove_double_bus_id(df_cts_buildings)
    log.info("Double bus_id checked")

    # TODO remove dypte correction after #722
    df_cts_buildings["id"] = df_cts_buildings["id"].astype(int)

    df_cts_buildings = gpd.GeoDataFrame(
        df_cts_buildings, geometry="geom_building", crs=3035
    )
    df_cts_buildings = df_cts_buildings.reset_index().rename(
        columns={"index": "serial"}
    )

    # # Fix #989
    # # Mismatched zensus population id
    # from saio.boundaries import egon_map_zensus_buildings_filtered_all
    #
    # with db.session_scope() as session:
    #     query = session.query(
    #         egon_map_zensus_buildings_filtered_all.id,
    #         egon_map_zensus_buildings_filtered_all.zensus_population_id,
    #     ).filter(
    #         egon_map_zensus_buildings_filtered_all.id.in_(
    #             df_cts_buildings.id.values
    #         )
    #     )
    #
    #     df_map_zensus_population_id = pd.read_sql(
    #         query.statement, session.connection(), index_col=None
    #     )
    #
    # df_cts_buildings = pd.merge(
    #     left=df_cts_buildings.drop(columns="zensus_population_id"),
    #     right=df_map_zensus_population_id,
    #     on="id",
    # )

    # Write table to db for debugging and postprocessing
    write_table_to_postgis(
        df_cts_buildings,
        CtsBuildings,
        engine=engine,
        drop=True,
    )
    log.info("CTS buildings exported to DB!")


def cts_electricity():
    """
    Calculate cts electricity demand share of hvmv substation profile
     for buildings.
    """
    log.info("Start logging!")
    with db.session_scope() as session:
        cells_query = session.query(CtsBuildings)

    df_cts_buildings = pd.read_sql(
        cells_query.statement, cells_query.session.bind, index_col=None
    )
    log.info("CTS buildings from DB imported!")
    df_demand_share_2035 = calc_building_demand_profile_share(
        df_cts_buildings, scenario="eGon2035", sector="electricity"
    )
    log.info("Profile share for egon2035 calculated!")

    df_demand_share_100RE = calc_building_demand_profile_share(
        df_cts_buildings, scenario="eGon100RE", sector="electricity"
    )
    log.info("Profile share for egon100RE calculated!")

    df_demand_share = pd.concat(
        [df_demand_share_2035, df_demand_share_100RE],
        axis=0,
        ignore_index=True,
    )
    df_demand_share.rename(columns={"id": "building_id"}, inplace=True)

    write_table_to_postgres(
        df_demand_share,
        EgonCtsElectricityDemandBuildingShare,
        drop=True,
    )
    log.info("Profile share exported to DB!")


def cts_heat():
    """
    Calculate cts electricity demand share of hvmv substation profile
     for buildings.
    """
    log.info("Start logging!")
    with db.session_scope() as session:
        cells_query = session.query(CtsBuildings)

    df_cts_buildings = pd.read_sql(
        cells_query.statement, cells_query.session.bind, index_col=None
    )
    log.info("CTS buildings from DB imported!")

    df_demand_share_2035 = calc_building_demand_profile_share(
        df_cts_buildings, scenario="eGon2035", sector="heat"
    )
    log.info("Profile share for egon2035 calculated!")
    df_demand_share_100RE = calc_building_demand_profile_share(
        df_cts_buildings, scenario="eGon100RE", sector="heat"
    )
    log.info("Profile share for egon100RE calculated!")
    df_demand_share = pd.concat(
        [df_demand_share_2035, df_demand_share_100RE],
        axis=0,
        ignore_index=True,
    )

    df_demand_share.rename(columns={"id": "building_id"}, inplace=True)

    write_table_to_postgres(
        df_demand_share,
        EgonCtsHeatDemandBuildingShare,
        drop=True,
    )
    log.info("Profile share exported to DB!")


def get_cts_electricity_peak_load():
    """
    Get electricity peak load of all CTS buildings for both scenarios and
    store in DB.
    """
    log.info("Start logging!")

    BuildingElectricityPeakLoads.__table__.create(bind=engine, checkfirst=True)

    # Delete rows with cts demand
    with db.session_scope() as session:
        session.query(BuildingElectricityPeakLoads).filter(
            BuildingElectricityPeakLoads.sector == "cts"
        ).delete()
    log.info("Cts electricity peak load removed from DB!")

    for scenario in ["eGon2035", "eGon100RE"]:

        with db.session_scope() as session:
            cells_query = session.query(
                EgonCtsElectricityDemandBuildingShare
            ).filter(
                EgonCtsElectricityDemandBuildingShare.scenario == scenario
            )

        df_demand_share = pd.read_sql(
            cells_query.statement, cells_query.session.bind, index_col=None
        )

        with db.session_scope() as session:
            cells_query = session.query(EgonEtragoElectricityCts).filter(
                EgonEtragoElectricityCts.scn_name == scenario
            )

        df_cts_profiles = pd.read_sql(
            cells_query.statement,
            cells_query.session.bind,
        )
        df_cts_profiles = pd.DataFrame.from_dict(
            df_cts_profiles.set_index("bus_id")["p_set"].to_dict(),
            orient="columns",
        )

        df_peak_load = pd.merge(
            left=df_cts_profiles.max().astype(float).rename("max"),
            right=df_demand_share,
            left_index=True,
            right_on="bus_id",
        )

        # Convert unit from MWh to W
        df_peak_load["max"] = df_peak_load["max"] * 1e6
        df_peak_load["peak_load_in_w"] = (
            df_peak_load["max"] * df_peak_load["profile_share"]
        )
        log.info(f"Peak load for {scenario} determined!")

        # TODO remove after #772
        df_peak_load.rename(columns={"id": "building_id"}, inplace=True)
        df_peak_load["sector"] = "cts"

        # # Write peak loads into db
        write_table_to_postgres(
            df_peak_load,
            BuildingElectricityPeakLoads,
            drop=False,
            index=False,
            if_exists="append",
        )

        log.info(f"Peak load for {scenario} exported to DB!")


def get_cts_heat_peak_load():
    """
    Get heat peak load of all CTS buildings for both scenarios and store in DB.
    """
    log.info("Start logging!")

    BuildingHeatPeakLoads.__table__.create(bind=engine, checkfirst=True)

    # Delete rows with cts demand
    with db.session_scope() as session:
        session.query(BuildingHeatPeakLoads).filter(
            BuildingHeatPeakLoads.sector == "cts"
        ).delete()
    log.info("Cts heat peak load removed from DB!")

    for scenario in ["eGon2035", "eGon100RE"]:

        with db.session_scope() as session:
            cells_query = session.query(
                EgonCtsElectricityDemandBuildingShare
            ).filter(
                EgonCtsElectricityDemandBuildingShare.scenario == scenario
            )

        df_demand_share = pd.read_sql(
            cells_query.statement, cells_query.session.bind, index_col=None
        )
        log.info(f"Retrieved demand share for scenario: {scenario}")

        with db.session_scope() as session:
            cells_query = session.query(EgonEtragoHeatCts).filter(
                EgonEtragoHeatCts.scn_name == scenario
            )

        df_cts_profiles = pd.read_sql(
            cells_query.statement,
            cells_query.session.bind,
        )
        log.info(f"Retrieved substation profiles for scenario: {scenario}")

        df_cts_profiles = pd.DataFrame.from_dict(
            df_cts_profiles.set_index("bus_id")["p_set"].to_dict(),
            orient="columns",
        )

        df_peak_load = pd.merge(
            left=df_cts_profiles.max().astype(float).rename("max"),
            right=df_demand_share,
            left_index=True,
            right_on="bus_id",
        )

        # Convert unit from MWh to W
        df_peak_load["max"] = df_peak_load["max"] * 1e6
        df_peak_load["peak_load_in_w"] = (
            df_peak_load["max"] * df_peak_load["profile_share"]
        )
        log.info(f"Peak load for {scenario} determined!")

        # TODO remove after #772
        df_peak_load.rename(columns={"id": "building_id"}, inplace=True)
        df_peak_load["sector"] = "cts"

        # # Write peak loads into db
        write_table_to_postgres(
            df_peak_load,
            BuildingHeatPeakLoads,
            drop=False,
            index=False,
            if_exists="append",
        )

        log.info(f"Peak load for {scenario} exported to DB!")


def assign_voltage_level_to_buildings():
    """
    Add voltage level to all buildings by summed peak demand.

    All entries with same building id get the voltage level corresponding
    to their summed residential and cts peak demand.
    """

    with db.session_scope() as session:
        cells_query = session.query(BuildingElectricityPeakLoads)

        df_peak_loads = pd.read_sql(
            cells_query.statement,
            cells_query.session.bind,
        )

    df_peak_load_buildings = df_peak_loads.groupby(
        ["building_id", "scenario"]
    )["peak_load_in_w"].sum()
    df_peak_load_buildings = df_peak_load_buildings.to_frame()
    df_peak_load_buildings.loc[:, "voltage_level"] = 0

    # Identify voltage_level by thresholds defined in the eGon project
    df_peak_load_buildings.loc[
        df_peak_load_buildings["peak_load_in_w"] <= 0.1 * 1e6, "voltage_level"
    ] = 7
    df_peak_load_buildings.loc[
        df_peak_load_buildings["peak_load_in_w"] > 0.1 * 1e6, "voltage_level"
    ] = 6
    df_peak_load_buildings.loc[
        df_peak_load_buildings["peak_load_in_w"] > 0.2 * 1e6, "voltage_level"
    ] = 5
    df_peak_load_buildings.loc[
        df_peak_load_buildings["peak_load_in_w"] > 5.5 * 1e6, "voltage_level"
    ] = 4
    df_peak_load_buildings.loc[
        df_peak_load_buildings["peak_load_in_w"] > 20 * 1e6, "voltage_level"
    ] = 3
    df_peak_load_buildings.loc[
        df_peak_load_buildings["peak_load_in_w"] > 120 * 1e6, "voltage_level"
    ] = 1

    df_peak_load = pd.merge(
        left=df_peak_loads.drop(columns="voltage_level"),
        right=df_peak_load_buildings["voltage_level"],
        how="left",
        left_on=["building_id", "scenario"],
        right_index=True,
    )

    # Write peak loads into db
    # remove table and replace by new
    write_table_to_postgres(
        df_peak_load,
        BuildingElectricityPeakLoads,
        drop=True,
        index=False,
        if_exists="append",
    )<|MERGE_RESOLUTION|>--- conflicted
+++ resolved
@@ -250,11 +250,7 @@
     def __init__(self, dependencies):
         super().__init__(
             name="CtsDemandBuildings",
-<<<<<<< HEAD
             version="0.0.2",
-=======
-            version="0.0.1",
->>>>>>> d97dbf35
             dependencies=dependencies,
             tasks=(
                 cts_buildings,
