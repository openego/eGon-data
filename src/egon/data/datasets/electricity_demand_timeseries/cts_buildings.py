"""
CTS electricity and heat demand time series for scenarios in 2035 and 2050
assigned to OSM-buildings are generated.

Disaggregation of CTS heat & electricity demand time series from MV substation
to census cells via annual demand and then to OSM buildings via
amenity tags or randomly if no sufficient OSM-data is available in the
respective census cell. If no OSM-buildings or synthetic residential buildings
are available new synthetic 5x5m buildings are generated.
"""

from geoalchemy2 import Geometry
from geoalchemy2.shape import to_shape
from psycopg2.extensions import AsIs, register_adapter
from sqlalchemy import REAL, Column, Integer, String, func, cast
from sqlalchemy.ext.declarative import declarative_base
import geopandas as gpd
import numpy as np
import pandas as pd
import saio

from egon.data import config, db
from egon.data import logger as log
from egon.data.datasets import Dataset
from egon.data.datasets.electricity_demand import (
    EgonDemandRegioZensusElectricity,
)
from egon.data.datasets.electricity_demand.temporal import (
    EgonEtragoElectricityCts,
)
from egon.data.datasets.electricity_demand_timeseries.hh_buildings import (
    BuildingElectricityPeakLoads,
    OsmBuildingsSynthetic,
)
from egon.data.datasets.electricity_demand_timeseries.mapping import (
    map_all_used_buildings,
)
from egon.data.datasets.electricity_demand_timeseries.tools import (
    random_ints_until_sum,
    random_point_in_square,
    specific_int_until_sum,
    write_table_to_postgis,
    write_table_to_postgres,
)
from egon.data.datasets.heat_demand import EgonPetaHeat
from egon.data.datasets.heat_demand_timeseries import EgonEtragoHeatCts
from egon.data.datasets.zensus_mv_grid_districts import MapZensusGridDistricts
from egon.data.datasets.zensus_vg250 import DestatisZensusPopulationPerHa

engine = db.engine()
Base = declarative_base()

# import db tables
saio.register_schema("openstreetmap", engine=engine)
saio.register_schema("boundaries", engine=engine)


class EgonCtsElectricityDemandBuildingShare(Base):
    """
    Class definition of table demand.egon_cts_electricity_demand_building_share.

    Table including the MV substation electricity profile share of all selected
    CTS buildings for scenario eGon2035 and eGon100RE. This table is created
    within :func:`cts_electricity()`.
    """
    __tablename__ = "egon_cts_electricity_demand_building_share"
    __table_args__ = {"schema": "demand"}

    building_id = Column(Integer, primary_key=True)
    scenario = Column(String, primary_key=True)
    bus_id = Column(Integer, index=True)
    profile_share = Column(REAL)


class EgonCtsHeatDemandBuildingShare(Base):
    """
    Class definition of table demand.egon_cts_heat_demand_building_share.

    Table including the MV substation heat profile share of all selected
    CTS buildings for scenario eGon2035 and eGon100RE. This table is created
    within :func:`cts_heat()`.
    """
    __tablename__ = "egon_cts_heat_demand_building_share"
    __table_args__ = {"schema": "demand"}

    building_id = Column(Integer, primary_key=True)
    scenario = Column(String, primary_key=True)
    bus_id = Column(Integer, index=True)
    profile_share = Column(REAL)


class CtsBuildings(Base):
    """
    Class definition of table openstreetmap.egon_cts_buildings.

    Table of all selected CTS buildings with id, census cell id, geometry and
    amenity count in building. This table is created within
    :func:`cts_buildings()`.
    """
    __tablename__ = "egon_cts_buildings"
    __table_args__ = {"schema": "openstreetmap"}

    serial = Column(Integer, primary_key=True)
    id = Column(Integer, index=True)
    zensus_population_id = Column(Integer, index=True)
    geom_building = Column(Geometry("Polygon", 3035))
    n_amenities_inside = Column(Integer)
    source = Column(String)


class BuildingHeatPeakLoads(Base):
    """
    Class definition of table demand.egon_building_heat_peak_loads.

    """
    __tablename__ = "egon_building_heat_peak_loads"
    __table_args__ = {"schema": "demand"}

    building_id = Column(Integer, primary_key=True)
    scenario = Column(String, primary_key=True)
    sector = Column(String, primary_key=True)
    peak_load_in_w = Column(REAL)


class CtsDemandBuildings(Dataset):
    """
    Generates CTS electricity and heat demand time series for scenarios in 2035 and 2050
    assigned to OSM-buildings.

    Disaggregation of CTS heat & electricity demand time series from MV Substation
    to census cells via annual demand and then to OSM buildings via
    amenity tags or randomly if no sufficient OSM-data is available in the
    respective census cell. If no OSM-buildings or synthetic residential buildings
    are available new synthetic 5x5m buildings are generated.


    *Dependencies*
      * :py:class:`OsmBuildingsStreets <egon.data.datasets.osm_buildings_streets.OsmBuildingsStreets>`
      * :py:class:`CtsElectricityDemand <egon.data.datasets.electricity_demand.CtsElectricityDemand>`
      * :py:class:`hh_buildings <egon.data.datasets.electricity_demand_timeseries.hh_buildings>`
      * :py:class:`HeatTimeSeries <egon.data.datasets.heat_demand_timeseries.HeatTimeSeries>` (more specifically the :func:`export_etrago_cts_heat_profiles <egon.data.datasets.heat_demand_timeseries.export_etrago_cts_heat_profiles>` task)

    *Resulting tables*
      * :py:class:`openstreetmap.osm_buildings_synthetic <egon.data.datasets.electricity_demand_timeseries.hh_buildings.OsmBuildingsSynthetic>` is extended
      * :py:class:`openstreetmap.egon_cts_buildings <egon.data.datasets.electricity_demand_timeseries.cts_buildings.CtsBuildings> is created
      * :py:class:`demand.egon_cts_electricity_demand_building_share <egon.data.datasets.electricity_demand_timeseries.cts_buildings.EgonCtsElectricityDemandBuildingShare>` is created
      * :py:class:`demand.egon_cts_heat_demand_building_share <egon.data.datasets.electricity_demand_timeseries.cts_buildings.EgonCtsHeatDemandBuildingShare>` is created
      * :py:class:`demand.egon_building_electricity_peak_loads <egon.data.datasets.electricity_demand_timeseries.hh_buildings.BuildingElectricityPeakLoads>` is extended
      * :py:class:`boundaries.egon_map_zensus_mvgd_buildings <egon.data.datasets.electricity_demand_timeseries.mapping.EgonMapZensusMvgdBuildings>` is extended.


    **The following datasets from the database are mainly used for creation:**

    * `openstreetmap.osm_buildings_filtered`:
        Table of OSM-buildings filtered by tags to selecting residential and cts
        buildings only.
    * `openstreetmap.osm_amenities_shops_filtered`:
        Table of OSM-amenities filtered by tags to select cts only.
    * `openstreetmap.osm_amenities_not_in_buildings_filtered`:
        Table of amenities which do not intersect with any building from
        `openstreetmap.osm_buildings_filtered`
    * `openstreetmap.osm_buildings_synthetic`:
        Table of synthetic residential buildings
    * `boundaries.egon_map_zensus_buildings_filtered_all`:
        Mapping table of census cells and buildings filtered even if population
        in census cell = 0.
    * `demand.egon_demandregio_zensus_electricity`:
        Table of annual electricity load demand for residential and cts at census
        cell level. Residential load demand is derived from aggregated residential
        building profiles. DemandRegio CTS load demand at NUTS3 is distributed to
        census cells linearly to heat demand from peta5.
    * `demand.egon_peta_heat`:
        Table of annual heat load demand for residential and cts at census cell
        level from peta5.
    * `demand.egon_etrago_electricity_cts`:
        Scaled cts electricity time series for every MV substation. Derived from
        DemandRegio SLP for selected economic sectors at nuts3. Scaled with annual
        demand from `demand.egon_demandregio_zensus_electricity`
    * `demand.egon_etrago_heat_cts`:
        Scaled cts heat time series for every MV substation. Derived from
        DemandRegio SLP Gas for selected economic sectors at nuts3. Scaled with
        annual demand from `demand.egon_peta_heat`.

    **What is the goal?**

    To disaggregate cts heat and electricity time series from MV substation level
    to geo-referenced buildings, the annual demand from DemandRegio and Peta5 is
    used to identify census cells with load demand. We use Openstreetmap data and
    filter tags to identify buildings and count the  amenities within. The number
    of amenities and the annual demand serve to assign a demand share of the MV
    substation profile to the building.

    **What is the challenge?**

    The OSM, DemandRegio and Peta5 dataset differ from each other. The OSM dataset
    is a community based dataset which is extended throughout and does not claim to
    be complete. Therefore, not all census cells which have a demand assigned by
    DemandRegio or Peta5 methodology also have buildings with respective tags or
    sometimes even any building at all. Furthermore, the substation load areas are
    determined dynamically in a previous dataset. Merging these datasets different
    scopes (census cell shapes, building shapes) and their inconsistencies need to
    be addressed. For example: not yet tagged buildings or amenities in OSM, or
    building shapes exceeding census cells.


    **How are these datasets combined?**


    The methodology for heat and electricity is the same and only differs in the
    annual demand and MV/HV Substation profile. In a previous dataset
    (openstreetmap), we filter all OSM buildings and amenities for tags, we relate
    to the cts sector. Amenities are mapped to intersecting buildings and then
    intersected with the annual demand which exists at census cell level. We obtain
    census cells with demand and amenities and without amenities. If there is no
    data on amenities, n synthetic ones are assigned to existing buildings. We use
    the median value of amenities/census cell for n and all filtered buildings +
    synthetic residential buildings. If no building data is available a synthetic
    buildings is randomly generated. This also happens for amenities which couldn't
    be assigned to any osm building. All census cells with an annual demand are
    covered this way, and we obtain four different categories of buildings with
    amenities:

    * Buildings with amenities
    * Synthetic buildings with amenities
    * Buildings with synthetic amenities
    * Synthetics buildings with synthetic amenities

    The amenities are summed per census cell (of amenity) and building to derive
    the building amenity share per census cell. Multiplied with the annual demand,
    we receive the profile demand share for each cell. Some buildings exceed the
    census cell shape and have amenities in different cells although mapped to one
    building only. To have unique buildings the demand share is summed once more
    per building id. This factor can now be used to obtain the profile for each
    building.

    A schematic flow chart exist in the correspondent issue #671:
    https://github.com/openego/eGon-data/issues/671#issuecomment-1260740258


    **What are central assumptions during the data processing?**

    * We assume OSM data to be the most reliable and complete open source dataset.
    * We assume building and amenity tags to be truthful and accurate.
    * Mapping census to OSM data is not trivial. Discrepancies are substituted.
    * Missing OSM buildings are generated for each amenity.
    * Missing amenities are generated by median value of amenities/census cell.


    **Drawbacks and limitations of the data**

    * Shape of profiles for each building is similar within a MVGD and only scaled
      with a different factor.
    * MVGDs are generated dynamically. In case of buildings with amenities
      exceeding MVGD borders, amenities which are assigned to a different MVGD than
      the assigned building centroid, the amenities are dropped for sake of
      simplicity. One building should not have a connection to two MVGDs.
    * The completeness of the OSM data depends on community contribution and is
      crucial to the quality of our results.
    * Randomly selected buildings and generated amenities may inadequately reflect
      reality, but are chosen for sake of simplicity as a measure to fill data gaps.
    * Since this dataset is a cascade after generation of synthetic residential
      buildings also check drawbacks and limitations in hh_buildings.py.
    * Synthetic buildings may be placed within osm buildings which exceed multiple
      census cells. This is currently accepted but may be solved in #953.
    * Scattered high peak loads occur and might lead to single MV grid connections
      in ding0. In some cases this might not be viable. Postprocessing is needed and
      may be solved in #954.

    """

    #:
    name: str = "CtsDemandBuildings"
    #:
    version: str = "0.0.3"

    def __init__(self, dependencies):
        super().__init__(
<<<<<<< HEAD
            name=self.name,
            version=self.version,
=======
            name="CtsDemandBuildings",
            version="0.0.5",
>>>>>>> b4c5131d
            dependencies=dependencies,
            tasks=(
                cts_buildings,  # TODO: status2023, currently fixed for only 2023
                {cts_electricity, cts_heat},
                get_cts_electricity_peak_load,
                map_all_used_buildings,
                assign_voltage_level_to_buildings,
            ),
        )


def amenities_without_buildings():
    """
    Amenities which have no buildings assigned and are in a cell with cts
    demand are determined.

    Returns
    -------
    pd.DataFrame
        Table of amenities without buildings
    """
    from saio.openstreetmap import osm_amenities_not_in_buildings_filtered

    with db.session_scope() as session:
        cells_query = (
            session.query(
                DestatisZensusPopulationPerHa.id.label("zensus_population_id"),
                osm_amenities_not_in_buildings_filtered.geom_amenity,
                osm_amenities_not_in_buildings_filtered.egon_amenity_id,
            )
            .filter(
                func.st_within(
                    osm_amenities_not_in_buildings_filtered.geom_amenity,
                    DestatisZensusPopulationPerHa.geom,
                )
            )
            .filter(
                DestatisZensusPopulationPerHa.id
                == EgonDemandRegioZensusElectricity.zensus_population_id
            )
            .filter(
                EgonDemandRegioZensusElectricity.sector == "service",
                EgonDemandRegioZensusElectricity.scenario == "status2019",
            )
        )

    df_amenities_without_buildings = gpd.read_postgis(
        cells_query.statement,
        cells_query.session.bind,
        geom_col="geom_amenity",
    )
    return df_amenities_without_buildings


def place_buildings_with_amenities(df, amenities=None, max_amenities=None):
    """
    Building centroids are placed randomly within census cells.
    The Number of buildings is derived from n_amenity_inside, the selected
    method and number of amenities per building.

    Returns
    -------
    df: gpd.GeoDataFrame
        Table of buildings centroids
    """
    if isinstance(max_amenities, int):
        # amount of amenities is randomly generated within bounds
        # (max_amenities, amenities per cell)
        df["n_amenities_inside"] = df["n_amenities_inside"].apply(
            random_ints_until_sum, args=[max_amenities]
        )
    if isinstance(amenities, int):
        # Specific amount of amenities per building
        df["n_amenities_inside"] = df["n_amenities_inside"].apply(
            specific_int_until_sum, args=[amenities]
        )

    # Unnest each building
    df = df.explode(column="n_amenities_inside")

    # building count per cell
    df["building_count"] = df.groupby(["zensus_population_id"]).cumcount() + 1

    # generate random synthetic buildings
    edge_length = 5
    # create random points within census cells
    points = random_point_in_square(geom=df["geom"], tol=edge_length / 2)

    df.reset_index(drop=True, inplace=True)
    # Store center of polygon
    df["geom_point"] = points
    # Drop geometry of census cell
    df = df.drop(columns=["geom"])

    return df


def create_synthetic_buildings(df, points=None, crs="EPSG:3035"):
    """
    Synthetic buildings are generated around points.

    Parameters
    ----------
    df: pd.DataFrame
        Table of census cells
    points: gpd.GeoSeries or str
        List of points to place buildings around or column name of df
    crs: str
        CRS of result table

    Returns
    -------
    df: gpd.GeoDataFrame
        Synthetic buildings
    """

    if isinstance(points, str) and points in df.columns:
        points = df[points]
    elif isinstance(points, gpd.GeoSeries):
        pass
    else:
        raise ValueError("Points are of the wrong type")

    # Create building using a square around point
    edge_length = 5
    df["geom_building"] = points.buffer(distance=edge_length / 2, cap_style=3)

    if "geom_point" not in df.columns:
        df["geom_point"] = df["geom_building"].centroid

    df = gpd.GeoDataFrame(
        df,
        crs=crs,
        geometry="geom_building",
    )

    # TODO remove after #772 implementation of egon_building_id
    df.rename(columns={"id": "egon_building_id"}, inplace=True)

    # get max number of building ids from synthetic table
    with db.session_scope() as session:
        max_synth_building_id = session.execute(
            func.max(cast(OsmBuildingsSynthetic.id, Integer))
        ).scalar()
    max_synth_building_id = int(max_synth_building_id)

    # create sequential ids
    df["egon_building_id"] = range(
        max_synth_building_id + 1,
        max_synth_building_id + df.shape[0] + 1,
    )

    df["area"] = df["geom_building"].area
    # set building type of synthetic building
    df["building"] = "cts"
    # TODO remove after #772
    df = df.rename(
        columns={
            # "zensus_population_id": "cell_id",
            "egon_building_id": "id",
        }
    )
    return df


def buildings_with_amenities():
    """
    Amenities which are assigned to buildings are determined and grouped per
    building and zensus cell. Buildings covering multiple cells therefore
    exists multiple times but in different zensus cells. This is necessary to
    cover as many cells with a cts demand as possible. If buildings exist in
    multiple mvgds (bus_id) , only the amenities within the same as the
    building centroid are kept. If as a result, a census cell is uncovered
    by any buildings, a synthetic amenity is placed. The buildings are
    aggregated afterwards during the calculation of the profile_share.

    Returns
    -------
    df_buildings_with_amenities: gpd.GeoDataFrame
        Contains all buildings with amenities per zensus cell.
    df_lost_cells: gpd.GeoDataFrame
        Contains synthetic amenities in lost cells. Might be empty
    """

    from saio.boundaries import egon_map_zensus_buildings_filtered_all
    from saio.openstreetmap import osm_amenities_in_buildings_filtered

    for scn in config.settings()["egon-data"]["--scenarios"]:
        with db.session_scope() as session:
            cells_query = (
                session.query(
                    osm_amenities_in_buildings_filtered,
                    MapZensusGridDistricts.bus_id,
                )
                .filter(
                    MapZensusGridDistricts.zensus_population_id
                    == osm_amenities_in_buildings_filtered.zensus_population_id
                )
                .filter(
                    EgonDemandRegioZensusElectricity.zensus_population_id
                    == osm_amenities_in_buildings_filtered.zensus_population_id
                )
                .filter(
                    EgonDemandRegioZensusElectricity.sector == "service",
                    EgonDemandRegioZensusElectricity.scenario == scn,
                )
            )
<<<<<<< HEAD
            .filter(
                EgonDemandRegioZensusElectricity.sector == "service",
                EgonDemandRegioZensusElectricity.scenario == "status2023",  # TODO: status2023
=======
            df_amenities_in_buildings = pd.read_sql(
                cells_query.statement, con=session.connection(), index_col=None
>>>>>>> b4c5131d
            )
        if df_amenities_in_buildings.empty:
            break

    df_amenities_in_buildings["geom_building"] = df_amenities_in_buildings[
        "geom_building"
    ].apply(to_shape)
    df_amenities_in_buildings["geom_amenity"] = df_amenities_in_buildings[
        "geom_amenity"
    ].apply(to_shape)

    # retrieve building centroid bus_id
    with db.session_scope() as session:
        cells_query = session.query(
            egon_map_zensus_buildings_filtered_all.id,
            MapZensusGridDistricts.bus_id.label("building_bus_id"),
        ).filter(
            egon_map_zensus_buildings_filtered_all.zensus_population_id
            == MapZensusGridDistricts.zensus_population_id
        )

        df_building_bus_id = pd.read_sql(
            cells_query.statement, con=session.connection(), index_col=None
        )

    df_amenities_in_buildings = pd.merge(
        left=df_amenities_in_buildings, right=df_building_bus_id, on="id"
    )

    # identify amenities with differing bus_id as building
    identified_amenities = df_amenities_in_buildings.loc[
        df_amenities_in_buildings["bus_id"]
        != df_amenities_in_buildings["building_bus_id"]
    ].index

    lost_cells = df_amenities_in_buildings.loc[
        identified_amenities, "zensus_population_id"
    ].unique()

    # check if lost zensus cells are already covered
    if not (
        df_amenities_in_buildings["zensus_population_id"]
        .isin(lost_cells)
        .empty
    ):
        # query geom data for cell if not
        with db.session_scope() as session:
            cells_query = session.query(
                DestatisZensusPopulationPerHa.id,
                DestatisZensusPopulationPerHa.geom,
            ).filter(
                DestatisZensusPopulationPerHa.id.in_(pd.Index(lost_cells))
            )

            df_lost_cells = gpd.read_postgis(
                cells_query.statement,
                cells_query.session.bind,
                geom_col="geom",
            )

        # place random amenity in cell
        df_lost_cells["n_amenities_inside"] = 1
        df_lost_cells.rename(
            columns={
                "id": "zensus_population_id",
            },
            inplace=True,
        )
        df_lost_cells = place_buildings_with_amenities(
            df_lost_cells, amenities=1
        )
        df_lost_cells.rename(
            columns={
                # "id": "zensus_population_id",
                "geom_point": "geom_amenity",
            },
            inplace=True,
        )
        df_lost_cells.drop(
            columns=["building_count", "n_amenities_inside"], inplace=True
        )
    else:
        df_lost_cells = None

    df_amenities_in_buildings.drop(identified_amenities, inplace=True)
    df_amenities_in_buildings.drop(columns="building_bus_id", inplace=True)

    df_amenities_in_buildings["n_amenities_inside"] = 1

    # sum amenities per building and cell
    df_amenities_in_buildings["n_amenities_inside"] = (
        df_amenities_in_buildings.groupby(["zensus_population_id", "id"])[
            "n_amenities_inside"
        ].transform("sum")
    )
    # drop duplicated buildings
    df_buildings_with_amenities = df_amenities_in_buildings.drop_duplicates(
        ["id", "zensus_population_id"]
    )
    df_buildings_with_amenities.reset_index(inplace=True, drop=True)

    df_buildings_with_amenities = df_buildings_with_amenities[
        ["id", "zensus_population_id", "geom_building", "n_amenities_inside"]
    ]
    df_buildings_with_amenities.rename(
        columns={
            # "zensus_population_id": "cell_id",
            "egon_building_id": "id"
        },
        inplace=True,
    )

    return df_buildings_with_amenities, df_lost_cells


def buildings_without_amenities():
    """
    Buildings (filtered and synthetic) in cells with
    cts demand but no amenities are determined.

    Returns
    -------
    df_buildings_without_amenities: gpd.GeoDataFrame
        Table of buildings without amenities in zensus cells
        with cts demand.
    """
    from saio.boundaries import egon_map_zensus_buildings_filtered_all
    from saio.openstreetmap import (
        osm_amenities_shops_filtered,
        osm_buildings_filtered,
        osm_buildings_synthetic,
    )

    # buildings_filtered in cts-demand-cells without amenities
    with db.session_scope() as session:
        # Synthetic Buildings
        q_synth_buildings = session.query(
            osm_buildings_synthetic.cell_id.cast(Integer).label(
                "zensus_population_id"
            ),
            osm_buildings_synthetic.id.cast(Integer).label("id"),
            osm_buildings_synthetic.area.label("area"),
            osm_buildings_synthetic.geom_building.label("geom_building"),
            osm_buildings_synthetic.geom_point.label("geom_point"),
        )

        # Buildings filtered
        q_buildings_filtered = session.query(
            egon_map_zensus_buildings_filtered_all.zensus_population_id,
            osm_buildings_filtered.id,
            osm_buildings_filtered.area,
            osm_buildings_filtered.geom_building,
            osm_buildings_filtered.geom_point,
        ).filter(
            osm_buildings_filtered.id
            == egon_map_zensus_buildings_filtered_all.id
        )

        # Amenities + zensus_population_id
        q_amenities = (
            session.query(
                DestatisZensusPopulationPerHa.id.label("zensus_population_id"),
            )
            .filter(
                func.st_within(
                    osm_amenities_shops_filtered.geom_amenity,
                    DestatisZensusPopulationPerHa.geom,
                )
            )
            .distinct(DestatisZensusPopulationPerHa.id)
        )

        # Cells with CTS demand but without amenities
        q_cts_without_amenities = (
            session.query(
                EgonDemandRegioZensusElectricity.zensus_population_id,
            )
            .filter(
                EgonDemandRegioZensusElectricity.sector == "service",
                EgonDemandRegioZensusElectricity.scenario == "status2019",
            )
            .filter(
                EgonDemandRegioZensusElectricity.zensus_population_id.notin_(
                    q_amenities
                )
            )
            .distinct()
        )

        # Buildings filtered + synthetic buildings residential in
        # cells with CTS demand but without amenities
        cells_query = q_synth_buildings.union(q_buildings_filtered).filter(
            egon_map_zensus_buildings_filtered_all.zensus_population_id.in_(
                q_cts_without_amenities
            )
        )

    # df_buildings_without_amenities = pd.read_sql(
    #     cells_query.statement, cells_query.session.bind, index_col=None)
    df_buildings_without_amenities = gpd.read_postgis(
        cells_query.statement,
        cells_query.session.bind,
        geom_col="geom_building",
    )

    df_buildings_without_amenities = df_buildings_without_amenities.rename(
        columns={
            # "zensus_population_id": "cell_id",
            "egon_building_id": "id",
        }
    )

    return df_buildings_without_amenities


def select_cts_buildings(df_buildings_wo_amenities, max_n):
    """
    N Buildings (filtered and synthetic) in each cell with
    cts demand are selected. Only the first n buildings
    are taken for each cell. The buildings are sorted by surface
    area.

    Returns
    -------
    df_buildings_with_cts_demand: gpd.GeoDataFrame
        Table of buildings
    """

    df_buildings_wo_amenities.sort_values(
        "area", ascending=False, inplace=True
    )
    # select first n ids each census cell if available
    df_buildings_with_cts_demand = (
        df_buildings_wo_amenities.groupby("zensus_population_id")
        .nth(list(range(max_n)))
        .reset_index()
    )
    df_buildings_with_cts_demand.reset_index(drop=True, inplace=True)

    return df_buildings_with_cts_demand


def cells_with_cts_demand_only(df_buildings_without_amenities):
    """
    Cells with cts demand but no amenities or buildilngs
    are determined.

    Returns
    -------
    df_cells_only_cts_demand: gpd.GeoDataFrame
        Table of cells with cts demand but no amenities or buildings
    """
    from saio.openstreetmap import osm_amenities_shops_filtered

    # cells mit amenities
    with db.session_scope() as session:
        sub_query = (
            session.query(
                DestatisZensusPopulationPerHa.id.label("zensus_population_id"),
            )
            .filter(
                func.st_within(
                    osm_amenities_shops_filtered.geom_amenity,
                    DestatisZensusPopulationPerHa.geom,
                )
            )
            .distinct(DestatisZensusPopulationPerHa.id)
        )

        cells_query = (
            session.query(
                EgonDemandRegioZensusElectricity.zensus_population_id,
                EgonDemandRegioZensusElectricity.scenario,
                EgonDemandRegioZensusElectricity.sector,
                EgonDemandRegioZensusElectricity.demand,
                DestatisZensusPopulationPerHa.geom,
            )
            .filter(
                EgonDemandRegioZensusElectricity.sector == "service",
                EgonDemandRegioZensusElectricity.scenario == "status2019",
            )
            .filter(
                EgonDemandRegioZensusElectricity.zensus_population_id.notin_(
                    sub_query
                )
            )
            .filter(
                EgonDemandRegioZensusElectricity.zensus_population_id
                == DestatisZensusPopulationPerHa.id
            )
        )

    df_cts_cell_without_amenities = gpd.read_postgis(
        cells_query.statement,
        cells_query.session.bind,
        geom_col="geom",
        index_col=None,
    )

    # TODO remove after #722
    df_buildings_without_amenities = df_buildings_without_amenities.rename(
        columns={"cell_id": "zensus_population_id"}
    )

    # Census cells with only cts demand
    df_cells_only_cts_demand = df_cts_cell_without_amenities.loc[
        ~df_cts_cell_without_amenities["zensus_population_id"].isin(
            df_buildings_without_amenities["zensus_population_id"].unique()
        )
    ]

    df_cells_only_cts_demand.reset_index(drop=True, inplace=True)

    return df_cells_only_cts_demand


def calc_census_cell_share(scenario, sector):
    """
    The profile share for each census cell is calculated by it's
    share of annual demand per substation bus. The annual demand
    per cell is defined by DemandRegio/Peta5. The share is for both
    scenarios identical as the annual demand is linearly scaled.

    Parameters
    ----------
    scenario: str
        Scenario for which the share is calculated: "eGon2035" or "eGon100RE"
    sector: str
        Scenario for which the share is calculated: "electricity" or "heat"

    Returns
    -------
    df_census_share: pd.DataFrame
    """
    if sector == "electricity":
        with db.session_scope() as session:
            cells_query = (
                session.query(
                    EgonDemandRegioZensusElectricity,
                    MapZensusGridDistricts.bus_id,
                )
                .filter(EgonDemandRegioZensusElectricity.sector == "service")
                .filter(EgonDemandRegioZensusElectricity.scenario == scenario)
                .filter(
                    EgonDemandRegioZensusElectricity.zensus_population_id
                    == MapZensusGridDistricts.zensus_population_id
                )
            )

    elif sector == "heat":
        with db.session_scope() as session:
            cells_query = (
                session.query(EgonPetaHeat, MapZensusGridDistricts.bus_id)
                .filter(EgonPetaHeat.sector == "service")
                .filter(EgonPetaHeat.scenario == scenario)
                .filter(
                    EgonPetaHeat.zensus_population_id
                    == MapZensusGridDistricts.zensus_population_id
                )
            )

    df_demand = pd.read_sql(
        cells_query.statement,
        cells_query.session.bind,
        index_col="zensus_population_id",
    )

    # get demand share of cell per bus
    df_census_share = df_demand["demand"] / df_demand.groupby("bus_id")[
        "demand"
    ].transform("sum")
    df_census_share = df_census_share.rename("cell_share")

    df_census_share = pd.concat(
        [
            df_census_share,
            df_demand[["bus_id", "scenario"]],
        ],
        axis=1,
    )

    df_census_share.reset_index(inplace=True)
    return df_census_share


def calc_building_demand_profile_share(
    df_cts_buildings, scenario="eGon2035", sector="electricity"
):
    """
    Share of cts electricity demand profile per bus for every selected building
    is calculated. Building-amenity share is multiplied with census cell share
    to get the substation bus profile share for each building. The share is
    grouped and aggregated per building as some buildings exceed the shape of
    census cells and have amenities assigned from multiple cells. Building
    therefore get the amenity share of all census cells.

    Parameters
    ----------
    df_cts_buildings: gpd.GeoDataFrame
        Table of all buildings with cts demand assigned
    scenario: str
        Scenario for which the share is calculated.
    sector: str
        Sector for which the share is calculated.

    Returns
    -------
    df_building_share: pd.DataFrame
        Table of bus profile share per building

    """

    def calc_building_amenity_share(df_cts_buildings):
        """
        Calculate the building share by the number amenities per building
        within a census cell. Building ids can exist multiple time but with
        different zensus_population_ids.
        """
        df_building_amenity_share = df_cts_buildings[
            "n_amenities_inside"
        ] / df_cts_buildings.groupby("zensus_population_id")[
            "n_amenities_inside"
        ].transform(
            "sum"
        )
        df_building_amenity_share = pd.concat(
            [
                df_building_amenity_share.rename("building_amenity_share"),
                df_cts_buildings[["zensus_population_id", "id"]],
            ],
            axis=1,
        )
        return df_building_amenity_share

    df_building_amenity_share = calc_building_amenity_share(df_cts_buildings)

    df_census_cell_share = calc_census_cell_share(
        scenario=scenario, sector=sector
    )

    df_demand_share = pd.merge(
        left=df_building_amenity_share,
        right=df_census_cell_share,
        left_on="zensus_population_id",
        right_on="zensus_population_id",
    )
    df_demand_share["profile_share"] = df_demand_share[
        "building_amenity_share"
    ].multiply(df_demand_share["cell_share"])

    # only pass selected columns
    df_demand_share = df_demand_share[
        ["id", "bus_id", "scenario", "profile_share"]
    ]

    # Group and aggregate per building for multi cell buildings
    df_demand_share = (
        df_demand_share.groupby(["scenario", "id", "bus_id"])
        .sum()
        .reset_index()
    )
    if df_demand_share.duplicated("id", keep=False).any():
        print(
            df_demand_share.loc[df_demand_share.duplicated("id", keep=False)]
        )
    return df_demand_share


def get_peta_demand(mvgd, scenario):
    """
    Retrieve annual peta heat demand for CTS for either
    eGon2035 or eGon100RE scenario.

    Parameters
    ----------
    mvgd : int
        ID of substation for which to get CTS demand.
    scenario : str
        Possible options are eGon2035 or eGon100RE

    Returns
    -------
    df_peta_demand : pd.DataFrame
        Annual residential heat demand per building and scenario. Columns of
        the dataframe are zensus_population_id and demand.

    """

    with db.session_scope() as session:
        query = (
            session.query(
                MapZensusGridDistricts.zensus_population_id,
                EgonPetaHeat.demand,
            )
            .filter(MapZensusGridDistricts.bus_id == int(mvgd))
            .filter(
                MapZensusGridDistricts.zensus_population_id
                == EgonPetaHeat.zensus_population_id
            )
            .filter(
                EgonPetaHeat.sector == "service",
                EgonPetaHeat.scenario == scenario,
            )
        )

        df_peta_demand = pd.read_sql(
            query.statement, query.session.bind, index_col=None
        )

    return df_peta_demand


def calc_cts_building_profiles(
    bus_ids,
    scenario,
    sector,
):
    """
    Calculate the cts demand profile for each building. The profile is
    calculated by the demand share of the building per substation bus.

    Parameters
    ----------
    bus_ids: list of int
        Ids of the substation for which selected building profiles are
        calculated.
    scenario: str
        Scenario for which the share is calculated: "eGon2035" or "eGon100RE"
    sector: str
        Sector for which the share is calculated: "electricity" or "heat"

    Returns
    -------
    df_building_profiles: pd.DataFrame
        Table of demand profile per building. Column names are building IDs
        and index is hour of the year as int (0-8759).

    """
    if sector == "electricity":
        # Get cts building electricity demand share of selected buildings
        with db.session_scope() as session:
            cells_query = (
                session.query(
                    EgonCtsElectricityDemandBuildingShare,
                )
                .filter(
                    EgonCtsElectricityDemandBuildingShare.scenario == scenario
                )
                .filter(
                    EgonCtsElectricityDemandBuildingShare.bus_id.in_(bus_ids)
                )
            )

        df_demand_share = pd.read_sql(
            cells_query.statement, cells_query.session.bind, index_col=None
        )

        # Get substation cts electricity load profiles of selected bus_ids
        with db.session_scope() as session:
            cells_query = (
                session.query(EgonEtragoElectricityCts).filter(
                    EgonEtragoElectricityCts.scn_name == scenario
                )
            ).filter(EgonEtragoElectricityCts.bus_id.in_(bus_ids))

        df_cts_substation_profiles = pd.read_sql(
            cells_query.statement,
            cells_query.session.bind,
        )
        df_cts_substation_profiles = pd.DataFrame.from_dict(
            df_cts_substation_profiles.set_index("bus_id")["p_set"].to_dict(),
            orient="index",
        )
        # df_cts_profiles = calc_load_curves_cts(scenario)

    elif sector == "heat":
        # Get cts building heat demand share of selected buildings
        with db.session_scope() as session:
            cells_query = (
                session.query(
                    EgonCtsHeatDemandBuildingShare,
                )
                .filter(EgonCtsHeatDemandBuildingShare.scenario == scenario)
                .filter(EgonCtsHeatDemandBuildingShare.bus_id.in_(bus_ids))
            )

        df_demand_share = pd.read_sql(
            cells_query.statement, cells_query.session.bind, index_col=None
        )

        # Get substation cts heat load profiles of selected bus_ids
        # (this profile only contains zensus cells with individual heating;
        #  in order to obtain a profile for the whole MV grid it is afterwards
        #  scaled by the grids total CTS demand from peta)
        with db.session_scope() as session:
            cells_query = (
                session.query(EgonEtragoHeatCts).filter(
                    EgonEtragoHeatCts.scn_name == scenario
                )
            ).filter(EgonEtragoHeatCts.bus_id.in_(bus_ids))

        df_cts_substation_profiles = pd.read_sql(
            cells_query.statement,
            cells_query.session.bind,
        )
        df_cts_substation_profiles = pd.DataFrame.from_dict(
            df_cts_substation_profiles.set_index("bus_id")["p_set"].to_dict(),
            orient="index",
        )
        for bus_id in bus_ids:
            if bus_id in df_cts_substation_profiles.index:
                # get peta demand to scale load profile to
                peta_cts_demand = get_peta_demand(bus_id, scenario)
                scaling_factor = (
                    peta_cts_demand.demand.sum()
                    / df_cts_substation_profiles.loc[bus_id, :].sum()
                )
                # scale load profile
                df_cts_substation_profiles.loc[bus_id, :] *= scaling_factor

    else:
        raise KeyError("Sector needs to be either 'electricity' or 'heat'")

    # TODO remove after #722
    df_demand_share.rename(columns={"id": "building_id"}, inplace=True)

    # get demand profile for all buildings for selected demand share
    df_building_profiles = pd.DataFrame()
    for bus_id, df in df_demand_share.groupby("bus_id"):
        shares = df.set_index("building_id", drop=True)["profile_share"]
        try:
            profile_ts = df_cts_substation_profiles.loc[bus_id]
        except KeyError:
            # This should only happen within the SH cutout
            log.info(
                f"No CTS profile found for substation with bus_id:"
                f" {bus_id}"
            )
            continue

        building_profiles = np.outer(profile_ts, shares)
        building_profiles = pd.DataFrame(
            building_profiles, index=profile_ts.index, columns=shares.index
        )
        df_building_profiles = pd.concat(
            [df_building_profiles, building_profiles], axis=1
        )

    return df_building_profiles


def delete_synthetic_cts_buildings():
    """
    All synthetic cts buildings are deleted from the DB. This is necessary if
    the task is run multiple times as the existing synthetic buildings
    influence the results.
    """
    # import db tables
    from saio.openstreetmap import osm_buildings_synthetic

    # cells mit amenities
    with db.session_scope() as session:
        session.query(osm_buildings_synthetic).filter(
            osm_buildings_synthetic.building == "cts"
        ).delete()


def remove_double_bus_id(df_cts_buildings):
    """This is an backup adhoc fix if there should still be a building which
    is assigned to 2 substations. In this case one of the buildings is just
    dropped. As this currently accounts for only one building with one amenity
    the deviation is neglectable."""
    # assign bus_id via census cell of amenity
    with db.session_scope() as session:
        cells_query = session.query(
            MapZensusGridDistricts.zensus_population_id,
            MapZensusGridDistricts.bus_id,
        )

    df_egon_map_zensus_buildings_buses = pd.read_sql(
        cells_query.statement,
        cells_query.session.bind,
        index_col=None,
    )
    df_cts_buildings = pd.merge(
        left=df_cts_buildings,
        right=df_egon_map_zensus_buildings_buses,
        on="zensus_population_id",
    )

    substation_per_building = df_cts_buildings.groupby("id")[
        "bus_id"
    ].nunique()
    building_id = substation_per_building.loc[
        substation_per_building > 1
    ].index
    df_duplicates = df_cts_buildings.loc[
        df_cts_buildings["id"].isin(building_id)
    ]
    for unique_id in df_duplicates["id"].unique():
        drop_index = df_duplicates[df_duplicates["id"] == unique_id].index[0]
        print(
            f"Buildings {df_cts_buildings.loc[drop_index, 'id']}"
            f" dropped because of double substation"
        )
        df_cts_buildings.drop(index=drop_index, inplace=True)

    df_cts_buildings.drop(columns="bus_id", inplace=True)

    return df_cts_buildings


def cts_buildings():
    """
    Assigns CTS demand to buildings and calculates the respective demand
    profiles. The demand profile per substation are disaggregated per
    annual demand share of each census cell and by the number of amenities
    per building within the cell. If no building data is available,
    synthetic buildings are generated around the amenities. If no amenities
    but cts demand is available, buildings are randomly selected. If no
    building nor amenity is available, random synthetic buildings are
    generated. The demand share is stored in the database.

    Note:
    -----
    Cells with CTS demand, amenities and buildings do not change within
    the scenarios, only the demand itself. Therefore scenario status2019
    can be used universally to determine the cts buildings but not for
    the demand share.
    """

    # ========== Register np datatypes with SQLA ==========
    def adapt_numpy_float64(numpy_float64):
        return AsIs(numpy_float64)

    def adapt_numpy_int64(numpy_int64):
        return AsIs(numpy_int64)

    register_adapter(np.float64, adapt_numpy_float64)
    register_adapter(np.int64, adapt_numpy_int64)
    # =====================================================

    log.info("Start logging!")
    # Buildings with amenities
    df_buildings_with_amenities, df_lost_cells = buildings_with_amenities()  # TODO: status2023 this is fixed to 2023
    log.info("Buildings with amenities selected!")

    # Median number of amenities per cell
    median_n_amenities = int(
        df_buildings_with_amenities.groupby("zensus_population_id")[
            "n_amenities_inside"
        ]
        .sum()
        .median()
    )
    log.info(f"Median amenity value: {median_n_amenities}")

    # Remove synthetic CTS buildings if existing
    delete_synthetic_cts_buildings()
    log.info("Old synthetic cts buildings deleted!")

    # Amenities not assigned to buildings
    df_amenities_without_buildings = amenities_without_buildings()
    log.info("Amenities without buildings selected!")

    # Append lost cells due to duplicated ids, to cover all demand cells
    if not df_lost_cells.empty:
        # Number of synth amenities per cell
        df_lost_cells["amenities"] = median_n_amenities
        # create row for every amenity
        df_lost_cells["amenities"] = (
            df_lost_cells["amenities"].astype(int).apply(range)
        )
        df_lost_cells = df_lost_cells.explode("amenities")
        df_lost_cells.drop(columns="amenities", inplace=True)
        df_amenities_without_buildings = pd.concat(
            [df_amenities_without_buildings, df_lost_cells], ignore_index=True
        )
        log.info(
            f"{df_lost_cells.shape[0]} lost cells due to substation "
            f"intersection appended!"
        )

    # One building per amenity
    df_amenities_without_buildings["n_amenities_inside"] = 1
    # Create synthetic buildings for amenites without buildings
    df_synthetic_buildings_with_amenities = create_synthetic_buildings(
        df_amenities_without_buildings, points="geom_amenity"
    )
    log.info("Synthetic buildings created!")
    # df_synthetic_buildings_with_amenities["scn_name"] = scn_name # TODO: status 2023, add eventually
    # TODO remove renaming after #722
    write_table_to_postgis(
        df_synthetic_buildings_with_amenities.rename(
            columns={
                "zensus_population_id": "cell_id",
                "egon_building_id": "id",
            }
        ),
        OsmBuildingsSynthetic,
        engine=engine,
        drop=False,
    )
    log.info("Synthetic buildings exported to DB!")

    # Cells without amenities but CTS demand and buildings
    df_buildings_without_amenities = buildings_without_amenities()
    log.info("Buildings without amenities in demand cells identified!")

    # Backup Bugfix for duplicated buildings which occure in SQL-Querry
    # drop building ids which have already been used
    mask = df_buildings_without_amenities.loc[
        df_buildings_without_amenities["id"].isin(
            df_buildings_with_amenities["id"]
        )
    ].index
    df_buildings_without_amenities = df_buildings_without_amenities.drop(
        index=mask
    ).reset_index(drop=True)
    log.info(f"{len(mask)} duplicated ids removed!")

    # select median n buildings per cell
    df_buildings_without_amenities = select_cts_buildings(
        df_buildings_without_amenities, max_n=median_n_amenities
    )
    df_buildings_without_amenities["n_amenities_inside"] = 1
    log.info(f"{median_n_amenities} buildings per cell selected!")

    # Create synthetic amenities and buildings in cells with only CTS demand
    df_cells_with_cts_demand_only = cells_with_cts_demand_only(
        df_buildings_without_amenities
    )
    log.info("Cells with only demand identified!")

    # TODO implement overlay prevention #953 here
    # Median n Amenities per cell
    df_cells_with_cts_demand_only["amenities"] = median_n_amenities
    # create row for every amenity
    df_cells_with_cts_demand_only["amenities"] = (
        df_cells_with_cts_demand_only["amenities"].astype(int).apply(range)
    )
    df_cells_with_cts_demand_only = df_cells_with_cts_demand_only.explode(
        "amenities"
    )
    df_cells_with_cts_demand_only.drop(columns="amenities", inplace=True)

    # Only 1 Amenity per Building
    df_cells_with_cts_demand_only["n_amenities_inside"] = 1
    df_cells_with_cts_demand_only = place_buildings_with_amenities(
        df_cells_with_cts_demand_only, amenities=1
    )
    df_synthetic_buildings_without_amenities = create_synthetic_buildings(
        df_cells_with_cts_demand_only, points="geom_point"
    )
    log.info(f"{median_n_amenities} synthetic buildings per cell created")

    # TODO remove renaming after #722
    write_table_to_postgis(
        df_synthetic_buildings_without_amenities.rename(
            columns={
                "zensus_population_id": "cell_id",
                "egon_building_id": "id",
            }
        ),
        OsmBuildingsSynthetic,
        engine=engine,
        drop=False,
    )
    log.info("Synthetic buildings exported to DB")

    # Concat all buildings
    columns = [
        "zensus_population_id",
        "id",
        "geom_building",
        "n_amenities_inside",
        "source",
    ]

    df_buildings_with_amenities["source"] = "bwa"
    df_synthetic_buildings_with_amenities["source"] = "sbwa"
    df_buildings_without_amenities["source"] = "bwoa"
    df_synthetic_buildings_without_amenities["source"] = "sbwoa"

    df_cts_buildings = pd.concat(
        [
            df_buildings_with_amenities[columns],
            df_synthetic_buildings_with_amenities[columns],
            df_buildings_without_amenities[columns],
            df_synthetic_buildings_without_amenities[columns],
        ],
        axis=0,
        ignore_index=True,
    )
    df_cts_buildings = remove_double_bus_id(df_cts_buildings)
    log.info("Double bus_id checked")

    # TODO remove dypte correction after #722
    df_cts_buildings["id"] = df_cts_buildings["id"].astype(int)

    df_cts_buildings = gpd.GeoDataFrame(
        df_cts_buildings, geometry="geom_building", crs=3035
    )
    df_cts_buildings = df_cts_buildings.reset_index().rename(
        columns={"index": "serial"}
    )

    # Write table to db for debugging and postprocessing
    write_table_to_postgis(
        df_cts_buildings,
        CtsBuildings,
        engine=engine,
        drop=True,
    )
    log.info("CTS buildings exported to DB!")


def cts_electricity():
    """
    Calculate cts electricity demand share of hvmv substation profile
     for buildings.
    """
    log.info("Start logging!")
    with db.session_scope() as session:
        cells_query = session.query(CtsBuildings)

    df_cts_buildings = pd.read_sql(
        cells_query.statement, cells_query.session.bind, index_col=None
    )
    log.info("CTS buildings from DB imported!")

    df_demand_share = pd.DataFrame()

    for scenario in config.settings()["egon-data"]["--scenarios"]:
        df_demand_share_per_scenario = calc_building_demand_profile_share(
            df_cts_buildings, scenario=scenario, sector="electricity"
        )
        log.info(f"Profile share for {scenario} calculated!")

        df_demand_share = pd.concat(
            [df_demand_share, df_demand_share_per_scenario],
            axis=0,
            ignore_index=True,
        )

    df_demand_share.rename(columns={"id": "building_id"}, inplace=True)

    write_table_to_postgres(
        df_demand_share,
        EgonCtsElectricityDemandBuildingShare,
        drop=True,
    )
    log.info("Profile share exported to DB!")


def cts_heat():
    """
    Calculate cts electricity demand share of hvmv substation profile
     for buildings.
    """
    log.info("Start logging!")
    with db.session_scope() as session:
        cells_query = session.query(CtsBuildings)

    df_cts_buildings = pd.read_sql(
        cells_query.statement, cells_query.session.bind, index_col=None
    )
    log.info("CTS buildings from DB imported!")

    df_demand_share = pd.DataFrame()

    for scenario in config.settings()["egon-data"]["--scenarios"]:
        df_demand_share_per_scenario = calc_building_demand_profile_share(
            df_cts_buildings, scenario=scenario, sector="heat"
        )
        log.info(f"Profile share for {scenario} calculated!")

        df_demand_share = pd.concat(
            [df_demand_share, df_demand_share_per_scenario],
            axis=0,
            ignore_index=True,
        )

    df_demand_share.rename(columns={"id": "building_id"}, inplace=True)

    write_table_to_postgres(
        df_demand_share,
        EgonCtsHeatDemandBuildingShare,
        drop=True,
    )
    log.info("Profile share exported to DB!")


def get_cts_electricity_peak_load():
    """
    Get electricity peak load of all CTS buildings for both scenarios and
    store in DB.
    """
    log.info("Start logging!")

    BuildingElectricityPeakLoads.__table__.create(bind=engine, checkfirst=True)

    # Delete rows with cts demand
    with db.session_scope() as session:
        session.query(BuildingElectricityPeakLoads).filter(
            BuildingElectricityPeakLoads.sector == "cts"
        ).delete()
    log.info("Cts electricity peak load removed from DB!")

    for scenario in config.settings()["egon-data"]["--scenarios"]:
        with db.session_scope() as session:
            cells_query = session.query(
                EgonCtsElectricityDemandBuildingShare
            ).filter(
                EgonCtsElectricityDemandBuildingShare.scenario == scenario
            )

        df_demand_share = pd.read_sql(
            cells_query.statement, cells_query.session.bind, index_col=None
        )

        with db.session_scope() as session:
            cells_query = session.query(EgonEtragoElectricityCts).filter(
                EgonEtragoElectricityCts.scn_name == scenario
            )

        df_cts_profiles = pd.read_sql(
            cells_query.statement,
            cells_query.session.bind,
        )
        df_cts_profiles = pd.DataFrame.from_dict(
            df_cts_profiles.set_index("bus_id")["p_set"].to_dict(),
            orient="columns",
        )

        df_peak_load = pd.merge(
            left=df_cts_profiles.max().astype(float).rename("max"),
            right=df_demand_share,
            left_index=True,
            right_on="bus_id",
        )

        # Convert unit from MWh to W
        df_peak_load["max"] = df_peak_load["max"] * 1e6
        df_peak_load["peak_load_in_w"] = (
            df_peak_load["max"] * df_peak_load["profile_share"]
        )
        log.info(f"Peak load for {scenario} determined!")

        # TODO remove after #772
        df_peak_load.rename(columns={"id": "building_id"}, inplace=True)
        df_peak_load["sector"] = "cts"

        # # Write peak loads into db
        write_table_to_postgres(
            df_peak_load,
            BuildingElectricityPeakLoads,
            drop=False,
            index=False,
            if_exists="append",
        )

        log.info(f"Peak load for {scenario} exported to DB!")


def get_cts_heat_peak_load():
    """
    Get heat peak load of all CTS buildings for both scenarios and store in DB.
    """
    log.info("Start logging!")

    BuildingHeatPeakLoads.__table__.create(bind=engine, checkfirst=True)

    # Delete rows with cts demand
    with db.session_scope() as session:
        session.query(BuildingHeatPeakLoads).filter(
            BuildingHeatPeakLoads.sector == "cts"
        ).delete()
    log.info("Cts heat peak load removed from DB!")

    for scenario in config.settings()["egon-data"]["--scenarios"]:
        with db.session_scope() as session:
            cells_query = session.query(
                EgonCtsElectricityDemandBuildingShare
            ).filter(
                EgonCtsElectricityDemandBuildingShare.scenario == scenario
            )

        df_demand_share = pd.read_sql(
            cells_query.statement, cells_query.session.bind, index_col=None
        )
        log.info(f"Retrieved demand share for scenario: {scenario}")

        with db.session_scope() as session:
            cells_query = session.query(EgonEtragoHeatCts).filter(
                EgonEtragoHeatCts.scn_name == scenario
            )

        df_cts_profiles = pd.read_sql(
            cells_query.statement,
            cells_query.session.bind,
        )
        log.info(f"Retrieved substation profiles for scenario: {scenario}")

        df_cts_profiles = pd.DataFrame.from_dict(
            df_cts_profiles.set_index("bus_id")["p_set"].to_dict(),
            orient="columns",
        )

        df_peak_load = pd.merge(
            left=df_cts_profiles.max().astype(float).rename("max"),
            right=df_demand_share,
            left_index=True,
            right_on="bus_id",
        )

        # Convert unit from MWh to W
        df_peak_load["max"] = df_peak_load["max"] * 1e6
        df_peak_load["peak_load_in_w"] = (
            df_peak_load["max"] * df_peak_load["profile_share"]
        )
        log.info(f"Peak load for {scenario} determined!")

        # TODO remove after #772
        df_peak_load.rename(columns={"id": "building_id"}, inplace=True)
        df_peak_load["sector"] = "cts"

        # # Write peak loads into db
        write_table_to_postgres(
            df_peak_load,
            BuildingHeatPeakLoads,
            drop=False,
            index=False,
            if_exists="append",
        )

        log.info(f"Peak load for {scenario} exported to DB!")


def assign_voltage_level_to_buildings():
    """
    Add voltage level to all buildings by summed peak demand.

    All entries with same building id get the voltage level corresponding
    to their summed residential and cts peak demand.
    """

    with db.session_scope() as session:
        cells_query = session.query(BuildingElectricityPeakLoads)

        df_peak_loads = pd.read_sql(
            cells_query.statement,
            cells_query.session.bind,
        )

    df_peak_load_buildings = df_peak_loads.groupby(
        ["building_id", "scenario"]
    )["peak_load_in_w"].sum()
    df_peak_load_buildings = df_peak_load_buildings.to_frame()
    df_peak_load_buildings.loc[:, "voltage_level"] = 0

    # Identify voltage_level by thresholds defined in the eGon project
    df_peak_load_buildings.loc[
        df_peak_load_buildings["peak_load_in_w"] <= 0.1 * 1e6, "voltage_level"
    ] = 7
    df_peak_load_buildings.loc[
        df_peak_load_buildings["peak_load_in_w"] > 0.1 * 1e6, "voltage_level"
    ] = 6
    df_peak_load_buildings.loc[
        df_peak_load_buildings["peak_load_in_w"] > 0.2 * 1e6, "voltage_level"
    ] = 5
    df_peak_load_buildings.loc[
        df_peak_load_buildings["peak_load_in_w"] > 5.5 * 1e6, "voltage_level"
    ] = 4
    df_peak_load_buildings.loc[
        df_peak_load_buildings["peak_load_in_w"] > 20 * 1e6, "voltage_level"
    ] = 3
    df_peak_load_buildings.loc[
        df_peak_load_buildings["peak_load_in_w"] > 120 * 1e6, "voltage_level"
    ] = 1

    df_peak_load = pd.merge(
        left=df_peak_loads.drop(columns="voltage_level"),
        right=df_peak_load_buildings["voltage_level"],
        how="left",
        left_on=["building_id", "scenario"],
        right_index=True,
    )

    # Write peak loads into db
    # remove table and replace by new
    write_table_to_postgres(
        df_peak_load,
        BuildingElectricityPeakLoads,
        drop=True,
        index=False,
        if_exists="append",
    )<|MERGE_RESOLUTION|>--- conflicted
+++ resolved
@@ -275,13 +275,8 @@
 
     def __init__(self, dependencies):
         super().__init__(
-<<<<<<< HEAD
             name=self.name,
             version=self.version,
-=======
-            name="CtsDemandBuildings",
-            version="0.0.5",
->>>>>>> b4c5131d
             dependencies=dependencies,
             tasks=(
                 cts_buildings,  # TODO: status2023, currently fixed for only 2023
@@ -489,17 +484,9 @@
                     EgonDemandRegioZensusElectricity.scenario == scn,
                 )
             )
-<<<<<<< HEAD
-            .filter(
-                EgonDemandRegioZensusElectricity.sector == "service",
-                EgonDemandRegioZensusElectricity.scenario == "status2023",  # TODO: status2023
-=======
             df_amenities_in_buildings = pd.read_sql(
                 cells_query.statement, con=session.connection(), index_col=None
->>>>>>> b4c5131d
-            )
-        if df_amenities_in_buildings.empty:
-            break
+            )
 
     df_amenities_in_buildings["geom_building"] = df_amenities_in_buildings[
         "geom_building"
@@ -1287,7 +1274,7 @@
         df_amenities_without_buildings, points="geom_amenity"
     )
     log.info("Synthetic buildings created!")
-    # df_synthetic_buildings_with_amenities["scn_name"] = scn_name # TODO: status 2023, add eventually
+
     # TODO remove renaming after #722
     write_table_to_postgis(
         df_synthetic_buildings_with_amenities.rename(
