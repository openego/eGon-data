"""
CTS electricity and heat demand time series for scenarios in 2035 and 2050
assigned to OSM-buildings are generated.

Disaggregation of CTS heat & electricity demand time series from MV substation
to census cells via annual demand and then to OSM buildings via
amenity tags or randomly if no sufficient OSM-data is available in the
respective census cell. If no OSM-buildings or synthetic residential buildings
are available new synthetic 5x5m buildings are generated.
"""

from geoalchemy2 import Geometry
from geoalchemy2.shape import to_shape
from psycopg2.extensions import AsIs, register_adapter
from sqlalchemy import REAL, Column, Integer, String, func, cast
from sqlalchemy.ext.declarative import declarative_base
import geopandas as gpd
import numpy as np
import pandas as pd
import saio

from egon.data import config, db
from egon.data import logger as log
from egon.data.datasets import Dataset
from egon.data.datasets.electricity_demand import (
    EgonDemandRegioZensusElectricity,
)
from egon.data.datasets.electricity_demand.temporal import (
    EgonEtragoElectricityCts,
)
from egon.data.datasets.electricity_demand_timeseries.hh_buildings import (
    BuildingElectricityPeakLoads,
    OsmBuildingsSynthetic,
)
from egon.data.datasets.electricity_demand_timeseries.mapping import (
    map_all_used_buildings,
)
from egon.data.datasets.electricity_demand_timeseries.tools import (
    random_ints_until_sum,
    random_point_in_square,
    specific_int_until_sum,
    write_table_to_postgis,
    write_table_to_postgres,
)
from egon.data.datasets.heat_demand import EgonPetaHeat
from egon.data.datasets.heat_demand_timeseries import EgonEtragoHeatCts
from egon.data.datasets.zensus_mv_grid_districts import MapZensusGridDistricts
from egon.data.datasets.zensus_vg250 import DestatisZensusPopulationPerHa

engine = db.engine()
Base = declarative_base()

# import db tables
saio.register_schema("openstreetmap", engine=engine)
saio.register_schema("boundaries", engine=engine)


class EgonCtsElectricityDemandBuildingShare(Base):
    """
    Class definition of table demand.egon_cts_electricity_demand_building_share.

    Table including the MV substation electricity profile share of all selected
    CTS buildings for scenario eGon2035 and eGon100RE. This table is created
    within :func:`cts_electricity()`.
    """
    __tablename__ = "egon_cts_electricity_demand_building_share"
    __table_args__ = {"schema": "demand"}

    building_id = Column(Integer, primary_key=True)
    scenario = Column(String, primary_key=True)
    bus_id = Column(Integer, index=True)
    profile_share = Column(REAL)


class EgonCtsHeatDemandBuildingShare(Base):
    """
    Class definition of table demand.egon_cts_heat_demand_building_share.

    Table including the MV substation heat profile share of all selected
    CTS buildings for scenario eGon2035 and eGon100RE. This table is created
    within :func:`cts_heat()`.
    """
    __tablename__ = "egon_cts_heat_demand_building_share"
    __table_args__ = {"schema": "demand"}

    building_id = Column(Integer, primary_key=True)
    scenario = Column(String, primary_key=True)
    bus_id = Column(Integer, index=True)
    profile_share = Column(REAL)


class CtsBuildings(Base):
    """
    Class definition of table openstreetmap.egon_cts_buildings.

    Table of all selected CTS buildings with id, census cell id, geometry and
    amenity count in building. This table is created within
    :func:`cts_buildings()`.
    """
    __tablename__ = "egon_cts_buildings"
    __table_args__ = {"schema": "openstreetmap"}

    serial = Column(Integer, primary_key=True)
    id = Column(Integer, index=True)
    zensus_population_id = Column(Integer, index=True)
    geom_building = Column(Geometry("Polygon", 3035))
    n_amenities_inside = Column(Integer)
    source = Column(String)


class BuildingHeatPeakLoads(Base):
    """
    Class definition of table demand.egon_building_heat_peak_loads.

    """
    __tablename__ = "egon_building_heat_peak_loads"
    __table_args__ = {"schema": "demand"}

    building_id = Column(Integer, primary_key=True)
    scenario = Column(String, primary_key=True)
    sector = Column(String, primary_key=True)
    peak_load_in_w = Column(REAL)


class CtsDemandBuildings(Dataset):
    """
    Generates CTS electricity and heat demand time series for scenarios in 2035 and 2050
    assigned to OSM-buildings.

    Disaggregation of CTS heat & electricity demand time series from MV Substation
    to census cells via annual demand and then to OSM buildings via
    amenity tags or randomly if no sufficient OSM-data is available in the
    respective census cell. If no OSM-buildings or synthetic residential buildings
    are available new synthetic 5x5m buildings are generated.


    *Dependencies*
      * :py:class:`OsmBuildingsStreets <egon.data.datasets.osm_buildings_streets.OsmBuildingsStreets>`
      * :py:class:`CtsElectricityDemand <egon.data.datasets.electricity_demand.CtsElectricityDemand>`
      * :py:class:`hh_buildings <egon.data.datasets.electricity_demand_timeseries.hh_buildings>`
      * :py:class:`HeatTimeSeries <egon.data.datasets.heat_demand_timeseries.HeatTimeSeries>` (more specifically the :func:`export_etrago_cts_heat_profiles <egon.data.datasets.heat_demand_timeseries.export_etrago_cts_heat_profiles>` task)

    *Resulting tables*
      * :py:class:`openstreetmap.osm_buildings_synthetic <egon.data.datasets.electricity_demand_timeseries.hh_buildings.OsmBuildingsSynthetic>` is extended
      * :py:class:`openstreetmap.egon_cts_buildings <egon.data.datasets.electricity_demand_timeseries.cts_buildings.CtsBuildings> is created
      * :py:class:`demand.egon_cts_electricity_demand_building_share <egon.data.datasets.electricity_demand_timeseries.cts_buildings.EgonCtsElectricityDemandBuildingShare>` is created
      * :py:class:`demand.egon_cts_heat_demand_building_share <egon.data.datasets.electricity_demand_timeseries.cts_buildings.EgonCtsHeatDemandBuildingShare>` is created
      * :py:class:`demand.egon_building_electricity_peak_loads <egon.data.datasets.electricity_demand_timeseries.hh_buildings.BuildingElectricityPeakLoads>` is extended
      * :py:class:`boundaries.egon_map_zensus_mvgd_buildings <egon.data.datasets.electricity_demand_timeseries.mapping.EgonMapZensusMvgdBuildings>` is extended.


    **The following datasets from the database are mainly used for creation:**

    * `openstreetmap.osm_buildings_filtered`:
        Table of OSM-buildings filtered by tags to selecting residential and cts
        buildings only.
    * `openstreetmap.osm_amenities_shops_filtered`:
        Table of OSM-amenities filtered by tags to select cts only.
    * `openstreetmap.osm_amenities_not_in_buildings_filtered`:
        Table of amenities which do not intersect with any building from
        `openstreetmap.osm_buildings_filtered`
    * `openstreetmap.osm_buildings_synthetic`:
        Table of synthetic residential buildings
    * `boundaries.egon_map_zensus_buildings_filtered_all`:
        Mapping table of census cells and buildings filtered even if population
        in census cell = 0.
    * `demand.egon_demandregio_zensus_electricity`:
        Table of annual electricity load demand for residential and cts at census
        cell level. Residential load demand is derived from aggregated residential
        building profiles. DemandRegio CTS load demand at NUTS3 is distributed to
        census cells linearly to heat demand from peta5.
    * `demand.egon_peta_heat`:
        Table of annual heat load demand for residential and cts at census cell
        level from peta5.
    * `demand.egon_etrago_electricity_cts`:
        Scaled cts electricity time series for every MV substation. Derived from
        DemandRegio SLP for selected economic sectors at nuts3. Scaled with annual
        demand from `demand.egon_demandregio_zensus_electricity`
    * `demand.egon_etrago_heat_cts`:
        Scaled cts heat time series for every MV substation. Derived from
        DemandRegio SLP Gas for selected economic sectors at nuts3. Scaled with
        annual demand from `demand.egon_peta_heat`.

    **What is the goal?**

    To disaggregate cts heat and electricity time series from MV substation level
    to geo-referenced buildings, the annual demand from DemandRegio and Peta5 is
    used to identify census cells with load demand. We use Openstreetmap data and
    filter tags to identify buildings and count the  amenities within. The number
    of amenities and the annual demand serve to assign a demand share of the MV
    substation profile to the building.

    **What is the challenge?**

    The OSM, DemandRegio and Peta5 dataset differ from each other. The OSM dataset
    is a community based dataset which is extended throughout and does not claim to
    be complete. Therefore, not all census cells which have a demand assigned by
    DemandRegio or Peta5 methodology also have buildings with respective tags or
    sometimes even any building at all. Furthermore, the substation load areas are
    determined dynamically in a previous dataset. Merging these datasets different
    scopes (census cell shapes, building shapes) and their inconsistencies need to
    be addressed. For example: not yet tagged buildings or amenities in OSM, or
    building shapes exceeding census cells.


    **How are these datasets combined?**


    The methodology for heat and electricity is the same and only differs in the
    annual demand and MV/HV Substation profile. In a previous dataset
    (openstreetmap), we filter all OSM buildings and amenities for tags, we relate
    to the cts sector. Amenities are mapped to intersecting buildings and then
    intersected with the annual demand which exists at census cell level. We obtain
    census cells with demand and amenities and without amenities. If there is no
    data on amenities, n synthetic ones are assigned to existing buildings. We use
    the median value of amenities/census cell for n and all filtered buildings +
    synthetic residential buildings. If no building data is available a synthetic
    buildings is randomly generated. This also happens for amenities which couldn't
    be assigned to any osm building. All census cells with an annual demand are
    covered this way, and we obtain four different categories of buildings with
    amenities:

    * Buildings with amenities
    * Synthetic buildings with amenities
    * Buildings with synthetic amenities
    * Synthetics buildings with synthetic amenities

    The amenities are summed per census cell (of amenity) and building to derive
    the building amenity share per census cell. Multiplied with the annual demand,
    we receive the profile demand share for each cell. Some buildings exceed the
    census cell shape and have amenities in different cells although mapped to one
    building only. To have unique buildings the demand share is summed once more
    per building id. This factor can now be used to obtain the profile for each
    building.

    A schematic flow chart exist in the correspondent issue #671:
    https://github.com/openego/eGon-data/issues/671#issuecomment-1260740258


    **What are central assumptions during the data processing?**

    * We assume OSM data to be the most reliable and complete open source dataset.
    * We assume building and amenity tags to be truthful and accurate.
    * Mapping census to OSM data is not trivial. Discrepancies are substituted.
    * Missing OSM buildings are generated for each amenity.
    * Missing amenities are generated by median value of amenities/census cell.


    **Drawbacks and limitations of the data**

    * Shape of profiles for each building is similar within a MVGD and only scaled
      with a different factor.
    * MVGDs are generated dynamically. In case of buildings with amenities
      exceeding MVGD borders, amenities which are assigned to a different MVGD than
      the assigned building centroid, the amenities are dropped for sake of
      simplicity. One building should not have a connection to two MVGDs.
    * The completeness of the OSM data depends on community contribution and is
      crucial to the quality of our results.
    * Randomly selected buildings and generated amenities may inadequately reflect
      reality, but are chosen for sake of simplicity as a measure to fill data gaps.
    * Since this dataset is a cascade after generation of synthetic residential
      buildings also check drawbacks and limitations in hh_buildings.py.
    * Synthetic buildings may be placed within osm buildings which exceed multiple
      census cells. This is currently accepted but may be solved in #953.
    * Scattered high peak loads occur and might lead to single MV grid connections
      in ding0. In some cases this might not be viable. Postprocessing is needed and
      may be solved in #954.

    """

    #:
    name: str = "CtsDemandBuildings"
    #:
    version: str = "0.0.3"

    def __init__(self, dependencies):
        super().__init__(
<<<<<<< HEAD
            name="CtsDemandBuildings",
            version="0.0.4",
=======
            name=self.name,
            version=self.version,
>>>>>>> 7a03d06a
            dependencies=dependencies,
            tasks=(
                cts_buildings,  # TODO: status2023, currently fixed for only 2023
                {cts_electricity, cts_heat},
                get_cts_electricity_peak_load,
                map_all_used_buildings,
                assign_voltage_level_to_buildings,
            ),
        )


def amenities_without_buildings():
    """
    Amenities which have no buildings assigned and are in a cell with cts
    demand are determined.

    Returns
    -------
    pd.DataFrame
        Table of amenities without buildings
    """
    from saio.openstreetmap import osm_amenities_not_in_buildings_filtered

    with db.session_scope() as session:
        cells_query = (
            session.query(
                DestatisZensusPopulationPerHa.id.label("zensus_population_id"),
                osm_amenities_not_in_buildings_filtered.geom_amenity,
                osm_amenities_not_in_buildings_filtered.egon_amenity_id,
            )
            .filter(
                func.st_within(
                    osm_amenities_not_in_buildings_filtered.geom_amenity,
                    DestatisZensusPopulationPerHa.geom,
                )
            )
            .filter(
                DestatisZensusPopulationPerHa.id
                == EgonDemandRegioZensusElectricity.zensus_population_id
            )
            .filter(
                EgonDemandRegioZensusElectricity.sector == "service",
                EgonDemandRegioZensusElectricity.scenario == "status2019",
            )
        )

    df_amenities_without_buildings = gpd.read_postgis(
        cells_query.statement,
        cells_query.session.bind,
        geom_col="geom_amenity",
    )
    return df_amenities_without_buildings


def place_buildings_with_amenities(df, amenities=None, max_amenities=None):
    """
    Building centroids are placed randomly within census cells.
    The Number of buildings is derived from n_amenity_inside, the selected
    method and number of amenities per building.

    Returns
    -------
    df: gpd.GeoDataFrame
        Table of buildings centroids
    """
    if isinstance(max_amenities, int):
        # amount of amenities is randomly generated within bounds
        # (max_amenities, amenities per cell)
        df["n_amenities_inside"] = df["n_amenities_inside"].apply(
            random_ints_until_sum, args=[max_amenities]
        )
    if isinstance(amenities, int):
        # Specific amount of amenities per building
        df["n_amenities_inside"] = df["n_amenities_inside"].apply(
            specific_int_until_sum, args=[amenities]
        )

    # Unnest each building
    df = df.explode(column="n_amenities_inside")

    # building count per cell
    df["building_count"] = df.groupby(["zensus_population_id"]).cumcount() + 1

    # generate random synthetic buildings
    edge_length = 5
    # create random points within census cells
    points = random_point_in_square(geom=df["geom"], tol=edge_length / 2)

    df.reset_index(drop=True, inplace=True)
    # Store center of polygon
    df["geom_point"] = points
    # Drop geometry of census cell
    df = df.drop(columns=["geom"])

    return df


def create_synthetic_buildings(df, points=None, crs="EPSG:3035"):
    """
    Synthetic buildings are generated around points.

    Parameters
    ----------
    df: pd.DataFrame
        Table of census cells
    points: gpd.GeoSeries or str
        List of points to place buildings around or column name of df
    crs: str
        CRS of result table

    Returns
    -------
    df: gpd.GeoDataFrame
        Synthetic buildings
    """

    if isinstance(points, str) and points in df.columns:
        points = df[points]
    elif isinstance(points, gpd.GeoSeries):
        pass
    else:
        raise ValueError("Points are of the wrong type")

    # Create building using a square around point
    edge_length = 5
    df["geom_building"] = points.buffer(distance=edge_length / 2, cap_style=3)

    if "geom_point" not in df.columns:
        df["geom_point"] = df["geom_building"].centroid

    df = gpd.GeoDataFrame(
        df,
        crs=crs,
        geometry="geom_building",
    )

    # TODO remove after #772 implementation of egon_building_id
    df.rename(columns={"id": "egon_building_id"}, inplace=True)

    # get max number of building ids from synthetic table
    with db.session_scope() as session:
        max_synth_building_id = session.execute(
            func.max(cast(OsmBuildingsSynthetic.id, Integer))
        ).scalar()
    max_synth_building_id = int(max_synth_building_id)

    # create sequential ids
    df["egon_building_id"] = range(
        max_synth_building_id + 1,
        max_synth_building_id + df.shape[0] + 1,
    )

    df["area"] = df["geom_building"].area
    # set building type of synthetic building
    df["building"] = "cts"
    # TODO remove after #772
    df = df.rename(
        columns={
            # "zensus_population_id": "cell_id",
            "egon_building_id": "id",
        }
    )
    return df


def buildings_with_amenities():
    """
    Amenities which are assigned to buildings are determined and grouped per
    building and zensus cell. Buildings covering multiple cells therefore
    exists multiple times but in different zensus cells. This is necessary to
    cover as many cells with a cts demand as possible. If buildings exist in
    multiple mvgds (bus_id) , only the amenities within the same as the
    building centroid are kept. If as a result, a census cell is uncovered
    by any buildings, a synthetic amenity is placed. The buildings are
    aggregated afterwards during the calculation of the profile_share.

    Returns
    -------
    df_buildings_with_amenities: gpd.GeoDataFrame
        Contains all buildings with amenities per zensus cell.
    df_lost_cells: gpd.GeoDataFrame
        Contains synthetic amenities in lost cells. Might be empty
    """


    from saio.boundaries import egon_map_zensus_buildings_filtered_all
    from saio.openstreetmap import osm_amenities_in_buildings_filtered

    with db.session_scope() as session:
        cells_query = (
            session.query(
                osm_amenities_in_buildings_filtered,
                MapZensusGridDistricts.bus_id,
            )
            .filter(
                MapZensusGridDistricts.zensus_population_id
                == osm_amenities_in_buildings_filtered.zensus_population_id
            )
            .filter(
                EgonDemandRegioZensusElectricity.zensus_population_id
                == osm_amenities_in_buildings_filtered.zensus_population_id
            )
            .filter(
                EgonDemandRegioZensusElectricity.sector == "service",
                EgonDemandRegioZensusElectricity.scenario == "status2023",  # TODO: status2023
            )
        )
        df_amenities_in_buildings = pd.read_sql(
            cells_query.statement, con=session.connection(), index_col=None
        )

    df_amenities_in_buildings["geom_building"] = df_amenities_in_buildings[
        "geom_building"
    ].apply(to_shape)
    df_amenities_in_buildings["geom_amenity"] = df_amenities_in_buildings[
        "geom_amenity"
    ].apply(to_shape)

    # retrieve building centroid bus_id
    with db.session_scope() as session:
        cells_query = session.query(
            egon_map_zensus_buildings_filtered_all.id,
            MapZensusGridDistricts.bus_id.label("building_bus_id"),
        ).filter(
            egon_map_zensus_buildings_filtered_all.zensus_population_id
            == MapZensusGridDistricts.zensus_population_id
        )

        df_building_bus_id = pd.read_sql(
            cells_query.statement, con=session.connection(), index_col=None
        )

    df_amenities_in_buildings = pd.merge(
        left=df_amenities_in_buildings, right=df_building_bus_id, on="id"
    )

    # identify amenities with differing bus_id as building
    identified_amenities = df_amenities_in_buildings.loc[
        df_amenities_in_buildings["bus_id"]
        != df_amenities_in_buildings["building_bus_id"]
    ].index

    lost_cells = df_amenities_in_buildings.loc[
        identified_amenities, "zensus_population_id"
    ].unique()

    # check if lost zensus cells are already covered
    if not (
        df_amenities_in_buildings["zensus_population_id"]
        .isin(lost_cells)
        .empty
    ):
        # query geom data for cell if not
        with db.session_scope() as session:
            cells_query = session.query(
                DestatisZensusPopulationPerHa.id,
                DestatisZensusPopulationPerHa.geom,
            ).filter(
                DestatisZensusPopulationPerHa.id.in_(pd.Index(lost_cells))
            )

            df_lost_cells = gpd.read_postgis(
                cells_query.statement,
                cells_query.session.bind,
                geom_col="geom",
            )

        # place random amenity in cell
        df_lost_cells["n_amenities_inside"] = 1
        df_lost_cells.rename(
            columns={
                "id": "zensus_population_id",
            },
            inplace=True,
        )
        df_lost_cells = place_buildings_with_amenities(
            df_lost_cells, amenities=1
        )
        df_lost_cells.rename(
            columns={
                # "id": "zensus_population_id",
                "geom_point": "geom_amenity",
            },
            inplace=True,
        )
        df_lost_cells.drop(
            columns=["building_count", "n_amenities_inside"], inplace=True
        )
    else:
        df_lost_cells = None

    df_amenities_in_buildings.drop(identified_amenities, inplace=True)
    df_amenities_in_buildings.drop(columns="building_bus_id", inplace=True)

    df_amenities_in_buildings["n_amenities_inside"] = 1

    # sum amenities per building and cell
    df_amenities_in_buildings[
        "n_amenities_inside"
    ] = df_amenities_in_buildings.groupby(["zensus_population_id", "id"])[
        "n_amenities_inside"
    ].transform(
        "sum"
    )
    # drop duplicated buildings
    df_buildings_with_amenities = df_amenities_in_buildings.drop_duplicates(
        ["id", "zensus_population_id"]
    )
    df_buildings_with_amenities.reset_index(inplace=True, drop=True)

    df_buildings_with_amenities = df_buildings_with_amenities[
        ["id", "zensus_population_id", "geom_building", "n_amenities_inside"]
    ]
    df_buildings_with_amenities.rename(
        columns={
            # "zensus_population_id": "cell_id",
            "egon_building_id": "id"
        },
        inplace=True,
    )

    return df_buildings_with_amenities, df_lost_cells


def buildings_without_amenities():
    """
    Buildings (filtered and synthetic) in cells with
    cts demand but no amenities are determined.

    Returns
    -------
    df_buildings_without_amenities: gpd.GeoDataFrame
        Table of buildings without amenities in zensus cells
        with cts demand.
    """
    from saio.boundaries import egon_map_zensus_buildings_filtered_all
    from saio.openstreetmap import (
        osm_amenities_shops_filtered,
        osm_buildings_filtered,
        osm_buildings_synthetic,
    )

    # buildings_filtered in cts-demand-cells without amenities
    with db.session_scope() as session:
        # Synthetic Buildings
        q_synth_buildings = session.query(
            osm_buildings_synthetic.cell_id.cast(Integer).label(
                "zensus_population_id"
            ),
            osm_buildings_synthetic.id.cast(Integer).label("id"),
            osm_buildings_synthetic.area.label("area"),
            osm_buildings_synthetic.geom_building.label("geom_building"),
            osm_buildings_synthetic.geom_point.label("geom_point"),
        )

        # Buildings filtered
        q_buildings_filtered = session.query(
            egon_map_zensus_buildings_filtered_all.zensus_population_id,
            osm_buildings_filtered.id,
            osm_buildings_filtered.area,
            osm_buildings_filtered.geom_building,
            osm_buildings_filtered.geom_point,
        ).filter(
            osm_buildings_filtered.id
            == egon_map_zensus_buildings_filtered_all.id
        )

        # Amenities + zensus_population_id
        q_amenities = (
            session.query(
                DestatisZensusPopulationPerHa.id.label("zensus_population_id"),
            )
            .filter(
                func.st_within(
                    osm_amenities_shops_filtered.geom_amenity,
                    DestatisZensusPopulationPerHa.geom,
                )
            )
            .distinct(DestatisZensusPopulationPerHa.id)
        )

        # Cells with CTS demand but without amenities
        q_cts_without_amenities = (
            session.query(
                EgonDemandRegioZensusElectricity.zensus_population_id,
            )
            .filter(
                EgonDemandRegioZensusElectricity.sector == "service",
                EgonDemandRegioZensusElectricity.scenario == "status2019",
            )
            .filter(
                EgonDemandRegioZensusElectricity.zensus_population_id.notin_(
                    q_amenities
                )
            )
            .distinct()
        )

        # Buildings filtered + synthetic buildings residential in
        # cells with CTS demand but without amenities
        cells_query = q_synth_buildings.union(q_buildings_filtered).filter(
            egon_map_zensus_buildings_filtered_all.zensus_population_id.in_(
                q_cts_without_amenities
            )
        )

    # df_buildings_without_amenities = pd.read_sql(
    #     cells_query.statement, cells_query.session.bind, index_col=None)
    df_buildings_without_amenities = gpd.read_postgis(
        cells_query.statement,
        cells_query.session.bind,
        geom_col="geom_building",
    )

    df_buildings_without_amenities = df_buildings_without_amenities.rename(
        columns={
            # "zensus_population_id": "cell_id",
            "egon_building_id": "id",
        }
    )

    return df_buildings_without_amenities


def select_cts_buildings(df_buildings_wo_amenities, max_n):
    """
    N Buildings (filtered and synthetic) in each cell with
    cts demand are selected. Only the first n buildings
    are taken for each cell. The buildings are sorted by surface
    area.

    Returns
    -------
    df_buildings_with_cts_demand: gpd.GeoDataFrame
        Table of buildings
    """

    df_buildings_wo_amenities.sort_values(
        "area", ascending=False, inplace=True
    )
    # select first n ids each census cell if available
    df_buildings_with_cts_demand = (
        df_buildings_wo_amenities.groupby("zensus_population_id")
        .nth(list(range(max_n)))
        .reset_index()
    )
    df_buildings_with_cts_demand.reset_index(drop=True, inplace=True)

    return df_buildings_with_cts_demand


def cells_with_cts_demand_only(df_buildings_without_amenities):
    """
    Cells with cts demand but no amenities or buildilngs
    are determined.

    Returns
    -------
    df_cells_only_cts_demand: gpd.GeoDataFrame
        Table of cells with cts demand but no amenities or buildings
    """
    from saio.openstreetmap import osm_amenities_shops_filtered

    # cells mit amenities
    with db.session_scope() as session:
        sub_query = (
            session.query(
                DestatisZensusPopulationPerHa.id.label("zensus_population_id"),
            )
            .filter(
                func.st_within(
                    osm_amenities_shops_filtered.geom_amenity,
                    DestatisZensusPopulationPerHa.geom,
                )
            )
            .distinct(DestatisZensusPopulationPerHa.id)
        )

        cells_query = (
            session.query(
                EgonDemandRegioZensusElectricity.zensus_population_id,
                EgonDemandRegioZensusElectricity.scenario,
                EgonDemandRegioZensusElectricity.sector,
                EgonDemandRegioZensusElectricity.demand,
                DestatisZensusPopulationPerHa.geom,
            )
            .filter(
                EgonDemandRegioZensusElectricity.sector == "service",
                EgonDemandRegioZensusElectricity.scenario == "status2019",
            )
            .filter(
                EgonDemandRegioZensusElectricity.zensus_population_id.notin_(
                    sub_query
                )
            )
            .filter(
                EgonDemandRegioZensusElectricity.zensus_population_id
                == DestatisZensusPopulationPerHa.id
            )
        )

    df_cts_cell_without_amenities = gpd.read_postgis(
        cells_query.statement,
        cells_query.session.bind,
        geom_col="geom",
        index_col=None,
    )

    # TODO remove after #722
    df_buildings_without_amenities = df_buildings_without_amenities.rename(
        columns={"cell_id": "zensus_population_id"}
    )

    # Census cells with only cts demand
    df_cells_only_cts_demand = df_cts_cell_without_amenities.loc[
        ~df_cts_cell_without_amenities["zensus_population_id"].isin(
            df_buildings_without_amenities["zensus_population_id"].unique()
        )
    ]

    df_cells_only_cts_demand.reset_index(drop=True, inplace=True)

    return df_cells_only_cts_demand


def calc_census_cell_share(scenario, sector):
    """
    The profile share for each census cell is calculated by it's
    share of annual demand per substation bus. The annual demand
    per cell is defined by DemandRegio/Peta5. The share is for both
    scenarios identical as the annual demand is linearly scaled.

    Parameters
    ----------
    scenario: str
        Scenario for which the share is calculated: "eGon2035" or "eGon100RE"
    sector: str
        Scenario for which the share is calculated: "electricity" or "heat"

    Returns
    -------
    df_census_share: pd.DataFrame
    """
    if sector == "electricity":
        with db.session_scope() as session:
            cells_query = (
                session.query(
                    EgonDemandRegioZensusElectricity,
                    MapZensusGridDistricts.bus_id,
                )
                .filter(EgonDemandRegioZensusElectricity.sector == "service")
                .filter(EgonDemandRegioZensusElectricity.scenario == scenario)
                .filter(
                    EgonDemandRegioZensusElectricity.zensus_population_id
                    == MapZensusGridDistricts.zensus_population_id
                )
            )

    elif sector == "heat":
        with db.session_scope() as session:
            cells_query = (
                session.query(EgonPetaHeat, MapZensusGridDistricts.bus_id)
                .filter(EgonPetaHeat.sector == "service")
                .filter(EgonPetaHeat.scenario == scenario)
                .filter(
                    EgonPetaHeat.zensus_population_id
                    == MapZensusGridDistricts.zensus_population_id
                )
            )

    df_demand = pd.read_sql(
        cells_query.statement,
        cells_query.session.bind,
        index_col="zensus_population_id",
    )

    # get demand share of cell per bus
    df_census_share = df_demand["demand"] / df_demand.groupby("bus_id")[
        "demand"
    ].transform("sum")
    df_census_share = df_census_share.rename("cell_share")

    df_census_share = pd.concat(
        [
            df_census_share,
            df_demand[["bus_id", "scenario"]],
        ],
        axis=1,
    )

    df_census_share.reset_index(inplace=True)
    return df_census_share


def calc_building_demand_profile_share(
    df_cts_buildings, scenario="eGon2035", sector="electricity"
):
    """
    Share of cts electricity demand profile per bus for every selected building
    is calculated. Building-amenity share is multiplied with census cell share
    to get the substation bus profile share for each building. The share is
    grouped and aggregated per building as some buildings exceed the shape of
    census cells and have amenities assigned from multiple cells. Building
    therefore get the amenity share of all census cells.

    Parameters
    ----------
    df_cts_buildings: gpd.GeoDataFrame
        Table of all buildings with cts demand assigned
    scenario: str
        Scenario for which the share is calculated.
    sector: str
        Sector for which the share is calculated.

    Returns
    -------
    df_building_share: pd.DataFrame
        Table of bus profile share per building

    """

    def calc_building_amenity_share(df_cts_buildings):
        """
        Calculate the building share by the number amenities per building
        within a census cell. Building ids can exist multiple time but with
        different zensus_population_ids.
        """
        df_building_amenity_share = df_cts_buildings[
            "n_amenities_inside"
        ] / df_cts_buildings.groupby("zensus_population_id")[
            "n_amenities_inside"
        ].transform(
            "sum"
        )
        df_building_amenity_share = pd.concat(
            [
                df_building_amenity_share.rename("building_amenity_share"),
                df_cts_buildings[["zensus_population_id", "id"]],
            ],
            axis=1,
        )
        return df_building_amenity_share

    df_building_amenity_share = calc_building_amenity_share(df_cts_buildings)

    df_census_cell_share = calc_census_cell_share(
        scenario=scenario, sector=sector
    )

    df_demand_share = pd.merge(
        left=df_building_amenity_share,
        right=df_census_cell_share,
        left_on="zensus_population_id",
        right_on="zensus_population_id",
    )
    df_demand_share["profile_share"] = df_demand_share[
        "building_amenity_share"
    ].multiply(df_demand_share["cell_share"])

    # only pass selected columns
    df_demand_share = df_demand_share[
        ["id", "bus_id", "scenario", "profile_share"]
    ]

    # Group and aggregate per building for multi cell buildings
    df_demand_share = (
        df_demand_share.groupby(["scenario", "id", "bus_id"])
        .sum()
        .reset_index()
    )
    if df_demand_share.duplicated("id", keep=False).any():
        print(
            df_demand_share.loc[df_demand_share.duplicated("id", keep=False)]
        )
    return df_demand_share


def get_peta_demand(mvgd, scenario):
    """
    Retrieve annual peta heat demand for CTS for either
    eGon2035 or eGon100RE scenario.

    Parameters
    ----------
    mvgd : int
        ID of substation for which to get CTS demand.
    scenario : str
        Possible options are eGon2035 or eGon100RE

    Returns
    -------
    df_peta_demand : pd.DataFrame
        Annual residential heat demand per building and scenario. Columns of
        the dataframe are zensus_population_id and demand.

    """

    with db.session_scope() as session:
        query = (
            session.query(
                MapZensusGridDistricts.zensus_population_id,
                EgonPetaHeat.demand,
            )
            .filter(MapZensusGridDistricts.bus_id == int(mvgd))
            .filter(
                MapZensusGridDistricts.zensus_population_id
                == EgonPetaHeat.zensus_population_id
            )
            .filter(
                EgonPetaHeat.sector == "service",
                EgonPetaHeat.scenario == scenario,
            )
        )

        df_peta_demand = pd.read_sql(
            query.statement, query.session.bind, index_col=None
        )

    return df_peta_demand


def calc_cts_building_profiles(
    bus_ids,
    scenario,
    sector,
):
    """
    Calculate the cts demand profile for each building. The profile is
    calculated by the demand share of the building per substation bus.

    Parameters
    ----------
    bus_ids: list of int
        Ids of the substation for which selected building profiles are
        calculated.
    scenario: str
        Scenario for which the share is calculated: "eGon2035" or "eGon100RE"
    sector: str
        Sector for which the share is calculated: "electricity" or "heat"

    Returns
    -------
    df_building_profiles: pd.DataFrame
        Table of demand profile per building. Column names are building IDs
        and index is hour of the year as int (0-8759).

    """
    if sector == "electricity":
        # Get cts building electricity demand share of selected buildings
        with db.session_scope() as session:
            cells_query = (
                session.query(
                    EgonCtsElectricityDemandBuildingShare,
                )
                .filter(
                    EgonCtsElectricityDemandBuildingShare.scenario == scenario
                )
                .filter(
                    EgonCtsElectricityDemandBuildingShare.bus_id.in_(bus_ids)
                )
            )

        df_demand_share = pd.read_sql(
            cells_query.statement, cells_query.session.bind, index_col=None
        )

        # Get substation cts electricity load profiles of selected bus_ids
        with db.session_scope() as session:
            cells_query = (
                session.query(EgonEtragoElectricityCts).filter(
                    EgonEtragoElectricityCts.scn_name == scenario
                )
            ).filter(EgonEtragoElectricityCts.bus_id.in_(bus_ids))

        df_cts_substation_profiles = pd.read_sql(
            cells_query.statement,
            cells_query.session.bind,
        )
        df_cts_substation_profiles = pd.DataFrame.from_dict(
            df_cts_substation_profiles.set_index("bus_id")["p_set"].to_dict(),
            orient="index",
        )
        # df_cts_profiles = calc_load_curves_cts(scenario)

    elif sector == "heat":
        # Get cts building heat demand share of selected buildings
        with db.session_scope() as session:
            cells_query = (
                session.query(
                    EgonCtsHeatDemandBuildingShare,
                )
                .filter(EgonCtsHeatDemandBuildingShare.scenario == scenario)
                .filter(EgonCtsHeatDemandBuildingShare.bus_id.in_(bus_ids))
            )

        df_demand_share = pd.read_sql(
            cells_query.statement, cells_query.session.bind, index_col=None
        )

        # Get substation cts heat load profiles of selected bus_ids
        # (this profile only contains zensus cells with individual heating;
        #  in order to obtain a profile for the whole MV grid it is afterwards
        #  scaled by the grids total CTS demand from peta)
        with db.session_scope() as session:
            cells_query = (
                session.query(EgonEtragoHeatCts).filter(
                    EgonEtragoHeatCts.scn_name == scenario
                )
            ).filter(EgonEtragoHeatCts.bus_id.in_(bus_ids))

        df_cts_substation_profiles = pd.read_sql(
            cells_query.statement,
            cells_query.session.bind,
        )
        df_cts_substation_profiles = pd.DataFrame.from_dict(
            df_cts_substation_profiles.set_index("bus_id")["p_set"].to_dict(),
            orient="index",
        )
        for bus_id in bus_ids:
            if bus_id in df_cts_substation_profiles.index:
                # get peta demand to scale load profile to
                peta_cts_demand = get_peta_demand(bus_id, scenario)
                scaling_factor = (
                    peta_cts_demand.demand.sum()
                    / df_cts_substation_profiles.loc[bus_id, :].sum()
                )
                # scale load profile
                df_cts_substation_profiles.loc[bus_id, :] *= scaling_factor

    else:
        raise KeyError("Sector needs to be either 'electricity' or 'heat'")

    # TODO remove after #722
    df_demand_share.rename(columns={"id": "building_id"}, inplace=True)

    # get demand profile for all buildings for selected demand share
    df_building_profiles = pd.DataFrame()
    for bus_id, df in df_demand_share.groupby("bus_id"):
        shares = df.set_index("building_id", drop=True)["profile_share"]
        try:
            profile_ts = df_cts_substation_profiles.loc[bus_id]
        except KeyError:
            # This should only happen within the SH cutout
            log.info(
                f"No CTS profile found for substation with bus_id:"
                f" {bus_id}"
            )
            continue

        building_profiles = np.outer(profile_ts, shares)
        building_profiles = pd.DataFrame(
            building_profiles, index=profile_ts.index, columns=shares.index
        )
        df_building_profiles = pd.concat(
            [df_building_profiles, building_profiles], axis=1
        )

    return df_building_profiles


def delete_synthetic_cts_buildings():
    """
    All synthetic cts buildings are deleted from the DB. This is necessary if
    the task is run multiple times as the existing synthetic buildings
    influence the results.
    """
    # import db tables
    from saio.openstreetmap import osm_buildings_synthetic

    # cells mit amenities
    with db.session_scope() as session:
        session.query(osm_buildings_synthetic).filter(
            osm_buildings_synthetic.building == "cts"
        ).delete()


def remove_double_bus_id(df_cts_buildings):
    """This is an backup adhoc fix if there should still be a building which
    is assigned to 2 substations. In this case one of the buildings is just
    dropped. As this currently accounts for only one building with one amenity
    the deviation is neglectable."""
    # assign bus_id via census cell of amenity
    with db.session_scope() as session:
        cells_query = session.query(
            MapZensusGridDistricts.zensus_population_id,
            MapZensusGridDistricts.bus_id,
        )

    df_egon_map_zensus_buildings_buses = pd.read_sql(
        cells_query.statement,
        cells_query.session.bind,
        index_col=None,
    )
    df_cts_buildings = pd.merge(
        left=df_cts_buildings,
        right=df_egon_map_zensus_buildings_buses,
        on="zensus_population_id",
    )

    substation_per_building = df_cts_buildings.groupby("id")[
        "bus_id"
    ].nunique()
    building_id = substation_per_building.loc[
        substation_per_building > 1
    ].index
    df_duplicates = df_cts_buildings.loc[
        df_cts_buildings["id"].isin(building_id)
    ]
    for unique_id in df_duplicates["id"].unique():
        drop_index = df_duplicates[df_duplicates["id"] == unique_id].index[0]
        print(
            f"Buildings {df_cts_buildings.loc[drop_index, 'id']}"
            f" dropped because of double substation"
        )
        df_cts_buildings.drop(index=drop_index, inplace=True)

    df_cts_buildings.drop(columns="bus_id", inplace=True)

    return df_cts_buildings


def cts_buildings():
    """
    Assigns CTS demand to buildings and calculates the respective demand
    profiles. The demand profile per substation are disaggregated per
    annual demand share of each census cell and by the number of amenities
    per building within the cell. If no building data is available,
    synthetic buildings are generated around the amenities. If no amenities
    but cts demand is available, buildings are randomly selected. If no
    building nor amenity is available, random synthetic buildings are
    generated. The demand share is stored in the database.

    Note:
    -----
    Cells with CTS demand, amenities and buildings do not change within
    the scenarios, only the demand itself. Therefore scenario status2019
    can be used universally to determine the cts buildings but not for
    the demand share.
    """

    # ========== Register np datatypes with SQLA ==========
    def adapt_numpy_float64(numpy_float64):
        return AsIs(numpy_float64)

    def adapt_numpy_int64(numpy_int64):
        return AsIs(numpy_int64)

    register_adapter(np.float64, adapt_numpy_float64)
    register_adapter(np.int64, adapt_numpy_int64)
    # =====================================================

    log.info("Start logging!")
    # Buildings with amenities
    df_buildings_with_amenities, df_lost_cells = buildings_with_amenities()  # TODO: status2023 this is fixed to 2023
    log.info("Buildings with amenities selected!")

    # Median number of amenities per cell
    median_n_amenities = int(
        df_buildings_with_amenities.groupby("zensus_population_id")[
            "n_amenities_inside"
        ]
        .sum()
        .median()
    )
    log.info(f"Median amenity value: {median_n_amenities}")

    # Remove synthetic CTS buildings if existing
    delete_synthetic_cts_buildings()
    log.info("Old synthetic cts buildings deleted!")

    # Amenities not assigned to buildings
    df_amenities_without_buildings = amenities_without_buildings()
    log.info("Amenities without buildings selected!")

    # Append lost cells due to duplicated ids, to cover all demand cells
    if not df_lost_cells.empty:
        # Number of synth amenities per cell
        df_lost_cells["amenities"] = median_n_amenities
        # create row for every amenity
        df_lost_cells["amenities"] = (
            df_lost_cells["amenities"].astype(int).apply(range)
        )
        df_lost_cells = df_lost_cells.explode("amenities")
        df_lost_cells.drop(columns="amenities", inplace=True)
        df_amenities_without_buildings = pd.concat(
            [df_amenities_without_buildings, df_lost_cells], ignore_index=True
        )
        log.info(
            f"{df_lost_cells.shape[0]} lost cells due to substation "
            f"intersection appended!"
        )

    # One building per amenity
    df_amenities_without_buildings["n_amenities_inside"] = 1
    # Create synthetic buildings for amenites without buildings
    df_synthetic_buildings_with_amenities = create_synthetic_buildings(
        df_amenities_without_buildings, points="geom_amenity"
    )
    log.info("Synthetic buildings created!")
    # df_synthetic_buildings_with_amenities["scn_name"] = scn_name # TODO: status 2023, add eventually
    # TODO remove renaming after #722
    write_table_to_postgis(
        df_synthetic_buildings_with_amenities.rename(
            columns={
                "zensus_population_id": "cell_id",
                "egon_building_id": "id",
            }
        ),
        OsmBuildingsSynthetic,
        engine=engine,
        drop=False,
    )
    log.info("Synthetic buildings exported to DB!")

    # Cells without amenities but CTS demand and buildings
    df_buildings_without_amenities = buildings_without_amenities()
    log.info("Buildings without amenities in demand cells identified!")

    # Backup Bugfix for duplicated buildings which occure in SQL-Querry
    # drop building ids which have already been used
    mask = df_buildings_without_amenities.loc[
        df_buildings_without_amenities["id"].isin(
            df_buildings_with_amenities["id"]
        )
    ].index
    df_buildings_without_amenities = df_buildings_without_amenities.drop(
        index=mask
    ).reset_index(drop=True)
    log.info(f"{len(mask)} duplicated ids removed!")

    # select median n buildings per cell
    df_buildings_without_amenities = select_cts_buildings(
        df_buildings_without_amenities, max_n=median_n_amenities
    )
    df_buildings_without_amenities["n_amenities_inside"] = 1
    log.info(f"{median_n_amenities} buildings per cell selected!")

    # Create synthetic amenities and buildings in cells with only CTS demand
    df_cells_with_cts_demand_only = cells_with_cts_demand_only(
        df_buildings_without_amenities
    )
    log.info("Cells with only demand identified!")

    # TODO implement overlay prevention #953 here
    # Median n Amenities per cell
    df_cells_with_cts_demand_only["amenities"] = median_n_amenities
    # create row for every amenity
    df_cells_with_cts_demand_only["amenities"] = (
        df_cells_with_cts_demand_only["amenities"].astype(int).apply(range)
    )
    df_cells_with_cts_demand_only = df_cells_with_cts_demand_only.explode(
        "amenities"
    )
    df_cells_with_cts_demand_only.drop(columns="amenities", inplace=True)

    # Only 1 Amenity per Building
    df_cells_with_cts_demand_only["n_amenities_inside"] = 1
    df_cells_with_cts_demand_only = place_buildings_with_amenities(
        df_cells_with_cts_demand_only, amenities=1
    )
    df_synthetic_buildings_without_amenities = create_synthetic_buildings(
        df_cells_with_cts_demand_only, points="geom_point"
    )
    log.info(f"{median_n_amenities} synthetic buildings per cell created")

    # TODO remove renaming after #722
    write_table_to_postgis(
        df_synthetic_buildings_without_amenities.rename(
            columns={
                "zensus_population_id": "cell_id",
                "egon_building_id": "id",
            }
        ),
        OsmBuildingsSynthetic,
        engine=engine,
        drop=False,
    )
    log.info("Synthetic buildings exported to DB")

    # Concat all buildings
    columns = [
        "zensus_population_id",
        "id",
        "geom_building",
        "n_amenities_inside",
        "source",
    ]

    df_buildings_with_amenities["source"] = "bwa"
    df_synthetic_buildings_with_amenities["source"] = "sbwa"
    df_buildings_without_amenities["source"] = "bwoa"
    df_synthetic_buildings_without_amenities["source"] = "sbwoa"

    df_cts_buildings = pd.concat(
        [
            df_buildings_with_amenities[columns],
            df_synthetic_buildings_with_amenities[columns],
            df_buildings_without_amenities[columns],
            df_synthetic_buildings_without_amenities[columns],
        ],
        axis=0,
        ignore_index=True,
    )
    df_cts_buildings = remove_double_bus_id(df_cts_buildings)
    log.info("Double bus_id checked")

    # TODO remove dypte correction after #722
    df_cts_buildings["id"] = df_cts_buildings["id"].astype(int)

    df_cts_buildings = gpd.GeoDataFrame(
        df_cts_buildings, geometry="geom_building", crs=3035
    )
    df_cts_buildings = df_cts_buildings.reset_index().rename(
        columns={"index": "serial"}
    )

    # Write table to db for debugging and postprocessing
    write_table_to_postgis(
        df_cts_buildings,
        CtsBuildings,
        engine=engine,
        drop=True,
    )
    log.info("CTS buildings exported to DB!")


def cts_electricity():
    """
    Calculate cts electricity demand share of hvmv substation profile
     for buildings.
    """
    log.info("Start logging!")
    with db.session_scope() as session:
        cells_query = session.query(CtsBuildings)

    df_cts_buildings = pd.read_sql(
        cells_query.statement, cells_query.session.bind, index_col=None
    )
    log.info("CTS buildings from DB imported!")

    df_demand_share = pd.DataFrame()

    for scenario in config.settings()["egon-data"]["--scenarios"]:
        df_demand_share_per_scenario = calc_building_demand_profile_share(
            df_cts_buildings, scenario=scenario, sector="electricity"
        )
        log.info(f"Profile share for {scenario} calculated!")

        df_demand_share = pd.concat(
            [df_demand_share, df_demand_share_per_scenario],
            axis=0,
            ignore_index=True,
        )

    df_demand_share.rename(columns={"id": "building_id"}, inplace=True)

    write_table_to_postgres(
        df_demand_share,
        EgonCtsElectricityDemandBuildingShare,
        drop=True,
    )
    log.info("Profile share exported to DB!")


def cts_heat():
    """
    Calculate cts electricity demand share of hvmv substation profile
     for buildings.
    """
    log.info("Start logging!")
    with db.session_scope() as session:
        cells_query = session.query(CtsBuildings)

    df_cts_buildings = pd.read_sql(
        cells_query.statement, cells_query.session.bind, index_col=None
    )
    log.info("CTS buildings from DB imported!")

    df_demand_share = pd.DataFrame()

    for scenario in config.settings()["egon-data"]["--scenarios"]:
        df_demand_share_per_scenario = calc_building_demand_profile_share(
            df_cts_buildings, scenario=scenario, sector="heat"
        )
        log.info(f"Profile share for {scenario} calculated!")

        df_demand_share = pd.concat(
            [df_demand_share, df_demand_share_per_scenario],
            axis=0,
            ignore_index=True,
        )

    df_demand_share.rename(columns={"id": "building_id"}, inplace=True)

    write_table_to_postgres(
        df_demand_share,
        EgonCtsHeatDemandBuildingShare,
        drop=True,
    )
    log.info("Profile share exported to DB!")


def get_cts_electricity_peak_load():
    """
    Get electricity peak load of all CTS buildings for both scenarios and
    store in DB.
    """
    log.info("Start logging!")

    BuildingElectricityPeakLoads.__table__.create(bind=engine, checkfirst=True)

    # Delete rows with cts demand
    with db.session_scope() as session:
        session.query(BuildingElectricityPeakLoads).filter(
            BuildingElectricityPeakLoads.sector == "cts"
        ).delete()
    log.info("Cts electricity peak load removed from DB!")

    for scenario in config.settings()["egon-data"]["--scenarios"]:
        with db.session_scope() as session:
            cells_query = session.query(
                EgonCtsElectricityDemandBuildingShare
            ).filter(
                EgonCtsElectricityDemandBuildingShare.scenario == scenario
            )

        df_demand_share = pd.read_sql(
            cells_query.statement, cells_query.session.bind, index_col=None
        )

        with db.session_scope() as session:
            cells_query = session.query(EgonEtragoElectricityCts).filter(
                EgonEtragoElectricityCts.scn_name == scenario
            )

        df_cts_profiles = pd.read_sql(
            cells_query.statement,
            cells_query.session.bind,
        )
        df_cts_profiles = pd.DataFrame.from_dict(
            df_cts_profiles.set_index("bus_id")["p_set"].to_dict(),
            orient="columns",
        )

        df_peak_load = pd.merge(
            left=df_cts_profiles.max().astype(float).rename("max"),
            right=df_demand_share,
            left_index=True,
            right_on="bus_id",
        )

        # Convert unit from MWh to W
        df_peak_load["max"] = df_peak_load["max"] * 1e6
        df_peak_load["peak_load_in_w"] = (
            df_peak_load["max"] * df_peak_load["profile_share"]
        )
        log.info(f"Peak load for {scenario} determined!")

        # TODO remove after #772
        df_peak_load.rename(columns={"id": "building_id"}, inplace=True)
        df_peak_load["sector"] = "cts"

        # # Write peak loads into db
        write_table_to_postgres(
            df_peak_load,
            BuildingElectricityPeakLoads,
            drop=False,
            index=False,
            if_exists="append",
        )

        log.info(f"Peak load for {scenario} exported to DB!")


def get_cts_heat_peak_load():
    """
    Get heat peak load of all CTS buildings for both scenarios and store in DB.
    """
    log.info("Start logging!")

    BuildingHeatPeakLoads.__table__.create(bind=engine, checkfirst=True)

    # Delete rows with cts demand
    with db.session_scope() as session:
        session.query(BuildingHeatPeakLoads).filter(
            BuildingHeatPeakLoads.sector == "cts"
        ).delete()
    log.info("Cts heat peak load removed from DB!")

    for scenario in config.settings()["egon-data"]["--scenarios"]:
        with db.session_scope() as session:
            cells_query = session.query(
                EgonCtsElectricityDemandBuildingShare
            ).filter(
                EgonCtsElectricityDemandBuildingShare.scenario == scenario
            )

        df_demand_share = pd.read_sql(
            cells_query.statement, cells_query.session.bind, index_col=None
        )
        log.info(f"Retrieved demand share for scenario: {scenario}")

        with db.session_scope() as session:
            cells_query = session.query(EgonEtragoHeatCts).filter(
                EgonEtragoHeatCts.scn_name == scenario
            )

        df_cts_profiles = pd.read_sql(
            cells_query.statement,
            cells_query.session.bind,
        )
        log.info(f"Retrieved substation profiles for scenario: {scenario}")

        df_cts_profiles = pd.DataFrame.from_dict(
            df_cts_profiles.set_index("bus_id")["p_set"].to_dict(),
            orient="columns",
        )

        df_peak_load = pd.merge(
            left=df_cts_profiles.max().astype(float).rename("max"),
            right=df_demand_share,
            left_index=True,
            right_on="bus_id",
        )

        # Convert unit from MWh to W
        df_peak_load["max"] = df_peak_load["max"] * 1e6
        df_peak_load["peak_load_in_w"] = (
            df_peak_load["max"] * df_peak_load["profile_share"]
        )
        log.info(f"Peak load for {scenario} determined!")

        # TODO remove after #772
        df_peak_load.rename(columns={"id": "building_id"}, inplace=True)
        df_peak_load["sector"] = "cts"

        # # Write peak loads into db
        write_table_to_postgres(
            df_peak_load,
            BuildingHeatPeakLoads,
            drop=False,
            index=False,
            if_exists="append",
        )

        log.info(f"Peak load for {scenario} exported to DB!")


def assign_voltage_level_to_buildings():
    """
    Add voltage level to all buildings by summed peak demand.

    All entries with same building id get the voltage level corresponding
    to their summed residential and cts peak demand.
    """

    with db.session_scope() as session:
        cells_query = session.query(BuildingElectricityPeakLoads)

        df_peak_loads = pd.read_sql(
            cells_query.statement,
            cells_query.session.bind,
        )

    df_peak_load_buildings = df_peak_loads.groupby(
        ["building_id", "scenario"]
    )["peak_load_in_w"].sum()
    df_peak_load_buildings = df_peak_load_buildings.to_frame()
    df_peak_load_buildings.loc[:, "voltage_level"] = 0

    # Identify voltage_level by thresholds defined in the eGon project
    df_peak_load_buildings.loc[
        df_peak_load_buildings["peak_load_in_w"] <= 0.1 * 1e6, "voltage_level"
    ] = 7
    df_peak_load_buildings.loc[
        df_peak_load_buildings["peak_load_in_w"] > 0.1 * 1e6, "voltage_level"
    ] = 6
    df_peak_load_buildings.loc[
        df_peak_load_buildings["peak_load_in_w"] > 0.2 * 1e6, "voltage_level"
    ] = 5
    df_peak_load_buildings.loc[
        df_peak_load_buildings["peak_load_in_w"] > 5.5 * 1e6, "voltage_level"
    ] = 4
    df_peak_load_buildings.loc[
        df_peak_load_buildings["peak_load_in_w"] > 20 * 1e6, "voltage_level"
    ] = 3
    df_peak_load_buildings.loc[
        df_peak_load_buildings["peak_load_in_w"] > 120 * 1e6, "voltage_level"
    ] = 1

    df_peak_load = pd.merge(
        left=df_peak_loads.drop(columns="voltage_level"),
        right=df_peak_load_buildings["voltage_level"],
        how="left",
        left_on=["building_id", "scenario"],
        right_index=True,
    )

    # Write peak loads into db
    # remove table and replace by new
    write_table_to_postgres(
        df_peak_load,
        BuildingElectricityPeakLoads,
        drop=True,
        index=False,
        if_exists="append",
    )<|MERGE_RESOLUTION|>--- conflicted
+++ resolved
@@ -275,13 +275,8 @@
 
     def __init__(self, dependencies):
         super().__init__(
-<<<<<<< HEAD
-            name="CtsDemandBuildings",
-            version="0.0.4",
-=======
             name=self.name,
             version=self.version,
->>>>>>> 7a03d06a
             dependencies=dependencies,
             tasks=(
                 cts_buildings,  # TODO: status2023, currently fixed for only 2023
@@ -465,7 +460,6 @@
     df_lost_cells: gpd.GeoDataFrame
         Contains synthetic amenities in lost cells. Might be empty
     """
-
 
     from saio.boundaries import egon_map_zensus_buildings_filtered_all
     from saio.openstreetmap import osm_amenities_in_buildings_filtered
