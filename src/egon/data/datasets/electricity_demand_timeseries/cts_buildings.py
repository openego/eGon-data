--- conflicted
+++ resolved
@@ -257,7 +257,7 @@
     def __init__(self, dependencies):
         super().__init__(
             name="CtsDemandBuildings",
-            version="0.0.2",
+            version="0.0.3",
             dependencies=dependencies,
             tasks=(
                 cts_buildings,
@@ -1082,13 +1082,8 @@
                 # get peta demand to scale load profile to
                 peta_cts_demand = get_peta_demand(bus_id, scenario)
                 scaling_factor = (
-<<<<<<< HEAD
-                    peta_cts_demand.demand.sum() /
-                    df_cts_substation_profiles.loc[bus_id, :].sum()
-=======
                     peta_cts_demand.demand.sum()
                     / df_cts_substation_profiles.loc[bus_id, :].sum()
->>>>>>> 80502ad2
                 )
                 # scale load profile
                 df_cts_substation_profiles.loc[bus_id, :] *= scaling_factor
