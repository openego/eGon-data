--- conflicted
+++ resolved
@@ -64,7 +64,6 @@
 
     id = Column(String, primary_key=True)
     cell_id = Column(String, index=True)
-    # scn_name = Column(String, index=True)  # TODO: status2023 currently fixed to 2023
     geom_building = Column(Geometry("Polygon", 3035), index=True)
     geom_point = Column(Geometry("POINT", 3035))
     n_amenities_inside = Column(Integer)
@@ -577,12 +576,8 @@
             cells_query.statement, cells_query.session.bind, index_col="id"
         )
 
-<<<<<<< HEAD
         # fill columns with None with np.nan to allow multiplication with emtpy columns
         df_buildings_and_profiles = df_buildings_and_profiles.fillna(np.nan)
-=======
-        df_buildings_and_profiles.replace({None: np.nan}, inplace=True)
->>>>>>> b4c5131d
 
         # Read demand profiles from egon-data-bundle
         df_profiles = get_iee_hh_demand_profiles_raw()
