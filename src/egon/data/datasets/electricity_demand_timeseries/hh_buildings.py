"""
Household electricity demand time series for scenarios in 2035 and 2050
assigned to OSM-buildings.

"""

import random

from geoalchemy2 import Geometry
from sqlalchemy import REAL, Column, Integer, String, Table, func, inspect
from sqlalchemy.ext.declarative import declarative_base
import geopandas as gpd
import numpy as np
import pandas as pd

from egon.data import db
from egon.data.datasets import Dataset
from egon.data.datasets.electricity_demand_timeseries.hh_profiles import (
    HouseholdElectricityProfilesInCensusCells,
    get_iee_hh_demand_profiles_raw,
)
from egon.data.datasets.electricity_demand_timeseries.tools import (
    random_point_in_square,
)
import egon.data.config

engine = db.engine()
Base = declarative_base()

data_config = egon.data.config.datasets()
RANDOM_SEED = egon.data.config.settings()["egon-data"]["--random-seed"]
np.random.seed(RANDOM_SEED)


class HouseholdElectricityProfilesOfBuildings(Base):
    """
<<<<<<< HEAD
    Mapping of demand timeseries and buildings including cell_id, building
    area and peak load. This table is created within
    :py:func:`hh_buildings.map_houseprofiles_to_buildings()`
=======
    Class definition of table demand.egon_household_electricity_profile_of_buildings.

    Mapping of demand timeseries and buildings and cell_id. This table is created within
    :py:func:`hh_buildings.map_houseprofiles_to_buildings()`.
>>>>>>> af31b603
    """

    __tablename__ = "egon_household_electricity_profile_of_buildings"
    __table_args__ = {"schema": "demand"}

    id = Column(Integer, primary_key=True)
    building_id = Column(Integer, index=True)
    cell_id = Column(Integer, index=True)
    profile_id = Column(String, index=True)


class OsmBuildingsSynthetic(Base):
    """
    Class definition of table demand.osm_buildings_synthetic.

    Lists generated synthetic building with id, zensus_population_id and
    building type. This table is created within
    :py:func:`hh_buildings.map_houseprofiles_to_buildings()`.
    """

    __tablename__ = "osm_buildings_synthetic"
    __table_args__ = {"schema": "openstreetmap"}

    id = Column(String, primary_key=True)
    cell_id = Column(String, index=True)
    geom_building = Column(Geometry("Polygon", 3035), index=True)
    geom_point = Column(Geometry("POINT", 3035))
    n_amenities_inside = Column(Integer)
    building = Column(String(11))
    area = Column(REAL)


class BuildingElectricityPeakLoads(Base):
    """
    Class definition of table demand.egon_building_electricity_peak_loads.

    Mapping of electricity demand time series and buildings including cell_id,
    building area and peak load. This table is created within
    :func:`hh_buildings.get_building_peak_loads()`.
    """

    __tablename__ = "egon_building_electricity_peak_loads"
    __table_args__ = {"schema": "demand"}

    building_id = Column(Integer, primary_key=True)
    scenario = Column(String, primary_key=True)
    sector = Column(String, primary_key=True)
    peak_load_in_w = Column(REAL)
    voltage_level = Column(Integer, index=True)


def match_osm_and_zensus_data(
    egon_hh_profile_in_zensus_cell,
    egon_map_zensus_buildings_residential,
):
    """
    Compares OSM buildings and census hh demand profiles.

    OSM building data and hh demand profiles based on census data is compared.
    Census cells with only profiles but no osm-ids are identified to generate
    synthetic buildings. Census building count is used, if available, to define
    number of missing buildings. Otherwise, the overall mean profile/building
    rate is used to derive the number of buildings from the number of already
    generated demand profiles.

    Parameters
    ----------
    egon_hh_profile_in_zensus_cell: pd.DataFrame
        Table mapping hh demand profiles to census cells

    egon_map_zensus_buildings_residential: pd.DataFrame
        Table with buildings osm-id and cell_id

    Returns
    -------
    pd.DataFrame
        Table with cell_ids and number of missing buildings
    """
    # count number of profiles for each cell
    profiles_per_cell = egon_hh_profile_in_zensus_cell.cell_profile_ids.apply(
        len
    )

    # Add number of profiles per cell
    number_of_buildings_profiles_per_cell = pd.merge(
        left=profiles_per_cell,
        right=egon_hh_profile_in_zensus_cell["cell_id"],
        left_index=True,
        right_index=True,
    )

    # count buildings/ids for each cell
    buildings_per_cell = egon_map_zensus_buildings_residential.groupby(
        "cell_id"
    )["id"].count()
    buildings_per_cell = buildings_per_cell.rename("building_ids")

    # add buildings left join to have all the cells with assigned profiles
    number_of_buildings_profiles_per_cell = pd.merge(
        left=number_of_buildings_profiles_per_cell,
        right=buildings_per_cell,
        left_on="cell_id",
        right_index=True,
        how="left",
    )

    # identify cell ids with profiles but no buildings
    number_of_buildings_profiles_per_cell = (
        number_of_buildings_profiles_per_cell.fillna(0).astype(int)
    )
    missing_buildings = number_of_buildings_profiles_per_cell.loc[
        number_of_buildings_profiles_per_cell.building_ids == 0,
        ["cell_id", "cell_profile_ids"],
    ].set_index("cell_id")

    # query zensus building count
    egon_destatis_building_count = Table(
        "egon_destatis_zensus_apartment_building_population_per_ha",
        Base.metadata,
        schema="society",
    )
    # get table metadata from db by name and schema
    inspect(engine).reflecttable(egon_destatis_building_count, None)

    with db.session_scope() as session:
        cells_query = session.query(
            egon_destatis_building_count.c.zensus_population_id,
            egon_destatis_building_count.c.building_count,
        )

    egon_destatis_building_count = pd.read_sql(
        cells_query.statement,
        cells_query.session.bind,
        index_col="zensus_population_id",
    )
    egon_destatis_building_count = egon_destatis_building_count.dropna()

    missing_buildings = pd.merge(
        left=missing_buildings,
        right=egon_destatis_building_count,
        left_index=True,
        right_index=True,
        how="left",
    )

    # exclude cells without buildings
    only_cells_with_buildings = (
        number_of_buildings_profiles_per_cell["building_ids"] != 0
    )
    # get profile/building rate for each cell
    profile_building_rate = (
        number_of_buildings_profiles_per_cell.loc[
            only_cells_with_buildings, "cell_profile_ids"
        ]
        / number_of_buildings_profiles_per_cell.loc[
            only_cells_with_buildings, "building_ids"
        ]
    )

    # prepare values for missing building counts by number of profile ids
    building_count_fillna = missing_buildings.loc[
        missing_buildings["building_count"].isna(), "cell_profile_ids"
    ]
    # devide by median profile/building rate
    building_count_fillna = (
        building_count_fillna / profile_building_rate.median()
    )
    # replace missing building counts
    missing_buildings["building_count"] = missing_buildings[
        "building_count"
    ].fillna(value=building_count_fillna)

    # ceil to have at least one building each cell and make type int
    missing_buildings = missing_buildings.apply(np.ceil).astype(int)
    # generate list of building ids for each cell
    missing_buildings["building_count"] = missing_buildings[
        "building_count"
    ].apply(range)
    missing_buildings = missing_buildings.explode(column="building_count")

    return missing_buildings


def generate_synthetic_buildings(missing_buildings, edge_length):
    """
    Generate synthetic square buildings in census cells for every entry
    in missing_buildings.

    Generate random placed synthetic buildings incl geom data within the bounds
    of the cencus cell. Buildings have each a square area with edge_length^2.


    Parameters
    ----------
    missing_buildings: pd.Series or pd.DataFrame
        Table with cell_ids and building number
    edge_length: int
        Edge length of square synthetic building in meter

    Returns
    -------
    pd.DataFrame
        Table with generated synthetic buildings, area, cell_id and geom data

    """
    destatis_zensus_population_per_ha_inside_germany = Table(
        "destatis_zensus_population_per_ha_inside_germany",
        Base.metadata,
        schema="society",
    )
    # get table metadata from db by name and schema
    inspect(engine).reflecttable(
        destatis_zensus_population_per_ha_inside_germany, None
    )

    with db.session_scope() as session:
        cells_query = session.query(
            destatis_zensus_population_per_ha_inside_germany
        ).filter(
            destatis_zensus_population_per_ha_inside_germany.c.id.in_(
                missing_buildings.index
            )
        )

    destatis_zensus_population_per_ha_inside_germany = gpd.read_postgis(
        cells_query.statement, cells_query.session.bind, index_col="id"
    )

    # add geom data of zensus cell
    missing_buildings_geom = pd.merge(
        left=destatis_zensus_population_per_ha_inside_germany[["geom"]],
        right=missing_buildings,
        left_index=True,
        right_index=True,
        how="right",
    )

    missing_buildings_geom = missing_buildings_geom.reset_index(drop=False)
    missing_buildings_geom = missing_buildings_geom.rename(
        columns={
            "building_count": "building_id",
            "cell_profile_ids": "profiles",
            "index": "cell_id",
        }
    )

    # create random points within census cells
    points = random_point_in_square(
        geom=missing_buildings_geom["geom"], tol=edge_length / 2
    )

    # Store center of poylon
    missing_buildings_geom["geom_point"] = points
    # Create building using a square around point
    missing_buildings_geom["geom_building"] = points.buffer(
        distance=edge_length / 2, cap_style=3
    )
    missing_buildings_geom = missing_buildings_geom.drop(columns=["geom"])
    missing_buildings_geom = gpd.GeoDataFrame(
        missing_buildings_geom, crs="EPSG:3035", geometry="geom_building"
    )

    # get table metadata from db by name and schema
    buildings = Table("osm_buildings", Base.metadata, schema="openstreetmap")
    inspect(engine).reflecttable(buildings, None)

    # get max number of building ids from non-filtered building table
    with db.session_scope() as session:
        buildings = session.execute(func.max(buildings.c.id)).scalar()

    # apply ids following the sequence of openstreetmap.osm_buildings id
    missing_buildings_geom["id"] = range(
        buildings + 1,
        buildings + len(missing_buildings_geom) + 1,
    )

    drop_columns = [
        i
        for i in ["building_id", "profiles"]
        if i in missing_buildings_geom.columns
    ]
    if drop_columns:
        missing_buildings_geom = missing_buildings_geom.drop(
            columns=drop_columns
        )

    missing_buildings_geom["building"] = "residential"
    missing_buildings_geom["area"] = missing_buildings_geom[
        "geom_building"
    ].area

    return missing_buildings_geom


def generate_mapping_table(
    egon_map_zensus_buildings_residential_synth,
    egon_hh_profile_in_zensus_cell,
):
    """
    Generate a mapping table for hh profiles to buildings.

    All hh demand profiles are randomly assigned to buildings within the same
    cencus cell.

    * profiles > buildings: buildings can have multiple profiles but every
        building gets at least one profile
    * profiles < buildings: not every building gets a profile


    Parameters
    ----------
    egon_map_zensus_buildings_residential_synth: pd.DataFrame
        Table with OSM and synthetic buildings ids per census cell
    egon_hh_profile_in_zensus_cell: pd.DataFrame
        Table mapping hh demand profiles to census cells

    Returns
    -------
    pd.DataFrame
        Table with mapping of profile ids to buildings with OSM ids

    """

    def create_pool(buildings, profiles):
        if profiles > buildings:
            surplus = profiles - buildings
            surplus = rng.integers(0, buildings, surplus)
            pool = list(range(buildings)) + list(surplus)
        else:
            pool = list(range(buildings))
        result = random.sample(population=pool, k=profiles)

        return result

    # group oms_ids by census cells and aggregate to list
    osm_ids_per_cell = (
        egon_map_zensus_buildings_residential_synth[["id", "cell_id"]]
        .groupby("cell_id")
        .agg(list)
    )

    # cell ids of cells with osm ids
    cells_with_buildings = osm_ids_per_cell.index.astype(int).values
    # cell ids of cells with profiles
    cells_with_profiles = (
        egon_hh_profile_in_zensus_cell["cell_id"].astype(int).values
    )
    # cell ids of cells with osm ids and profiles
    cell_with_profiles_and_buildings = np.intersect1d(
        cells_with_profiles, cells_with_buildings
    )

    # cells with only buildings might not be residential etc.

    # reduced list of profile_ids per cell with both buildings and profiles
    profile_ids_per_cell_reduced = egon_hh_profile_in_zensus_cell.set_index(
        "cell_id"
    ).loc[cell_with_profiles_and_buildings, "cell_profile_ids"]
    # reduced list of osm_ids per cell with both buildings and profiles
    osm_ids_per_cell_reduced = osm_ids_per_cell.loc[
        cell_with_profiles_and_buildings, "id"
    ].rename("building_ids")

    # concat both lists by same cell_id
    mapping_profiles_to_buildings_reduced = pd.concat(
        [profile_ids_per_cell_reduced, osm_ids_per_cell_reduced], axis=1
    )

    # count number of profiles and buildings for each cell
    # tells how many profiles have to be assigned to how many buildings
    number_profiles_and_buildings_reduced = (
        mapping_profiles_to_buildings_reduced.applymap(len)
    )

    # map profiles randomly per cell
    # if profiles > buildings, every building will get at least one profile
    rng = np.random.default_rng(RANDOM_SEED)
    random.seed(RANDOM_SEED)
    mapping_profiles_to_buildings = pd.Series(
        [
            create_pool(buildings, profiles)
            for buildings, profiles in zip(
                number_profiles_and_buildings_reduced["building_ids"].values,
                number_profiles_and_buildings_reduced[
                    "cell_profile_ids"
                ].values,
            )
        ],
        index=number_profiles_and_buildings_reduced.index,
    )

    # unnest building assignement per cell
    mapping_profiles_to_buildings = (
        mapping_profiles_to_buildings.rename("building")
        .explode()
        .reset_index()
    )
    # add profile position as attribute by number of entries per cell (*)
    mapping_profiles_to_buildings[
        "profile"
    ] = mapping_profiles_to_buildings.groupby(["cell_id"]).cumcount()
    # get multiindex of profiles in cells (*)
    index_profiles = mapping_profiles_to_buildings.set_index(
        ["cell_id", "profile"]
    ).index
    # get multiindex of buildings in cells (*)
    index_buildings = mapping_profiles_to_buildings.set_index(
        ["cell_id", "building"]
    ).index

    # get list of profiles by cell and profile position
    profile_ids_per_cell_reduced = (
        profile_ids_per_cell_reduced.explode().reset_index()
    )
    # assign profile position by order of list
    profile_ids_per_cell_reduced[
        "profile"
    ] = profile_ids_per_cell_reduced.groupby(["cell_id"]).cumcount()
    profile_ids_per_cell_reduced = profile_ids_per_cell_reduced.set_index(
        ["cell_id", "profile"]
    )

    # get list of building by cell and building number
    osm_ids_per_cell_reduced = osm_ids_per_cell_reduced.explode().reset_index()
    # assign building number by order of list
    osm_ids_per_cell_reduced["building"] = osm_ids_per_cell_reduced.groupby(
        ["cell_id"]
    ).cumcount()
    osm_ids_per_cell_reduced = osm_ids_per_cell_reduced.set_index(
        ["cell_id", "building"]
    )

    # map profiles and buildings by profile position and building number
    # merge is possible as both index results from the same origin (*) and are
    # not rearranged, therefore in the same order
    mapping_profiles_to_buildings = pd.merge(
        osm_ids_per_cell_reduced.loc[index_buildings].reset_index(drop=False),
        profile_ids_per_cell_reduced.loc[index_profiles].reset_index(
            drop=True
        ),
        left_index=True,
        right_index=True,
    )

    # rename columns
    mapping_profiles_to_buildings.rename(
        columns={
            "building_ids": "building_id",
            "cell_profile_ids": "profile_id",
        },
        inplace=True,
    )

    return mapping_profiles_to_buildings


def reduce_synthetic_buildings(
    mapping_profiles_to_buildings, synthetic_buildings
):
    """Reduced list of synthetic buildings to amount actually used.

    Not all are used, due to randomised assignment with replacing
    Id's are adapted to continuous number sequence following
    openstreetmap.osm_buildings"""

    buildings = Table("osm_buildings", Base.metadata, schema="openstreetmap")
    # get table metadata from db by name and schema
    inspect(engine).reflecttable(buildings, None)

    # total number of buildings
    with db.session_scope() as session:
        buildings = session.execute(func.max(buildings.c.id)).scalar()

    synth_ids_used = mapping_profiles_to_buildings.loc[
        mapping_profiles_to_buildings["building_id"] > buildings,
        "building_id",
    ].unique()

    synthetic_buildings = synthetic_buildings.loc[
        synthetic_buildings["id"].isin(synth_ids_used)
    ]
    # id_mapping = dict(
    #     list(
    #         zip(
    #             synth_ids_used,
    #             range(
    #                 buildings,
    #                 buildings
    #                 + len(synth_ids_used) + 1
    #             )
    #         )
    #     )
    # )

    # time expensive because of regex
    # mapping_profiles_to_buildings['building_id'] = (
    #     mapping_profiles_to_buildings['building_id'].replace(id_mapping)
    # )
    return synthetic_buildings


def get_building_peak_loads():
    """
    Peak loads of buildings are determined.

    Timeseries for every building are accumulated, the maximum value
    determined and with the respective nuts3 factor scaled for 2035 and 2050
    scenario.

    Note
    ----------
    In test-mode 'SH' the iteration takes place by 'cell_id' to avoid
    intensive RAM usage. For whole Germany 'nuts3' are taken and
    RAM > 32GB is necessary.
    """

    with db.session_scope() as session:
        cells_query = (
            session.query(
                HouseholdElectricityProfilesOfBuildings,
                HouseholdElectricityProfilesInCensusCells.nuts3,
                HouseholdElectricityProfilesInCensusCells.factor_2035,
                HouseholdElectricityProfilesInCensusCells.factor_2050,
            )
            .filter(
                HouseholdElectricityProfilesOfBuildings.cell_id
                == HouseholdElectricityProfilesInCensusCells.cell_id
            )
            .order_by(HouseholdElectricityProfilesOfBuildings.id)
        )

        df_buildings_and_profiles = pd.read_sql(
            cells_query.statement, cells_query.session.bind, index_col="id"
        )

        # Read demand profiles from egon-data-bundle
        df_profiles = get_iee_hh_demand_profiles_raw()

        def ve(s):
            raise (ValueError(s))

        dataset = egon.data.config.settings()["egon-data"][
            "--dataset-boundary"
        ]
        iterate_over = (
            "nuts3"
            if dataset == "Everything"
            else "cell_id"
            if dataset == "Schleswig-Holstein"
            else ve(f"'{dataset}' is not a valid dataset boundary.")
        )

        df_building_peak_loads = pd.DataFrame()

        for nuts3, df in df_buildings_and_profiles.groupby(by=iterate_over):
            df_building_peak_load_nuts3 = df_profiles.loc[:, df.profile_id]

            m_index = pd.MultiIndex.from_arrays(
                [df.profile_id, df.building_id],
                names=("profile_id", "building_id"),
            )
            df_building_peak_load_nuts3.columns = m_index
            df_building_peak_load_nuts3 = df_building_peak_load_nuts3.sum(
                level="building_id", axis=1
            ).max()

            df_building_peak_load_nuts3 = pd.DataFrame(
                [
                    df_building_peak_load_nuts3 * df["factor_2035"].unique(),
                    df_building_peak_load_nuts3 * df["factor_2050"].unique(),
                ],
                index=[
                    "eGon2035",
                    "eGon100RE",
                ],
            ).T

            df_building_peak_loads = pd.concat(
                [df_building_peak_loads, df_building_peak_load_nuts3], axis=0
            )

        df_building_peak_loads.reset_index(inplace=True)
        df_building_peak_loads["sector"] = "residential"

        BuildingElectricityPeakLoads.__table__.drop(
            bind=engine, checkfirst=True
        )
        BuildingElectricityPeakLoads.__table__.create(
            bind=engine, checkfirst=True
        )

        df_building_peak_loads = df_building_peak_loads.melt(
            id_vars=["building_id", "sector"],
            var_name="scenario",
            value_name="peak_load_in_w",
        )

        # Write peak loads into db
        with db.session_scope() as session:
            session.bulk_insert_mappings(
                BuildingElectricityPeakLoads,
                df_building_peak_loads.to_dict(orient="records"),
            )


def map_houseprofiles_to_buildings():
    """
    Cencus hh demand profiles are assigned to buildings via osm ids. If no OSM
    ids available, synthetic buildings are generated. A list of the generated
    buildings and supplementary data as well as the mapping table is stored
    in the db.

    Tables:
    ----------
    synthetic_buildings:
        schema: openstreetmap
        tablename: osm_buildings_synthetic

    mapping_profiles_to_buildings:
        schema: demand
        tablename: egon_household_electricity_profile_of_buildings

    Notes
    -----
    """
    #
    egon_map_zensus_buildings_residential = Table(
        "egon_map_zensus_buildings_residential",
        Base.metadata,
        schema="boundaries",
    )
    # get table metadata from db by name and schema
    inspect(engine).reflecttable(egon_map_zensus_buildings_residential, None)

    with db.session_scope() as session:
        cells_query = session.query(egon_map_zensus_buildings_residential)
    egon_map_zensus_buildings_residential = pd.read_sql(
        cells_query.statement, cells_query.session.bind, index_col=None
    )

    with db.session_scope() as session:
        cells_query = session.query(HouseholdElectricityProfilesInCensusCells)
    egon_hh_profile_in_zensus_cell = pd.read_sql(
        cells_query.statement, cells_query.session.bind, index_col=None
    )  # index_col="cell_id")

    # Match OSM and zensus data to define missing buildings
    missing_buildings = match_osm_and_zensus_data(
        egon_hh_profile_in_zensus_cell,
        egon_map_zensus_buildings_residential,
    )

    # randomly generate synthetic buildings in cell without any
    synthetic_buildings = generate_synthetic_buildings(
        missing_buildings, edge_length=5
    )

    # add synthetic buildings to df
    egon_map_zensus_buildings_residential_synth = pd.concat(
        [
            egon_map_zensus_buildings_residential,
            synthetic_buildings[["id", "cell_id"]],
        ],
        ignore_index=True,
    )

    # assign profiles to buildings
    mapping_profiles_to_buildings = generate_mapping_table(
        egon_map_zensus_buildings_residential_synth,
        egon_hh_profile_in_zensus_cell,
    )

    # reduce list to only used synthetic buildings
    synthetic_buildings = reduce_synthetic_buildings(
        mapping_profiles_to_buildings, synthetic_buildings
    )
    # TODO remove unused code
    # synthetic_buildings = synthetic_buildings.drop(columns=["grid_id"])
    synthetic_buildings["n_amenities_inside"] = 0

    OsmBuildingsSynthetic.__table__.drop(bind=engine, checkfirst=True)
    OsmBuildingsSynthetic.__table__.create(bind=engine, checkfirst=True)

    # Write new buildings incl coord into db
    n_amenities_inside_type = OsmBuildingsSynthetic.n_amenities_inside.type
    synthetic_buildings.to_postgis(
        "osm_buildings_synthetic",
        con=engine,
        if_exists="append",
        schema="openstreetmap",
        dtype={
            "id": OsmBuildingsSynthetic.id.type,
            "cell_id": OsmBuildingsSynthetic.cell_id.type,
            "geom_building": OsmBuildingsSynthetic.geom_building.type,
            "geom_point": OsmBuildingsSynthetic.geom_point.type,
            "n_amenities_inside": n_amenities_inside_type,
            "building": OsmBuildingsSynthetic.building.type,
            "area": OsmBuildingsSynthetic.area.type,
        },
    )

    HouseholdElectricityProfilesOfBuildings.__table__.drop(
        bind=engine, checkfirst=True
    )
    HouseholdElectricityProfilesOfBuildings.__table__.create(
        bind=engine, checkfirst=True
    )

    # Write building mapping into db
    with db.session_scope() as session:
        session.bulk_insert_mappings(
            HouseholdElectricityProfilesOfBuildings,
            mapping_profiles_to_buildings.to_dict(orient="records"),
        )


class setup(Dataset):
    """
    Household electricity demand time series for scenarios in 2035 and 2050
    assigned to OSM-buildings.

    Assignment of household electricity demand timeseries to OSM buildings
    and generation of randomly placed synthetic 5x5m buildings if no
    sufficient OSM-data available in the respective census cell.

    *Dependencies*
      * :py:func:`houseprofiles_in_census_cells
        <egon.data.datasets.electricity_demand_timeseries.hh_profiles.houseprofiles_in_census_cells>`

    *Resulting tables*
      * :py:class:`OsmBuildingsSynthetic
        <egon.data.datasets.electricity_demand_timeseries.hh_buildings.OsmBuildingsSynthetic>`
        is created and filled
      * :py:class:`HouseholdElectricityProfilesOfBuildings
        <egon.data.datasets.electricity_demand_timeseries.hh_buildings.HouseholdElectricityProfilesOfBuildings>`
        is created and filled
      * :py:class:`BuildingElectricityPeakLoads
        <egon.data.datasets.electricity_demand_timeseries.hh_buildings.BuildingElectricityPeakLoads>`
        is created and filled

    **The following datasets from the database are used for creation:**

    * `demand.household_electricity_profiles_in_census_cells`:
        Lists references and scaling parameters to time series data for each
        household in a cell by identifiers. This table is fundamental for
        creating subsequent data like demand profiles on MV grid level or
        for determining the peak load at load. Only the profile reference
        and the cell identifiers are used.

    * `society.egon_destatis_zensus_apartment_building_population_per_ha`:
        Lists number of apartments, buildings and population for each census
        cell.

    * `boundaries.egon_map_zensus_buildings_residential`:
        List of OSM tagged buildings which are considered to be residential.


    **What is the goal?**

    To assign every household demand timeseries, which already exist at cell
    level, to a specific OSM building.

    **What is the challenge?**

    The census and the OSM dataset differ from each other. The census uses
    statistical methods and therefore lacks accuracy at high spatial
    resolution. The OSM datasets is community based dataset which is
    extended throughout and does not claim to be complete. By merging these
    datasets inconsistencies need to be addressed. For example: not yet
    tagged buildings in OSM or new building areas not considered in census
    2011.

    **How are these datasets combined?**

    The assignment of household demand timeseries to buildings takes place
    at cell level. Within each cell a pool of profiles exists, produced by
    the 'HH Demand" module. These profiles are randomly assigned to a
    filtered list of OSM buildings within this cell. Every profile is
    assigned to a building and every building get a profile assigned if
    there is enough households by the census data. If there are more
    profiles than buildings, all additional profiles are randomly assigned.
    Therefore, multiple profiles can be assigned to one building, making it a
    multi-household building.

    **What are central assumptions during the data processing?**

    * Mapping zensus data to OSM data is not trivial.
      Discrepancies are substituted.
    * Missing OSM buildings are generated by census building count.
    * If no census building count data is available, the number of buildings
      is derived by an average rate of households/buildings applied to the
      number of households.

    **Drawbacks and limitations of the data**

    * Missing OSM buildings in cells without census building count are
      derived by an average rate of households/buildings applied to the
      number of households. As only whole houses can exist, the substitute
      is ceiled to the next higher integer. Ceiling is applied to avoid
      rounding to amount of 0 buildings.

    * As this datasets is a cascade after profile assignement at census
      cells also check drawbacks and limitations in hh_profiles.py.

    Example Query
    -----

    * Get a list with number of houses, households and household types per
      census cell

    .. code-block:: SQL

        SELECT t1.cell_id, building_count, hh_count, hh_types FROM (
            SELECT
                cell_id,
                COUNT(DISTINCT(building_id)) AS building_count,
                COUNT(profile_id) AS hh_count
            FROM demand.egon_household_electricity_profile_of_buildings
            GROUP BY cell_id
        ) AS t1
        FULL OUTER JOIN (
            SELECT
                cell_id,
                array_agg(
                    array[CAST(hh_10types AS char), hh_type]
                ) AS hh_types
            FROM society.egon_destatis_zensus_household_per_ha_refined
            GROUP BY cell_id
        ) AS t2
        ON t1.cell_id = t2.cell_id

    """

    #:
    name: str = "Demand_Building_Assignment"
    #:
    version: str = "0.0.5"
    #:
    tasks = (map_houseprofiles_to_buildings, get_building_peak_loads)

    def __init__(self, dependencies):
        super().__init__(
            name=self.name,
            version=self.version,
            dependencies=dependencies,
            tasks=self.tasks,
        )<|MERGE_RESOLUTION|>--- conflicted
+++ resolved
@@ -34,16 +34,11 @@
 
 class HouseholdElectricityProfilesOfBuildings(Base):
     """
-<<<<<<< HEAD
-    Mapping of demand timeseries and buildings including cell_id, building
-    area and peak load. This table is created within
-    :py:func:`hh_buildings.map_houseprofiles_to_buildings()`
-=======
     Class definition of table demand.egon_household_electricity_profile_of_buildings.
 
     Mapping of demand timeseries and buildings and cell_id. This table is created within
     :py:func:`hh_buildings.map_houseprofiles_to_buildings()`.
->>>>>>> af31b603
+
     """
 
     __tablename__ = "egon_household_electricity_profile_of_buildings"
