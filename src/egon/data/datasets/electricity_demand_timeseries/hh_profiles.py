--- conflicted
+++ resolved
@@ -185,7 +185,6 @@
     q_set = Column(ARRAY(Float))
 
 
-<<<<<<< HEAD
 class HouseholdDemands(Dataset):
     def __init__(self, dependencies):
         mv_hh_electricity_load_2035 = PythonOperator(
@@ -211,20 +210,6 @@
                 mv_hh_electricity_load_2050,
             ),
         )
-=======
-setup = partial(
-    Dataset,
-    name="HH Demand",
-    version="0.0.6",
-    dependencies=[],
-    # Tasks are declared in pipeline as function is used multiple times with
-    # different args.
-    # To differentiate these tasks PythonOperator with specific id-names are
-    # used.
-    # PythonOperator needs to be declared in pipeline to be mapped to DAG
-    # tasks=[],
-)
->>>>>>> 0c03e1b2
 
 
 def clean(x):
