--- conflicted
+++ resolved
@@ -287,13 +287,8 @@
             tasks = tasks + (mv_hh_electricity_load_2050,)
 
         super().__init__(
-<<<<<<< HEAD
-            name="Household Demands",
-            version="0.0.12",
-=======
             name=self.name,
             version=self.version,
->>>>>>> 7a03d06a
             dependencies=dependencies,
             tasks=tasks,
         )
@@ -929,6 +924,7 @@
 
     # iterate over unique population values
     for population in df_wo_hh["population"].sort_values().unique():
+
         # create fallback if no cell with specific population available
         if population in df_w_hh["population"].unique():
             fallback_value = population
@@ -1839,14 +1835,10 @@
 
     Calculate the aggregated demand time series based on the demand profiles
     of each zensus cell inside each MV grid district. Profiles are read from
-<<<<<<< HEAD
     local hdf5-file or demand timeseries per nuts3 in db.
-=======
-    local hdf5-file.
     Creates table `demand.egon_etrago_electricity_households` with
     Household electricity demand profiles aggregated at MV grid district level
     in MWh. Primarily used to create the eTraGo data model.
->>>>>>> 7a03d06a
 
     Parameters
     ----------
