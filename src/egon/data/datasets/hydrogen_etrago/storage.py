"""
The central module containing all code dealing with H2 stores in Germany

This module contains the functions used to insert the two types of H2
store potentials in Germany:
  * H2 overground stores (carrier: 'H2_overground'): steel tanks at
    every H2 bus
  * H2 underground stores (carrier: 'H2_underground'): saltcavern store
    at every H2_saltcavern bus.
    NB: the saltcavern locations define the H2_saltcavern buses locations.
All these stores are modelled as extendable PyPSA stores.

"""
from geoalchemy2 import Geometry
import geopandas as gpd
import pandas as pd

from egon.data import config, db
from egon.data.datasets.etrago_helpers import copy_and_modify_stores
from egon.data.datasets.scenario_parameters import get_sector_parameters


def insert_H2_overground_storage():
    """
    Insert H2_overground stores into the database.

<<<<<<< HEAD
    Insert extendable H2_overground stores (steel tanks) at each H2_grid
    bus. 

    Returns
    -------
    None
=======
    Insert extendable H2_overground stores (steel tanks) at each H2
    bus. This function inserts data into the database and has no return.
>>>>>>> b4c5131d

    """
    # The targets of etrago_hydrogen also serve as source here ಠ_ಠ
    sources = config.datasets()["etrago_hydrogen"]["sources"]
    targets = config.datasets()["etrago_hydrogen"]["targets"]
    
    s = config.settings()["egon-data"]["--scenarios"]
    scn = []
    if "eGon2035" in s:
        scn.append("eGon2035")
    if "eGon100RE" in s:
        scn.append("eGon100RE")
    
    for scn_name in scn:
        # Place storage at every H2 bus
        storages = db.select_geodataframe(
            f"""
            SELECT bus_id, scn_name, geom
            FROM {sources['buses']['schema']}.
            {sources['buses']['table']} WHERE carrier = 'H2'
            AND scn_name = '{scn_name}' AND country = 'DE'""",
            index_col="bus_id",
        )
    
        carrier = "H2_overground"
        # Add missing column
        storages["bus"] = storages.index
        storages["carrier"] = carrier
    
        # Does e_nom_extenable = True render e_nom useless?
        storages["e_nom"] = 0
        storages["e_nom_extendable"] = True
    
        # read carrier information from scnario parameter data
        scn_params = get_sector_parameters("gas", scn_name)
        storages["capital_cost"] = scn_params["capital_cost"][carrier]
        storages["lifetime"] = scn_params["lifetime"][carrier]
    
        # Remove useless columns
        storages.drop(columns=["geom"], inplace=True)
    
        # Clean table
        db.execute_sql(
            f"""
            DELETE FROM grid.egon_etrago_store WHERE carrier = '{carrier}' AND
            scn_name = '{scn_name}' AND bus not IN (
                SELECT bus_id FROM grid.egon_etrago_bus
                WHERE scn_name = '{scn_name}' AND country != 'DE'
            );
            """
        )
    
        # Select next id value
        new_id = db.next_etrago_id("store")
        storages["store_id"] = range(new_id, new_id + len(storages))
        storages = storages.reset_index(drop=True)
    
        # Insert data to db
        storages.to_sql(
            targets["hydrogen_stores"]["table"],
            db.engine(),
            schema=targets["hydrogen_stores"]["schema"],
            index=False,
            if_exists="append",
        )


def insert_H2_saltcavern_storage():
    """
    Insert H2_underground stores into the database.

    Insert extendable H2_underground stores (saltcavern potentials) at
    every H2_saltcavern bus.
    
    Returns
    -------
    None

    """

    # Data tables sources and targets
    sources = config.datasets()["etrago_hydrogen"]["sources"]
    targets = config.datasets()["etrago_hydrogen"]["targets"]

<<<<<<< HEAD
    storage_potentials = db.select_geodataframe(
        f"""
        SELECT *
        FROM {sources['saltcavern_data']['schema']}.
        {sources['saltcavern_data']['table']}""",
        geom_col="geometry",
    )

    # Place storage at every H2 bus from the H2 AC saltcavern map
    H2_AC_bus_map = db.select_dataframe(
        f"""
        SELECT *
        FROM {sources['H2_AC_map']['schema']}.
        {sources['H2_AC_map']['table']}"""
    )

    storage_potentials["storage_potential"] = (
        storage_potentials["area_fraction"] * storage_potentials["potential"]
    )

    storage_potentials[
        "summed_potential_per_bus"
    ] = storage_potentials.groupby("bus_id")["storage_potential"].transform(
        "sum"
    )

    storages = storage_potentials[
        ["summed_potential_per_bus", "bus_id"]
    ].copy()
    storages.drop_duplicates("bus_id", keep="last", inplace=True)

    # map AC buses in potetial data to respective H2 buses
    storages = storages.merge(
        H2_AC_bus_map, left_on="bus_id", right_on="bus_AC"
    ).reindex(columns=["bus_H2", "summed_potential_per_bus", "scn_name"])

    # rename columns
    storages.rename(
        columns={"bus_H2": "bus", "summed_potential_per_bus": "e_nom_max"},
        inplace=True,
    )

    # add missing columns
    carrier = "H2_underground"
    storages["carrier"] = carrier
    storages["e_nom"] = 0
    storages["e_nom_extendable"] = True

    # read carrier information from scnario parameter data
    scn_params = get_sector_parameters("gas", scn_name)
    storages["capital_cost"] = scn_params["capital_cost"][carrier]
    storages["lifetime"] = scn_params["lifetime"][carrier]

    # Clean table
    db.execute_sql(
        f"""
        DELETE FROM grid.egon_etrago_store WHERE carrier = '{carrier}' AND
        scn_name = '{scn_name}' AND bus not IN (
            SELECT bus_id FROM grid.egon_etrago_bus
            WHERE scn_name = '{scn_name}' AND country != 'DE'
        );
        """
    )

    # Select next id value
    new_id = db.next_etrago_id("store")
    storages["store_id"] = range(new_id, new_id + len(storages))
    storages = storages.reset_index(drop=True)

    # # Insert data to db
    storages.to_sql(
        targets["hydrogen_stores"]["table"],
        db.engine(),
        schema=targets["hydrogen_stores"]["schema"],
        index=False,
        if_exists="append",
    )
=======
    s = config.settings()["egon-data"]["--scenarios"]
    scn = []
    if "eGon2035" in s:
        scn.append("eGon2035")
    if "eGon100RE" in s:
        scn.append("eGon100RE")
    
    for scn_name in scn:
        storage_potentials = db.select_geodataframe(
            f"""
            SELECT *
            FROM {sources['saltcavern_data']['schema']}.
            {sources['saltcavern_data']['table']}""",
            geom_col="geometry",
        )
    
        # Place storage at every H2 bus from the H2 AC saltcavern map
        H2_AC_bus_map = db.select_dataframe(
            f"""
            SELECT *
            FROM {sources['H2_AC_map']['schema']}.
            {sources['H2_AC_map']['table']}""",
        )
    
        storage_potentials["storage_potential"] = (
            storage_potentials["area_fraction"] * storage_potentials["potential"]
        )
    
        storage_potentials[
            "summed_potential_per_bus"
        ] = storage_potentials.groupby("bus_id")["storage_potential"].transform(
            "sum"
        )
    
        storages = storage_potentials[
            ["summed_potential_per_bus", "bus_id"]
        ].copy()
        storages.drop_duplicates("bus_id", keep="last", inplace=True)
    
        # map AC buses in potetial data to respective H2 buses
        storages = storages.merge(
            H2_AC_bus_map, left_on="bus_id", right_on="bus_AC"
        ).reindex(columns=["bus_H2", "summed_potential_per_bus", "scn_name"])
    
        # rename columns
        storages.rename(
            columns={"bus_H2": "bus", "summed_potential_per_bus": "e_nom_max"},
            inplace=True,
        )
    
        # add missing columns
        carrier = "H2_underground"
        storages["carrier"] = carrier
        storages["e_nom"] = 0
        storages["e_nom_extendable"] = True
    
        # read carrier information from scnario parameter data
        scn_params = get_sector_parameters("gas", scn_name)
        storages["capital_cost"] = scn_params["capital_cost"][carrier]
        storages["lifetime"] = scn_params["lifetime"][carrier]
    
        # Clean table
        db.execute_sql(
            f"""
            DELETE FROM grid.egon_etrago_store WHERE carrier = '{carrier}' AND
            scn_name = '{scn_name}' AND bus not IN (
                SELECT bus_id FROM grid.egon_etrago_bus
                WHERE scn_name = '{scn_name}' AND country != 'DE'
            );
            """
        )
    
        # Select next id value
        new_id = db.next_etrago_id("store")
        storages["store_id"] = range(new_id, new_id + len(storages))
        storages = storages.reset_index(drop=True)
    
        # # Insert data to db
        storages.to_sql(
            targets["hydrogen_stores"]["table"],
            db.engine(),
            schema=targets["hydrogen_stores"]["schema"],
            index=False,
            if_exists="append",
        )
>>>>>>> b4c5131d


def calculate_and_map_saltcavern_storage_potential():
    """
    Calculate site specific storage potential based on InSpEE-DS report.

    Returns
    -------
    None

    """

    # select onshore vg250 data
    sources = config.datasets()["bgr"]["sources"]
    vg250_data = db.select_geodataframe(
        f"""SELECT * FROM
                {sources['vg250_federal_states']['schema']}.
                {sources['vg250_federal_states']['table']}
            WHERE gf = '4'""",
        index_col="id",
        geom_col="geometry",
    )

    # get saltcavern shapes
    saltcavern_data = db.select_geodataframe(
        f"""SELECT * FROM
                {sources['saltcaverns']['schema']}.
                {sources['saltcaverns']['table']}
            """,
        geom_col="geometry",
    )

    # hydrogen storage potential data from InSpEE-DS report
    hydrogen_storage_potential = pd.DataFrame(columns=["INSPEEDS", "INSPEE"])

    # values in MWh, modified to fit the saltstructure data
    hydrogen_storage_potential.loc["Brandenburg"] = [353e6, 159e6]
    hydrogen_storage_potential.loc["Mecklenburg-Vorpommern"] = [25e6, 193e6]
    hydrogen_storage_potential.loc["Nordrhein-Westfalen"] = [168e6, 0]
    hydrogen_storage_potential.loc["Sachsen-Anhalt"] = [318e6, 147e6]
    hydrogen_storage_potential.loc["Thüringen"] = [595e6, 0]

    # distribute SH/HH and NDS/HB potentials by area
    # overlay saltstructures with federal state, calculate respective area
    # map storage potential per federal state to area fraction of summed area
    # potential_i = area_i / area_tot * potential_tot

    potential_data_dict = {
        0: {
            "federal_states": ["Schleswig-Holstein", "Hamburg"],
            "INSPEEDS": 0,
            "INSPEE": 413e6,
        },
        1: {
            "federal_states": ["Niedersachsen", "Bremen"],
            "INSPEEDS": 253e6,
            "INSPEE": 702e6,
        },
    }

    # iterate over aggregated state data for SH/HH and NDS/HB
    for data in potential_data_dict.values():
        individual_areas = {}
        # individual state areas
        for federal_state in data["federal_states"]:
            try:
                individual_areas[federal_state] = (
                    saltcavern_data.overlay(
                        vg250_data[vg250_data["gen"] == federal_state],
                        how="intersection",
                    )
                    .to_crs(epsg=25832)
                    .area.sum()
                )
            except ValueError:
                individual_areas[federal_state] = 0

        # derives weights from fraction of individual state area to total area
        total_area = sum(individual_areas.values())
        weights = {
            f: individual_areas[f] / total_area if total_area > 0 else 0
            for f in data["federal_states"]
        }
        # write data into potential dataframe
        for federal_state in data["federal_states"]:
            hydrogen_storage_potential.loc[federal_state] = [
                data["INSPEEDS"] * weights[federal_state],
                data["INSPEE"] * weights[federal_state],
            ]

    # calculate total storage potential
    hydrogen_storage_potential["total"] = (
        # currently only InSpEE saltstructure shapefiles are available
        hydrogen_storage_potential["INSPEEDS"]
        + hydrogen_storage_potential["INSPEE"]
    )

    saltcaverns_in_fed_state = gpd.GeoDataFrame()

    # intersection of saltstructures with federal state
    for federal_state in hydrogen_storage_potential.index:
        federal_state_data = vg250_data[vg250_data["gen"] == federal_state]

        # skip if federal state not available (e.g. local testing)
        if federal_state_data.size > 0:
            saltcaverns_in_fed_state = pd.concat(
                [
                    saltcaverns_in_fed_state,
                    saltcavern_data.overlay(
                        federal_state_data, how="intersection"
                    ),
                ]
            )
            # write total potential in column, will be overwritten by actual
            # value later
            saltcaverns_in_fed_state.loc[
                saltcaverns_in_fed_state["gen"] == federal_state, "potential"
            ] = hydrogen_storage_potential.loc[federal_state, "total"]

    # drop all federal state data columns except name of the state
    saltcaverns_in_fed_state.drop(
        columns=[
            col
            for col in federal_state_data.columns
            if col not in ["gen", "geometry"]
        ],
        inplace=True,
    )

    # this is required for the first loop as no geometry has been set
    # prior to this, also set crs to match original saltcavern_data crs
    saltcaverns_in_fed_state.set_geometry("geometry")
    saltcaverns_in_fed_state.set_crs(saltcavern_data.crs, inplace=True)
    saltcaverns_in_fed_state.to_crs(epsg=4326, inplace=True)

    # recalculate area in case structures have been split at federal
    # state borders in original data epsg
    # mapping of potential to individual H2 storage is in
    # hydrogen_etrago/storage.py
    saltcaverns_in_fed_state["shape_star"] = saltcaverns_in_fed_state.to_crs(
        epsg=25832
    ).area

    # get substation voronois
    substation_voronoi = (
        db.select_geodataframe(
            f"""
        SELECT * FROM grid.egon_hvmv_substation_voronoi
        """,
            index_col="bus_id",
        )
        .to_crs(4326)
        .sort_index()
    )

    # get substations
    substations = db.select_geodataframe(
        f"""
        SELECT * FROM grid.egon_hvmv_substation""",
        geom_col="point",
        index_col="bus_id",
    ).to_crs(4326)

    # create 500 m radius around substations as storage potential area
    # epsg for buffer in line with original saltstructre data
    substations_inflation = gpd.GeoDataFrame(
        geometry=substations.to_crs(25832).buffer(500).to_crs(4326)
    ).sort_index()

    # !!row wise!! intersection between the substations inflation and the
    # respective voronoi (overlay only allows for intersection to all
    # voronois)
    voroni_buffer_intersect = substations_inflation["geometry"].intersection(
        substation_voronoi["geom"]
    )

    # make intersection a dataframe to kepp bus_id column in potential area
    # overlay
    voroni_buffer_intersect = gpd.GeoDataFrame(
        {
            "bus_id": voroni_buffer_intersect.index.tolist(),
            "geometry": voroni_buffer_intersect.geometry.tolist(),
        }
    ).set_crs(epsg=4326)

    # overlay saltstructures with substation buffer
    potential_areas = saltcaverns_in_fed_state.overlay(
        voroni_buffer_intersect, how="intersection"
    ).set_crs(epsg=4326)

    # calculate area fraction of individual site over total area within
    # the same federal state
    potential_areas["area_fraction"] = potential_areas.to_crs(
        epsg=25832
    ).area / potential_areas.groupby("gen")["shape_star"].transform("sum")

    return potential_areas


def write_saltcavern_potential():
    """Write saltcavern potentials into the database
    
    Returns
    -------
    None
    
    """
    potential_areas = calculate_and_map_saltcavern_storage_potential()

    # write information to saltcavern data
    targets = config.datasets()["bgr"]["targets"]
    potential_areas.to_crs(epsg=4326).to_postgis(
        targets["storage_potential"]["table"],
        db.engine(),
        schema=targets["storage_potential"]["schema"],
        index=True,
        if_exists="replace",
        dtype={"geometry": Geometry()},
<<<<<<< HEAD
    )


def insert_H2_storage_eGon100RE():
    """Copy H2 storage from the eGon2035 to the eGon100RE scenario.
    
    Returns
    -------
    None
    
    """
    copy_and_modify_stores(
        "eGon2035", "eGon100RE", ["H2_underground", "H2_overground"], "gas"
=======
>>>>>>> b4c5131d
    )<|MERGE_RESOLUTION|>--- conflicted
+++ resolved
@@ -24,17 +24,12 @@
     """
     Insert H2_overground stores into the database.
 
-<<<<<<< HEAD
-    Insert extendable H2_overground stores (steel tanks) at each H2_grid
+    Insert extendable H2_overground stores (steel tanks) at each H2
     bus. 
 
     Returns
     -------
     None
-=======
-    Insert extendable H2_overground stores (steel tanks) at each H2
-    bus. This function inserts data into the database and has no return.
->>>>>>> b4c5131d
 
     """
     # The targets of etrago_hydrogen also serve as source here ಠ_ಠ
@@ -119,85 +114,6 @@
     sources = config.datasets()["etrago_hydrogen"]["sources"]
     targets = config.datasets()["etrago_hydrogen"]["targets"]
 
-<<<<<<< HEAD
-    storage_potentials = db.select_geodataframe(
-        f"""
-        SELECT *
-        FROM {sources['saltcavern_data']['schema']}.
-        {sources['saltcavern_data']['table']}""",
-        geom_col="geometry",
-    )
-
-    # Place storage at every H2 bus from the H2 AC saltcavern map
-    H2_AC_bus_map = db.select_dataframe(
-        f"""
-        SELECT *
-        FROM {sources['H2_AC_map']['schema']}.
-        {sources['H2_AC_map']['table']}"""
-    )
-
-    storage_potentials["storage_potential"] = (
-        storage_potentials["area_fraction"] * storage_potentials["potential"]
-    )
-
-    storage_potentials[
-        "summed_potential_per_bus"
-    ] = storage_potentials.groupby("bus_id")["storage_potential"].transform(
-        "sum"
-    )
-
-    storages = storage_potentials[
-        ["summed_potential_per_bus", "bus_id"]
-    ].copy()
-    storages.drop_duplicates("bus_id", keep="last", inplace=True)
-
-    # map AC buses in potetial data to respective H2 buses
-    storages = storages.merge(
-        H2_AC_bus_map, left_on="bus_id", right_on="bus_AC"
-    ).reindex(columns=["bus_H2", "summed_potential_per_bus", "scn_name"])
-
-    # rename columns
-    storages.rename(
-        columns={"bus_H2": "bus", "summed_potential_per_bus": "e_nom_max"},
-        inplace=True,
-    )
-
-    # add missing columns
-    carrier = "H2_underground"
-    storages["carrier"] = carrier
-    storages["e_nom"] = 0
-    storages["e_nom_extendable"] = True
-
-    # read carrier information from scnario parameter data
-    scn_params = get_sector_parameters("gas", scn_name)
-    storages["capital_cost"] = scn_params["capital_cost"][carrier]
-    storages["lifetime"] = scn_params["lifetime"][carrier]
-
-    # Clean table
-    db.execute_sql(
-        f"""
-        DELETE FROM grid.egon_etrago_store WHERE carrier = '{carrier}' AND
-        scn_name = '{scn_name}' AND bus not IN (
-            SELECT bus_id FROM grid.egon_etrago_bus
-            WHERE scn_name = '{scn_name}' AND country != 'DE'
-        );
-        """
-    )
-
-    # Select next id value
-    new_id = db.next_etrago_id("store")
-    storages["store_id"] = range(new_id, new_id + len(storages))
-    storages = storages.reset_index(drop=True)
-
-    # # Insert data to db
-    storages.to_sql(
-        targets["hydrogen_stores"]["table"],
-        db.engine(),
-        schema=targets["hydrogen_stores"]["schema"],
-        index=False,
-        if_exists="append",
-    )
-=======
     s = config.settings()["egon-data"]["--scenarios"]
     scn = []
     if "eGon2035" in s:
@@ -219,7 +135,7 @@
             f"""
             SELECT *
             FROM {sources['H2_AC_map']['schema']}.
-            {sources['H2_AC_map']['table']}""",
+            {sources['H2_AC_map']['table']}"""
         )
     
         storage_potentials["storage_potential"] = (
@@ -283,7 +199,6 @@
             index=False,
             if_exists="append",
         )
->>>>>>> b4c5131d
 
 
 def calculate_and_map_saltcavern_storage_potential():
@@ -502,20 +417,4 @@
         index=True,
         if_exists="replace",
         dtype={"geometry": Geometry()},
-<<<<<<< HEAD
-    )
-
-
-def insert_H2_storage_eGon100RE():
-    """Copy H2 storage from the eGon2035 to the eGon100RE scenario.
-    
-    Returns
-    -------
-    None
-    
-    """
-    copy_and_modify_stores(
-        "eGon2035", "eGon100RE", ["H2_underground", "H2_overground"], "gas"
-=======
->>>>>>> b4c5131d
-    )+    )
