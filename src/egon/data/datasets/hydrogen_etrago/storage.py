"""
The central module containing all code dealing with H2 stores in Germany

This module contains the functions used to insert the two types of H2
store potentials in Germany:
<<<<<<< HEAD
  * H2 overground stores (carrier: 'H2_overground'): steel tanks at
    every H2 bus
  * H2 underground stores (carrier: 'H2_underground'): saltcavern store
    at every H2_saltcavern bus.
    NB: the saltcavern locations define the H2_saltcavern buses locations.
=======

* H2 overground stores (carrier: 'H2_overground'): steel tanks at
  every H2_grid bus
* H2 underground stores (carrier: 'H2_underground'): saltcavern store
  at every H2_saltcavern bus.
  NB: the saltcavern locations define the H2_saltcavern buses locations.

>>>>>>> 653743e2
All these stores are modelled as extendable PyPSA stores.

"""
from geoalchemy2 import Geometry
import geopandas as gpd
import pandas as pd

from egon.data import config, db
from egon.data.datasets.etrago_helpers import copy_and_modify_stores
from egon.data.datasets.scenario_parameters import get_sector_parameters


def insert_H2_overground_storage():
    """
    Insert H2_overground stores into the database.

<<<<<<< HEAD
    Insert extendable H2_overground stores (steel tanks) at each H2
    bus. 
=======
    Insert extendable H2_overground stores (steel tanks) at each H2_grid
    bus.
>>>>>>> 653743e2

    Returns
    -------
    None

    """
    # The targets of etrago_hydrogen also serve as source here ಠ_ಠ
    sources = config.datasets()["etrago_hydrogen"]["sources"]
    targets = config.datasets()["etrago_hydrogen"]["targets"]
    
    s = config.settings()["egon-data"]["--scenarios"]
    scn = []
    if "eGon2035" in s:
        scn.append("eGon2035")
    if "eGon100RE" in s:
        scn.append("eGon100RE")
    
    for scn_name in scn:
        # Place storage at every H2 bus
        storages = db.select_geodataframe(
            f"""
            SELECT bus_id, scn_name, geom
            FROM {sources['buses']['schema']}.
            {sources['buses']['table']} WHERE carrier = 'H2'
            AND scn_name = '{scn_name}' AND country = 'DE'""",
            index_col="bus_id",
        )
    
        carrier = "H2_overground"
        # Add missing column
        storages["bus"] = storages.index
        storages["carrier"] = carrier
    
        # Does e_nom_extenable = True render e_nom useless?
        storages["e_nom"] = 0
        storages["e_nom_extendable"] = True
    
        # read carrier information from scnario parameter data
        scn_params = get_sector_parameters("gas", scn_name)
        storages["capital_cost"] = scn_params["capital_cost"][carrier]
        storages["lifetime"] = scn_params["lifetime"][carrier]
    
        # Remove useless columns
        storages.drop(columns=["geom"], inplace=True)
    
        # Clean table
        db.execute_sql(
            f"""
            DELETE FROM grid.egon_etrago_store WHERE carrier = '{carrier}' AND
            scn_name = '{scn_name}' AND bus not IN (
                SELECT bus_id FROM grid.egon_etrago_bus
                WHERE scn_name = '{scn_name}' AND country != 'DE'
            );
            """
        )
    
        # Select next id value
        new_id = db.next_etrago_id("store")
        storages["store_id"] = range(new_id, new_id + len(storages))
        storages = storages.reset_index(drop=True)
    
        # Insert data to db
        storages.to_sql(
            targets["hydrogen_stores"]["table"],
            db.engine(),
            schema=targets["hydrogen_stores"]["schema"],
            index=False,
            if_exists="append",
        )


def insert_H2_saltcavern_storage():
    """
    Insert H2_underground stores into the database.

    Insert extendable H2_underground stores (saltcavern potentials) at
    every H2_saltcavern bus.

    Returns
    -------
    None

    """

    # Data tables sources and targets
    sources = config.datasets()["etrago_hydrogen"]["sources"]
    targets = config.datasets()["etrago_hydrogen"]["targets"]

    s = config.settings()["egon-data"]["--scenarios"]
    scn = []
    if "eGon2035" in s:
        scn.append("eGon2035")
    if "eGon100RE" in s:
        scn.append("eGon100RE")
    
    for scn_name in scn:
        storage_potentials = db.select_geodataframe(
            f"""
            SELECT *
            FROM {sources['saltcavern_data']['schema']}.
            {sources['saltcavern_data']['table']}""",
            geom_col="geometry",
        )
    
        # Place storage at every H2 bus from the H2 AC saltcavern map
        H2_AC_bus_map = db.select_dataframe(
            f"""
            SELECT *
            FROM {sources['H2_AC_map']['schema']}.
            {sources['H2_AC_map']['table']}"""
        )
    
        storage_potentials["storage_potential"] = (
            storage_potentials["area_fraction"] * storage_potentials["potential"]
        )
    
        storage_potentials[
            "summed_potential_per_bus"
        ] = storage_potentials.groupby("bus_id")["storage_potential"].transform(
            "sum"
        )
    
        storages = storage_potentials[
            ["summed_potential_per_bus", "bus_id"]
        ].copy()
        storages.drop_duplicates("bus_id", keep="last", inplace=True)
    
        # map AC buses in potetial data to respective H2 buses
        storages = storages.merge(
            H2_AC_bus_map, left_on="bus_id", right_on="bus_AC"
        ).reindex(columns=["bus_H2", "summed_potential_per_bus", "scn_name"])
    
        # rename columns
        storages.rename(
            columns={"bus_H2": "bus", "summed_potential_per_bus": "e_nom_max"},
            inplace=True,
        )
    
        # add missing columns
        carrier = "H2_underground"
        storages["carrier"] = carrier
        storages["e_nom"] = 0
        storages["e_nom_extendable"] = True
    
        # read carrier information from scnario parameter data
        scn_params = get_sector_parameters("gas", scn_name)
        storages["capital_cost"] = scn_params["capital_cost"][carrier]
        storages["lifetime"] = scn_params["lifetime"][carrier]
    
        # Clean table
        db.execute_sql(
            f"""
            DELETE FROM grid.egon_etrago_store WHERE carrier = '{carrier}' AND
            scn_name = '{scn_name}' AND bus not IN (
                SELECT bus_id FROM grid.egon_etrago_bus
                WHERE scn_name = '{scn_name}' AND country != 'DE'
            );
            """
        )
    
        # Select next id value
        new_id = db.next_etrago_id("store")
        storages["store_id"] = range(new_id, new_id + len(storages))
        storages = storages.reset_index(drop=True)
    
        # # Insert data to db
        storages.to_sql(
            targets["hydrogen_stores"]["table"],
            db.engine(),
            schema=targets["hydrogen_stores"]["schema"],
            index=False,
            if_exists="append",
        )


def calculate_and_map_saltcavern_storage_potential():
    """
    Calculate site specific storage potential based on InSpEE-DS report.

    Returns
    -------
    None

    """

    # select onshore vg250 data
    sources = config.datasets()["bgr"]["sources"]
    vg250_data = db.select_geodataframe(
        f"""SELECT * FROM
                {sources['vg250_federal_states']['schema']}.
                {sources['vg250_federal_states']['table']}
            WHERE gf = '4'""",
        index_col="id",
        geom_col="geometry",
    )

    # get saltcavern shapes
    saltcavern_data = db.select_geodataframe(
        f"""SELECT * FROM
                {sources['saltcaverns']['schema']}.
                {sources['saltcaverns']['table']}
            """,
        geom_col="geometry",
    )

    # hydrogen storage potential data from InSpEE-DS report
    hydrogen_storage_potential = pd.DataFrame(columns=["INSPEEDS", "INSPEE"])

    # values in MWh, modified to fit the saltstructure data
    hydrogen_storage_potential.loc["Brandenburg"] = [353e6, 159e6]
    hydrogen_storage_potential.loc["Mecklenburg-Vorpommern"] = [25e6, 193e6]
    hydrogen_storage_potential.loc["Nordrhein-Westfalen"] = [168e6, 0]
    hydrogen_storage_potential.loc["Sachsen-Anhalt"] = [318e6, 147e6]
    hydrogen_storage_potential.loc["Thüringen"] = [595e6, 0]

    # distribute SH/HH and NDS/HB potentials by area
    # overlay saltstructures with federal state, calculate respective area
    # map storage potential per federal state to area fraction of summed area
    # potential_i = area_i / area_tot * potential_tot

    potential_data_dict = {
        0: {
            "federal_states": ["Schleswig-Holstein", "Hamburg"],
            "INSPEEDS": 0,
            "INSPEE": 413e6,
        },
        1: {
            "federal_states": ["Niedersachsen", "Bremen"],
            "INSPEEDS": 253e6,
            "INSPEE": 702e6,
        },
    }

    # iterate over aggregated state data for SH/HH and NDS/HB
    for data in potential_data_dict.values():
        individual_areas = {}
        # individual state areas
        for federal_state in data["federal_states"]:
            try:
                individual_areas[federal_state] = (
                    saltcavern_data.overlay(
                        vg250_data[vg250_data["gen"] == federal_state],
                        how="intersection",
                    )
                    .to_crs(epsg=25832)
                    .area.sum()
                )
            except ValueError:
                individual_areas[federal_state] = 0

        # derives weights from fraction of individual state area to total area
        total_area = sum(individual_areas.values())
        weights = {
            f: individual_areas[f] / total_area if total_area > 0 else 0
            for f in data["federal_states"]
        }
        # write data into potential dataframe
        for federal_state in data["federal_states"]:
            hydrogen_storage_potential.loc[federal_state] = [
                data["INSPEEDS"] * weights[federal_state],
                data["INSPEE"] * weights[federal_state],
            ]

    # calculate total storage potential
    hydrogen_storage_potential["total"] = (
        # currently only InSpEE saltstructure shapefiles are available
        hydrogen_storage_potential["INSPEEDS"]
        + hydrogen_storage_potential["INSPEE"]
    )

    saltcaverns_in_fed_state = gpd.GeoDataFrame()

    # intersection of saltstructures with federal state
    for federal_state in hydrogen_storage_potential.index:
        federal_state_data = vg250_data[vg250_data["gen"] == federal_state]

        # skip if federal state not available (e.g. local testing)
        if federal_state_data.size > 0:
            saltcaverns_in_fed_state = pd.concat(
                [
                    saltcaverns_in_fed_state,
                    saltcavern_data.overlay(
                        federal_state_data, how="intersection"
                    ),
                ]
            )
            # write total potential in column, will be overwritten by actual
            # value later
            saltcaverns_in_fed_state.loc[
                saltcaverns_in_fed_state["gen"] == federal_state, "potential"
            ] = hydrogen_storage_potential.loc[federal_state, "total"]

    # drop all federal state data columns except name of the state
    saltcaverns_in_fed_state.drop(
        columns=[
            col
            for col in federal_state_data.columns
            if col not in ["gen", "geometry"]
        ],
        inplace=True,
    )

    # this is required for the first loop as no geometry has been set
    # prior to this, also set crs to match original saltcavern_data crs
    saltcaverns_in_fed_state.set_geometry("geometry")
    saltcaverns_in_fed_state.set_crs(saltcavern_data.crs, inplace=True)
    saltcaverns_in_fed_state.to_crs(epsg=4326, inplace=True)

    # recalculate area in case structures have been split at federal
    # state borders in original data epsg
    # mapping of potential to individual H2 storage is in
    # hydrogen_etrago/storage.py
    saltcaverns_in_fed_state["shape_star"] = saltcaverns_in_fed_state.to_crs(
        epsg=25832
    ).area

    # get substation voronois
    substation_voronoi = (
        db.select_geodataframe(
            f"""
        SELECT * FROM grid.egon_hvmv_substation_voronoi
        """,
            index_col="bus_id",
        )
        .to_crs(4326)
        .sort_index()
    )

    # get substations
    substations = db.select_geodataframe(
        f"""
        SELECT * FROM grid.egon_hvmv_substation""",
        geom_col="point",
        index_col="bus_id",
    ).to_crs(4326)

    # create 500 m radius around substations as storage potential area
    # epsg for buffer in line with original saltstructre data
    substations_inflation = gpd.GeoDataFrame(
        geometry=substations.to_crs(25832).buffer(500).to_crs(4326)
    ).sort_index()

    # !!row wise!! intersection between the substations inflation and the
    # respective voronoi (overlay only allows for intersection to all
    # voronois)
    voroni_buffer_intersect = substations_inflation["geometry"].intersection(
        substation_voronoi["geom"]
    )

    # make intersection a dataframe to kepp bus_id column in potential area
    # overlay
    voroni_buffer_intersect = gpd.GeoDataFrame(
        {
            "bus_id": voroni_buffer_intersect.index.tolist(),
            "geometry": voroni_buffer_intersect.geometry.tolist(),
        }
    ).set_crs(epsg=4326)

    # overlay saltstructures with substation buffer
    potential_areas = saltcaverns_in_fed_state.overlay(
        voroni_buffer_intersect, how="intersection"
    ).set_crs(epsg=4326)

    # calculate area fraction of individual site over total area within
    # the same federal state
    potential_areas["area_fraction"] = potential_areas.to_crs(
        epsg=25832
    ).area / potential_areas.groupby("gen")["shape_star"].transform("sum")

    return potential_areas


def write_saltcavern_potential():
    """Write saltcavern potentials into the database

    Returns
    -------
    None

    """
    potential_areas = calculate_and_map_saltcavern_storage_potential()

    # write information to saltcavern data
    targets = config.datasets()["bgr"]["targets"]
    potential_areas.to_crs(epsg=4326).to_postgis(
        targets["storage_potential"]["table"],
        db.engine(),
        schema=targets["storage_potential"]["schema"],
        index=True,
        if_exists="replace",
        dtype={"geometry": Geometry()},
    )
<<<<<<< HEAD
=======


def insert_H2_storage_eGon100RE():
    """Copy H2 storage from the eGon2035 to the eGon100RE scenario.

    Returns
    -------
    None

    """
    copy_and_modify_stores(
        "eGon2035", "eGon100RE", ["H2_underground", "H2_overground"], "gas"
    )
>>>>>>> 653743e2
<|MERGE_RESOLUTION|>--- conflicted
+++ resolved
@@ -3,21 +3,12 @@
 
 This module contains the functions used to insert the two types of H2
 store potentials in Germany:
-<<<<<<< HEAD
-  * H2 overground stores (carrier: 'H2_overground'): steel tanks at
-    every H2 bus
-  * H2 underground stores (carrier: 'H2_underground'): saltcavern store
-    at every H2_saltcavern bus.
-    NB: the saltcavern locations define the H2_saltcavern buses locations.
-=======
-
 * H2 overground stores (carrier: 'H2_overground'): steel tanks at
   every H2_grid bus
 * H2 underground stores (carrier: 'H2_underground'): saltcavern store
   at every H2_saltcavern bus.
   NB: the saltcavern locations define the H2_saltcavern buses locations.
 
->>>>>>> 653743e2
 All these stores are modelled as extendable PyPSA stores.
 
 """
@@ -26,7 +17,6 @@
 import pandas as pd
 
 from egon.data import config, db
-from egon.data.datasets.etrago_helpers import copy_and_modify_stores
 from egon.data.datasets.scenario_parameters import get_sector_parameters
 
 
@@ -34,13 +24,8 @@
     """
     Insert H2_overground stores into the database.
 
-<<<<<<< HEAD
     Insert extendable H2_overground stores (steel tanks) at each H2
     bus. 
-=======
-    Insert extendable H2_overground stores (steel tanks) at each H2_grid
-    bus.
->>>>>>> 653743e2
 
     Returns
     -------
@@ -432,20 +417,4 @@
         index=True,
         if_exists="replace",
         dtype={"geometry": Geometry()},
-    )
-<<<<<<< HEAD
-=======
-
-
-def insert_H2_storage_eGon100RE():
-    """Copy H2 storage from the eGon2035 to the eGon100RE scenario.
-
-    Returns
-    -------
-    None
-
-    """
-    copy_and_modify_stores(
-        "eGon2035", "eGon100RE", ["H2_underground", "H2_overground"], "gas"
-    )
->>>>>>> 653743e2
+    )