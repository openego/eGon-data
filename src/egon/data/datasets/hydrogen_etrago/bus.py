--- conflicted
+++ resolved
@@ -6,20 +6,11 @@
 The H2 buses in the neighbouring countries (only present in eGon100RE)
 are defined in :py:mod:`pypsaeursec <egon.data.datasets.pypsaeursec>`.
 In both scenarios, there are two types of H2 buses in Germany:
-<<<<<<< HEAD
-  * H2 buses: defined in :py:func:`insert_H2_buses_from_CH4_grid`,
-    these buses are located at the places of the CH4 buses.
-  * H2_saltcavern buses: defined in :py:func:`insert_H2_buses_from_saltcavern`,
-    these buses are located at the intersection of AC buses and
-    potential H2 saltcaverns.
-=======
-
 * H2_grid buses: defined in :py:func:`insert_H2_buses_from_CH4_grid`;
   these buses are located at the places of the CH4 buses.
 * H2_saltcavern buses: defined in :py:func:`insert_H2_buses_from_saltcavern`;
   these buses are located at the intersection of AC buses and
   potential H2 saltcaverns.
->>>>>>> 653743e2
 
 """
 import datetime
@@ -49,13 +40,6 @@
     Insert hydrogen buses into the database (in etrago table)
 
     Hydrogen buses are inserted into the database using the functions:
-<<<<<<< HEAD
-      * :py:func:`insert_H2_buses_from_CH4_grid` for H2 buses
-      * :py:func:`insert_H2_buses_from_saltcavern` for the H2_saltcavern
-        buses
-
-=======
-
     * :py:func:`insert_H2_buses_from_CH4_grid` for H2_grid buses
     * :py:func:`insert_H2_buses_from_saltcavern` for the H2_saltcavern buses
 
@@ -64,7 +48,6 @@
     scenario : str, optional
         Name of the scenario, the default is 'eGon2035'.
 
->>>>>>> 653743e2
     Returns
     -------
     None
@@ -389,8 +372,6 @@
         index=False,
         if_exists="append",
     )
-<<<<<<< HEAD
-=======
 
 
 def insert_hydrogen_buses_eGon100RE():
@@ -405,5 +386,4 @@
         "eGon2035",
         "eGon100RE",
         {"carrier": ["H2_grid", "H2_saltcavern"]},
-    )
->>>>>>> 653743e2
+    )