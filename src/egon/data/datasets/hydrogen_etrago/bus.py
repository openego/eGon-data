"""
The central module containing all code dealing with the hydrogen buses

In this module, the functions allowing to create the H2 buses in Germany
for eTraGo are to be found.
The H2 buses in the neighbouring countries (only present in eGon100RE)
are defined in :py:mod:`pypsaeursec <egon.data.datasets.pypsaeursec>`.
In both scenarios, there are two types of H2 buses in Germany:
* H2_grid buses: defined in :py:func:`insert_H2_buses_from_CH4_grid`;
  these buses are located at the places of the CH4 buses.
* H2_saltcavern buses: defined in :py:func:`insert_H2_buses_from_saltcavern`;
  these buses are located at the intersection of AC buses and
  potential H2 saltcaverns.

"""
import datetime
import json

from geoalchemy2 import Geometry
<<<<<<< HEAD
from sqlalchemy import BigInteger, Column, Text
from sqlalchemy.ext.declarative import declarative_base
=======
from pathlib import Path
import pandas as pd
import geopandas as gpd
from shapely.wkb import loads
import numpy as np
from scipy.spatial import cKDTree
>>>>>>> 8d9455c4

from egon.data import config, db
from egon.data.datasets.etrago_helpers import (
    finalize_bus_insertion,
    initialise_bus_insertion,
)
from egon.data.metadata import (
    context,
    contributors,
    license_egon_data_odbl,
    meta_metadata,
    sources,
)


def insert_hydrogen_buses(scn_name):
    """
<<<<<<< HEAD
    Insert hydrogen buses into the database (in etrago table)

    Hydrogen buses are inserted into the database using the functions:
    * :py:func:`insert_H2_buses_from_CH4_grid` for H2_grid buses
    * :py:func:`insert_H2_buses_from_saltcavern` for the H2_saltcavern buses

    Parameters
    ----------
    scenario : str, optional
        Name of the scenario, the default is 'eGon2035'.

    Returns
    -------
    None
=======
    Insert hydrogen buses into the database. 
    Location of H2_buses are based on grid nodes of Wasserstoffkernnetz published by FNB-GAS 
    and the location of saltcaverns in germany. 

    Parameters
    ----------
    scn_name: str
        Name of scenario
>>>>>>> 8d9455c4

    """
    
    h2_input= pd.read_csv(Path(".")/"h2_grid_nodes.csv")   
    h2_input.geom = h2_input.geom.apply(lambda wkb_hex: loads(bytes.fromhex(wkb_hex)))
    
    sources = config.datasets()["etrago_hydrogen"]["sources"]
    target_buses = config.datasets()["etrago_hydrogen"]["targets"]["hydrogen_buses"] 
    h2_buses = initialise_bus_insertion('H2_grid', target_buses, scenario = scn_name)
    
    db.execute_sql(
        f"""
        DELETE FROM {target_buses['schema']}.{target_buses['table']}
        WHERE scn_name = '{scn_name}'
        AND carrier = 'H2' AND country = 'DE'
        """
    )
       
    h2_buses.x = h2_input.x
    h2_buses.y = h2_input.y
    h2_buses.geom = h2_input.geom    
    h2_buses.carrier = 'H2_grid'
    h2_buses.scn_name = scn_name
    next_bus_id = db.next_etrago_id('bus')
    h2_buses.bus_id= range(next_bus_id, next_bus_id + len(h2_input))

    h2_buses.to_postgis(
        target_buses["table"],
        schema=target_buses["schema"],
        if_exists="append",
        con=db.engine(),
        dtype={"geom": Geometry()}
    )

    #insert additional_buses for potential Methanisation to CH4_buses nearby:   
    h2_buses = h2_buses.to_crs(epsg=32632)
    
    sql_CH4_buses = f"""
            SELECT bus_id, x, y, ST_Transform(geom, 32632) as geom
            FROM {target_buses["schema"]}.{target_buses["table"]}
            WHERE carrier = 'CH4'
            AND scn_name = '{scn_name}' AND country = 'DE'
            """    
    CH4_buses = gpd.read_postgis(sql_CH4_buses, con=db.engine())
    
    additional_H2_buses = []
    H2_coords = np.array([(point.x, point.y) for point in h2_buses.geometry])
    H2_tree = cKDTree(H2_coords)
    for idx, ch4_bus in CH4_buses.iterrows():
        ch4_coords = [ch4_bus['geom'].x, ch4_bus['geom'].y]
        
        # filter nearest h2_bus
        dist, nearest_idx = H2_tree.query(ch4_coords, k=1)
        # critcical distance assumed with 10km based on former ammount of h2_buses
        if dist > 10000:   
             # Neuen H2-Bus hinzufügen
             additional_H2_buses.append({
                 'scn_name': scn_name, 
                 'bus_id': None,
                 'x': ch4_bus['x'],
                 'y': ch4_bus['y'],
                 'carrier': 'H2',
                 'geom': ch4_bus['geom']
             })

    if additional_H2_buses:
        additional_H2_buses = gpd.GeoDataFrame(additional_H2_buses, geometry='geom', crs=CH4_buses.crs)
    additional_H2_buses =additional_H2_buses.to_crs(epsg=4326)

    next_bus_id = db.next_etrago_id('bus')
    additional_H2_buses['bus_id'] = range(next_bus_id, next_bus_id + len(additional_H2_buses))
    # Insert data to db
    additional_H2_buses.to_postgis(
         target_buses["table"],
         schema= target_buses["schema"],
         con=db.engine(),
         if_exists="append",
         dtype={"geom": Geometry()}
     )
    
    #insert h2_buses_from_saltcaverns
    hydrogen_buses = initialise_bus_insertion( 
            "H2_saltcavern", target_buses, scenario=scn_name
        )
    insert_H2_buses_from_saltcavern(
            hydrogen_buses, "H2_saltcavern", sources, target_buses, scn_name
        )


Base = declarative_base()


class EgonMapACH2(Base):
    source_list = [
        sources()["openstreetmap"],
        sources()["SciGRID_gas"],
        sources()["bgr_inspeeds_data_bundle"],
    ]
    meta_ac_h2 = {
        "name": "grid.egon_etrago_ac_h2",
        "title": "Mapping table of AC-H2 buses",
        "id": "WILL_BE_SET_AT_PUBLICATION",
        "description": "Table mapping AC and H2 buses in Germany",
        "language": ["en-EN"],
        "publicationDate": datetime.date.today().isoformat(),
        "context": context(),
        "spatial": {
            "location": None,
            "extent": "Germany",
            "resolution": None,
        },
        "sources": source_list,
        "licenses": [license_egon_data_odbl()],
        "contributors": contributors(["fw"]),
        "resources": [
            {
                "profile": "tabular-data-resource",
                "name": "grid.egon_etrago_ac_h2",
                "path": None,
                "format": "PostgreSQL",
                "encoding": "UTF-8",
                "schema": {
                    "fields": [
                        {
                            "name": "scn_name",
                            "description": "Name of the scenario",
                            "type": "str",
                            "unit": None,
                        },
                        {
                            "name": "bus_H2",
                            "description": "H2 bus_id",
                            "type": "integer",
                            "unit": None,
                        },
                        {
                            "name": "bus_AC",
                            "description": "AC bus_id",
                            "type": "integer",
                            "unit": None,
                        },
                    ],
                    "primaryKey": ["scn_name", "bus_H2"],
                    "foreignKeys": [],
                },
                "dialect": {"delimiter": None, "decimalSeparator": "."},
            }
        ],
        "metaMetadata": meta_metadata(),
    }
    # Create json dump
    meta_json_ac_h2 = (
        "'" + json.dumps(meta_ac_h2, indent=4, ensure_ascii=False) + "'"
    )

    __tablename__ = "egon_etrago_ac_h2"
    __table_args__ = {
        "schema": "grid",
        "comment": meta_json_ac_h2,
    }

    scn_name = Column(Text, primary_key=True, nullable=False)
    bus_H2 = Column(BigInteger, primary_key=True, nullable=False)
    bus_AC = Column(BigInteger, primary_key=False, nullable=False)


def create_AC_H2_table():
    engine = db.engine()
    EgonMapACH2.__table__.drop(bind=engine, checkfirst=True)
    EgonMapACH2.__table__.create(bind=engine, checkfirst=True)


def insert_H2_buses_from_saltcavern(gdf, carrier, sources, target, scn_name):
    """
    Insert the H2 buses based on saltcavern locations into the database.

    These buses are located at the intersection of AC buses and
    potential H2 saltcaverns.

    Parameters
    ----------
    gdf : geopandas.GeoDataFrame
        GeoDataFrame containing the empty bus data.
    carrier : str
        Name of the carrier.
    sources : dict
        Sources schema and table information.
    target : dict
        Target schema and table information.
    scn_name : str
        Name of the scenario.

    Returns
    -------
    None

    """
    # electrical buses related to saltcavern storage
    el_buses = db.select_dataframe(
        f"""
        SELECT bus_id
        FROM  {sources['saltcavern_data']['schema']}.
        {sources['saltcavern_data']['table']}"""
    )["bus_id"]

    # locations of electrical buses (filtering not necessarily required)
    locations = db.select_geodataframe(
        f"""
        SELECT bus_id, geom
        FROM  {sources['buses']['schema']}.
        {sources['buses']['table']} WHERE scn_name = '{scn_name}'
        AND country = 'DE'""",
        index_col="bus_id",
    ).to_crs(epsg=4326)

    # filter by related electrical buses and drop duplicates
    locations = locations.loc[el_buses]
    locations = locations[~locations.index.duplicated(keep="first")]

    # AC bus ids and respective hydrogen bus ids are written to db for
    # later use (hydrogen storage mapping)
    AC_bus_ids = locations.index.copy()

    # create H2 bus data
    hydrogen_bus_ids = finalize_bus_insertion(
        locations, carrier, target, scenario=scn_name
    )

    gdf_H2_cavern = hydrogen_bus_ids[["bus_id"]].rename(
        columns={"bus_id": "bus_H2"}
    )
    gdf_H2_cavern["bus_AC"] = AC_bus_ids
    gdf_H2_cavern["scn_name"] = hydrogen_bus_ids["scn_name"]

    create_AC_H2_table()

    # Insert data to db
    gdf_H2_cavern.to_sql(
        "egon_etrago_ac_h2",
        db.engine(),
        schema="grid",
        index=False,
        if_exists="append",
    )

<<<<<<< HEAD

class EgonMapH2CH4(Base):
    source_list = [
        sources()["openstreetmap"],
        sources()["SciGRID_gas"],
        sources()["bgr_inspeeds_data_bundle"],
    ]
    meta_H2_CH4 = {
        "name": "grid.egon_etrago_ch4_h2",
        "title": "Mapping table of CH4-H2 buses",
        "id": "WILL_BE_SET_AT_PUBLICATION",
        "description": "Table mapping CH4 and H2 buses in Germany",
        "language": ["en-EN"],
        "publicationDate": datetime.date.today().isoformat(),
        "context": context(),
        "spatial": {
            "location": None,
            "extent": "Germany",
            "resolution": None,
        },
        "sources": source_list,
        "licenses": [license_egon_data_odbl()],
        "contributors": contributors(["fw"]),
        "resources": [
            {
                "profile": "tabular-data-resource",
                "name": "grid.egon_etrago_ch4_h2",
                "path": None,
                "format": "PostgreSQL",
                "encoding": "UTF-8",
                "schema": {
                    "fields": [
                        {
                            "name": "scn_name",
                            "description": "Name of the scenario",
                            "type": "str",
                            "unit": None,
                        },
                        {
                            "name": "bus_H2",
                            "description": "H2 bus_id",
                            "type": "integer",
                            "unit": None,
                        },
                        {
                            "name": "bus_CH4",
                            "description": "CH4 bus_id",
                            "type": "integer",
                            "unit": None,
                        },
                    ],
                    "primaryKey": ["scn_name", "bus_H2"],
                    "foreignKeys": [],
                },
                "dialect": {"delimiter": None, "decimalSeparator": "."},
            }
        ],
        "metaMetadata": meta_metadata(),
    }

    # Create json dump
    meta_json_H2_CH4 = (
        "'" + json.dumps(meta_H2_CH4, indent=4, ensure_ascii=False) + "'"
    )

    __tablename__ = "egon_etrago_ch4_h2"
    __table_args__ = {
        "schema": "grid",
        "comment": meta_json_H2_CH4,
    }

    scn_name = Column(Text, primary_key=True, nullable=False)
    bus_H2 = Column(BigInteger, primary_key=True, nullable=False)
    bus_CH4 = Column(BigInteger, primary_key=False, nullable=False)


def create_H2_CH4_table():
    engine = db.engine()
    EgonMapH2CH4.__table__.drop(bind=engine, checkfirst=True)
    EgonMapH2CH4.__table__.create(bind=engine, checkfirst=True)


def insert_H2_buses_from_CH4_grid(gdf, carrier, target, scn_name):
    """
    Insert the H2 buses based on CH4 grid into the database.

    At each CH4 location, respectively at each intersection of the CH4
    grid, a H2 bus is created.

    Parameters
    ----------
    gdf : geopandas.GeoDataFrame
        GeoDataFrame containing the empty bus data.
    carrier : str
        Name of the carrier.
    target : dict
        Target schema and table information.
    scn_name : str
        Name of the scenario.

    Returns
    -------
    None

    """
    # Connect to local database
    engine = db.engine()

    # Select the CH4 buses
    sql_CH4 = f"""SELECT bus_id, scn_name, geom
                 FROM grid.egon_etrago_bus
                 WHERE carrier = 'CH4' AND scn_name = '{scn_name}'
                 AND country = 'DE';"""

    gdf_H2 = db.select_geodataframe(sql_CH4, epsg=4326)
    # CH4 bus ids and respective hydrogen bus ids are written to db for
    # later use (CH4 grid to H2 links)
    CH4_bus_ids = gdf_H2[["bus_id", "scn_name"]].copy()

    H2_bus_ids = finalize_bus_insertion(
        gdf_H2, carrier, target, scenario=scn_name
    )

    gdf_H2_CH4 = H2_bus_ids[["bus_id"]].rename(columns={"bus_id": "bus_H2"})
    gdf_H2_CH4["bus_CH4"] = CH4_bus_ids["bus_id"]
    gdf_H2_CH4["scn_name"] = CH4_bus_ids["scn_name"]

    create_H2_CH4_table()

    # Insert data to db
    gdf_H2_CH4.to_sql(
        "egon_etrago_ch4_h2",
        engine,
        schema="grid",
        index=False,
        if_exists="append",
    )


def insert_hydrogen_buses_eGon100RE():
    """Copy H2 buses from the eGon2035 to the eGon100RE scenario.

    Returns
    -------
    None

    """
    copy_and_modify_buses(
        "eGon2035",
        "eGon100RE",
        {"carrier": ["H2_grid", "H2_saltcavern"]},
    )
=======
>>>>>>> 8d9455c4
<|MERGE_RESOLUTION|>--- conflicted
+++ resolved
@@ -6,61 +6,31 @@
 The H2 buses in the neighbouring countries (only present in eGon100RE)
 are defined in :py:mod:`pypsaeursec <egon.data.datasets.pypsaeursec>`.
 In both scenarios, there are two types of H2 buses in Germany:
-* H2_grid buses: defined in :py:func:`insert_H2_buses_from_CH4_grid`;
-  these buses are located at the places of the CH4 buses.
-* H2_saltcavern buses: defined in :py:func:`insert_H2_buses_from_saltcavern`;
-  these buses are located at the intersection of AC buses and
-  potential H2 saltcaverns.
+  * H2 buses: defined in :py:func:`insert_H2_buses_from_CH4_grid`,
+    these buses are located at the places than the CH4 buses.
+  * H2_saltcavern buses: defined in :py:func:`insert_H2_buses_from_saltcavern`,
+    these buses are located at the intersection of AC buses and
+    potential for H2 saltcavern.
 
 """
-import datetime
-import json
 
 from geoalchemy2 import Geometry
-<<<<<<< HEAD
-from sqlalchemy import BigInteger, Column, Text
-from sqlalchemy.ext.declarative import declarative_base
-=======
 from pathlib import Path
 import pandas as pd
 import geopandas as gpd
 from shapely.wkb import loads
 import numpy as np
 from scipy.spatial import cKDTree
->>>>>>> 8d9455c4
 
 from egon.data import config, db
 from egon.data.datasets.etrago_helpers import (
     finalize_bus_insertion,
     initialise_bus_insertion,
 )
-from egon.data.metadata import (
-    context,
-    contributors,
-    license_egon_data_odbl,
-    meta_metadata,
-    sources,
-)
 
 
 def insert_hydrogen_buses(scn_name):
     """
-<<<<<<< HEAD
-    Insert hydrogen buses into the database (in etrago table)
-
-    Hydrogen buses are inserted into the database using the functions:
-    * :py:func:`insert_H2_buses_from_CH4_grid` for H2_grid buses
-    * :py:func:`insert_H2_buses_from_saltcavern` for the H2_saltcavern buses
-
-    Parameters
-    ----------
-    scenario : str, optional
-        Name of the scenario, the default is 'eGon2035'.
-
-    Returns
-    -------
-    None
-=======
     Insert hydrogen buses into the database. 
     Location of H2_buses are based on grid nodes of Wasserstoffkernnetz published by FNB-GAS 
     and the location of saltcaverns in germany. 
@@ -69,7 +39,6 @@
     ----------
     scn_name: str
         Name of scenario
->>>>>>> 8d9455c4
 
     """
     
@@ -159,95 +128,12 @@
         )
 
 
-Base = declarative_base()
-
-
-class EgonMapACH2(Base):
-    source_list = [
-        sources()["openstreetmap"],
-        sources()["SciGRID_gas"],
-        sources()["bgr_inspeeds_data_bundle"],
-    ]
-    meta_ac_h2 = {
-        "name": "grid.egon_etrago_ac_h2",
-        "title": "Mapping table of AC-H2 buses",
-        "id": "WILL_BE_SET_AT_PUBLICATION",
-        "description": "Table mapping AC and H2 buses in Germany",
-        "language": ["en-EN"],
-        "publicationDate": datetime.date.today().isoformat(),
-        "context": context(),
-        "spatial": {
-            "location": None,
-            "extent": "Germany",
-            "resolution": None,
-        },
-        "sources": source_list,
-        "licenses": [license_egon_data_odbl()],
-        "contributors": contributors(["fw"]),
-        "resources": [
-            {
-                "profile": "tabular-data-resource",
-                "name": "grid.egon_etrago_ac_h2",
-                "path": None,
-                "format": "PostgreSQL",
-                "encoding": "UTF-8",
-                "schema": {
-                    "fields": [
-                        {
-                            "name": "scn_name",
-                            "description": "Name of the scenario",
-                            "type": "str",
-                            "unit": None,
-                        },
-                        {
-                            "name": "bus_H2",
-                            "description": "H2 bus_id",
-                            "type": "integer",
-                            "unit": None,
-                        },
-                        {
-                            "name": "bus_AC",
-                            "description": "AC bus_id",
-                            "type": "integer",
-                            "unit": None,
-                        },
-                    ],
-                    "primaryKey": ["scn_name", "bus_H2"],
-                    "foreignKeys": [],
-                },
-                "dialect": {"delimiter": None, "decimalSeparator": "."},
-            }
-        ],
-        "metaMetadata": meta_metadata(),
-    }
-    # Create json dump
-    meta_json_ac_h2 = (
-        "'" + json.dumps(meta_ac_h2, indent=4, ensure_ascii=False) + "'"
-    )
-
-    __tablename__ = "egon_etrago_ac_h2"
-    __table_args__ = {
-        "schema": "grid",
-        "comment": meta_json_ac_h2,
-    }
-
-    scn_name = Column(Text, primary_key=True, nullable=False)
-    bus_H2 = Column(BigInteger, primary_key=True, nullable=False)
-    bus_AC = Column(BigInteger, primary_key=False, nullable=False)
-
-
-def create_AC_H2_table():
-    engine = db.engine()
-    EgonMapACH2.__table__.drop(bind=engine, checkfirst=True)
-    EgonMapACH2.__table__.create(bind=engine, checkfirst=True)
-
-
 def insert_H2_buses_from_saltcavern(gdf, carrier, sources, target, scn_name):
     """
     Insert the H2 buses based on saltcavern locations into the database.
 
     These buses are located at the intersection of AC buses and
-    potential H2 saltcaverns.
+    potential for H2 saltcavern.
 
     Parameters
     ----------
@@ -304,169 +190,12 @@
     gdf_H2_cavern["bus_AC"] = AC_bus_ids
     gdf_H2_cavern["scn_name"] = hydrogen_bus_ids["scn_name"]
 
-    create_AC_H2_table()
-
     # Insert data to db
     gdf_H2_cavern.to_sql(
         "egon_etrago_ac_h2",
         db.engine(),
         schema="grid",
         index=False,
-        if_exists="append",
-    )
-
-<<<<<<< HEAD
-
-class EgonMapH2CH4(Base):
-    source_list = [
-        sources()["openstreetmap"],
-        sources()["SciGRID_gas"],
-        sources()["bgr_inspeeds_data_bundle"],
-    ]
-    meta_H2_CH4 = {
-        "name": "grid.egon_etrago_ch4_h2",
-        "title": "Mapping table of CH4-H2 buses",
-        "id": "WILL_BE_SET_AT_PUBLICATION",
-        "description": "Table mapping CH4 and H2 buses in Germany",
-        "language": ["en-EN"],
-        "publicationDate": datetime.date.today().isoformat(),
-        "context": context(),
-        "spatial": {
-            "location": None,
-            "extent": "Germany",
-            "resolution": None,
-        },
-        "sources": source_list,
-        "licenses": [license_egon_data_odbl()],
-        "contributors": contributors(["fw"]),
-        "resources": [
-            {
-                "profile": "tabular-data-resource",
-                "name": "grid.egon_etrago_ch4_h2",
-                "path": None,
-                "format": "PostgreSQL",
-                "encoding": "UTF-8",
-                "schema": {
-                    "fields": [
-                        {
-                            "name": "scn_name",
-                            "description": "Name of the scenario",
-                            "type": "str",
-                            "unit": None,
-                        },
-                        {
-                            "name": "bus_H2",
-                            "description": "H2 bus_id",
-                            "type": "integer",
-                            "unit": None,
-                        },
-                        {
-                            "name": "bus_CH4",
-                            "description": "CH4 bus_id",
-                            "type": "integer",
-                            "unit": None,
-                        },
-                    ],
-                    "primaryKey": ["scn_name", "bus_H2"],
-                    "foreignKeys": [],
-                },
-                "dialect": {"delimiter": None, "decimalSeparator": "."},
-            }
-        ],
-        "metaMetadata": meta_metadata(),
-    }
-
-    # Create json dump
-    meta_json_H2_CH4 = (
-        "'" + json.dumps(meta_H2_CH4, indent=4, ensure_ascii=False) + "'"
-    )
-
-    __tablename__ = "egon_etrago_ch4_h2"
-    __table_args__ = {
-        "schema": "grid",
-        "comment": meta_json_H2_CH4,
-    }
-
-    scn_name = Column(Text, primary_key=True, nullable=False)
-    bus_H2 = Column(BigInteger, primary_key=True, nullable=False)
-    bus_CH4 = Column(BigInteger, primary_key=False, nullable=False)
-
-
-def create_H2_CH4_table():
-    engine = db.engine()
-    EgonMapH2CH4.__table__.drop(bind=engine, checkfirst=True)
-    EgonMapH2CH4.__table__.create(bind=engine, checkfirst=True)
-
-
-def insert_H2_buses_from_CH4_grid(gdf, carrier, target, scn_name):
-    """
-    Insert the H2 buses based on CH4 grid into the database.
-
-    At each CH4 location, respectively at each intersection of the CH4
-    grid, a H2 bus is created.
-
-    Parameters
-    ----------
-    gdf : geopandas.GeoDataFrame
-        GeoDataFrame containing the empty bus data.
-    carrier : str
-        Name of the carrier.
-    target : dict
-        Target schema and table information.
-    scn_name : str
-        Name of the scenario.
-
-    Returns
-    -------
-    None
-
-    """
-    # Connect to local database
-    engine = db.engine()
-
-    # Select the CH4 buses
-    sql_CH4 = f"""SELECT bus_id, scn_name, geom
-                 FROM grid.egon_etrago_bus
-                 WHERE carrier = 'CH4' AND scn_name = '{scn_name}'
-                 AND country = 'DE';"""
-
-    gdf_H2 = db.select_geodataframe(sql_CH4, epsg=4326)
-    # CH4 bus ids and respective hydrogen bus ids are written to db for
-    # later use (CH4 grid to H2 links)
-    CH4_bus_ids = gdf_H2[["bus_id", "scn_name"]].copy()
-
-    H2_bus_ids = finalize_bus_insertion(
-        gdf_H2, carrier, target, scenario=scn_name
-    )
-
-    gdf_H2_CH4 = H2_bus_ids[["bus_id"]].rename(columns={"bus_id": "bus_H2"})
-    gdf_H2_CH4["bus_CH4"] = CH4_bus_ids["bus_id"]
-    gdf_H2_CH4["scn_name"] = CH4_bus_ids["scn_name"]
-
-    create_H2_CH4_table()
-
-    # Insert data to db
-    gdf_H2_CH4.to_sql(
-        "egon_etrago_ch4_h2",
-        engine,
-        schema="grid",
-        index=False,
-        if_exists="append",
-    )
-
-
-def insert_hydrogen_buses_eGon100RE():
-    """Copy H2 buses from the eGon2035 to the eGon100RE scenario.
-
-    Returns
-    -------
-    None
-
-    """
-    copy_and_modify_buses(
-        "eGon2035",
-        "eGon100RE",
-        {"carrier": ["H2_grid", "H2_saltcavern"]},
-    )
-=======
->>>>>>> 8d9455c4
+        if_exists="replace",
+    )
+
