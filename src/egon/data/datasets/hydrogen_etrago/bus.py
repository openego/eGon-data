"""
The central module containing all code dealing with the hydrogen buses

In this module, the functions allowing to create the H2 buses in Germany
for eTraGo are to be found.
The H2 buses in the neighbouring countries (only present in eGon100RE)
are defined in :py:mod:`pypsaeursec <egon.data.datasets.pypsaeursec>`.
In both scenarios, there are two types of H2 buses in Germany:
  * H2 buses: defined in :py:func:`insert_H2_buses_from_CH4_grid`,
    these buses are located at the places than the CH4 buses.
  * H2_saltcavern buses: defined in :py:func:`insert_H2_buses_from_saltcavern`,
    these buses are located at the intersection of AC buses and
    potential for H2 saltcavern.

"""

from geoalchemy2 import Geometry
from pathlib import Path
import pandas as pd
import geopandas as gpd
from shapely.wkb import loads
import numpy as np
from scipy.spatial import cKDTree

from egon.data import config, db
from egon.data.datasets.etrago_helpers import (
    finalize_bus_insertion,
    initialise_bus_insertion,
)


def insert_hydrogen_buses(scn_name):
    """
    Insert hydrogen buses into the database. 
    Location of H2_buses are based on grid nodes of Wasserstoffkernnetz published by FNB-GAS 
    and the location of saltcaverns in germany. 

    Parameters
    ----------
    scn_name: str
        Name of scenario

    """
    
    h2_input= pd.read_csv(Path(".")/"h2_grid_nodes.csv")   
    h2_input.geom = h2_input.geom.apply(lambda wkb_hex: loads(bytes.fromhex(wkb_hex)))
    
    sources = config.datasets()["etrago_hydrogen"]["sources"]
    target_buses = config.datasets()["etrago_hydrogen"]["targets"]["hydrogen_buses"] 
    h2_buses = initialise_bus_insertion('H2', target_buses, scenario = scn_name)
       
    h2_buses.x = h2_input.x
    h2_buses.y = h2_input.y
    h2_buses.geom = h2_input.geom    
<<<<<<< HEAD
    h2_buses.carrier = 'H2'
=======
    h2_buses.carrier = 'H2_grid'
>>>>>>> c6dec7b4
    h2_buses.scn_name = scn_name
    next_bus_id = db.next_etrago_id('bus')
    h2_buses.bus_id= range(next_bus_id, next_bus_id + len(h2_input))

    h2_buses.to_postgis(
        target_buses["table"],
        schema=target_buses["schema"],
        if_exists="append",
        con=db.engine(),
        dtype={"geom": Geometry()}
    )

    #insert additional_buses for potential Methanisation to CH4_buses nearby:   
    h2_buses = h2_buses.to_crs(epsg=32632)
    
    sql_CH4_buses = f"""
            SELECT bus_id, x, y, ST_Transform(geom, 32632) as geom
            FROM {target_buses["schema"]}.{target_buses["table"]}
            WHERE carrier = 'CH4'
            AND scn_name = '{scn_name}' AND country = 'DE'
            """    
    CH4_buses = gpd.read_postgis(sql_CH4_buses, con=db.engine())
    
    additional_H2_buses = []
    H2_coords = np.array([(point.x, point.y) for point in h2_buses.geometry])
    H2_tree = cKDTree(H2_coords)
    for idx, ch4_bus in CH4_buses.iterrows():
        ch4_coords = [ch4_bus['geom'].x, ch4_bus['geom'].y]
        
        # filter nearest h2_bus
        dist, nearest_idx = H2_tree.query(ch4_coords, k=1)
        # critcical distance assumed with 10km based on former ammount of h2_buses
        if dist > 10000:   
             # Neuen H2-Bus hinzufügen
             additional_H2_buses.append({
                 'scn_name': scn_name, 
                 'bus_id': None,
                 'x': ch4_bus['x'],
                 'y': ch4_bus['y'],
                 'carrier': 'H2',
                 'geom': ch4_bus['geom']
             })

    if additional_H2_buses:
        additional_H2_buses = gpd.GeoDataFrame(additional_H2_buses, geometry='geom', crs=CH4_buses.crs)
    additional_H2_buses =additional_H2_buses.to_crs(epsg=4326)

    next_bus_id = db.next_etrago_id('bus')
    additional_H2_buses['bus_id'] = range(next_bus_id, next_bus_id + len(additional_H2_buses))
    # Insert data to db
    additional_H2_buses.to_postgis(
         target_buses["table"],
         schema= target_buses["schema"],
         con=db.engine(),
         if_exists="append",
         dtype={"geom": Geometry()}
     )
    
    #insert h2_buses_from_saltcaverns
    hydrogen_buses = initialise_bus_insertion( 
            "H2_saltcavern", target_buses, scenario=scn_name
        )
    insert_H2_buses_from_saltcavern(
            hydrogen_buses, "H2_saltcavern", sources, target_buses, scn_name
        )


def insert_H2_buses_from_saltcavern(gdf, carrier, sources, target, scn_name):
    """
    Insert the H2 buses based saltcavern locations into the database.

    These buses are located at the intersection of AC buses and
    potential for H2 saltcavern.

    Parameters
    ----------
    gdf : geopandas.GeoDataFrame
        GeoDataFrame containing the empty bus data.
    carrier : str
        Name of the carrier.
    sources : dict
        Sources schema and table information.
    target : dict
        Target schema and table information.
    scn_name : str
        Name of the scenario.
    """
    # electrical buses related to saltcavern storage
    el_buses = db.select_dataframe(
        f"""
        SELECT bus_id
        FROM  {sources['saltcavern_data']['schema']}.
        {sources['saltcavern_data']['table']}"""
    )["bus_id"]

    # locations of electrical buses (filtering not necessarily required)
    locations = db.select_geodataframe(
        f"""
        SELECT bus_id, geom
        FROM  {sources['buses']['schema']}.
        {sources['buses']['table']} WHERE scn_name = '{scn_name}'
        AND country = 'DE'""",
        index_col="bus_id",
    ).to_crs(epsg=4326)

    # filter by related electrical buses and drop duplicates
    locations = locations.loc[el_buses]
    locations = locations[~locations.index.duplicated(keep="first")]

    # AC bus ids and respective hydrogen bus ids are written to db for
    # later use (hydrogen storage mapping)
    AC_bus_ids = locations.index.copy()

    # create H2 bus data
    hydrogen_bus_ids = finalize_bus_insertion(
        locations, carrier, target, scenario=scn_name
    )

    gdf_H2_cavern = hydrogen_bus_ids[["bus_id"]].rename(
        columns={"bus_id": "bus_H2"}
    )
    gdf_H2_cavern["bus_AC"] = AC_bus_ids
    gdf_H2_cavern["scn_name"] = hydrogen_bus_ids["scn_name"]

    # Insert data to db
    gdf_H2_cavern.to_sql(
        "egon_etrago_ac_h2",
        db.engine(),
        schema="grid",
        index=False,
        if_exists="replace",
    )

<|MERGE_RESOLUTION|>--- conflicted
+++ resolved
@@ -52,11 +52,7 @@
     h2_buses.x = h2_input.x
     h2_buses.y = h2_input.y
     h2_buses.geom = h2_input.geom    
-<<<<<<< HEAD
-    h2_buses.carrier = 'H2'
-=======
     h2_buses.carrier = 'H2_grid'
->>>>>>> c6dec7b4
     h2_buses.scn_name = scn_name
     next_bus_id = db.next_etrago_id('bus')
     h2_buses.bus_id= range(next_bus_id, next_bus_id + len(h2_input))
