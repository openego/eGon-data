--- conflicted
+++ resolved
@@ -24,9 +24,9 @@
     insert_power_to_h2_to_power,
 )
 from egon.data.datasets.hydrogen_etrago.storage import (
+    calculate_and_map_saltcavern_storage_potential,
     insert_H2_overground_storage,
     insert_H2_saltcavern_storage,
-    write_saltcavern_potential,
 )
 from egon.data import config
 
@@ -62,13 +62,8 @@
             version=self.version,
             dependencies=dependencies,
             tasks=(
-<<<<<<< HEAD
-                write_saltcavern_potential,
-                insert_hydrogen_buses,
-=======
                 calculate_and_map_saltcavern_storage_potential,
                 insert_h2_buses_for_scn,
->>>>>>> 8d9455c4
             ),
         )
 
@@ -76,6 +71,8 @@
 
 class HydrogenStoreEtrago(Dataset):
     """
+    Insert the H2 stores into the database for Germany
+
     Insert the H2 stores in Germany into the database for all scenarios:
       * H2 overground stores or steel tanks at each H2 bus with the
         function :py:func:`insert_H2_overground_storage <egon.data.datasets.hydrogen_etrago.storage.insert_H2_overground_storage>`
@@ -184,7 +181,7 @@
             name=self.name,
             version=self.version,
             dependencies=dependencies,
-            tasks=(insert_h2_to_ch4_to_h2,),
+            tasks=(insert_h2_to_ch4_to_h2),
         )
 
 
