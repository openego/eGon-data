# -*- coding: utf-8 -*-
"""
Module containing the definition of the AC grid to H2 links

In this module the functions used to define and insert the links
between H2 and AC buses into the database are to be found.
These links are modelling:
<<<<<<< HEAD

* Electrolysis (carrier name: 'power_to_H2'): technology to produce H2 from AC
* Fuel cells (carrier name: 'H2_to_power'): techonology to produce power from H2

=======
  * Electrolysis (carrier name: 'power_to_H2'): technology to produce H2
    from AC
  * Fuel cells (carrier name: 'H2_to_power'): techonology to produce
    power from H2
  * Waste_heat usage (carrier name: 'PtH2_waste_heat'): Components to use 
    waste heat as by-product from electrolysis
  * Oxygen usage (carrier name: 'PtH2_O2'): Components to use 
    oxygen as by-product from elctrolysis
    
 
>>>>>>> 8d9455c4
"""
import pandas as pd
import math
import geopandas as gpd
from itertools import count
from sqlalchemy import text
from shapely.geometry import MultiLineString, LineString, Point
from shapely.wkb import dumps
from egon.data import db, config
from egon.data.datasets.scenario_parameters import get_sector_parameters
from pathlib import Path
import numpy as np
from shapely.strtree import STRtree



def insert_power_to_h2_to_power():
    """
    Insert electrolysis and fuel cells capacities into the database.
    For electrolysis potential waste_heat- and oxygen-utilisation is 
    implemented if district_heating-/oxygen-demand is nearby electrolysis
    location

    The potentials for power-to-H2 in electrolysis and H2-to-power in
    fuel cells are created between each HVMV Substaion (or each AC_BUS related 
    to setting SUBSTATION) and closest H2-Bus (H2 and H2_saltcaverns) inside 
    buffer-range of 30km. 
    For oxygen-usage all WWTP within MV-district and buffer-range of 10km 
    is connected to relevant HVMV Substation
    For heat-usage closest central-heat-bus inner an dynamic buffer is connected 
    to relevant HVMV-Substation.
    
    All links are extendable. 

<<<<<<< HEAD
    Parameters
    ----------
    scn_name : str
        Name of the scenario
=======
    This function inserts data into the database and has no return.

>>>>>>> 8d9455c4

    Returns
    -------
    None

    """
    scenarios = config.settings()["egon-data"]["--scenarios"]  
    
    # General Constant Parameters  
    DATA_CRS = 4326  # default CRS
    METRIC_CRS = 32632  # demanded CRS
 
    ELEC_COST = 60  # [EUR/MWh]
    O2_PRESSURE_ELZ = 13  # [bar]
    FACTOR_AERATION_EC = 0.6  # [%] aeration EC from total capacity of WWTP (PE)
    FACTOR_O2_EC = 0.8  # [%] Oxygen EC from total aeration EC
    O2_PRESSURE_MIN = 2  # [bar]
    MOLAR_MASS_O2 = 0.0319988  # [kg/mol]
    PIPELINE_DIAMETER_RANGE = [0.10, 0.15, 0.20, 0.25, 0.30, 0.40, 0.50]  # [m]
    TEMPERATURE = 15 + 273.15  # [Kelvin] degree + 273.15
    UNIVERSAL_GAS_CONSTANT = 8.3145  # [J/(mol·K)]
  
    # Power to O2 (Wastewater Treatment Plants)
    WWTP_SEC = {
        "c5": 29.6,
        "c4": 31.3,
        "c3": 39.8,
        "c2": 42.1,
    }  # [kWh/year] Specific Energy Consumption
    
    H2 = "h2"
    WWTP = "wwtp"
    AC = "ac"
    H2GRID = "h2_grid"
    ACZONE_HVMV = "ac_zone_hvmv"
    ACZONE_EHV = "ac_zone_ehv"
    ACSUB_HVMV = "ac_sub_hvmv"
    ACSUB_EHV = "ac_sub_ehv"
    HEAT_BUS = "heat_point"
    HEAT_LOAD = "heat_load"
    HEAT_TIMESERIES = "heat_timeseries" 
    H2_BUSES_CH4 = 'h2_buses_ch4' 
    AC_LOAD = 'ac_load'
    HEAT_AREA = 'heat_area'
    
    #buffer_range
    buffer_heat_factor= 625  # [m/MW_th] 625/3125 for worstcase/bestcase-Szeanrio
    max_buffer_heat= 5000 #[m] 5000/30000 for worstcase/bestcase-Szenario 
    Buffer = {
        "O2": 5000,  # [m] 
        "H2_HVMV": 5000, 
        "H2_EHV": 20000,
        "HVMV": 10000,
        "EHV": 20000,
        "HEAT": 5000,
    }  
    
    # connet to PostgreSQL database (to localhost)
    engine = db.engine()
    
    data_config = config.datasets()
    sources = data_config["PtH2_waste_heat_O2"]["sources"]
    targets = data_config["PtH2_waste_heat_O2"]["targets"]
    
    for SCENARIO_NAME in scenarios:
        
        if SCENARIO_NAME not in ["eGon100RE", "eGon2035"]:
            continue
        
        scn_params_gas = get_sector_parameters("gas", SCENARIO_NAME)
        scn_params_elec = get_sector_parameters("electricity", SCENARIO_NAME)
        
        AC_TRANS = scn_params_elec["capital_cost"]["transformer_220_110"]  # [EUR/MW/YEAR]
        AC_COST_CABLE = scn_params_elec["capital_cost"]["ac_hv_cable"]   #[EUR/MW/km/YEAR]
        ELZ_CAPEX_SYSTEM = scn_params_gas["capital_cost"]["power_to_H2_system"]   # [EUR/MW/YEAR]
        ELZ_CAPEX_STACK = scn_params_gas["capital_cost"]["power_to_H2_stack"]  # [EUR/MW/YEAR]
        ELZ_LIFETIME_Y = scn_params_gas["lifetime"]["power_to_H2_system"]  # [Year] 
        if SCENARIO_NAME == 'eGon2035':
            ELZ_OPEX = scn_params_gas["capital_cost"]["power_to_H2_OPEX"]# [EUR/MW/YEAR]
        else:
            ELZ_OPEX = 0  # [EUR/MW/YEAR] , for eGon100RE OPEX are already included in SYSTEM and STACK costs
        H2_COST_PIPELINE = scn_params_gas["capital_cost"]["H2_pipeline"]  #[EUR/MW/km/YEAR] 
        ELZ_EFF = scn_params_gas["efficiency"]["power_to_H2"] 
        
        HEAT_COST_EXCHANGER = scn_params_gas["capital_cost"]["Heat_exchanger"]  # [EUR/MW/YEAR]
        HEAT_COST_PIPELINE = scn_params_gas["capital_cost"]["Heat_pipeline"] # [EUR/MW/YEAR]  
      
        O2_PIPELINE_COSTS = scn_params_gas["O2_capital_cost"]   #[EUR/km/YEAR]
        O2_COST_EQUIPMENT = scn_params_gas["capital_cost"]["O2_components"]  #[EUR/MW/YEAR]
         
        FUEL_CELL_COST = scn_params_gas["capital_cost"]["H2_to_power"]   #[EUR/MW/YEAR]
        FUEL_CELL_EFF = scn_params_gas["efficiency"]["H2_to_power"] 
        FUEL_CELL_LIFETIME = scn_params_gas["lifetime"]["H2_to_power"]
                               
        
        
        def export_o2_buses_to_db(df):
            max_bus_id = db.next_etrago_id("bus")
            next_bus_id = count(start=max_bus_id, step=1)
            schema = targets['buses']['schema']
            table_name = targets['buses']['table']

            db.execute_sql(
                        f"DELETE FROM {schema}.{table_name} WHERE carrier = 'O2' AND scn_name='{SCENARIO_NAME}'"
                )
            df = df.copy(deep=True)
            result = []
            for _, row in df.iterrows():
                bus_id = next(next_bus_id)
                result.append(
                    {
                        "scn_name": SCENARIO_NAME,
                        "bus_id": bus_id,
                        "v_nom": "110",
                        "type": row["KA_ID"],
                        "carrier": "O2",
                        "x": row["Koord_Kläranlage_rw"],
                        "y": row["Koord_Kläranlage_hw"],
                        "geom": dumps(
                            Point(
                                row["Koord_Kläranlage_rw"], row["Koord_Kläranlage_hw"]
                            ),
                            srid=DATA_CRS,
                        ),
                        "country": "DE",
                    }
                )
            result_df = pd.DataFrame(result)
            result_df.to_sql(table_name, engine, schema=schema, if_exists="append", index=False)
        
        
        wwtp_spec = pd.read_csv(Path(".")/"WWTP_spec.csv")
        export_o2_buses_to_db(wwtp_spec)  # Call the function with the dataframe
        
        # dictionary of SQL queries
        queries = {
            WWTP: f"""
                    SELECT bus_id AS id, geom, type AS ka_id
                    FROM {sources["buses"]["schema"]}.{sources["buses"]["table"]}
                    WHERE carrier in ('O2') AND scn_name = '{SCENARIO_NAME}'
                    """,
            H2: f"""
                    SELECT bus_id AS id, geom 
                    FROM {sources["buses"]["schema"]}.{sources["buses"]["table"]}
                    WHERE carrier in ('H2_grid', 'H2')
                    AND scn_name = '{SCENARIO_NAME}'
                    AND country = 'DE'
                    """,
            H2GRID: f"""
                    SELECT link_id, geom, bus0, bus1
                    FROM {sources["links"]["schema"]}.{sources["links"]["table"]}
                    WHERE carrier in ('H2_grid') AND scn_name  = '{SCENARIO_NAME}'
                    """,
            AC: f"""
                    SELECT bus_id AS id, geom
                    FROM {sources["buses"]["schema"]}.{sources["buses"]["table"]}
                    WHERE carrier in ('AC')
                    AND scn_name = '{SCENARIO_NAME}'
                    AND v_nom = '110'
                    """,
            ACSUB_HVMV: f"""
                    SELECT bus_id AS id, point AS geom
                    FROM {sources["hvmv_substation"]["schema"]}.{sources["hvmv_substation"]["table"]}
                    """,
            ACSUB_EHV:f"""
                    SELECT bus_id AS id, point AS geom
                    FROM {sources["ehv_substation"]["schema"]}.{sources["ehv_substation"]["table"]}
                    """,
            ACZONE_HVMV: f"""
                    SELECT bus_id AS id, ST_Transform(geom, 4326) as geom
                    FROM {sources["mv_districts"]["schema"]}.{sources["mv_districts"]["table"]}
                    """,
            ACZONE_EHV: f"""
                    SELECT bus_id AS id, ST_Transform(geom, 4326) as geom
                    FROM {sources["ehv_voronoi"]["schema"]}.{sources["ehv_voronoi"]["table"]}
                    """,
            HEAT_BUS: f"""
        			SELECT bus_id AS id, geom
        			FROM {sources["buses"]["schema"]}.{sources["buses"]["table"]}
        			WHERE carrier in ('central_heat')
                    AND scn_name = '{SCENARIO_NAME}'
                    AND country = 'DE'
                    """,
        }

        dfs = {
            key: gpd.read_postgis(queries[key], engine, crs=DATA_CRS).to_crs(METRIC_CRS)
            for key in queries.keys()
            }
        
        with engine.connect() as conn:
            conn.execute(
                        text(
                            f"""DELETE FROM {targets["links"]["schema"]}.{targets["links"]["table"]}
                            WHERE carrier IN ('power_to_H2', 'H2_to_power', 'PtH2_waste_heat', 'PtH2_O2') 
                            AND scn_name = '{SCENARIO_NAME}' AND bus0 IN (
                              SELECT bus_id
                              FROM {targets["buses"]["schema"]}.{targets["buses"]["table"]}
                              WHERE country = 'DE'
                            )
                            """
                        )
                    )   
            
        def prepare_dataframes_for_spartial_queries():
               
            #filter_out_potential_methanisation_buses
            h2_grid_bus_ids=tuple(dfs[H2GRID]['bus1']) + tuple(dfs[H2GRID]['bus0'])
            dfs[H2_BUSES_CH4] = dfs[H2][~dfs[H2]['id'].isin(h2_grid_bus_ids)]
            
            #prepare h2_links for filtering:
            # extract geometric data for bus0
            merged_link_with_bus0_geom = pd.merge(dfs[H2GRID], dfs[H2], left_on='bus0', right_on='id', how='left')
            merged_link_with_bus0_geom = merged_link_with_bus0_geom.rename(columns={'geom_y': 'geom_bus0'}).rename(columns={'geom_x': 'geom_link'})
            
            # extract geometric data for bus1
            merged_link_with_bus1_geom = pd.merge(merged_link_with_bus0_geom, dfs[H2], left_on='bus1', right_on='id', how='left')
            merged_link_with_bus1_geom = merged_link_with_bus1_geom.rename(columns={'geom': 'geom_bus1'})
            merged_link_with_bus1_geom = merged_link_with_bus1_geom[merged_link_with_bus1_geom['geom_bus1'] != None] #delete all abroad_links
            
            #prepare heat_buses for filtering
            queries[HEAT_AREA]=f"""
                     SELECT area_id, geom_polygon as geom
                     FROM  {sources["district_heating_area"]["schema"]}.{sources["district_heating_area"]["table"]}  
                     WHERE scenario = '{SCENARIO_NAME}'
                     """
            dfs[HEAT_AREA] = gpd.read_postgis(queries[HEAT_AREA], engine).to_crs(METRIC_CRS)    
            
            heat_bus_geoms = dfs[HEAT_BUS]['geom'].tolist()
            heat_bus_index = STRtree(heat_bus_geoms)
            

            for _, heat_area_row in dfs[HEAT_AREA].iterrows():
                heat_area_geom = heat_area_row['geom']
                area_id = heat_area_row['area_id']
                
                potential_matches = heat_bus_index.query(heat_area_geom)
                
                nearest_bus_idx = None
                nearest_distance = float('inf')

                for bus_idx in potential_matches:
                    bus_geom = dfs[HEAT_BUS].at[bus_idx, 'geom']
                    
                    distance = heat_area_geom.centroid.distance(bus_geom)
                    if distance < nearest_distance:
                        nearest_distance = distance
                        nearest_bus_idx = bus_idx
            
                if nearest_bus_idx is not None:
                    dfs[HEAT_BUS].at[nearest_bus_idx, 'area_id'] = area_id
                    dfs[HEAT_BUS].at[nearest_bus_idx, 'area_geom'] = heat_area_geom
            
                    
            
            dfs[HEAT_BUS]['area_geom'] = gpd.GeoSeries(dfs[HEAT_BUS]['area_geom'])
            
            queries[HEAT_LOAD] = f"""
                        SELECT bus, load_id 
            			FROM {sources["loads"]["schema"]}.{sources["loads"]["table"]}
            			WHERE carrier in ('central_heat')
                        AND scn_name = '{SCENARIO_NAME}'
                        """
            dfs[HEAT_LOAD] = pd.read_sql(queries[HEAT_LOAD], engine)
            load_ids=tuple(dfs[HEAT_LOAD]['load_id'])

            queries[HEAT_TIMESERIES] = f"""
                SELECT load_id, p_set
                FROM {sources["load_timeseries"]["schema"]}.{sources["load_timeseries"]["table"]}
                WHERE load_id IN {load_ids}
                AND scn_name = '{SCENARIO_NAME}'
                """  
            dfs[HEAT_TIMESERIES] = pd.read_sql(queries[HEAT_TIMESERIES], engine)
            dfs[HEAT_TIMESERIES]['sum_of_p_set'] = dfs[HEAT_TIMESERIES]['p_set'].apply(sum)
            dfs[HEAT_TIMESERIES].drop('p_set', axis=1, inplace=True)
            dfs[HEAT_TIMESERIES].dropna(subset=['sum_of_p_set'], inplace=True)
            dfs[HEAT_LOAD] = pd.merge(dfs[HEAT_LOAD], dfs[HEAT_TIMESERIES], on='load_id')
            dfs[HEAT_BUS] = pd.merge(dfs[HEAT_BUS], dfs[HEAT_LOAD], left_on='id', right_on='bus', how='inner')
            dfs[HEAT_BUS]['p_mean'] = dfs[HEAT_BUS]['sum_of_p_set'].apply(lambda x: x / 8760)
            dfs[HEAT_BUS]['buffer'] = dfs[HEAT_BUS]['p_mean'].apply(lambda x: x*buffer_heat_factor)
            dfs[HEAT_BUS]['buffer'] = dfs[HEAT_BUS]['buffer'].apply(lambda x: x if x < max_buffer_heat else max_buffer_heat)  
            
            return merged_link_with_bus1_geom, dfs[HEAT_BUS], dfs[H2_BUSES_CH4]



        def find_h2_grid_connection(df_AC, df_h2, buffer_h2, buffer_AC, sub_type):
            df_h2['buffer'] = df_h2['geom_link'].buffer(buffer_h2)
            df_AC['buffer'] = df_AC['geom'].buffer(buffer_AC)
            
            h2_index = STRtree(df_h2['buffer'].tolist())
            
            results = []
            
            for idx, row in df_AC.iterrows():
                buffered_AC = row['buffer']
                
                possible_matches_idx = h2_index.query(buffered_AC)
                
                nearest_match = None
                nearest_distance = float('inf')
                
                for match_idx in possible_matches_idx:
                    h2_row = df_h2.iloc[match_idx] 
                    
                    if buffered_AC.intersects(h2_row['buffer']):
                        intersection = buffered_AC.intersection(h2_row['buffer'])
                        
                        if not intersection.is_empty:
                            distance_AC = row['geom'].distance(intersection.centroid)
                            distance_H2 = h2_row['geom_link'].distance(intersection.centroid)
                            distance_to_0 = row['geom'].distance(h2_row['geom_bus0'])
                            distance_to_1 = row['geom'].distance(h2_row['geom_bus1'])
                            
                            if distance_to_0 < distance_to_1:
                                bus_H2 = h2_row['bus0']
                                point_H2 = h2_row['geom_bus0']
                            else:
                                bus_H2 = h2_row['bus1']
                                point_H2 = h2_row['geom_bus1']
                            
                            if distance_H2 < nearest_distance:
                                nearest_distance = distance_H2
                                nearest_match = {
                                    'bus_h2': bus_H2,
                                    'bus_AC': row['id'],
                                    'geom_h2': point_H2,
                                    'geom_AC': row['geom'],
                                    'distance_h2': distance_H2,
                                    'distance_ac': distance_AC,
                                    'intersection': intersection,
                                    'sub_type': sub_type,
                                }
                
                if nearest_match:
                    results.append(nearest_match)
            
            if not results:
                return pd.DataFrame(columns=['bus_h2', 'bus_AC', 'geom_h2', 'geom_AC', 'distance_h2', 'distance_ac', 'intersection', 'sub_type'])
            else: 
                return pd.DataFrame(results)


        def find_h2_bus_connection(df_H2, df_AC, buffer_h2, buffer_AC, sub_type):
            
            df_H2['buffer'] = df_H2['geom'].buffer(buffer_h2)
            df_AC['buffer'] = df_AC['geom'].buffer(buffer_AC)
            
            h2_index = STRtree(df_H2['buffer'].tolist())
            
            results = []
            for _, row in df_AC.iterrows():
                possible_matches_idx = h2_index.query(row['buffer'])
                
                nearest_match = None
                nearest_distance = float('inf')
                
                for match_idx in possible_matches_idx:
                    h2_row = df_H2.iloc[match_idx]  
                    
                    if row['buffer'].intersects(h2_row['buffer']):
                        intersection = row['buffer'].intersection(h2_row['buffer'])
                        distance_AC = row['geom'].distance(intersection.centroid)
                        distance_H2 = h2_row['geom'].distance(intersection.centroid)
                        
                        if (distance_AC + distance_H2) < nearest_distance:
                            nearest_distance = distance_AC + distance_H2
                            nearest_match = {
                                'bus_h2': h2_row['id'],
                                'bus_AC': row['id'],
                                'geom_h2': h2_row['geom'],
                                'geom_AC': row['geom'],
                                'distance_h2': distance_H2,
                                'distance_ac': distance_AC,
                                'intersection': intersection,
                                'sub_type': sub_type,
                            }
                
                if nearest_match:
                    results.append(nearest_match)
            
            if not results:
                return pd.DataFrame(columns=['bus_h2', 'bus_AC', 'geom_h2', 'geom_AC', 'distance_h2', 'distance_ac', 'intersection', 'sub_type'])
            else: 
                return pd.DataFrame(results)


        def find_h2_connection(df_h2):
            ####find H2-HVMV connection:
            potential_location_grid = find_h2_grid_connection(dfs[ACSUB_HVMV], df_h2, Buffer['H2_HVMV'], Buffer['HVMV'],'HVMV')
            potential_location_grid = potential_location_grid.loc[potential_location_grid.groupby(['bus_h2', 'bus_AC'])['distance_h2'].idxmin()]
            
            filtered_df_hvmv = dfs[ACSUB_HVMV][~dfs[ACSUB_HVMV]['id'].isin(potential_location_grid['bus_AC'])].copy()
            potential_location_buses = find_h2_bus_connection(dfs[H2_BUSES_CH4], filtered_df_hvmv,  Buffer['H2_HVMV'], Buffer['HVMV'], 'HVMV')
            potential_location_buses = potential_location_buses.loc[potential_location_buses.groupby(['bus_h2', 'bus_AC'])['distance_h2'].idxmin()]
            
            potential_location_hvmv = pd.concat([potential_location_grid, potential_location_buses], ignore_index = True)
            
            ####find H2-EHV connection:
            potential_location_grid = find_h2_grid_connection(dfs[ACSUB_EHV], df_h2, Buffer['H2_EHV'], Buffer['EHV'],'EHV')
            potential_location_grid = potential_location_grid.loc[potential_location_grid.groupby(['bus_h2', 'bus_AC'])['distance_h2'].idxmin()]
            
            filtered_df_ehv = dfs[ACSUB_EHV][~dfs[ACSUB_EHV]['id'].isin(potential_location_grid['bus_AC'])].copy()
            potential_location_buses = find_h2_bus_connection(dfs[H2_BUSES_CH4], filtered_df_ehv,  Buffer['H2_EHV'], Buffer['EHV'], 'EHV')
            potential_location_buses = potential_location_buses.loc[potential_location_buses.groupby(['bus_h2', 'bus_AC'])['distance_h2'].idxmin()]
            
            potential_location_ehv = pd.concat([potential_location_grid, potential_location_buses], ignore_index = True)

            ### combined potential ehv- and hvmv-connections:
            return pd.concat([potential_location_hvmv, potential_location_ehv], ignore_index = True)



        def find_heat_connection(potential_locations):

            dfs[HEAT_BUS]['buffered_geom'] = dfs[HEAT_BUS]['area_geom'].buffer(dfs[HEAT_BUS]['buffer'])
            intersection_index = STRtree(potential_locations['intersection'].tolist())

            potential_locations['bus_heat'] = None
            potential_locations['geom_heat'] = None
            potential_locations['distance_heat'] = None
            
            results= []

            for _, heat_row in dfs[HEAT_BUS].iterrows():
                buffered_geom = heat_row['buffered_geom']

                potential_matches = intersection_index.query(buffered_geom)
                
                if len(potential_matches) > 0:
                    nearest_distance = float('inf')
                    nearest_ac_index = None

                    for match_idx in potential_matches:
                        ac_row = potential_locations.iloc[match_idx]  # Hole die entsprechende Zeile
                        
                        if buffered_geom.intersects(ac_row['intersection']):
                            distance = buffered_geom.centroid.distance(ac_row['intersection'].centroid)
                            
                            if distance < nearest_distance:
                                nearest_distance = distance
                                nearest_ac_index = match_idx

                    if nearest_ac_index is not None:
                        results.append({
                            'bus_AC': potential_locations.at[nearest_ac_index, 'bus_AC'],
                            'bus_heat': heat_row['id'],
                            'geom_AC': potential_locations.at[nearest_ac_index, 'geom_AC'],
                            'geom_heat': heat_row['geom'],
                            'distance_heat': distance
                        })
                        potential_locations.at[nearest_ac_index, 'bus_heat'] = heat_row['id']
                        potential_locations.at[nearest_ac_index, 'geom_heat'] = heat_row['geom']
                        potential_locations.at[nearest_ac_index, 'distance_heat'] = nearest_distance

            return pd.DataFrame(results)




        def find_o2_connections(df_o2, potential_locations, sub_id):
            
            df_o2['hvmv_id'] = None
            for _, district_row in dfs[ACZONE_HVMV].iterrows():
                district_geom = district_row['geom']
                district_id = district_row['id']
                
                mask = df_o2['geom'].apply(lambda x: x.within(district_geom))
                df_o2.loc[mask, 'hvmv_id'] = district_id
                
            df_o2['ehv_id'] = None
            for _, district_row in dfs[ACZONE_EHV].iterrows():
                district_geom = district_row['geom']
                district_id = district_row['id']
                
                mask = df_o2['geom'].apply(lambda x: x.within(district_geom))
                df_o2.loc[mask, 'ehv_id'] = district_id
                
            intersection_geometries = potential_locations['intersection'].tolist()
            intersection_tree = STRtree(intersection_geometries)
            
            results = []

            for _, o2_row in df_o2.iterrows():
                o2_buffer = o2_row['geom'].buffer(Buffer['O2'])  
                o2_id = o2_row['id']  
                o2_district_id = o2_row[sub_id] 

                possible_matches = intersection_tree.query(o2_buffer)

                for match_idx in possible_matches:
                    ac_row = potential_locations.iloc[match_idx]
                    intersection_centroid = ac_row['intersection'].centroid


         
                    if ac_row['bus_AC'] == o2_district_id and o2_buffer.intersects(ac_row['intersection']):           
                        distance = intersection_centroid.distance(o2_buffer.centroid)
                        results.append({
                            'bus_AC': ac_row['bus_AC'],
                            'bus_O2': o2_id,
                            'geom_AC':  ac_row['geom_AC'],
                            'geom_O2': o2_row['geom'],
                            'distance_O2': distance,
                            'KA_ID': o2_row['ka_id']
                        })

            return pd.DataFrame(results)



        def find_spec_for_ka_id(ka_id):
            found_spec = wwtp_spec[wwtp_spec["KA_ID"] == ka_id]
            if len(found_spec) > 1:
                raise Exception("multiple spec for a ka_id")
            found_spec = found_spec.iloc[0]
            return {
                "pe": found_spec["Nominalbelastung 2020 [EW]"],
                "demand_o2": found_spec["Sauerstoff 2035 gesamt [t/a]"],
            }


        def calculate_wwtp_capacity(pe):  # [MWh/year]
            c = "c2"
            if pe > 100_000:
                c = "c5"
            elif pe > 10_000 and pe <= 100_000:
                c = "c4"
            elif pe > 2000 and pe <= 10_000:
                c = "c3"
            return pe * WWTP_SEC[c] / 1000

        def gas_pipeline_size(gas_volume_y, distance, input_pressure, molar_mass, min_pressure):
            """
                Parameters
                ----------
                gas_valume : kg/year
                distance : km
                input pressure : bar
                min pressure : bar
                molar mas : kg/mol
                Returns
            -------
            Final pressure drop [bar] & pipeline diameter [m]
            """

            def _calculate_final_pressure(pipeline_diameter):
                flow_rate = (
                    (gas_volume_y / (8760 * molar_mass))
                    * UNIVERSAL_GAS_CONSTANT
                    * TEMPERATURE
                    / (input_pressure * 100_000)
                )  # m3/hour
                flow_rate_s = flow_rate / 3600  # m3/second
                pipeline_area = math.pi * (pipeline_diameter / 2) ** 2  # m2
                gas_velocity = flow_rate_s / pipeline_area  # m/s
                gas_density = (input_pressure * 1e5 * molar_mass) / (
                    UNIVERSAL_GAS_CONSTANT * TEMPERATURE
                )  # kg/m3
                reynolds_number = (
                    gas_density * gas_velocity * pipeline_diameter
                ) / UNIVERSAL_GAS_CONSTANT
                # Estimate Darcy friction factor using Moody's approximation
                darcy_friction_factor = 0.0055 * (
                    1 + (2 * 1e4 * (2.51 / reynolds_number)) ** (1 / 3)
                )
                # Darcy-Weisbach equation
                pressure_drop = (
                    (4 * darcy_friction_factor * distance * 1000 * gas_velocity**2)
                    / (2 * pipeline_diameter)
                ) / 1e5  # bar
                return input_pressure - pressure_drop  # bar

            for diameter in PIPELINE_DIAMETER_RANGE:
                final_pressure = _calculate_final_pressure(diameter)
                if final_pressure > min_pressure:
                    return (round(final_pressure, 4), round(diameter, 4))
            raise Exception("couldn't find a final pressure < min_pressure")
            
            
        # O2 pipeline diameter cost range
        def get_o2_pipeline_cost(o2_pipeline_diameter):
           for diameter in sorted(O2_PIPELINE_COSTS.keys(), reverse=True):
               if o2_pipeline_diameter >= float(diameter):
                   return O2_PIPELINE_COSTS[diameter]
      


        def create_link_dataframes(links_h2, links_heat, links_O2):

            etrago_columns = [
                "scn_name",
                "link_id",
                "bus0",
                "bus1",
                "carrier",
                "efficiency",
                "lifetime",
                "p_nom",
                "p_nom_max",
                "p_nom_extendable",
                "capital_cost",
                "length",
                "geom",
                "topo",
            ]

            power_to_H2 = pd.DataFrame(columns=etrago_columns)
            H2_to_power = pd.DataFrame(columns=etrago_columns)
            power_to_Heat = pd.DataFrame(columns=etrago_columns)
            power_to_O2 = pd.DataFrame(columns=etrago_columns)
            
            max_link_id =  db.next_etrago_id("link")
            next_max_link_id = count(start=max_link_id, step=1)
            

            ####poower_to_H2
            for idx, row in links_h2.iterrows():
                capital_cost_H2 = H2_COST_PIPELINE * row['distance_h2']/1000 + ELZ_CAPEX_STACK + ELZ_CAPEX_SYSTEM + ELZ_OPEX  # [EUR/MW/YEAR]
                capital_cost_AC = AC_COST_CABLE * row['distance_ac']/1000 + AC_TRANS # [EUR/MW/YEAR]
                capital_cost_PtH2 = capital_cost_AC + capital_cost_H2
                
                power_to_H2_entry = {
                    "scn_name": SCENARIO_NAME,
                    "link_id": next(next_max_link_id),
                    "bus0": row["bus_AC"],
                    "bus1": row["bus_h2"],
                    "carrier": "power_to_H2",
                    "efficiency": ELZ_EFF,    
                    "lifetime": ELZ_LIFETIME_Y,  
                    "p_nom": 0,  
                    "p_nom_max": 120 if row['sub_type'] == 'HVMV' else 5000, 
                    "p_nom_extendable": True,
                    "capital_cost": capital_cost_PtH2,   
                    "geom": MultiLineString(
                        [LineString([(row['geom_AC'].x, row['geom_AC'].y), (row['geom_h2'].x, row['geom_h2'].y)])]
                    ),  
                    "topo": LineString([(row['geom_AC'].x, row['geom_AC'].y), (row['geom_h2'].x, row['geom_h2'].y)]
                    ),  
                }
                power_to_H2 = pd.concat([power_to_H2, pd.DataFrame([power_to_H2_entry])], ignore_index=True)
                
                ####H2_to_power
                capital_cost_H2 = H2_COST_PIPELINE * row['distance_h2']/1000 + FUEL_CELL_COST # [EUR/MW/YEAR]
                capital_cost_AC = AC_COST_CABLE * row['distance_ac']/1000 + AC_TRANS # [EUR/MW/YEAR]
                capital_cost_H2tP = capital_cost_AC + capital_cost_H2
                H2_to_power_entry = {
                    "scn_name": SCENARIO_NAME,
                    "link_id": next(next_max_link_id),
                    "bus0": row["bus_h2"],
                    "bus1": row["bus_AC"],
                    "carrier": "H2_to_power",
                    "efficiency": FUEL_CELL_EFF,    
                    "lifetime": FUEL_CELL_LIFETIME,  
                    "p_nom": 0,  
                    "p_nom_max": 120 if row['sub_type'] == 'HVMV' else 5000, 
                    "p_nom_extendable": True,
                    "capital_cost": capital_cost_H2tP,   
                    "geom": MultiLineString(
                        [LineString([(row['geom_AC'].x, row['geom_AC'].y), (row['geom_h2'].x, row['geom_h2'].y)])]
                    ),  
                    "topo": LineString([(row['geom_AC'].x, row['geom_AC'].y), (row['geom_h2'].x, row['geom_h2'].y)]
                    ),  
                }
                H2_to_power = pd.concat([H2_to_power, pd.DataFrame([H2_to_power_entry])], ignore_index=True)

            ###power_to_Heat
            for idx, row in links_heat.iterrows():
                capital_cost = HEAT_COST_EXCHANGER + HEAT_COST_PIPELINE*row['distance_heat']/1000 #EUR/MW/YEAR
                
                power_to_heat_entry = {
                    "scn_name": SCENARIO_NAME,
                    "link_id": next(next_max_link_id),
                    "bus0": row["bus_AC"],
                    "bus1": row["bus_heat"],
                    "carrier": "PtH2_waste_heat",
                    "efficiency": 1,  
                    "lifetime": 25,  
                    "p_nom": 0,  
                    "p_nom_max": float('inf'),  
                    "p_nom_extendable": True,
                    "capital_cost": capital_cost,  
                    "geom": MultiLineString(
                        [LineString([(row['geom_AC'].x, row['geom_AC'].y), (row['geom_heat'].x, row['geom_heat'].y)])]
                    ),  
                    "topo": LineString([(row['geom_AC'].x, row['geom_AC'].y), (row['geom_heat'].x, row['geom_heat'].y)]
                    ), 
                }
                power_to_Heat = pd.concat([power_to_Heat, pd.DataFrame([power_to_heat_entry])], ignore_index=True)
                
              
            ####power_to_O2   
            for idx, row in links_O2.iterrows():
                distance = row['distance_O2']/1000 #km
                ka_id = row["KA_ID"]
                spec = find_spec_for_ka_id(ka_id)
                wwtp_ec = calculate_wwtp_capacity(spec["pe"])  # [MWh/year]
                aeration_ec = wwtp_ec * FACTOR_AERATION_EC  # [MWh/year]
                o2_ec = aeration_ec * FACTOR_O2_EC  # [MWh/year]
                o2_ec_h = o2_ec / 8760  # [MWh/hour]
                total_o2_demand =  spec["demand_o2"] * 1000  # kgO2/year pure O2 tonne* 1000
                _, o2_pipeline_diameter = gas_pipeline_size(
                    total_o2_demand,
                    distance,
                    O2_PRESSURE_ELZ,
                    MOLAR_MASS_O2,
                    O2_PRESSURE_MIN,
                )
                annualized_cost_o2_pipeline = get_o2_pipeline_cost(o2_pipeline_diameter) # [EUR/KM/YEAR]
                annualized_cost_o2_component = O2_COST_EQUIPMENT #EUR/MW/YEAR
                capital_costs=annualized_cost_o2_pipeline * distance/o2_ec_h + annualized_cost_o2_component
                
                power_to_o2_entry = {
                    "scn_name": SCENARIO_NAME,
                    "link_id": next(next_max_link_id),
                    "bus0": row["bus_AC"],
                    "bus1": row["bus_O2"],
                    "carrier": "PtH2_O2",
                    "efficiency": 1,  
                    "lifetime": 25,  
                    "p_nom": o2_ec_h,  
                    "p_nom_max": float('inf'),  
                    "p_nom_extendable": True,
                    "capital_cost": capital_costs,  
                    "geom": MultiLineString(
                        [LineString([(row['geom_AC'].x, row['geom_AC'].y), (row['geom_O2'].x, row['geom_O2'].y)])]
                    ),  
                    "topo": LineString([(row['geom_AC'].x, row['geom_AC'].y), (row['geom_O2'].x, row['geom_O2'].y)]),  
                }
                power_to_O2 = pd.concat([power_to_O2, pd.DataFrame([power_to_o2_entry])], ignore_index=True)

            return power_to_H2, H2_to_power, power_to_Heat, power_to_O2



        def export_links_to_db(df, carrier):
            schema=targets["links"]["schema"]
            table_name=targets["links"]["table"]

            gdf = gpd.GeoDataFrame(df, geometry="geom").set_crs(METRIC_CRS)
            gdf = gdf.to_crs(epsg=DATA_CRS)
            gdf.p_nom = 0
            
            try:
                gdf.to_postgis(
                    name=table_name,  
                    con=engine,  
                    schema=schema,  
                    if_exists="append",  
                    index=False,  
                )
                print(f"Links have been exported to {schema}.{table_name}")
            except Exception as e:
                print(f"Error while exporting link data: {e}")
                


        def insert_o2_load_points(df):
            new_id = db.next_etrago_id('load')
            next_load_id = count(start=new_id, step=1)
            schema =  targets["loads"]["schema"]
            table_name = targets["loads"]["table"]
            with engine.connect() as conn:
                conn.execute(
                    f"DELETE FROM {schema}.{table_name} WHERE carrier = 'O2' AND scn_name = '{SCENARIO_NAME}'"
                )
            df = df.copy(deep=True)
            df = df.drop_duplicates(subset='bus1', keep='first')
            result = []
            for _, row in df.iterrows():
                load_id = next(next_load_id)
                result.append(
                    {
                        "scn_name": SCENARIO_NAME,
                        "load_id": load_id,
                        "bus": row["bus1"],
                        "carrier": "O2",
                        "o2_load_el": row["p_nom"],
                    }
                )
            df = pd.DataFrame(result)
            df[['scn_name', 'load_id', 'bus', 'carrier']].to_sql(table_name, engine, schema=schema, if_exists="append", index=False)
            print(f"O2 load data exported to: {table_name}")
            return df
            
        def insert_o2_load_timeseries(df):
            query_o2_timeseries = f"""
                        SELECT load_curve
            			FROM {sources["o2_load_profile"]["schema"]}.{sources["o2_load_profile"]["table"]}
            			WHERE slp = 'G3' AND wz = 3
                        """
                        
            base_load_profile = pd.read_sql(query_o2_timeseries, engine)['load_curve'].values
            base_load_profile = np.array(base_load_profile[0])
            
            with engine.connect() as conn:
                conn.execute(f"""
                    DELETE FROM {targets["load_timeseries"]["schema"]}.{targets["load_timeseries"]["table"]} 
                    WHERE load_id IN {tuple(df.load_id.values)} 
                    AND scn_name = '{SCENARIO_NAME}'
                    """
                )

            timeseries_list = []

            for index, row in df.iterrows():
                load_id = row['load_id']  # ID aus der aktuellen Zeile
                o2_load_el = row['o2_load_el']  # Nennleistung aus der aktuellen Zeile
                
                modified_profile = base_load_profile * o2_load_el
                
                timeseries_list.append({
                    'scn_name': SCENARIO_NAME,
                    'load_id': load_id,
                    'temp_id': 1,
                    'p_set': modified_profile,
                    'bus': row['bus']
                })

            timeseries_df = pd.DataFrame(timeseries_list)
            timeseries_df['p_set'] = timeseries_df['p_set'].apply(lambda x: x.tolist() if isinstance(x, np.ndarray) else x)
            timeseries_df[['scn_name', 'load_id', 'temp_id', 'p_set']].to_sql(
                targets["load_timeseries"]["table"], 
                engine,
                schema=targets["load_timeseries"]["schema"], 
                if_exists="append", 
                index=False)

            return timeseries_df




        def insert_o2_generators(df):
            new_id = db.next_etrago_id("generator")
            next_generator_id = count(start=new_id, step=1)
            
            grid = targets["generators"]["schema"]
            table_name = targets["generators"]["table"]
            with engine.connect() as conn:
                conn.execute(
                    f"DELETE FROM {grid}.{table_name} WHERE carrier = 'O2' AND scn_name = '{SCENARIO_NAME}'"
                )
            df = df.copy(deep=True)
            df = df.drop_duplicates(subset='bus1', keep='first')
            result = []
            for _, row in df.iterrows():
                generator_id = next(next_generator_id)
                result.append(
                    {
                        "scn_name": SCENARIO_NAME,
                        "generator_id": generator_id,
                        "bus": row["bus1"],
                        "carrier": "O2",
                        "p_nom_extendable": "true",
                        "marginal_cost": ELEC_COST, 
                    }
                )
            df = pd.DataFrame(result)
            df.to_sql(table_name, engine, schema=grid, if_exists="append", index=False)

            print(f"generator data exported to: {table_name}")


        
        def adjust_ac_load_timeseries(df, o2_timeseries):
            #filter out affected ac_loads
            queries[AC_LOAD] = f"""
                                SELECT bus, load_id 
                    			FROM {sources["loads"]["schema"]}.{sources["loads"]["table"]}
                                WHERE scn_name = '{SCENARIO_NAME}'
                                """
            dfs[AC_LOAD] = pd.read_sql(queries[AC_LOAD], engine)
            df = df.drop_duplicates(subset='bus1', keep='first')
            ac_loads = pd.merge(df, dfs[AC_LOAD], left_on='bus0', right_on='bus')
            
            #reduce each affected ac_load with o2_timeseries
            for _, row in ac_loads.iterrows():
                with engine.connect() as conn:

                    select_query = text(f"""
                        SELECT p_set 
                        FROM {sources["load_timeseries"]["schema"]}.{sources["load_timeseries"]["table"]}
                        WHERE load_id = :load_id and scn_name= :SCENARIO_NAME
                        """)
                    result = conn.execute(select_query, {"load_id": row["load_id"], "SCENARIO_NAME": SCENARIO_NAME}).fetchone()
                    
                    if result:
                         original_p_set = result["p_set"]                         
                         o2_timeseries_row = o2_timeseries.loc[o2_timeseries['bus'] == row['bus1']]
                         
                         if not o2_timeseries_row.empty:
                             o2_p_set = o2_timeseries_row.iloc[0]['p_set']
                             
                             if len(original_p_set) == len(o2_p_set):
                                 # reduce ac_load with o2_load_timeseries
                                 adjusted_p_set = (np.array(original_p_set) - np.array(o2_p_set)).tolist()
                                 update_query = text(f"""
                                     UPDATE {targets["load_timeseries"]["schema"]}.{targets["load_timeseries"]["table"]}
                                     SET p_set = :adjusted_p_set
                                     WHERE load_id = :load_id AND scn_name = :SCENARIO_NAME
                                 """)
                                 conn.execute(update_query, {"adjusted_p_set": adjusted_p_set, "load_id": row["load_id"], "SCENARIO_NAME": SCENARIO_NAME})
                             else:
                                 print(f"Length mismatch for load_id {row['load_id']}: original={len(original_p_set)}, o2={len(o2_p_set)}")
                         else:
                             print(f"No matching o2_timeseries entry for load_id {row['load_id']}")
                             
        def delete_unconnected_o2_buses():
            with engine.connect() as conn:
                conn.execute(f"""
                    DELETE FROM {targets['buses']['schema']}.{targets['buses']['table']} 
                    WHERE carrier = 'O2' AND scn_name = '{SCENARIO_NAME}'
                    AND bus_id NOT IN (SELECT bus1 FROM {targets['links']['schema']}.{targets['links']['table']} 
                                       WHERE carrier = 'PtH2_O2')
                    """
                )
                             

        def execute_PtH2_method():
            
            h2_grid_geom_df, dfs[HEAT_BUS], dfs[H2_BUSES_CH4] = prepare_dataframes_for_spartial_queries()
            potential_locations=find_h2_connection(h2_grid_geom_df)
            heat_links = find_heat_connection(potential_locations)
            o2_links_hvmv = find_o2_connections(dfs[WWTP], potential_locations[potential_locations.sub_type=='HVMV'], 'hvmv_id')
            o2_links_ehv = find_o2_connections(dfs[WWTP], potential_locations[potential_locations.sub_type=='EHV'], 'ehv_id')
            o2_links=pd.concat([o2_links_hvmv, o2_links_ehv], ignore_index=True)
            power_to_H2, H2_to_power, power_to_Heat, power_to_O2 = create_link_dataframes(potential_locations, heat_links, o2_links)
            export_links_to_db(power_to_H2,'power_to_H2')
            export_links_to_db(power_to_Heat, 'PtH2_waste_heat')
            export_links_to_db(power_to_O2, 'PtH2_O2')
            export_links_to_db(H2_to_power, 'H2_to_power')
            o2_loads_df = insert_o2_load_points(power_to_O2)
            o2_timeseries = insert_o2_load_timeseries(o2_loads_df)
            insert_o2_generators(power_to_O2)
            adjust_ac_load_timeseries(power_to_O2, o2_timeseries) 
            delete_unconnected_o2_buses()
          
        execute_PtH2_method()
                         
<|MERGE_RESOLUTION|>--- conflicted
+++ resolved
@@ -2,15 +2,9 @@
 """
 Module containing the definition of the AC grid to H2 links
 
-In this module the functions used to define and insert the links
-between H2 and AC buses into the database are to be found.
+In this module the functions used to define and insert into the database
+the links between H2 and AC buses are to be found.
 These links are modelling:
-<<<<<<< HEAD
-
-* Electrolysis (carrier name: 'power_to_H2'): technology to produce H2 from AC
-* Fuel cells (carrier name: 'H2_to_power'): techonology to produce power from H2
-
-=======
   * Electrolysis (carrier name: 'power_to_H2'): technology to produce H2
     from AC
   * Fuel cells (carrier name: 'H2_to_power'): techonology to produce
@@ -21,7 +15,6 @@
     oxygen as by-product from elctrolysis
     
  
->>>>>>> 8d9455c4
 """
 import pandas as pd
 import math
@@ -56,15 +49,12 @@
     
     All links are extendable. 
 
-<<<<<<< HEAD
+    This function inserts data into the database and has no return.
+
     Parameters
     ----------
     scn_name : str
         Name of the scenario
-=======
-    This function inserts data into the database and has no return.
-
->>>>>>> 8d9455c4
 
     Returns
     -------
@@ -896,8 +886,6 @@
             return timeseries_df
 
 
-
-
         def insert_o2_generators(df):
             new_id = db.next_etrago_id("generator")
             next_generator_id = count(start=new_id, step=1)
