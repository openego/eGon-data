"""
The central module containing all code dealing with the H2 grid in eGon100RE

The H2 grid, present only in eGon100RE, is composed of two parts:

  * a fixed part with the same topology as the CH4 grid and with
    carrier 'H2_retrofit' corresponding to the retrofitted share of
    the CH4 grid into a hydrogen grid,
  * an extendable part with carrier 'H2_gridextension', linking each
    H2_salcavern bus to the closest H2 bus: this part as no
    capacity (p_nom = 0) but it can be extended.

As for the CH4 grid, the H2 pipelines are modelled by PyPSA links.

"""
from geoalchemy2.types import Geometry
from shapely.geometry import LineString, MultiLineString, Point
import geopandas as gpd
import pandas as pd
import os
from urllib.request import urlretrieve
from pathlib import Path
from fuzzywuzzy import process
from shapely import wkb
import math
import re
from itertools import count
import numpy as np
from scipy.spatial import cKDTree

from egon.data import config, db
from egon.data.datasets.scenario_parameters import get_sector_parameters
from egon.data.datasets.scenario_parameters.parameters import annualize_capital_costs


def insert_h2_pipelines(scn_name):
    "Insert H2_grid based on Input Data from FNB-Gas"
    
    download_h2_grid_data()
    H2_grid_Neubau, H2_grid_Umstellung, H2_grid_Erweiterung = read_h2_excel_sheets()
    h2_bus_location = pd.read_csv(Path(".")/"h2_grid_nodes.csv")
    con=db.engine()
    
    sources = config.datasets()["etrago_hydrogen"]["sources"]
    target = config.datasets()["etrago_hydrogen"]["targets"]["hydrogen_links"]
    
    h2_buses_df = pd.read_sql(
    f"""
    SELECT bus_id, x, y FROM {sources["buses"]["schema"]}.{sources["buses"]["table"]}
    WHERE carrier in ('H2_grid')
    AND scn_name = '{scn_name}'   
    """
<<<<<<< HEAD
    Insert hydrogen grid (H2 links) into the database for eGon100RE.

    Insert the H2 grid by executing the following steps:
    * Copy the CH4 links in Germany from eGon2035
    * Overwrite the followings columns:

      * bus0 and bus1 using the grid.egon_etrago_ch4_h2 table
      * carrier, scn_name
      * p_nom: the value attributed there corresponds to the share
        of p_nom of the specific pipeline that could be retrofited into
        H2 pipeline. This share is the same for every pipeline and is
        calculated in the PyPSA-eur-sec run.
    * Create new extendable pipelines to link the existing grid to the
      H2_saltcavern buses
    * Clean database
    * Attribute link_id to the links
    * Insert into the database

    Returns
    -------
    None

    """
    H2_buses = db.select_geodataframe(
        f"""
        SELECT * FROM grid.egon_etrago_bus WHERE scn_name = 'eGon100RE' AND
        carrier IN ('H2', 'H2_saltcavern') and country = 'DE'
        """,
        epsg=4326,
    )

    pipelines = db.select_geodataframe(
=======
    , con)
    
    # Delete old entries
    db.execute_sql(
>>>>>>> 8d9455c4
        f"""
        DELETE FROM {target["schema"]}.{target["table"]}
        WHERE "carrier" = 'H2_grid'
        AND scn_name = '{scn_name}' AND bus0 IN (
          SELECT bus_id
          FROM {sources["buses"]["schema"]}.{sources["buses"]["table"]}
          WHERE country = 'DE'
        )
        """
    )
    
    
    target = config.datasets()["etrago_hydrogen"]["targets"]["hydrogen_links"]
    
    for df in [H2_grid_Neubau, H2_grid_Umstellung, H2_grid_Erweiterung]:
        
        if df is H2_grid_Neubau:        
            df.rename(columns={'Planerische \nInbetriebnahme': 'Planerische Inbetriebnahme'}, inplace=True)
            df.loc[df['Endpunkt\n(Ort)'] == 'AQD Anlandung', 'Endpunkt\n(Ort)'] = 'Schillig' 
            df.loc[df['Endpunkt\n(Ort)'] == 'Hallendorf', 'Endpunkt\n(Ort)'] = 'Salzgitter'
        
        if df is H2_grid_Erweiterung:
            df.rename(columns={'Umstellungsdatum/ Planerische Inbetriebnahme': 'Planerische Inbetriebnahme', 
                               'Nenndurchmesser (DN)': 'Nenndurchmesser \n(DN)',
                               'Investitionskosten\n(Mio. Euro),\nKostenschätzung': 'Investitionskosten*\n(Mio. Euro)'}, 
                      inplace=True)
            df = df[df['Berücksichtigung im Kernnetz \n[ja/nein/zurückgezogen]'].str.strip().str.lower() == 'ja']
            df.loc[df['Endpunkt\n(Ort)'] == 'Osdorfer Straße', 'Endpunkt\n(Ort)'] = 'Berlin- Lichterfelde'
            
        h2_bus_location['Ort'] = h2_bus_location['Ort'].astype(str).str.strip()
        df['Anfangspunkt\n(Ort)'] = df['Anfangspunkt\n(Ort)'].astype(str).str.strip()
        df['Endpunkt\n(Ort)'] = df['Endpunkt\n(Ort)'].astype(str).str.strip()

        df = df[['Anfangspunkt\n(Ort)', 'Endpunkt\n(Ort)', 'Nenndurchmesser \n(DN)', 'Druckstufe (DP)\n[mind. 30 barg]', 
                              'Investitionskosten*\n(Mio. Euro)', 'Planerische Inbetriebnahme', 'Länge \n(km)']]
        
        # matching start- and endpoint of each pipeline with georeferenced data
        df['Anfangspunkt_matched'] = fuzzy_match(df, h2_bus_location, 'Anfangspunkt\n(Ort)')
        df['Endpunkt_matched'] = fuzzy_match(df, h2_bus_location, 'Endpunkt\n(Ort)')
        
        # manuell adjustments based on Detailmaßnahmenkarte der FNB-Gas [https://fnb-gas.de/wasserstoffnetz-wasserstoff-kernnetz/]
        df= fix_h2_grid_infrastructure(df)
        
        df_merged = pd.merge(df, h2_bus_location[['Ort', 'geom', 'x', 'y']], 
                             how='left', left_on='Anfangspunkt_matched', right_on='Ort').rename(
                             columns={'geom': 'geom_start', 'x': 'x_start', 'y': 'y_start'})
        df_merged = pd.merge(df_merged, h2_bus_location[['Ort', 'geom', 'x', 'y']], 
                             how='left', left_on='Endpunkt_matched', right_on='Ort').rename(
                             columns={'geom': 'geom_end', 'x': 'x_end', 'y': 'y_end'})
                 
        H2_grid_df = df_merged.dropna(subset=['geom_start', 'geom_end'])   
        H2_grid_df = H2_grid_df[H2_grid_df['geom_start'] != H2_grid_df['geom_end']]
        H2_grid_df = pd.merge(H2_grid_df, h2_buses_df, how='left', left_on=['x_start', 'y_start'], right_on=['x','y']).rename(
            columns={'bus_id': 'bus0'})
        H2_grid_df = pd.merge(H2_grid_df, h2_buses_df, how='left', left_on=['x_end', 'y_end'], right_on=['x','y']).rename(
            columns={'bus_id': 'bus1'})
        H2_grid_df[['bus0', 'bus1']] = H2_grid_df[['bus0', 'bus1']].astype('Int64')
        
        H2_grid_df['geom_start'] = H2_grid_df['geom_start'].apply(lambda x: wkb.loads(bytes.fromhex(x)))
        H2_grid_df['geom_end'] = H2_grid_df['geom_end'].apply(lambda x: wkb.loads(bytes.fromhex(x)))
        H2_grid_df['topo'] = H2_grid_df.apply(
            lambda row: LineString([row['geom_start'], row['geom_end']]), axis=1)
        H2_grid_df['geom'] = H2_grid_df.apply(
            lambda row: MultiLineString([LineString([row['geom_start'], row['geom_end']])]), axis=1)
        H2_grid_gdf = gpd.GeoDataFrame(H2_grid_df, geometry='geom', crs=4326)
        
        scn_params = get_sector_parameters("gas", scn_name)        
        next_link_id = db.next_etrago_id('link')
        
        H2_grid_gdf['link_id'] = range(next_link_id, next_link_id + len(H2_grid_gdf))
        H2_grid_gdf['scn_name'] = scn_name
        H2_grid_gdf['carrier'] = 'H2_grid'
        H2_grid_gdf['Planerische Inbetriebnahme'] = H2_grid_gdf['Planerische Inbetriebnahme'].astype(str).apply(
                lambda x: int(re.findall(r'\d{4}', x)[-1]) if re.findall(r'\d{4}', x) else 
                            int(re.findall(r'\d{2}\.\d{2}\.(\d{4})', x)[-1]) if re.findall(r'\d{2}\.\d{2}\.(\d{4})', x) else None)
        H2_grid_gdf['build_year'] = H2_grid_gdf['Planerische Inbetriebnahme'].astype('Int64')
        H2_grid_gdf['p_nom'] = H2_grid_gdf.apply(lambda row:calculate_H2_capacity(row['Druckstufe (DP)\n[mind. 30 barg]'], row['Nenndurchmesser \n(DN)']), axis=1 )
        H2_grid_gdf['p_nom_min'] = H2_grid_gdf['p_nom']
        H2_grid_gdf['p_nom_max'] = float("Inf")
        H2_grid_gdf['p_nom_extendable'] = False 
        H2_grid_gdf['lifetime'] = scn_params["lifetime"]["H2_pipeline"]
        H2_grid_gdf['capital_cost'] = H2_grid_gdf.apply(lambda row: annualize_capital_costs(
                    (float(row["Investitionskosten*\n(Mio. Euro)"]) * 10**6 / row['p_nom']) 
                    if pd.notna(row["Investitionskosten*\n(Mio. Euro)"]) 
                    and str(row["Investitionskosten*\n(Mio. Euro)"]).replace(",", "").replace(".", "").isdigit() 
                    and float(row["Investitionskosten*\n(Mio. Euro)"]) != 0  
                    else scn_params["overnight_cost"]["H2_pipeline"] * row['Länge \n(km)'], 
                    row['lifetime'], 0.05), axis=1)
        H2_grid_gdf['p_min_pu'] = -1
        
        selected_columns = [
            'scn_name', 'link_id', 'bus0', 'bus1', 'build_year', 'p_nom', 'p_nom_min', 
            'p_nom_extendable', 'capital_cost', 'geom', 'topo', 'carrier', 'p_nom_max', 'p_min_pu',
        ]
        
        H2_grid_final=H2_grid_gdf[selected_columns]
        
        # Insert data to db
        H2_grid_final.to_postgis(
             target["table"],
             con,
             schema= target["schema"],
             if_exists="append",
             dtype={"geom": Geometry()},
        )
        
    #connect saltcaverns to H2_grid
    connect_saltcavern_to_h2_grid(scn_name)
    
    #connect neighbour countries to H2_grid
    connect_h2_grid_to_neighbour_countries(scn_name)


def replace_pipeline(df, start, end, intermediate):
    """
    Method for adjusting pipelines manually by splittiing pipeline with an intermediate point.
    
    Parameters
    ----------
    df : pandas.core.frame.DataFrame
        dataframe to be adjusted
    start: str
        startpoint of pipeline
    end: str
        endpoint of pipeline
    intermediate: str
        new intermediate point for splitting given pipeline
        
    Returns
    ---------
    df : <class 'pandas.core.frame.DataFrame'>
        adjusted dataframe
    
            
    """   
    # Find rows where the start and end points match
    mask = ((df['Anfangspunkt_matched'] == start) & (df['Endpunkt_matched'] == end)) | \
           ((df['Anfangspunkt_matched'] == end) & (df['Endpunkt_matched'] == start))
    
    # Separate the rows to replace
    if mask.any():
        df_replacement = df[~mask].copy()
        row_replaced = df[mask].iloc[0]
        
        # Add new rows for the split pipelines
        new_rows = pd.DataFrame({
            'Anfangspunkt_matched': [start, intermediate],
            'Endpunkt_matched': [intermediate, end],
            'Nenndurchmesser \n(DN)': [row_replaced['Nenndurchmesser \n(DN)'], row_replaced['Nenndurchmesser \n(DN)']],  
            'Druckstufe (DP)\n[mind. 30 barg]': [row_replaced['Druckstufe (DP)\n[mind. 30 barg]'], row_replaced['Druckstufe (DP)\n[mind. 30 barg]']], 
            'Investitionskosten*\n(Mio. Euro)': [row_replaced['Investitionskosten*\n(Mio. Euro)'], row_replaced['Investitionskosten*\n(Mio. Euro)']],  
            'Planerische Inbetriebnahme': [row_replaced['Planerische Inbetriebnahme'],row_replaced['Planerische Inbetriebnahme']],  
            'Länge \n(km)': [row_replaced['Länge \n(km)'], row_replaced['Länge \n(km)']]
            })
        
        df_replacement = pd.concat([df_replacement, new_rows], ignore_index=True)
        return df_replacement
    else:
        return df



def fuzzy_match(df1, df2, column_to_match, threshold=80):
    '''
    Method for matching input data of H2_grid with georeferenced data (even if the strings are not exact the same)
    
    Parameters
    ----------
    df1 : pandas.core.frame.DataFrame
        Input dataframe
    df2 : pandas.core.frame.DataFrame
        georeferenced dataframe with h2_buses
    column_to_match: str
        matching column
    treshhold: float
        matching percentage for succesfull comparison
    
    Returns
    ---------
    matched : list
        list with all matched location names        
   
    '''
    options = df2['Ort'].unique()
    matched = []

    # Compare every locationname in df1 with locationnames in df2
    for value in df1[column_to_match]:
        match, score = process.extractOne(value, options)
        if score >= threshold:
            matched.append(match)
        else:
            matched.append(None)

    return matched


def calculate_H2_capacity(pressure, diameter):
    '''
    Method for calculagting capacity of pipelines based on data input from FNB Gas
    
    Parameters
    ----------
    pressure : float
        input for pressure of pipeline
    diameter: float
        input for diameter of pipeline
    column_to_match: str
        matching column
    treshhold: float
        matching percentage for succesfull comparison
    
    Returns
    ---------
    energy_flow: float
        transmission capacity of pipeline
                  
    '''
      
    pressure = str(pressure).replace(",", ".")
    diameter =str(diameter)
    
    def convert_to_float(value):
        try:
            return float(value)
        except ValueError:
            return 400  #average value from data-source cause capacities of some lines are not fixed yet
    
    # in case of given range for pipeline-capacity calculate average value
    if '-' in diameter:
        diameters = diameter.split('-')
        diameter = (convert_to_float(diameters[0]) + convert_to_float(diameters[1])) / 2
    elif '/' in diameter:
        diameters = diameter.split('/')
        diameter = (convert_to_float(diameters[0]) + convert_to_float(diameters[1])) / 2
    else:
        try:
            diameter = float(diameter)
        except ValueError:
            diameter = 400 #average value from data-source
    
    if '-' in pressure:
        pressures = pressure.split('-')
        pressure = (float(pressures[0]) + float(pressures[1])) / 2
    elif '/' in pressure:
        pressures = pressure.split('/')
        pressure = (float(pressures[0]) + float(pressures[1])) / 2
    else:
        try:
            pressure = float(diameter)
        except ValueError:
            pressure = 70 #averaqge value from data-source
            
            
    velocity = 40   #source: L.Koops (2023): GAS PIPELINE VERSUS LIQUID HYDROGEN TRANSPORT – PERSPECTIVES FOR TECHNOLOGIES, ENERGY DEMAND ANDv TRANSPORT CAPACITY, AND IMPLICATIONS FOR AVIATION
    temperature = 10+273.15 #source: L.Koops (2023): GAS PIPELINE VERSUS LIQUID HYDROGEN TRANSPORT – PERSPECTIVES FOR TECHNOLOGIES, ENERGY DEMAND ANDv TRANSPORT CAPACITY, AND IMPLICATIONS FOR AVIATION
    density = pressure*10**5/(4.1243*10**3*temperature) #gasconstant H2 = 4.1243 [kJ/kgK]
    mass_flow = density*math.pi*((diameter/10**3)/2)**2*velocity
    energy_flow = mass_flow * 119.988         #low_heating_value H2 = 119.988 [MJ/kg]

    return energy_flow


def download_h2_grid_data():
    """
    Download Input data for H2_grid from FNB-Gas (https://fnb-gas.de/wasserstoffnetz-wasserstoff-kernnetz/)

    The following data for H2 are downloaded into the folder
    ./datasets/h2_data:
      * Links (file Anlage_3_Wasserstoffkernnetz_Neubau.xlsx,
                    Anlage_4_Wasserstoffkernnetz_Umstellung.xlsx, 
                    Anlage_2_Wasserstoffkernetz_weitere_Leitungen.xlsx)

    Returns
    -------
    None

    """
    path = Path("datasets/h2_data") 
    os.makedirs(path, exist_ok=True)
    
    download_config = config.datasets()["etrago_hydrogen"]["sources"]["H2_grid"]
    target_file_Um = path / download_config["converted_ch4_pipes"]["path"]
    target_file_Neu = path / download_config["new_constructed_pipes"]["path"]
    target_file_Erw = path / download_config["pipes_of_further_h2_grid_operators"]["path"]
    
    for target_file in [target_file_Neu, target_file_Um, target_file_Erw]:
        if target_file is target_file_Um:
            url = download_config["converted_ch4_pipes"]["url"]
        elif target_file is target_file_Neu:
            url = download_config["new_constructed_pipes"]['url']
        else:
            url = download_config["pipes_of_further_h2_grid_operators"]['url']
        
        if not os.path.isfile(target_file):
            urlretrieve(url, target_file)
            

def read_h2_excel_sheets():
    """
   Read downloaded excel files with location names for future h2-pipelines

   Returns
   -------
   df_Neu : <class 'pandas.core.frame.DataFrame'>
   df_Um : <class 'pandas.core.frame.DataFrame'>
   df_Erw : <class 'pandas.core.frame.DataFrame'>
        

   """
    
    path = Path(".") / "datasets" / "h2_data"
    download_config = config.datasets()["etrago_hydrogen"]["sources"]["H2_grid"]
    excel_file_Um = pd.ExcelFile(f'{path}/{download_config["converted_ch4_pipes"]["path"]}')
    excel_file_Neu = pd.ExcelFile(f'{path}/{download_config["new_constructed_pipes"]["path"]}')
    excel_file_Erw = pd.ExcelFile(f'{path}/{download_config["pipes_of_further_h2_grid_operators"]["path"]}')

    df_Um= pd.read_excel(excel_file_Um, header=3)
    df_Neu = pd.read_excel(excel_file_Neu, header=3)
    df_Erw = pd.read_excel(excel_file_Erw, header=2)
    
    return df_Neu, df_Um, df_Erw

def fix_h2_grid_infrastructure(df):
    """
    Manuell adjustments for more accurate grid topology based on Detailmaßnahmenkarte der 
    FNB-Gas [https://fnb-gas.de/wasserstoffnetz-wasserstoff-kernnetz/]

    Returns
    -------
    df : <class 'pandas.core.frame.DataFrame'>       
  
    """
   
    df = replace_pipeline(df, 'Lubmin', 'Uckermark', 'Wrangelsburg')
    df = replace_pipeline(df, 'Wrangelsburg', 'Uckermark', 'Schönermark')
    df = replace_pipeline(df, 'Hemmingstedt', 'Ascheberg (Holstein)', 'Remmels Nord')
    df = replace_pipeline(df, 'Heidenau', 'Elbe-Süd', 'Weißenfelde')
    df = replace_pipeline(df, 'Weißenfelde', 'Elbe-Süd', 'Stade')
    df = replace_pipeline(df, 'Stade AOS', 'KW Schilling', 'Abzweig Stade')
    df = replace_pipeline(df, 'Rosengarten (Sottorf)', 'Moorburg', 'Leversen')
    df = replace_pipeline(df, 'Leversen', 'Moorburg', 'Hamburg Süd')
    df = replace_pipeline(df, 'Achim', 'Folmhusen', 'Wardenburg')
    df = replace_pipeline(df, 'Achim', 'Wardenburg', 'Sandkrug')
    df = replace_pipeline(df, 'Dykhausen', 'Bunde', 'Emden')
    df = replace_pipeline(df, 'Emden', 'Nüttermoor', 'Jemgum')
    df = replace_pipeline(df, 'Rostock', 'Glasewitz', 'Fliegerhorst Laage')
    df = replace_pipeline(df, 'Wilhelmshaven', 'Dykhausen', 'Sande')
    df = replace_pipeline(df, 'Wilhelmshaven Süd', 'Wilhelmshaven Nord', 'Wilhelmshaven')
    df = replace_pipeline(df, 'Sande', 'Jemgum', 'Westerstede')  
    df = replace_pipeline(df, 'Kalle', 'Ochtrup', 'Frensdorfer Bruchgraben')  
    df = replace_pipeline(df, 'Frensdorfer Bruchgraben', 'Ochtrup', 'Bad Bentheim')
    df = replace_pipeline(df, 'Bunde', 'Wettringen', 'Emsbüren')
    df = replace_pipeline(df, 'Emsbüren', 'Dorsten', 'Ochtrup')
    df = replace_pipeline(df, 'Ochtrup', 'Dorsten', 'Heek')
    df = replace_pipeline(df, 'Lemförde', 'Drohne', 'Reiningen')
    df = replace_pipeline(df, 'Edesbüttel', 'Bobbau', 'Uhrsleben')
    df = replace_pipeline(df, 'Sixdorf', 'Wiederitzsch', 'Cörmigk')
    df = replace_pipeline(df, 'Schkeuditz', 'Plaußig', 'Wiederitzsch')
    df = replace_pipeline(df, 'Wiederitzsch', 'Plaußig', 'Mockau Nord')
    df = replace_pipeline(df, 'Bobbau', 'Rückersdorf', 'Nempitz')
    df = replace_pipeline(df, 'Räpitz', 'Böhlen', 'Kleindalzig')
    df = replace_pipeline(df, 'Buchholz', 'Friedersdorf', 'Werben')
    df = replace_pipeline(df, 'Radeland', 'Uckermark', 'Friedersdorf')
    df = replace_pipeline(df, 'Friedersdorf', 'Uckermark', 'Herzfelde')
    df = replace_pipeline(df, 'Blumberg', 'Berlin-Mitte', 'Berlin-Marzahn')
    df = replace_pipeline(df, 'Radeland', 'Zethau', 'Coswig')
    df = replace_pipeline(df, 'Leuna', 'Böhlen', 'Räpitz')
    df = replace_pipeline(df, 'Dürrengleina', 'Stadtroda', 'Zöllnitz')
    df = replace_pipeline(df, 'Mailing', 'Kötz', 'Wertingen')
    df = replace_pipeline(df, 'Lampertheim', 'Rüsselsheim', 'Gernsheim-Nord')
    df = replace_pipeline(df, 'Birlinghoven', 'Rüsselsheim', 'Wiesbaden')
    df = replace_pipeline(df, 'Medelsheim', 'Mittelbrunn', 'Seyweiler')
    df = replace_pipeline(df, 'Seyweiler', 'Dillingen', 'Fürstenhausen')
    df = replace_pipeline(df, 'Reckrod', 'Wolfsbehringen', 'Eisenach')
    df = replace_pipeline(df, 'Elten', 'St. Hubert', 'Hüthum')
    df = replace_pipeline(df, 'St. Hubert', 'Hüthum', 'Uedener Bruch')
    df = replace_pipeline(df, 'Wallach', 'Möllen', 'Spellen')
    df = replace_pipeline(df, 'St. Hubert', 'Glehn', 'Krefeld')
    df = replace_pipeline(df, 'Neumühl', 'Werne', 'Bottrop')
    df = replace_pipeline(df, 'Bottrop', 'Werne', 'Recklinghausen')
    df = replace_pipeline(df, 'Werne', 'Eisenach', 'Arnsberg-Bruchhausen')
    df = replace_pipeline(df, 'Dorsten', 'Gescher', 'Gescher Süd')
    df = replace_pipeline(df, 'Dorsten', 'Hamborn', 'Averbruch')
    df = replace_pipeline(df, 'Neumühl', 'Bruckhausen', 'Hamborn')
    df = replace_pipeline(df, 'Werne', 'Paffrath', 'Westhofen')
    df = replace_pipeline(df, 'Glehn', 'Voigtslach', 'Dormagen')
    df = replace_pipeline(df, 'Voigtslach', 'Paffrath','Leverkusen')
    df = replace_pipeline(df, 'Glehn', 'Ludwigshafen','Wesseling')
    df = replace_pipeline(df, 'Rothenstadt', 'Rimpar','Reutles')
    
    return df

def connect_saltcavern_to_h2_grid(scn_name):
    """
    Connect each saltcavern with nearest H2-Bus of the H2-Grid and insert the links into the database

    Returns
    -------
    None    
  
    """
    
    targets = config.datasets()["etrago_hydrogen"]["targets"]
    sources = config.datasets()["etrago_hydrogen"]["sources"]
    engine = db.engine()
    
    db.execute_sql(f"""
           DELETE FROM {targets["hydrogen_links"]["schema"]}.{targets["hydrogen_links"]["table"]} 
           WHERE "carrier" in ('H2_saltcavern')
           AND scn_name = '{scn_name}';    
           """)
    h2_buses_query = f"""SELECT bus_id, x, y,ST_Transform(geom, 32632) as geom 
                        FROM  {sources["buses"]["schema"]}.{sources["buses"]["table"]} 
                        WHERE carrier = 'H2_grid' AND scn_name = '{scn_name}'
                    """
    h2_buses = gpd.read_postgis(h2_buses_query, engine)
    
    salt_caverns_query = f"""SELECT bus_id, x, y, ST_Transform(geom, 32632) as geom 
                            FROM  {sources["buses"]["schema"]}.{sources["buses"]["table"]} 
                            WHERE carrier = 'H2_saltcavern'  AND scn_name = '{scn_name}'
                        """
    salt_caverns = gpd.read_postgis(salt_caverns_query, engine)

    max_link_id = db.next_etrago_id('link')
    next_link_id = count(start=max_link_id, step=1) 
    scn_params = get_sector_parameters("gas", scn_name) 
                
    H2_coords = np.array([(point.x, point.y) for point in h2_buses.geometry])
    H2_tree = cKDTree(H2_coords)
    links=[]
    for idx, bus_saltcavern in salt_caverns.iterrows():
        saltcavern_coords = [bus_saltcavern['geom'].x, bus_saltcavern['geom'].y]
        
        dist, nearest_idx = H2_tree.query(saltcavern_coords, k=1)   
        nearest_h2_bus = h2_buses.iloc[nearest_idx]
           
        link = {
            'scn_name': scn_name,
            'bus0': nearest_h2_bus['bus_id'],
            'bus1': bus_saltcavern['bus_id'],
            'link_id': next(next_link_id),
            'carrier': 'H2_saltcavern',
            'lifetime':25,
            'p_nom_extendable': True,
            'p_min_pu': -1,
            'capital_cost': scn_params["overnight_cost"]["H2_pipeline"]*dist/1000,
            'geom':  MultiLineString([LineString([(nearest_h2_bus['x'], nearest_h2_bus['y']), (bus_saltcavern['x'], bus_saltcavern['y'])])])       
        }
        links.append(link)

    links_df = gpd.GeoDataFrame(links, geometry='geom', crs=4326)

    links_df.to_postgis(
        targets["hydrogen_links"]["table"],
        engine,
        schema=targets["hydrogen_links"]["schema"],
        index=False,
        if_exists="append",
        dtype={"geom": Geometry()},
    )


def connect_h2_grid_to_neighbour_countries(scn_name):
    """
    Connect germand H2_grid with neighbour countries. All german H2-Buses wich were planned as connection 
    points for Import/Export of Hydrogen to corresponding neighbours country, are based on Publication 
    of FNB-GAS (https://fnb-gas.de/wasserstoffnetz-wasserstoff-kernnetz/). 

    Returns
    -------
    None    
  
    """
    engine = db.engine()
    targets = config.datasets()["etrago_hydrogen"]["targets"]
    sources = config.datasets()["etrago_hydrogen"]["sources"]
    
    h2_buses_df = gpd.read_postgis(
    f"""
    SELECT bus_id, x, y, geom  
    FROM {sources["buses"]["schema"]}.{sources["buses"]["table"]}
    WHERE carrier in ('H2_grid')
    AND scn_name = '{scn_name}'

    """
    , engine)
    
    h2_links_df = pd.read_sql(
    f"""
    SELECT link_id, bus0, bus1, p_nom 
    FROM {sources["links"]["schema"]}.{sources["links"]["table"]}
    WHERE carrier in ('H2_grid')
    AND scn_name = '{scn_name}'

    """
    , engine)
    
    abroad_buses_df = gpd.read_postgis(
        f"""
        SELECT bus_id, x, y, geom, country 
        FROM {sources["buses"]["schema"]}.{sources["buses"]["table"]}
        WHERE carrier = 'H2' AND scn_name = '{scn_name}' AND country != 'DE'
        """,
        engine
    )
        
    abroad_con_buses = [
        ('Greifenhagen', 'PL'),
        ('Fürstenberg (PL)', 'PL'),
        ('Eynatten', 'BE'),
        ('Überackern', 'AT'),
        ('Vlieghuis', 'NL'),
        ('Oude', 'NL'),
        ('Oude Statenzijl', 'NL'),
        ('Vreden', 'NL'),
        ('Elten', 'NL'),
        ('Leidingen', 'FR'),
        ('Carling', 'FR'),
        ('Medelsheim', 'FR'),
        ('Waidhaus', 'CZ'),
        ('Deutschneudorf', 'CZ'),
        ('Grenzach', 'CH'),
        ('AWZ', 'DK'),
        ('AWZ', 'SE'),
        ('AQD Offshore SEN 1', 'GB'),
        ('AQD Offshore SEN 1', 'NO'),
        ('AQD Offshore SEN 1', 'DK'),
        ('AQD Offshore SEN 1', 'NL'),
        ('Fessenheim', 'FR'),
        ('Ellund', 'DK')
    ]
    
    h2_bus_location = pd.read_csv(Path(".")/"h2_grid_nodes.csv") 
     
    ### prepare data for connecting abroad_buses
    matched_locations = h2_bus_location[h2_bus_location['Ort'].isin([name for name, _ in abroad_con_buses])]
    matched_buses = matched_locations.merge(
        h2_buses_df, 
        left_on=['x', 'y'],
        right_on=['x', 'y'],  
        how='inner'
    )

    final_matched_buses = matched_buses[['bus_id', 'Ort', 'x', 'y', 'geom_y']].rename(columns={'geom_y': 'geom'})

    abroad_links = h2_links_df[(h2_links_df['bus0'].isin(final_matched_buses['bus_id'])) | (h2_links_df['bus1'].isin(final_matched_buses['bus_id']))]
    abroad_links_bus0 = abroad_links.merge(final_matched_buses, left_on= 'bus0', right_on= 'bus_id', how='inner') 
    abroad_links_bus1 = abroad_links.merge(final_matched_buses, left_on= 'bus1', right_on= 'bus_id', how='inner')
    abroad_con_df = pd.concat([abroad_links_bus1, abroad_links_bus0])

    
    connection_links = []        
    max_link_id = db.next_etrago_id('link')
    next_max_link_id = count(start=max_link_id, step=1)

    for inland_name, country_code in abroad_con_buses:
        # filter out germand h2_buses for connecting neighbour-countries
        inland_bus = abroad_con_df[abroad_con_df['Ort'] == inland_name]
        if inland_bus.empty:
            print(f"Warning: No Inland-Bus found for {inland_name}.")
            continue

        # filter out corresponding abroad_bus for connecting neighbour countries
        abroad_bus = abroad_buses_df[abroad_buses_df['country'] == country_code]
        if abroad_bus.empty:
            print(f"Warning: No Abroad-Bus found for {country_code}.")
            continue

        for _, i_bus in inland_bus.iterrows():
            abroad_bus['distance'] = abroad_bus['geom'].apply(
                lambda g: i_bus['geom'].distance(g)
            )

            nearest_abroad_bus = abroad_bus.loc[abroad_bus['distance'].idxmin()]
            relevant_buses = inland_bus[inland_bus['bus_id'] == i_bus['bus_id']]
            p_nom_value = relevant_buses['p_nom'].sum()

        connection_links.append({
            'scn_name': scn_name,
            'carrier': 'H2_grid',
            'link_id': next(next_max_link_id),
            'bus0': i_bus['bus_id'],
            'bus1': nearest_abroad_bus['bus_id'],
            'p_nom': p_nom_value,
            'p_min_pu': -1,
            'geom': MultiLineString(
                [LineString([
                    (i_bus['geom'].x, i_bus['geom'].y),
                    (nearest_abroad_bus['geom'].x, nearest_abroad_bus['geom'].y)
                ])]
            )
        })
    connection_links_df = gpd.GeoDataFrame(connection_links, geometry='geom', crs="EPSG:4326")

    connection_links_df.to_postgis(
        name=targets["hydrogen_links"]["table"],  
        con=engine, 
        schema=targets["hydrogen_links"]["schema"],  
        if_exists="append",
        index=False,
    )
    print("Neighbour countries are succesfully connected to H2-grid")
<|MERGE_RESOLUTION|>--- conflicted
+++ resolved
@@ -1,16 +1,5 @@
 """
 The central module containing all code dealing with the H2 grid in eGon100RE
-
-The H2 grid, present only in eGon100RE, is composed of two parts:
-
-  * a fixed part with the same topology as the CH4 grid and with
-    carrier 'H2_retrofit' corresponding to the retrofitted share of
-    the CH4 grid into a hydrogen grid,
-  * an extendable part with carrier 'H2_gridextension', linking each
-    H2_salcavern bus to the closest H2 bus: this part as no
-    capacity (p_nom = 0) but it can be extended.
-
-As for the CH4 grid, the H2 pipelines are modelled by PyPSA links.
 
 """
 from geoalchemy2.types import Geometry
@@ -50,45 +39,10 @@
     WHERE carrier in ('H2_grid')
     AND scn_name = '{scn_name}'   
     """
-<<<<<<< HEAD
-    Insert hydrogen grid (H2 links) into the database for eGon100RE.
-
-    Insert the H2 grid by executing the following steps:
-    * Copy the CH4 links in Germany from eGon2035
-    * Overwrite the followings columns:
-
-      * bus0 and bus1 using the grid.egon_etrago_ch4_h2 table
-      * carrier, scn_name
-      * p_nom: the value attributed there corresponds to the share
-        of p_nom of the specific pipeline that could be retrofited into
-        H2 pipeline. This share is the same for every pipeline and is
-        calculated in the PyPSA-eur-sec run.
-    * Create new extendable pipelines to link the existing grid to the
-      H2_saltcavern buses
-    * Clean database
-    * Attribute link_id to the links
-    * Insert into the database
-
-    Returns
-    -------
-    None
-
-    """
-    H2_buses = db.select_geodataframe(
-        f"""
-        SELECT * FROM grid.egon_etrago_bus WHERE scn_name = 'eGon100RE' AND
-        carrier IN ('H2', 'H2_saltcavern') and country = 'DE'
-        """,
-        epsg=4326,
-    )
-
-    pipelines = db.select_geodataframe(
-=======
     , con)
     
     # Delete old entries
     db.execute_sql(
->>>>>>> 8d9455c4
         f"""
         DELETE FROM {target["schema"]}.{target["table"]}
         WHERE "carrier" = 'H2_grid'
