"""
The central module containing all code dealing with the H2 grid in eGon100RE

The H2 grid, present only in eGon100RE, is composed of two parts:
  * a fixed part with the same topology than the CH4 grid and with
    carrier 'H2_retrofit' corresponding to the retrofiting of a share of
    the CH4 grid into an hydrogen grid,
  * an extendable part with carrier 'H2_gridextension', linking each
    H2_salcavern bus to the closest H2 bus: this part as no
    capacity (p_nom = 0) but it could be extended.
As the CH4 grid, the H2 pipelines are modelled by PyPSA links.

"""
from geoalchemy2.types import Geometry
from shapely.geometry import LineString, MultiLineString, Point
import geopandas as gpd
import pandas as pd
import os
from urllib.request import urlretrieve
from pathlib import Path
from fuzzywuzzy import process
from shapely import wkb
import math
import re
<<<<<<< HEAD
=======
from itertools import count
import numpy as np
from scipy.spatial import cKDTree
>>>>>>> c6dec7b4

from egon.data import config, db
from egon.data.datasets.scenario_parameters import get_sector_parameters
from egon.data.datasets.scenario_parameters.parameters import annualize_capital_costs


def insert_h2_pipelines(scn_name):
    "Insert H2_grid based on Input Data from FNB-Gas"
    
    download_h2_grid_data()
    H2_grid_Neubau, H2_grid_Umstellung, H2_grid_Erweiterung = read_h2_excel_sheets()
    h2_bus_location = pd.read_csv(Path(".")/"h2_grid_nodes.csv")
    con=db.engine()
    
    h2_buses_df = pd.read_sql(
    f"""
    SELECT bus_id, x, y FROM grid.egon_etrago_bus
    WHERE carrier in ('H2')
    AND scn_name = '{scn_name}'
    
    """
    , con)
    
    # Delete old entries
    db.execute_sql(
        f"""
            DELETE FROM grid.egon_etrago_link 
            WHERE "carrier" = 'H2_grid'
            AND scn_name = '{scn_name}'
        """
    )
    
    
    target = config.datasets()["etrago_hydrogen"]["targets"]["hydrogen_links"]
    
    for df in [H2_grid_Neubau, H2_grid_Umstellung, H2_grid_Erweiterung]:
        
        if df is H2_grid_Neubau:        
            df.rename(columns={'Planerische \nInbetriebnahme': 'Planerische Inbetriebnahme'}, inplace=True)
            df.loc[df['Endpunkt\n(Ort)'] == 'AQD Anlandung', 'Endpunkt\n(Ort)'] = 'Schillig' 
            df.loc[df['Endpunkt\n(Ort)'] == 'Hallendorf', 'Endpunkt\n(Ort)'] = 'Salzgitter'
        
        if df is H2_grid_Erweiterung:
            df.rename(columns={'Umstellungsdatum/ Planerische Inbetriebnahme': 'Planerische Inbetriebnahme', 
                               'Nenndurchmesser (DN)': 'Nenndurchmesser \n(DN)',
                               'Investitionskosten\n(Mio. Euro),\nKostenschätzung': 'Investitionskosten*\n(Mio. Euro)'}, 
                      inplace=True)
            df = df[df['Berücksichtigung im Kernnetz \n[ja/nein/zurückgezogen]'].str.strip().str.lower() == 'ja']
            df.loc[df['Endpunkt\n(Ort)'] == 'Osdorfer Straße', 'Endpunkt\n(Ort)'] = 'Berlin- Lichterfelde'
            
        h2_bus_location['Ort'] = h2_bus_location['Ort'].astype(str).str.strip()
        df['Anfangspunkt\n(Ort)'] = df['Anfangspunkt\n(Ort)'].astype(str).str.strip()
        df['Endpunkt\n(Ort)'] = df['Endpunkt\n(Ort)'].astype(str).str.strip()

        df = df[['Anfangspunkt\n(Ort)', 'Endpunkt\n(Ort)', 'Nenndurchmesser \n(DN)', 'Druckstufe (DP)\n[mind. 30 barg]', 
                              'Investitionskosten*\n(Mio. Euro)', 'Planerische Inbetriebnahme', 'Länge \n(km)']]
        
        # matching start- and endpoint of each pipeline with georeferenced data
        df['Anfangspunkt_matched'] = fuzzy_match(df, h2_bus_location, 'Anfangspunkt\n(Ort)')
        df['Endpunkt_matched'] = fuzzy_match(df, h2_bus_location, 'Endpunkt\n(Ort)')
        
        # manuell adjustments based on Detailmaßnahmenkarte der FNB-Gas [https://fnb-gas.de/wasserstoffnetz-wasserstoff-kernnetz/]
        df= fix_h2_grid_infrastructure(df)
        
        df_merged = pd.merge(df, h2_bus_location[['Ort', 'geom', 'x', 'y']], 
                             how='left', left_on='Anfangspunkt_matched', right_on='Ort').rename(
                             columns={'geom': 'geom_start', 'x': 'x_start', 'y': 'y_start'})
        df_merged = pd.merge(df_merged, h2_bus_location[['Ort', 'geom', 'x', 'y']], 
                             how='left', left_on='Endpunkt_matched', right_on='Ort').rename(
                             columns={'geom': 'geom_end', 'x': 'x_end', 'y': 'y_end'})
                 
        H2_grid_df = df_merged.dropna(subset=['geom_start', 'geom_end'])   
        H2_grid_df = H2_grid_df[H2_grid_df['geom_start'] != H2_grid_df['geom_end']]
        H2_grid_df = pd.merge(H2_grid_df, h2_buses_df, how='left', left_on=['x_start', 'y_start'], right_on=['x','y']).rename(
            columns={'bus_id': 'bus0'})
        H2_grid_df = pd.merge(H2_grid_df, h2_buses_df, how='left', left_on=['x_end', 'y_end'], right_on=['x','y']).rename(
            columns={'bus_id': 'bus1'})
        H2_grid_df[['bus0', 'bus1']] = H2_grid_df[['bus0', 'bus1']].astype('Int64')

        
        H2_grid_df['geom_start'] = H2_grid_df['geom_start'].apply(lambda x: wkb.loads(bytes.fromhex(x)))
        H2_grid_df['geom_end'] = H2_grid_df['geom_end'].apply(lambda x: wkb.loads(bytes.fromhex(x)))
        H2_grid_df['topo'] = H2_grid_df.apply(
            lambda row: LineString([row['geom_start'], row['geom_end']]), axis=1)
        H2_grid_df['geom'] = H2_grid_df.apply(
            lambda row: MultiLineString([LineString([row['geom_start'], row['geom_end']])]), axis=1)
        H2_grid_gdf = gpd.GeoDataFrame(H2_grid_df, geometry='geom', crs=4326)
        
        scn_params = get_sector_parameters("gas", scn_name)        
        next_link_id = db.next_etrago_id('link')
        
        H2_grid_gdf['link_id'] = range(next_link_id, next_link_id + len(H2_grid_gdf))
        H2_grid_gdf['scn_name'] = scn_name
        H2_grid_gdf['carrier'] = 'H2_grid'
        H2_grid_gdf['Planerische Inbetriebnahme'] = H2_grid_gdf['Planerische Inbetriebnahme'].astype(str).apply(
                lambda x: int(re.findall(r'\d{4}', x)[-1]) if re.findall(r'\d{4}', x) else 
                            int(re.findall(r'\d{2}\.\d{2}\.(\d{4})', x)[-1]) if re.findall(r'\d{2}\.\d{2}\.(\d{4})', x) else None)
        H2_grid_gdf['build_year'] = H2_grid_gdf['Planerische Inbetriebnahme'].astype('Int64')
        H2_grid_gdf['p_nom'] = H2_grid_gdf.apply(lambda row:calculate_H2_capacity(row['Druckstufe (DP)\n[mind. 30 barg]'], row['Nenndurchmesser \n(DN)']), axis=1 )
        H2_grid_gdf['p_nom_min'] = H2_grid_gdf['p_nom']
        H2_grid_gdf['p_nom_max'] = float("Inf")
        H2_grid_gdf['p_nom_extendable'] = False 
        H2_grid_gdf['lifetime'] = scn_params["lifetime"]["H2_pipeline"]
        H2_grid_gdf['capital_cost'] = H2_grid_gdf.apply(lambda row: annualize_capital_costs(
                    (float(row["Investitionskosten*\n(Mio. Euro)"]) * 10**6 / row['p_nom']) 
                    if pd.notna(row["Investitionskosten*\n(Mio. Euro)"]) 
                    and str(row["Investitionskosten*\n(Mio. Euro)"]).replace(",", "").replace(".", "").isdigit() 
                    and float(row["Investitionskosten*\n(Mio. Euro)"]) != 0  
                    else scn_params["overnight_cost"]["H2_pipeline"] * row['Länge \n(km)'], 
                    row['lifetime'], 0.05), axis=1)
        H2_grid_gdf['p_min_pu'] = -1
        
        selected_columns = [
            'scn_name', 'link_id', 'bus0', 'bus1', 'build_year', 'p_nom', 'p_nom_min', 
            'p_nom_extendable', 'capital_cost', 'geom', 'topo', 'carrier', 'p_nom_max', 'p_min_pu',
        ]
        
        H2_grid_final=H2_grid_gdf[selected_columns]
        
        # Insert data to db
        H2_grid_final.to_postgis(
             target["table"],
             con,
             schema= target["schema"],
             if_exists="append",
             dtype={"geom": Geometry()},
        )
<<<<<<< HEAD
=======
        
        #connect saltcaverns to H2_grid
        connect_saltcavern_to_h2_grid(scn_name)
        
        #connect neighbour countries to H2_grid
        connect_h2_grid_to_neighbour_countries(scn_name)
>>>>>>> c6dec7b4


def replace_pipeline(df, start, end, intermediate):
    """
    Method for adjusting pipelines manually by splittiing pipeline with an intermediate point.
    
    Parameters
    ----------
    df : pandas.core.frame.DataFrame
        dataframe to be adjusted
    start: str
        startpoint of pipeline
    end: str
        endpoint of pipeline
    intermediate: str
        new intermediate point for splitting given pipeline
        
    Returns
    ---------
    df : <class 'pandas.core.frame.DataFrame'>
        adjusted dataframe
    
            
    """   
    # Find rows where the start and end points match
    mask = ((df['Anfangspunkt_matched'] == start) & (df['Endpunkt_matched'] == end)) | \
           ((df['Anfangspunkt_matched'] == end) & (df['Endpunkt_matched'] == start))
    
    # Separate the rows to replace
    if mask.any():
        df_replacement = df[~mask].copy()
        row_replaced = df[mask].iloc[0]
        
        # Add new rows for the split pipelines
        new_rows = pd.DataFrame({
            'Anfangspunkt_matched': [start, intermediate],
            'Endpunkt_matched': [intermediate, end],
            'Nenndurchmesser \n(DN)': [row_replaced['Nenndurchmesser \n(DN)'], row_replaced['Nenndurchmesser \n(DN)']],  
            'Druckstufe (DP)\n[mind. 30 barg]': [row_replaced['Druckstufe (DP)\n[mind. 30 barg]'], row_replaced['Druckstufe (DP)\n[mind. 30 barg]']], 
            'Investitionskosten*\n(Mio. Euro)': [row_replaced['Investitionskosten*\n(Mio. Euro)'], row_replaced['Investitionskosten*\n(Mio. Euro)']],  
            'Planerische Inbetriebnahme': [row_replaced['Planerische Inbetriebnahme'],row_replaced['Planerische Inbetriebnahme']],  
            'Länge \n(km)': [row_replaced['Länge \n(km)'], row_replaced['Länge \n(km)']]
            })
        
        df_replacement = pd.concat([df_replacement, new_rows], ignore_index=True)
        return df_replacement
    else:
        return df



def fuzzy_match(df1, df2, column_to_match, threshold=80):
    '''
    Method for matching input data of H2_grid with georeferenced data (even if the strings are not exact the same)
    
    Parameters
    ----------
    df1 : pandas.core.frame.DataFrame
        Input dataframe
    df2 : pandas.core.frame.DataFrame
        georeferenced dataframe with h2_buses
    column_to_match: str
        matching column
    treshhold: float
        matching percentage for succesfull comparison
    
    Returns
    ---------
    matched : list
        list with all matched location names        
   
    '''
    options = df2['Ort'].unique()
    matched = []
<<<<<<< HEAD

    # Compare every locationname in df1 with locationnames in df2
    for value in df1[column_to_match]:
        match, score = process.extractOne(value, options)
        if score >= threshold:
            matched.append(match)
        else:
            matched.append(None)

    return matched


def calculate_H2_capacity(pressure, diameter):
    '''
    Method for calculagting capacity of pipelines based on data input from FNB Gas
    
    Parameters
    ----------
    pressure : float
        input for pressure of pipeline
    diameter: float
        input for diameter of pipeline
    column_to_match: str
        matching column
    treshhold: float
        matching percentage for succesfull comparison
    
    Returns
    ---------
    energy_flow: float
        transmission capacity of pipeline
                  
    '''
      
    pressure = str(pressure).replace(",", ".")
    diameter =str(diameter)
    
    def convert_to_float(value):
        try:
            return float(value)
        except ValueError:
            return 400  #average value from data-source cause capacities of some lines are not fixed yet
    
    # in case of given range for pipeline-capacity calculate average value
    if '-' in diameter:
        diameters = diameter.split('-')
        diameter = (convert_to_float(diameters[0]) + convert_to_float(diameters[1])) / 2
    elif '/' in diameter:
        diameters = diameter.split('/')
        diameter = (convert_to_float(diameters[0]) + convert_to_float(diameters[1])) / 2
    else:
        try:
            diameter = float(diameter)
        except ValueError:
            diameter = 400 #average value from data-source
    
    if '-' in pressure:
        pressures = pressure.split('-')
        pressure = (float(pressures[0]) + float(pressures[1])) / 2
    elif '/' in pressure:
        pressures = pressure.split('/')
        pressure = (float(pressures[0]) + float(pressures[1])) / 2
    else:
        try:
            pressure = float(diameter)
        except ValueError:
            pressure = 70 #averaqge value from data-source
            
            
    velocity = 40   #source: L.Koops (2023): GAS PIPELINE VERSUS LIQUID HYDROGEN TRANSPORT – PERSPECTIVES FOR TECHNOLOGIES, ENERGY DEMAND ANDv TRANSPORT CAPACITY, AND IMPLICATIONS FOR AVIATION
    temperature = 10+273.15 #source: L.Koops (2023): GAS PIPELINE VERSUS LIQUID HYDROGEN TRANSPORT – PERSPECTIVES FOR TECHNOLOGIES, ENERGY DEMAND ANDv TRANSPORT CAPACITY, AND IMPLICATIONS FOR AVIATION
    density = pressure*10**5/(4.1243*10**3*temperature) #gasconstant H2 = 4.1243 [kJ/kgK]
    mass_flow = density*math.pi*((diameter/10**3)/2)**2*velocity
    energy_flow = mass_flow * 119.988         #low_heating_value H2 = 119.988 [MJ/kg]

    return energy_flow


def download_h2_grid_data():
    """
    Download Input data for H2_grid from FNB-Gas (https://fnb-gas.de/wasserstoffnetz-wasserstoff-kernnetz/)

    The following data for H2 are downloaded into the folder
    ./datasets/h2_data:
      * Links (file Anlage_3_Wasserstoffkernnetz_Neubau.xlsx,
                    Anlage_4_Wasserstoffkernnetz_Umstellung.xlsx, 
                    Anlage_2_Wasserstoffkernetz_weitere_Leitungen.xlsx)

    Returns
    -------
    None

    """
    path = Path("datasets/h2_data") 
    os.makedirs(path, exist_ok=True)
    
    download_config = config.datasets()["etrago_hydrogen"]["sources"]["H2_grid"]
    target_file_Um = path / download_config["converted_ch4_pipes"]["path"]
    target_file_Neu = path / download_config["new_constructed_pipes"]["path"]
    target_file_Erw = path / download_config["pipes_of_further_h2_grid_operators"]["path"]
    
    for target_file in [target_file_Neu, target_file_Um, target_file_Erw]:
        if target_file is target_file_Um:
            url = download_config["converted_ch4_pipes"]["url"]
        elif target_file is target_file_Neu:
            url = download_config["new_constructed_pipes"]['url']
        else:
            url = download_config["pipes_of_further_h2_grid_operators"]['url']
        
        if not os.path.isfile(target_file):
            urlretrieve(url, target_file)
            

def read_h2_excel_sheets():
    """
   Read downloaded excel files with location names for future h2-pipelines

   Returns
   -------
   df_Neu : <class 'pandas.core.frame.DataFrame'>
   df_Um : <class 'pandas.core.frame.DataFrame'>
   df_Erw : <class 'pandas.core.frame.DataFrame'>
        

   """
    
    path = Path(".") / "datasets" / "h2_data"
    download_config = config.datasets()["etrago_hydrogen"]["sources"]["H2_grid"]
    excel_file_Um = pd.ExcelFile(f'{path}/{download_config["converted_ch4_pipes"]["path"]}')
    excel_file_Neu = pd.ExcelFile(f'{path}/{download_config["new_constructed_pipes"]["path"]}')
    excel_file_Erw = pd.ExcelFile(f'{path}/{download_config["pipes_of_further_h2_grid_operators"]["path"]}')

    df_Um= pd.read_excel(excel_file_Um, header=3)
    df_Neu = pd.read_excel(excel_file_Neu, header=3)
    df_Erw = pd.read_excel(excel_file_Erw, header=2)
    
    return df_Neu, df_Um, df_Erw

def fix_h2_grid_infrastructure(df):
    """
    Manuell adjustments for more accurate grid topology based on Detailmaßnahmenkarte der 
    FNB-Gas [https://fnb-gas.de/wasserstoffnetz-wasserstoff-kernnetz/]

    Returns
    -------
    df : <class 'pandas.core.frame.DataFrame'>       
  
    """
   
    df = replace_pipeline(df, 'Lubmin', 'Uckermark', 'Wrangelsburg')
    df = replace_pipeline(df, 'Wrangelsburg', 'Uckermark', 'Schönermark')
    df = replace_pipeline(df, 'Hemmingstedt', 'Ascheberg (Holstein)', 'Remmels Nord')
    df = replace_pipeline(df, 'Heidenau', 'Elbe-Süd', 'Weißenfelde')
    df = replace_pipeline(df, 'Weißenfelde', 'Elbe-Süd', 'Stade')
    df = replace_pipeline(df, 'Stade AOS', 'KW Schilling', 'Abzweig Stade')
    df = replace_pipeline(df, 'Rosengarten (Sottorf)', 'Moorburg', 'Leversen')
    df = replace_pipeline(df, 'Leversen', 'Moorburg', 'Hamburg Süd')
    df = replace_pipeline(df, 'Achim', 'Folmhusen', 'Wardenburg')
    df = replace_pipeline(df, 'Achim', 'Wardenburg', 'Sandkrug')
    df = replace_pipeline(df, 'Dykhausen', 'Bunde', 'Emden')
    df = replace_pipeline(df, 'Emden', 'Nüttermoor', 'Jemgum')
    df = replace_pipeline(df, 'Rostock', 'Glasewitz', 'Fliegerhorst Laage')
    df = replace_pipeline(df, 'Wilhelmshaven', 'Dykhausen', 'Sande')
    df = replace_pipeline(df, 'Wilhelmshaven Süd', 'Wilhelmshaven Nord', 'Wilhelmshaven')
    df = replace_pipeline(df, 'Sande', 'Jemgum', 'Westerstede')  
    df = replace_pipeline(df, 'Kalle', 'Ochtrup', 'Frensdorfer Bruchgraben')  
    df = replace_pipeline(df, 'Frensdorfer Bruchgraben', 'Ochtrup', 'Bad Bentheim')
    df = replace_pipeline(df, 'Bunde', 'Wettringen', 'Emsbüren')
    df = replace_pipeline(df, 'Emsbüren', 'Dorsten', 'Ochtrup')
    df = replace_pipeline(df, 'Ochtrup', 'Dorsten', 'Heek')
    df = replace_pipeline(df, 'Lemförde', 'Drohne', 'Reiningen')
    df = replace_pipeline(df, 'Edesbüttel', 'Bobbau', 'Uhrsleben')
    df = replace_pipeline(df, 'Sixdorf', 'Wiederitzsch', 'Cörmigk')
    df = replace_pipeline(df, 'Schkeuditz', 'Plaußig', 'Wiederitzsch')
    df = replace_pipeline(df, 'Wiederitzsch', 'Plaußig', 'Mockau Nord')
    df = replace_pipeline(df, 'Bobbau', 'Rückersdorf', 'Nempitz')
    df = replace_pipeline(df, 'Räpitz', 'Böhlen', 'Kleindalzig')
    df = replace_pipeline(df, 'Buchholz', 'Friedersdorf', 'Werben')
    df = replace_pipeline(df, 'Radeland', 'Uckermark', 'Friedersdorf')
    df = replace_pipeline(df, 'Friedersdorf', 'Uckermark', 'Herzfelde')
    df = replace_pipeline(df, 'Blumberg', 'Berlin-Mitte', 'Berlin-Marzahn')
    df = replace_pipeline(df, 'Radeland', 'Zethau', 'Coswig')
    df = replace_pipeline(df, 'Leuna', 'Böhlen', 'Räpitz')
    df = replace_pipeline(df, 'Dürrengleina', 'Stadtroda', 'Zöllnitz')
    df = replace_pipeline(df, 'Mailing', 'Kötz', 'Wertingen')
    df = replace_pipeline(df, 'Lampertheim', 'Rüsselsheim', 'Gernsheim-Nord')
    df = replace_pipeline(df, 'Birlinghoven', 'Rüsselsheim', 'Wiesbaden')
    df = replace_pipeline(df, 'Medelsheim', 'Mittelbrunn', 'Seyweiler')
    df = replace_pipeline(df, 'Seyweiler', 'Dillingen', 'Fürstenhausen')
    df = replace_pipeline(df, 'Reckrod', 'Wolfsbehringen', 'Eisenach')
    df = replace_pipeline(df, 'Elten', 'St. Hubert', 'Hüthum')
    df = replace_pipeline(df, 'St. Hubert', 'Hüthum', 'Uedener Bruch')
    df = replace_pipeline(df, 'Wallach', 'Möllen', 'Spellen')
    df = replace_pipeline(df, 'St. Hubert', 'Glehn', 'Krefeld')
    df = replace_pipeline(df, 'Neumühl', 'Werne', 'Bottrop')
    df = replace_pipeline(df, 'Bottrop', 'Werne', 'Recklinghausen')
    df = replace_pipeline(df, 'Werne', 'Eisenach', 'Arnsberg-Bruchhausen')
    df = replace_pipeline(df, 'Dorsten', 'Gescher', 'Gescher Süd')
    df = replace_pipeline(df, 'Dorsten', 'Hamborn', 'Averbruch')
    df = replace_pipeline(df, 'Neumühl', 'Bruckhausen', 'Hamborn')
    df = replace_pipeline(df, 'Werne', 'Paffrath', 'Westhofen')
    df = replace_pipeline(df, 'Glehn', 'Voigtslach', 'Dormagen')
    df = replace_pipeline(df, 'Voigtslach', 'Paffrath','Leverkusen')
    df = replace_pipeline(df, 'Glehn', 'Ludwigshafen','Wesseling')
    df = replace_pipeline(df, 'Rothenstadt', 'Rimpar','Reutles')
    
    return df
=======

    # Compare every locationname in df1 with locationnames in df2
    for value in df1[column_to_match]:
        match, score = process.extractOne(value, options)
        if score >= threshold:
            matched.append(match)
        else:
            matched.append(None)

    return matched


def calculate_H2_capacity(pressure, diameter):
    '''
    Method for calculagting capacity of pipelines based on data input from FNB Gas
    
    Parameters
    ----------
    pressure : float
        input for pressure of pipeline
    diameter: float
        input for diameter of pipeline
    column_to_match: str
        matching column
    treshhold: float
        matching percentage for succesfull comparison
    
    Returns
    ---------
    energy_flow: float
        transmission capacity of pipeline
                  
    '''
      
    pressure = str(pressure).replace(",", ".")
    diameter =str(diameter)
    
    def convert_to_float(value):
        try:
            return float(value)
        except ValueError:
            return 400  #average value from data-source cause capacities of some lines are not fixed yet
    
    # in case of given range for pipeline-capacity calculate average value
    if '-' in diameter:
        diameters = diameter.split('-')
        diameter = (convert_to_float(diameters[0]) + convert_to_float(diameters[1])) / 2
    elif '/' in diameter:
        diameters = diameter.split('/')
        diameter = (convert_to_float(diameters[0]) + convert_to_float(diameters[1])) / 2
    else:
        try:
            diameter = float(diameter)
        except ValueError:
            diameter = 400 #average value from data-source
    
    if '-' in pressure:
        pressures = pressure.split('-')
        pressure = (float(pressures[0]) + float(pressures[1])) / 2
    elif '/' in pressure:
        pressures = pressure.split('/')
        pressure = (float(pressures[0]) + float(pressures[1])) / 2
    else:
        try:
            pressure = float(diameter)
        except ValueError:
            pressure = 70 #averaqge value from data-source
            
            
    velocity = 40   #source: L.Koops (2023): GAS PIPELINE VERSUS LIQUID HYDROGEN TRANSPORT – PERSPECTIVES FOR TECHNOLOGIES, ENERGY DEMAND ANDv TRANSPORT CAPACITY, AND IMPLICATIONS FOR AVIATION
    temperature = 10+273.15 #source: L.Koops (2023): GAS PIPELINE VERSUS LIQUID HYDROGEN TRANSPORT – PERSPECTIVES FOR TECHNOLOGIES, ENERGY DEMAND ANDv TRANSPORT CAPACITY, AND IMPLICATIONS FOR AVIATION
    density = pressure*10**5/(4.1243*10**3*temperature) #gasconstant H2 = 4.1243 [kJ/kgK]
    mass_flow = density*math.pi*((diameter/10**3)/2)**2*velocity
    energy_flow = mass_flow * 119.988         #low_heating_value H2 = 119.988 [MJ/kg]

    return energy_flow


def download_h2_grid_data():
    """
    Download Input data for H2_grid from FNB-Gas (https://fnb-gas.de/wasserstoffnetz-wasserstoff-kernnetz/)

    The following data for H2 are downloaded into the folder
    ./datasets/h2_data:
      * Links (file Anlage_3_Wasserstoffkernnetz_Neubau.xlsx,
                    Anlage_4_Wasserstoffkernnetz_Umstellung.xlsx, 
                    Anlage_2_Wasserstoffkernetz_weitere_Leitungen.xlsx)

    Returns
    -------
    None

    """
    path = Path("datasets/h2_data") 
    os.makedirs(path, exist_ok=True)
    
    download_config = config.datasets()["etrago_hydrogen"]["sources"]["H2_grid"]
    target_file_Um = path / download_config["converted_ch4_pipes"]["path"]
    target_file_Neu = path / download_config["new_constructed_pipes"]["path"]
    target_file_Erw = path / download_config["pipes_of_further_h2_grid_operators"]["path"]
    
    for target_file in [target_file_Neu, target_file_Um, target_file_Erw]:
        if target_file is target_file_Um:
            url = download_config["converted_ch4_pipes"]["url"]
        elif target_file is target_file_Neu:
            url = download_config["new_constructed_pipes"]['url']
        else:
            url = download_config["pipes_of_further_h2_grid_operators"]['url']
        
        if not os.path.isfile(target_file):
            urlretrieve(url, target_file)
            

def read_h2_excel_sheets():
    """
   Read downloaded excel files with location names for future h2-pipelines

   Returns
   -------
   df_Neu : <class 'pandas.core.frame.DataFrame'>
   df_Um : <class 'pandas.core.frame.DataFrame'>
   df_Erw : <class 'pandas.core.frame.DataFrame'>
        

   """
    
    path = Path(".") / "datasets" / "h2_data"
    download_config = config.datasets()["etrago_hydrogen"]["sources"]["H2_grid"]
    excel_file_Um = pd.ExcelFile(f'{path}/{download_config["converted_ch4_pipes"]["path"]}')
    excel_file_Neu = pd.ExcelFile(f'{path}/{download_config["new_constructed_pipes"]["path"]}')
    excel_file_Erw = pd.ExcelFile(f'{path}/{download_config["pipes_of_further_h2_grid_operators"]["path"]}')

    df_Um= pd.read_excel(excel_file_Um, header=3)
    df_Neu = pd.read_excel(excel_file_Neu, header=3)
    df_Erw = pd.read_excel(excel_file_Erw, header=2)
    
    return df_Neu, df_Um, df_Erw

def fix_h2_grid_infrastructure(df):
    """
    Manuell adjustments for more accurate grid topology based on Detailmaßnahmenkarte der 
    FNB-Gas [https://fnb-gas.de/wasserstoffnetz-wasserstoff-kernnetz/]

    Returns
    -------
    df : <class 'pandas.core.frame.DataFrame'>       
  
    """
   
    df = replace_pipeline(df, 'Lubmin', 'Uckermark', 'Wrangelsburg')
    df = replace_pipeline(df, 'Wrangelsburg', 'Uckermark', 'Schönermark')
    df = replace_pipeline(df, 'Hemmingstedt', 'Ascheberg (Holstein)', 'Remmels Nord')
    df = replace_pipeline(df, 'Heidenau', 'Elbe-Süd', 'Weißenfelde')
    df = replace_pipeline(df, 'Weißenfelde', 'Elbe-Süd', 'Stade')
    df = replace_pipeline(df, 'Stade AOS', 'KW Schilling', 'Abzweig Stade')
    df = replace_pipeline(df, 'Rosengarten (Sottorf)', 'Moorburg', 'Leversen')
    df = replace_pipeline(df, 'Leversen', 'Moorburg', 'Hamburg Süd')
    df = replace_pipeline(df, 'Achim', 'Folmhusen', 'Wardenburg')
    df = replace_pipeline(df, 'Achim', 'Wardenburg', 'Sandkrug')
    df = replace_pipeline(df, 'Dykhausen', 'Bunde', 'Emden')
    df = replace_pipeline(df, 'Emden', 'Nüttermoor', 'Jemgum')
    df = replace_pipeline(df, 'Rostock', 'Glasewitz', 'Fliegerhorst Laage')
    df = replace_pipeline(df, 'Wilhelmshaven', 'Dykhausen', 'Sande')
    df = replace_pipeline(df, 'Wilhelmshaven Süd', 'Wilhelmshaven Nord', 'Wilhelmshaven')
    df = replace_pipeline(df, 'Sande', 'Jemgum', 'Westerstede')  
    df = replace_pipeline(df, 'Kalle', 'Ochtrup', 'Frensdorfer Bruchgraben')  
    df = replace_pipeline(df, 'Frensdorfer Bruchgraben', 'Ochtrup', 'Bad Bentheim')
    df = replace_pipeline(df, 'Bunde', 'Wettringen', 'Emsbüren')
    df = replace_pipeline(df, 'Emsbüren', 'Dorsten', 'Ochtrup')
    df = replace_pipeline(df, 'Ochtrup', 'Dorsten', 'Heek')
    df = replace_pipeline(df, 'Lemförde', 'Drohne', 'Reiningen')
    df = replace_pipeline(df, 'Edesbüttel', 'Bobbau', 'Uhrsleben')
    df = replace_pipeline(df, 'Sixdorf', 'Wiederitzsch', 'Cörmigk')
    df = replace_pipeline(df, 'Schkeuditz', 'Plaußig', 'Wiederitzsch')
    df = replace_pipeline(df, 'Wiederitzsch', 'Plaußig', 'Mockau Nord')
    df = replace_pipeline(df, 'Bobbau', 'Rückersdorf', 'Nempitz')
    df = replace_pipeline(df, 'Räpitz', 'Böhlen', 'Kleindalzig')
    df = replace_pipeline(df, 'Buchholz', 'Friedersdorf', 'Werben')
    df = replace_pipeline(df, 'Radeland', 'Uckermark', 'Friedersdorf')
    df = replace_pipeline(df, 'Friedersdorf', 'Uckermark', 'Herzfelde')
    df = replace_pipeline(df, 'Blumberg', 'Berlin-Mitte', 'Berlin-Marzahn')
    df = replace_pipeline(df, 'Radeland', 'Zethau', 'Coswig')
    df = replace_pipeline(df, 'Leuna', 'Böhlen', 'Räpitz')
    df = replace_pipeline(df, 'Dürrengleina', 'Stadtroda', 'Zöllnitz')
    df = replace_pipeline(df, 'Mailing', 'Kötz', 'Wertingen')
    df = replace_pipeline(df, 'Lampertheim', 'Rüsselsheim', 'Gernsheim-Nord')
    df = replace_pipeline(df, 'Birlinghoven', 'Rüsselsheim', 'Wiesbaden')
    df = replace_pipeline(df, 'Medelsheim', 'Mittelbrunn', 'Seyweiler')
    df = replace_pipeline(df, 'Seyweiler', 'Dillingen', 'Fürstenhausen')
    df = replace_pipeline(df, 'Reckrod', 'Wolfsbehringen', 'Eisenach')
    df = replace_pipeline(df, 'Elten', 'St. Hubert', 'Hüthum')
    df = replace_pipeline(df, 'St. Hubert', 'Hüthum', 'Uedener Bruch')
    df = replace_pipeline(df, 'Wallach', 'Möllen', 'Spellen')
    df = replace_pipeline(df, 'St. Hubert', 'Glehn', 'Krefeld')
    df = replace_pipeline(df, 'Neumühl', 'Werne', 'Bottrop')
    df = replace_pipeline(df, 'Bottrop', 'Werne', 'Recklinghausen')
    df = replace_pipeline(df, 'Werne', 'Eisenach', 'Arnsberg-Bruchhausen')
    df = replace_pipeline(df, 'Dorsten', 'Gescher', 'Gescher Süd')
    df = replace_pipeline(df, 'Dorsten', 'Hamborn', 'Averbruch')
    df = replace_pipeline(df, 'Neumühl', 'Bruckhausen', 'Hamborn')
    df = replace_pipeline(df, 'Werne', 'Paffrath', 'Westhofen')
    df = replace_pipeline(df, 'Glehn', 'Voigtslach', 'Dormagen')
    df = replace_pipeline(df, 'Voigtslach', 'Paffrath','Leverkusen')
    df = replace_pipeline(df, 'Glehn', 'Ludwigshafen','Wesseling')
    df = replace_pipeline(df, 'Rothenstadt', 'Rimpar','Reutles')
    
    return df

def connect_saltcavern_to_h2_grid(scn_name):
    """
    Connect each saltcavern with nearest H2-Bus of the H2-Grid and insert the links into the database

    Returns
    -------
    None    
  
    """
    
    targets = config.datasets()["etrago_hydrogen"]["targets"]
    sources = config.datasets()["etrago_hydrogen"]["sources"]
    engine = db.engine()
    
    db.execute_sql(f"""
           DELETE FROM  {targets["hydrogen_links"]["schema"]}.{sources["hydrogen_links"]["table"]} 
           WHERE "carrier" in ('H2_saltcavern')
           AND scn_name = '{scn_name}';    
           """)
    h2_buses_query = """SELECT bus_id, x, y,ST_Transform(geom, 32632) as geom 
                        FROM  {sources["buses"]["schema"]}.{sources["buses"]["table"]} 
                        WHERE carrier = 'H2_grid' AND scn_name = '{scn_name}'
                    """
    h2_buses = gpd.read_postgis(h2_buses_query, engine)
    
    salt_caverns_query = """SELECT bus_id, x, y, ST_Transform(geom, 32632) as geom 
                            FROM  {sources["buses"]["schema"]}.{sources["buses"]["table"]} 
                            WHERE carrier = 'H2_saltcavern'  AND scn_name = '{scn_name}'
                        """
    salt_caverns = gpd.read_postgis(salt_caverns_query, engine)

    max_link_id = db.next_etrago_id('link')
    next_link_id = count(start=max_link_id, step=1) 
    scn_params = get_sector_parameters("gas", scn_name) 
                
    H2_coords = np.array([(point.x, point.y) for point in h2_buses.geometry])
    H2_tree = cKDTree(H2_coords)
    links=[]
    for idx, bus_saltcavern in salt_caverns.iterrows():
        saltcavern_coords = [bus_saltcavern['geom'].x, bus_saltcavern['geom'].y]
        
        dist, nearest_idx = H2_tree.query(saltcavern_coords, k=1)   
        nearest_h2_bus = h2_buses.iloc[nearest_idx]
           
        link = {
            'scn_name': scn_name,
            'bus0': nearest_h2_bus['bus_id'],
            'bus1': bus_saltcavern['bus_id'],
            'link_id': next(next_link_id),
            'carrier': 'H2_saltcavern',
            'lifetime':25,
            'p_nom_extendable': True,
            'p_min_pu': -1,
            'capital_cost': scn_params["overnight_cost"]["H2_pipeline"]*dist/1000,
            'geom':  MultiLineString([LineString([(nearest_h2_bus['x'], nearest_h2_bus['y']), (bus_saltcavern['x'], bus_saltcavern['y'])])])       
        }
        links.append(link)

    links_df = gpd.GeoDataFrame(links, geometry='geom', crs=32632).to_crs(4326)

    links_df.to_postgis(
        targets["hydrogen_links"]["table"],
        engine,
        schema=targets["hydrogen_links"]["schema"],
        index=False,
        if_exists="append",
        dtype={"geom": Geometry()},
    )


def connect_h2_grid_to_neighbour_countries(scn_name):
    """
    Connect germand H2_grid with neighbour countries. All german H2-Buses wich were planned as connection 
    points for Import/Export of Hydrogen to corresponding neighbours country, are based on Publication 
    of FNB-GAS (https://fnb-gas.de/wasserstoffnetz-wasserstoff-kernnetz/). 

    Returns
    -------
    None    
  
    """
    engine = db.engine()
    targets = config.datasets()["etrago_hydrogen"]["targets"]
    sources = config.datasets()["etrago_hydrogen"]["sources"]
    
    h2_buses_df = gpd.read_postgis(
    f"""
    SELECT bus_id, x, y, geom  
    FROM {sources["buses"]["schema"]}.{sources["buses"]["table"]}
    WHERE carrier in ('H2_grid')
    AND scn_name = '{scn_name}'

    """
    , engine)
    
    h2_links_df = pd.read_sql(
    f"""
    SELECT link_id, bus0, bus1, p_nom 
    FROM {sources["links"]["schema"]}.{sources["links"]["table"]}
    WHERE carrier in ('H2_grid')
    AND scn_name = '{scn_name}'

    """
    , engine)
    
    abroad_buses_df = gpd.read_postgis(
        """
        SELECT bus_id, x, y, geom, country 
        FROM {sources["buses"]["schema"]}.{sources["buses"]["table"]}
        WHERE carrier = 'H2_grid' AND scn_name = '{scn_name}' AND country != 'DE'
        """,
        engine
    )

    abroad_bus_ids=tuple(abroad_buses_df['bus_id'])
    db.execute_sql(f"""
                DELETE FROM {targets["hydrogen_links"]["schema"]}.{sources["hydrogen_links"]["table"]}
                WHERE carrier = 'H2_grid' 
                AND bus1 IN {abroad_bus_ids}
                """)  
        
    abroad_con_buses = [
        ('Greifenhagen', 'PL'),
        ('Fürstenberg (PL)', 'PL'),
        ('Eynatten', 'BE'),
        ('Überackern', 'AT'),
        ('Vlieghuis', 'NL'),
        ('Oude', 'NL'),
        ('Oude Statenzijl', 'NL'),
        ('Vreden', 'NL'),
        ('Elten', 'NL'),
        ('Leidingen', 'FR'),
        ('Carling', 'FR'),
        ('Medelsheim', 'FR'),
        ('Waidhaus', 'CZ'),
        ('Deutschneudorf', 'CZ'),
        ('Grenzach', 'CH'),
        ('AWZ', 'DK'),
        ('AWZ', 'SE'),
        ('AQD Offshore SEN 1', 'GB'),
        ('AQD Offshore SEN 1', 'NO'),
        ('AQD Offshore SEN 1', 'DK'),
        ('AQD Offshore SEN 1', 'NL'),
        ('Fessenheim', 'FR')
    ]
    
    h2_bus_location = pd.read_csv(Path(".")/"h2_grid_nodes.csv") 
     
    ### prepare data for connecting abroad_buses
    matched_locations = h2_bus_location[h2_bus_location['Ort'].isin([name for name, _ in abroad_con_buses])]
    matched_buses = matched_locations.merge(
        h2_buses_df, 
        left_on=['x', 'y'],# Spalte aus matched_locations
        right_on=['x', 'y'],  # Spalte aus h2_buses_df (entspricht Ort oder Bus-ID)
        how='inner'
    )

    final_matched_buses = matched_buses[['bus_id', 'Ort', 'x', 'y', 'geom_y']].rename(columns={'geom_y': 'geom'})
    
    abroad_links = h2_links_df[(h2_links_df['bus0'].isin(final_matched_buses['bus_id'])) | (h2_links_df['bus1'].isin(final_matched_buses['bus_id']))]
    abroad_links_bus0 = abroad_links.merge(final_matched_buses, left_on= 'bus0', right_on= 'bus_id', how='inner') 
    abroad_links_bus1 = abroad_links.merge(final_matched_buses, left_on= 'bus1', right_on= 'bus_id', how='inner')
    abroad_con_df = pd.concat([abroad_links_bus1, abroad_links_bus0])
    
    connection_links = []        
    max_link_id = db.next_etrago_id('link')
    next_max_link_id = count(start=max_link_id, step=1)

    for inland_name, country_code in abroad_con_buses:
        # filter out germand h2_buses for connecting neighbour-countries
        inland_bus = abroad_con_df[abroad_con_df['Ort'] == inland_name]
        if inland_bus.empty:
            print(f"Warning: No Inland-Bus found for {inland_name}.")
            continue

        # filter out corresponding abroad_bus for connecting neighbour countries
        abroad_bus = abroad_buses_df[abroad_buses_df['country'] == country_code]
        if abroad_bus.empty:
            print(f"Warning: No Abroad-Bus found for {country_code}.")
            continue

        for _, i_bus in inland_bus.iterrows():
            abroad_bus['distance'] = abroad_bus['geom'].apply(
                lambda g: i_bus['geom'].distance(g)
            )

            nearest_abroad_bus = abroad_bus.loc[abroad_bus['distance'].idxmin()]
            relevant_buses = inland_bus[inland_bus['bus_id'] == i_bus['bus_id']]
            p_nom_value = relevant_buses['p_nom'].sum()

            connection_links.append({
                'scn_name': 'eGon2035',
                'carrier': 'H2_grid',
                'link_id': next(next_max_link_id),
                'bus0': i_bus['bus_id'],
                'bus1': nearest_abroad_bus['bus_id'],
                'p_nom': p_nom_value,
                'p_min_pu': -1,
                'geom': MultiLineString(
                    [LineString([
                        (i_bus['geom'].x, i_bus['geom'].y),
                        (nearest_abroad_bus['geom'].x, nearest_abroad_bus['geom'].y)
                    ])]
                )
            })
    connection_links_df = gpd.GeoDataFrame(connection_links, geometry='geom', crs="EPSG:4326")

    connection_links_df.to_postgis(
        name=targets["hydrogen_links"]["table"],  
        con=engine, 
        schema=targets["hydrogen_links"]["schema"],  
        if_exists="append",
        index=False,
    )
    print("Neighbour countries are succesfully connected to H2-grid")


>>>>>>> c6dec7b4
<|MERGE_RESOLUTION|>--- conflicted
+++ resolved
@@ -22,12 +22,9 @@
 from shapely import wkb
 import math
 import re
-<<<<<<< HEAD
-=======
 from itertools import count
 import numpy as np
 from scipy.spatial import cKDTree
->>>>>>> c6dec7b4
 
 from egon.data import config, db
 from egon.data.datasets.scenario_parameters import get_sector_parameters
@@ -155,15 +152,12 @@
              if_exists="append",
              dtype={"geom": Geometry()},
         )
-<<<<<<< HEAD
-=======
         
         #connect saltcaverns to H2_grid
         connect_saltcavern_to_h2_grid(scn_name)
         
         #connect neighbour countries to H2_grid
         connect_h2_grid_to_neighbour_countries(scn_name)
->>>>>>> c6dec7b4
 
 
 def replace_pipeline(df, start, end, intermediate):
@@ -238,7 +232,6 @@
     '''
     options = df2['Ort'].unique()
     matched = []
-<<<<<<< HEAD
 
     # Compare every locationname in df1 with locationnames in df2
     for value in df1[column_to_match]:
@@ -446,214 +439,6 @@
     df = replace_pipeline(df, 'Rothenstadt', 'Rimpar','Reutles')
     
     return df
-=======
-
-    # Compare every locationname in df1 with locationnames in df2
-    for value in df1[column_to_match]:
-        match, score = process.extractOne(value, options)
-        if score >= threshold:
-            matched.append(match)
-        else:
-            matched.append(None)
-
-    return matched
-
-
-def calculate_H2_capacity(pressure, diameter):
-    '''
-    Method for calculagting capacity of pipelines based on data input from FNB Gas
-    
-    Parameters
-    ----------
-    pressure : float
-        input for pressure of pipeline
-    diameter: float
-        input for diameter of pipeline
-    column_to_match: str
-        matching column
-    treshhold: float
-        matching percentage for succesfull comparison
-    
-    Returns
-    ---------
-    energy_flow: float
-        transmission capacity of pipeline
-                  
-    '''
-      
-    pressure = str(pressure).replace(",", ".")
-    diameter =str(diameter)
-    
-    def convert_to_float(value):
-        try:
-            return float(value)
-        except ValueError:
-            return 400  #average value from data-source cause capacities of some lines are not fixed yet
-    
-    # in case of given range for pipeline-capacity calculate average value
-    if '-' in diameter:
-        diameters = diameter.split('-')
-        diameter = (convert_to_float(diameters[0]) + convert_to_float(diameters[1])) / 2
-    elif '/' in diameter:
-        diameters = diameter.split('/')
-        diameter = (convert_to_float(diameters[0]) + convert_to_float(diameters[1])) / 2
-    else:
-        try:
-            diameter = float(diameter)
-        except ValueError:
-            diameter = 400 #average value from data-source
-    
-    if '-' in pressure:
-        pressures = pressure.split('-')
-        pressure = (float(pressures[0]) + float(pressures[1])) / 2
-    elif '/' in pressure:
-        pressures = pressure.split('/')
-        pressure = (float(pressures[0]) + float(pressures[1])) / 2
-    else:
-        try:
-            pressure = float(diameter)
-        except ValueError:
-            pressure = 70 #averaqge value from data-source
-            
-            
-    velocity = 40   #source: L.Koops (2023): GAS PIPELINE VERSUS LIQUID HYDROGEN TRANSPORT – PERSPECTIVES FOR TECHNOLOGIES, ENERGY DEMAND ANDv TRANSPORT CAPACITY, AND IMPLICATIONS FOR AVIATION
-    temperature = 10+273.15 #source: L.Koops (2023): GAS PIPELINE VERSUS LIQUID HYDROGEN TRANSPORT – PERSPECTIVES FOR TECHNOLOGIES, ENERGY DEMAND ANDv TRANSPORT CAPACITY, AND IMPLICATIONS FOR AVIATION
-    density = pressure*10**5/(4.1243*10**3*temperature) #gasconstant H2 = 4.1243 [kJ/kgK]
-    mass_flow = density*math.pi*((diameter/10**3)/2)**2*velocity
-    energy_flow = mass_flow * 119.988         #low_heating_value H2 = 119.988 [MJ/kg]
-
-    return energy_flow
-
-
-def download_h2_grid_data():
-    """
-    Download Input data for H2_grid from FNB-Gas (https://fnb-gas.de/wasserstoffnetz-wasserstoff-kernnetz/)
-
-    The following data for H2 are downloaded into the folder
-    ./datasets/h2_data:
-      * Links (file Anlage_3_Wasserstoffkernnetz_Neubau.xlsx,
-                    Anlage_4_Wasserstoffkernnetz_Umstellung.xlsx, 
-                    Anlage_2_Wasserstoffkernetz_weitere_Leitungen.xlsx)
-
-    Returns
-    -------
-    None
-
-    """
-    path = Path("datasets/h2_data") 
-    os.makedirs(path, exist_ok=True)
-    
-    download_config = config.datasets()["etrago_hydrogen"]["sources"]["H2_grid"]
-    target_file_Um = path / download_config["converted_ch4_pipes"]["path"]
-    target_file_Neu = path / download_config["new_constructed_pipes"]["path"]
-    target_file_Erw = path / download_config["pipes_of_further_h2_grid_operators"]["path"]
-    
-    for target_file in [target_file_Neu, target_file_Um, target_file_Erw]:
-        if target_file is target_file_Um:
-            url = download_config["converted_ch4_pipes"]["url"]
-        elif target_file is target_file_Neu:
-            url = download_config["new_constructed_pipes"]['url']
-        else:
-            url = download_config["pipes_of_further_h2_grid_operators"]['url']
-        
-        if not os.path.isfile(target_file):
-            urlretrieve(url, target_file)
-            
-
-def read_h2_excel_sheets():
-    """
-   Read downloaded excel files with location names for future h2-pipelines
-
-   Returns
-   -------
-   df_Neu : <class 'pandas.core.frame.DataFrame'>
-   df_Um : <class 'pandas.core.frame.DataFrame'>
-   df_Erw : <class 'pandas.core.frame.DataFrame'>
-        
-
-   """
-    
-    path = Path(".") / "datasets" / "h2_data"
-    download_config = config.datasets()["etrago_hydrogen"]["sources"]["H2_grid"]
-    excel_file_Um = pd.ExcelFile(f'{path}/{download_config["converted_ch4_pipes"]["path"]}')
-    excel_file_Neu = pd.ExcelFile(f'{path}/{download_config["new_constructed_pipes"]["path"]}')
-    excel_file_Erw = pd.ExcelFile(f'{path}/{download_config["pipes_of_further_h2_grid_operators"]["path"]}')
-
-    df_Um= pd.read_excel(excel_file_Um, header=3)
-    df_Neu = pd.read_excel(excel_file_Neu, header=3)
-    df_Erw = pd.read_excel(excel_file_Erw, header=2)
-    
-    return df_Neu, df_Um, df_Erw
-
-def fix_h2_grid_infrastructure(df):
-    """
-    Manuell adjustments for more accurate grid topology based on Detailmaßnahmenkarte der 
-    FNB-Gas [https://fnb-gas.de/wasserstoffnetz-wasserstoff-kernnetz/]
-
-    Returns
-    -------
-    df : <class 'pandas.core.frame.DataFrame'>       
-  
-    """
-   
-    df = replace_pipeline(df, 'Lubmin', 'Uckermark', 'Wrangelsburg')
-    df = replace_pipeline(df, 'Wrangelsburg', 'Uckermark', 'Schönermark')
-    df = replace_pipeline(df, 'Hemmingstedt', 'Ascheberg (Holstein)', 'Remmels Nord')
-    df = replace_pipeline(df, 'Heidenau', 'Elbe-Süd', 'Weißenfelde')
-    df = replace_pipeline(df, 'Weißenfelde', 'Elbe-Süd', 'Stade')
-    df = replace_pipeline(df, 'Stade AOS', 'KW Schilling', 'Abzweig Stade')
-    df = replace_pipeline(df, 'Rosengarten (Sottorf)', 'Moorburg', 'Leversen')
-    df = replace_pipeline(df, 'Leversen', 'Moorburg', 'Hamburg Süd')
-    df = replace_pipeline(df, 'Achim', 'Folmhusen', 'Wardenburg')
-    df = replace_pipeline(df, 'Achim', 'Wardenburg', 'Sandkrug')
-    df = replace_pipeline(df, 'Dykhausen', 'Bunde', 'Emden')
-    df = replace_pipeline(df, 'Emden', 'Nüttermoor', 'Jemgum')
-    df = replace_pipeline(df, 'Rostock', 'Glasewitz', 'Fliegerhorst Laage')
-    df = replace_pipeline(df, 'Wilhelmshaven', 'Dykhausen', 'Sande')
-    df = replace_pipeline(df, 'Wilhelmshaven Süd', 'Wilhelmshaven Nord', 'Wilhelmshaven')
-    df = replace_pipeline(df, 'Sande', 'Jemgum', 'Westerstede')  
-    df = replace_pipeline(df, 'Kalle', 'Ochtrup', 'Frensdorfer Bruchgraben')  
-    df = replace_pipeline(df, 'Frensdorfer Bruchgraben', 'Ochtrup', 'Bad Bentheim')
-    df = replace_pipeline(df, 'Bunde', 'Wettringen', 'Emsbüren')
-    df = replace_pipeline(df, 'Emsbüren', 'Dorsten', 'Ochtrup')
-    df = replace_pipeline(df, 'Ochtrup', 'Dorsten', 'Heek')
-    df = replace_pipeline(df, 'Lemförde', 'Drohne', 'Reiningen')
-    df = replace_pipeline(df, 'Edesbüttel', 'Bobbau', 'Uhrsleben')
-    df = replace_pipeline(df, 'Sixdorf', 'Wiederitzsch', 'Cörmigk')
-    df = replace_pipeline(df, 'Schkeuditz', 'Plaußig', 'Wiederitzsch')
-    df = replace_pipeline(df, 'Wiederitzsch', 'Plaußig', 'Mockau Nord')
-    df = replace_pipeline(df, 'Bobbau', 'Rückersdorf', 'Nempitz')
-    df = replace_pipeline(df, 'Räpitz', 'Böhlen', 'Kleindalzig')
-    df = replace_pipeline(df, 'Buchholz', 'Friedersdorf', 'Werben')
-    df = replace_pipeline(df, 'Radeland', 'Uckermark', 'Friedersdorf')
-    df = replace_pipeline(df, 'Friedersdorf', 'Uckermark', 'Herzfelde')
-    df = replace_pipeline(df, 'Blumberg', 'Berlin-Mitte', 'Berlin-Marzahn')
-    df = replace_pipeline(df, 'Radeland', 'Zethau', 'Coswig')
-    df = replace_pipeline(df, 'Leuna', 'Böhlen', 'Räpitz')
-    df = replace_pipeline(df, 'Dürrengleina', 'Stadtroda', 'Zöllnitz')
-    df = replace_pipeline(df, 'Mailing', 'Kötz', 'Wertingen')
-    df = replace_pipeline(df, 'Lampertheim', 'Rüsselsheim', 'Gernsheim-Nord')
-    df = replace_pipeline(df, 'Birlinghoven', 'Rüsselsheim', 'Wiesbaden')
-    df = replace_pipeline(df, 'Medelsheim', 'Mittelbrunn', 'Seyweiler')
-    df = replace_pipeline(df, 'Seyweiler', 'Dillingen', 'Fürstenhausen')
-    df = replace_pipeline(df, 'Reckrod', 'Wolfsbehringen', 'Eisenach')
-    df = replace_pipeline(df, 'Elten', 'St. Hubert', 'Hüthum')
-    df = replace_pipeline(df, 'St. Hubert', 'Hüthum', 'Uedener Bruch')
-    df = replace_pipeline(df, 'Wallach', 'Möllen', 'Spellen')
-    df = replace_pipeline(df, 'St. Hubert', 'Glehn', 'Krefeld')
-    df = replace_pipeline(df, 'Neumühl', 'Werne', 'Bottrop')
-    df = replace_pipeline(df, 'Bottrop', 'Werne', 'Recklinghausen')
-    df = replace_pipeline(df, 'Werne', 'Eisenach', 'Arnsberg-Bruchhausen')
-    df = replace_pipeline(df, 'Dorsten', 'Gescher', 'Gescher Süd')
-    df = replace_pipeline(df, 'Dorsten', 'Hamborn', 'Averbruch')
-    df = replace_pipeline(df, 'Neumühl', 'Bruckhausen', 'Hamborn')
-    df = replace_pipeline(df, 'Werne', 'Paffrath', 'Westhofen')
-    df = replace_pipeline(df, 'Glehn', 'Voigtslach', 'Dormagen')
-    df = replace_pipeline(df, 'Voigtslach', 'Paffrath','Leverkusen')
-    df = replace_pipeline(df, 'Glehn', 'Ludwigshafen','Wesseling')
-    df = replace_pipeline(df, 'Rothenstadt', 'Rimpar','Reutles')
-    
-    return df
 
 def connect_saltcavern_to_h2_grid(scn_name):
     """
@@ -872,4 +657,3 @@
     print("Neighbour countries are succesfully connected to H2-grid")
 
 
->>>>>>> c6dec7b4
