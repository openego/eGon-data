--- conflicted
+++ resolved
@@ -27,22 +27,6 @@
     Insert hydrogen grid (H2 links) into the database for eGon100RE.
 
     Insert the H2 grid by executing the following steps:
-<<<<<<< HEAD
-      * Copy the CH4 links in Germany from eGon100RE
-      * Overwrite the followings columns:
-          * bus0 and bus1 using the grid.egon_etrago_ch4_h2 table
-          * carrier, scn_name
-          * p_nom: the value attributed there corresponds to the share
-            of p_nom of the specific pipeline that could be retrofited into
-            H2 pipeline. This share is the same for every pipeline and is
-            calculated in the PyPSA-eur-sec run.
-      * Create new extendable pipelines to link the existing grid to the
-        H2_saltcavern buses
-      * Clean database
-      * Attribute link_id to the links
-      * Insert into the database
-=======
-
     * Copy the CH4 links in Germany from eGon2035
     * Overwrite the followings columns:
 
@@ -57,7 +41,6 @@
     * Clean database
     * Attribute link_id to the links
     * Insert into the database
->>>>>>> 653743e2
 
     Returns
     -------
