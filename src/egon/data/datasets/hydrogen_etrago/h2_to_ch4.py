# -*- coding: utf-8 -*-
"""
Module containing the definition of the links between H2 and CH4 buses

In this module the functions used to define and insert the links between
H2 and CH4 buses into the database are to be found.
These links are modelling:

* Methanisation (carrier name: 'H2_to_CH4'): technology to produce CH4 from H2
* H2_feedin: Injection of H2 into the CH4 grid
* Steam Methane Reaction (SMR, carrier name: 'CH4_to_H2'): techonology
  to produce CH4 from H2

"""

from geoalchemy2.types import Geometry
import geopandas as gpd
import numpy as np
from scipy.spatial import cKDTree
from shapely.geometry import LineString, MultiLineString

from egon.data import db, config
from egon.data.datasets.scenario_parameters import get_sector_parameters


def insert_h2_to_ch4_to_h2():
    """
<<<<<<< HEAD
    Inserts methanisation, feedin and SMR links into the database

    Define the potentials for methanisation and Steam Methane Reaction
    (SMR) modelled as extendable links as well as the H2 feedin
    capacities modelled as non extendable links and insert all of them
    into the database.
    These tree technologies are connecting CH4 and H2 buses only.

    The capacity of the H2_feedin links is considerated as constant and
    calculated as the sum of the capacities of the CH4 links connected
    to the CH4 bus multiplied by the H2 energy share allowed to be fed in.
    This share is calculated in the function :py:func:`H2_CH4_mix_energy_fractions`.

    Returns
    -------
    None

=======
    Method for implementing Methanisation as optional usage of H2-Production;
    For H2_Buses and CH4_Buses with distance < 10 km Methanisation/SMR Link will be implemented
    
    Define the potentials for methanisation and Steam Methane Reaction
    (SMR) modelled as extendable links
    
    Returns
    -------
    None
        
>>>>>>> 8d9455c4
    """
     
    scenarios = config.settings()["egon-data"]["--scenarios"]
    con=db.engine()
    target_links = config.datasets()["etrago_hydrogen"]["targets"]["hydrogen_links"]
    target_buses = config.datasets()["etrago_hydrogen"]["targets"]["hydrogen_buses"]
    

    if "status2019" in scenarios:
        scenarios.remove("status2019")

    for scn_name in scenarios:
        
        db.execute_sql(f"""
           DELETE FROM {target_links["schema"]}.{target_links["table"]} WHERE "carrier" in ('H2_to_CH4', 'CH4_to_H2')
           AND scn_name = '{scn_name}' AND bus0 IN (
             SELECT bus_id
             FROM {target_buses["schema"]}.{target_buses["table"]}
             WHERE country = 'DE'
             )
           """)
         
        sql_CH4_buses = f"""
                SELECT bus_id, x, y, ST_Transform(geom, 32632) as geom
                FROM {target_buses["schema"]}.{target_buses["table"]} 
                WHERE carrier = 'CH4'
                AND scn_name = '{scn_name}' AND country = 'DE'
                """            
        sql_H2_buses = f"""
                SELECT bus_id, x, y, ST_Transform(geom, 32632) as geom
                FROM {target_buses["schema"]}.{target_buses["table"]} 
                WHERE carrier in ('H2')
                AND scn_name = '{scn_name}' AND country = 'DE'
                """    
        CH4_buses = gpd.read_postgis(sql_CH4_buses, con)
        H2_buses = gpd.read_postgis(sql_H2_buses, con)   
        
        CH4_to_H2_links = []
        H2_to_CH4_links = []
        
        CH4_coords = np.array([(point.x, point.y) for point in CH4_buses.geometry])
        CH4_tree = cKDTree(CH4_coords)

        for idx, h2_bus in H2_buses.iterrows():
            h2_coords = [h2_bus['geom'].x, h2_bus['geom'].y]
            
            #Filter nearest CH4_bus
            dist, nearest_idx = CH4_tree.query(h2_coords, k=1)
            nearest_ch4_bus = CH4_buses.iloc[nearest_idx]

            if dist < 10000:
                CH4_to_H2_links.append({
                    'scn_name': scn_name,
                    'link_id': None,
                    'bus0': nearest_ch4_bus['bus_id'],
                    'bus1': h2_bus['bus_id'],
                    'geom': MultiLineString([LineString([(h2_bus['x'], h2_bus['y']), (nearest_ch4_bus['x'], nearest_ch4_bus['y'])])])
                    })
            
        H2_to_CH4_links = [
        {
            'scn_name': link['scn_name'],
            'link_id': link['link_id'],
            'bus0': link['bus1'],  # Swap bus0 and bus1
            'bus1': link['bus0'],
            'geom': link['geom']
        }
        for link in CH4_to_H2_links
        ]
        
        #set crs for geoDataFrame
        CH4_to_H2_links = gpd.GeoDataFrame(CH4_to_H2_links, geometry='geom', crs=4326)
        H2_to_CH4_links = gpd.GeoDataFrame(H2_to_CH4_links, geometry='geom', crs=4326)

        
        scn_params = get_sector_parameters("gas", scn_name)
        technology = [CH4_to_H2_links, H2_to_CH4_links]
        links_carriers = ["CH4_to_H2", "H2_to_CH4"]
        
        # Write new entries
        for table, carrier in zip(technology, links_carriers):
            # set parameters according to carrier name
            table["carrier"] = carrier
            table["efficiency"] = scn_params["efficiency"][carrier]   
            table["p_nom_extendable"] = True
            table["capital_cost"] = scn_params["capital_cost"][carrier]
            table["lifetime"] = scn_params["lifetime"][carrier]
            new_id = db.next_etrago_id("link")
            table["link_id"] = range(new_id, new_id + len(table))


            table.to_postgis(
                target_links["table"],
                con,
                schema=target_links["schema"],
                index=False,
                if_exists="append",
                dtype={"geom": Geometry()},
            )

        

def H2_CH4_mix_energy_fractions(x, T=25, p=50):
    """
    Calculate the fraction of H2 with respect to energy in a H2 CH4 mixture.

    Given the volumetric fraction of H2 in a H2 and CH4 mixture, the fraction
    of H2 with respect to energy is calculated with the ideal gas mixture law.
    Beware, that changing the fraction of H2 changes the overall energy within
    a specific volume of the mixture. If H2 is fed into CH4, the pipeline
    capacity (based on energy) therefore decreases if the volumetric flow
    does not change. This effect is neglected in eGon. At 15 vol% H2 the
    decrease in capacity equals about 10 % if volumetric flow does not change.

    Parameters
    ----------
    x : float
        Volumetric fraction of H2 in the mixture
    T : int, optional
        Temperature of the mixture in °C, by default 25
    p : int, optional
        Pressure of the mixture in bar, by default 50

    Returns
    -------
    float
        Fraction of H2 in mixture with respect to energy (LHV)

    """

    # molar masses
    M_H2 = 0.00201588
    M_CH4 = 0.0160428

    # universal gas constant (fluid independent!)
    R_u = 8.31446261815324
    # individual gas constants
    R_H2 = R_u / M_H2
    R_CH4 = R_u / M_CH4

    # volume is fixed: 1m^3, use ideal gas law at 25 °C, 50 bar
    V = 1
    T += 273.15
    p *= 1e5
    # volumetric shares of gases (specify share of H2)
    V_H2 = x
    V_CH4 = 1 - x

    # calculate data of mixture
    M_mix = V_H2 * M_H2 + V_CH4 * M_CH4
    R_mix = R_u / M_mix
    m_mix = p * V / (R_mix * T)

    # calulate masses with volumetric shares at mixture pressure
    m_H2 = p * V_H2 / (R_H2 * T)
    m_CH4 = p * V_CH4 / (R_CH4 * T)

    msg = (
        "Consistency check faild, individual masses are not equal to sum of "
        "masses. Residual is: " + str(m_mix - m_H2 - m_CH4)
    )
    assert round(m_mix - m_H2 - m_CH4, 6) == 0.0, msg

    LHV = {"CH4": 50e6, "H2": 120e6}

    return m_H2 * LHV["H2"] / (m_H2 * LHV["H2"] + m_CH4 * LHV["CH4"])<|MERGE_RESOLUTION|>--- conflicted
+++ resolved
@@ -25,25 +25,6 @@
 
 def insert_h2_to_ch4_to_h2():
     """
-<<<<<<< HEAD
-    Inserts methanisation, feedin and SMR links into the database
-
-    Define the potentials for methanisation and Steam Methane Reaction
-    (SMR) modelled as extendable links as well as the H2 feedin
-    capacities modelled as non extendable links and insert all of them
-    into the database.
-    These tree technologies are connecting CH4 and H2 buses only.
-
-    The capacity of the H2_feedin links is considerated as constant and
-    calculated as the sum of the capacities of the CH4 links connected
-    to the CH4 bus multiplied by the H2 energy share allowed to be fed in.
-    This share is calculated in the function :py:func:`H2_CH4_mix_energy_fractions`.
-
-    Returns
-    -------
-    None
-
-=======
     Method for implementing Methanisation as optional usage of H2-Production;
     For H2_Buses and CH4_Buses with distance < 10 km Methanisation/SMR Link will be implemented
     
@@ -54,7 +35,6 @@
     -------
     None
         
->>>>>>> 8d9455c4
     """
      
     scenarios = config.settings()["egon-data"]["--scenarios"]
@@ -155,7 +135,6 @@
                 dtype={"geom": Geometry()},
             )
 
-        
 
 def H2_CH4_mix_energy_fractions(x, T=25, p=50):
     """
