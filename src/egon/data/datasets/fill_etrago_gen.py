import geopandas as gpd
import numpy as np
import pandas as pd

from egon.data import db
from egon.data.datasets import Dataset
import egon.data.config


class Egon_etrago_gen(Dataset):
    def __init__(self, dependencies):
        super().__init__(
            name="etrago_generators",
<<<<<<< HEAD
            version="0.0.5",
=======
            version="0.0.6",
>>>>>>> 906c991e
            dependencies=dependencies,
            tasks=(fill_etrago_generators,),
        )


def fill_etrago_generators():
    # Connect to the data base
    con = db.engine()
    cfg = egon.data.config.datasets()["generators_etrago"]

    # Load required tables
    (
        power_plants,
        renew_feedin,
        weather_cells,
        etrago_gen_orig,
        pp_time,
    ) = load_tables(con, cfg)

    # Delete power plants from previous iterations of this script
    delete_previuos_gen(cfg, con, etrago_gen_orig, power_plants)

    renew_feedin = adjust_renew_feedin_table(
        renew_feedin=renew_feedin, cfg=cfg
    )

    etrago_pp = group_power_plants(
        power_plants=power_plants,
        renew_feedin=renew_feedin,
        etrago_gen_orig=etrago_gen_orig,
        cfg=cfg,
    )

    etrago_gen_table = fill_etrago_gen_table(
        etrago_pp2=etrago_pp, etrago_gen_orig=etrago_gen_orig, cfg=cfg, con=con
    )

    etrago_gen_time_table = fill_etrago_gen_time_table(
        etrago_pp=etrago_pp,
        power_plants=power_plants,
        renew_feedin=renew_feedin,
        pp_time=pp_time,
        cfg=cfg,
        con=con,
    )

    return "eTrago Generators tables filled successfully"


def group_power_plants(power_plants, renew_feedin, etrago_gen_orig, cfg):

    # group power plants by bus and carrier

    agg_func = {
        "sources": numpy_nan,
        "source_id": numpy_nan,
        "carrier": consistency,
        "el_capacity": np.sum,
        "bus_id": consistency,
        "voltage_level": numpy_nan,
        "weather_cell_id": power_timeser,
        "scenario": consistency,
        "geom": numpy_nan,
    }

    etrago_pp = power_plants.groupby(by=["bus_id", "carrier"]).agg(
        func=agg_func
    )
    etrago_pp = etrago_pp.reset_index(drop=True)

    if np.isnan(etrago_gen_orig["generator_id"].max()):
        max_id = 0
    else:
        max_id = etrago_gen_orig["generator_id"].max() + 1
    etrago_pp["generator_id"] = list(range(max_id, max_id + len(etrago_pp)))
    etrago_pp.set_index("generator_id", inplace=True)

    return etrago_pp


def fill_etrago_gen_table(etrago_pp2, etrago_gen_orig, cfg, con):

    etrago_pp = etrago_pp2[["carrier", "el_capacity", "bus_id", "scenario"]]
    etrago_pp = etrago_pp.rename(
        columns={
            "el_capacity": "p_nom",
            "bus_id": "bus",
            "scenario": "scn_name",
        }
    )

    etrago_pp.to_sql(
        name=f"{cfg['targets']['etrago_generators']['table']}",
        schema=f"{cfg['targets']['etrago_generators']['schema']}",
        con=con,
        if_exists="append",
    )
    return etrago_pp


def fill_etrago_gen_time_table(
    etrago_pp, power_plants, renew_feedin, pp_time, cfg, con
):
    etrago_pp_time = etrago_pp.copy()
    etrago_pp_time = etrago_pp_time[
        ["carrier", "el_capacity", "bus_id", "weather_cell_id", "scenario"]
    ]

    etrago_pp_time = etrago_pp_time[
        (etrago_pp_time["carrier"] == "solar")
        | (etrago_pp_time["carrier"] == "wind_onshore")
        | (etrago_pp_time["carrier"] == "wind_offshore")
    ]

    cal_timeseries = set_timeseries(
        power_plants=power_plants, renew_feedin=renew_feedin
    )

    etrago_pp_time["p_max_pu"] = 0
    etrago_pp_time["p_max_pu"] = etrago_pp_time.apply(cal_timeseries, axis=1)

    etrago_pp_time.rename(columns={"scenario": "scn_name"}, inplace=True)
    etrago_pp_time = etrago_pp_time[["scn_name", "p_max_pu"]]
    etrago_pp_time = etrago_pp_time.reindex(columns=pp_time.columns)
    etrago_pp_time = etrago_pp_time.drop(columns="generator_id")
    etrago_pp_time["p_max_pu"] = etrago_pp_time["p_max_pu"].apply(list)
    etrago_pp_time["temp_id"] = 1

    etrago_pp_time.to_sql(
        name=f"{cfg['targets']['etrago_gen_time']['table']}",
        schema=f"{cfg['targets']['etrago_gen_time']['schema']}",
        con=con,
        if_exists="append",
    )
    return etrago_pp_time


def load_tables(con, cfg, scenario="eGon2035"):
    sql = f"""
    SELECT * FROM
    {cfg['sources']['power_plants']['schema']}.
    {cfg['sources']['power_plants']['table']}
    WHERE scenario = '{scenario}'
    """
    power_plants = gpd.GeoDataFrame.from_postgis(
        sql, con, crs="EPSG:4326", index_col="id"
    )

    sql = f"""
    SELECT * FROM
    {cfg['sources']['renewable_feedin']['schema']}.
    {cfg['sources']['renewable_feedin']['table']}
    """
    renew_feedin = pd.read_sql(sql, con)

    sql = f"""
    SELECT * FROM
    {cfg['sources']['weather_cells']['schema']}.
    {cfg['sources']['weather_cells']['table']}
    """
    weather_cells = gpd.GeoDataFrame.from_postgis(sql, con, crs="EPSG:4326")

    sql = f"""
    SELECT * FROM
    {cfg['targets']['etrago_generators']['schema']}.
    {cfg['targets']['etrago_generators']['table']}
    WHERE scn_name = '{scenario}'
    """
    etrago_gen_orig = pd.read_sql(sql, con)

    sql = f"""
    SELECT * FROM
    {cfg['targets']['etrago_gen_time']['schema']}.
    {cfg['targets']['etrago_gen_time']['table']}
    WHERE scn_name = '{scenario}'
    """
    pp_time = pd.read_sql(sql, con)

    return power_plants, renew_feedin, weather_cells, etrago_gen_orig, pp_time


def consistency(data):
    assert (
        len(set(data)) <= 1
    ), f"The elements in column {data.name} do not match"
    return data.iloc[0]


def numpy_nan(data):
    return np.nan


def power_timeser(weather_data):
    if len(set(weather_data)) <= 1:
        return weather_data.iloc[0]
    else:
        return -1


def adjust_renew_feedin_table(renew_feedin, cfg):

    # Define carrier 'pv' as 'solar'
    carrier_pv_mask = renew_feedin["carrier"] == "pv"
    renew_feedin.loc[carrier_pv_mask, "carrier"] = "solar"

    # convert renewable feedin lists to arrays
    renew_feedin["feedin"] = renew_feedin["feedin"].apply(np.array)

    return renew_feedin


def delete_previuos_gen(cfg, con, etrago_gen_orig, power_plants):
    carrier_delete = list(power_plants.carrier.unique())

    if carrier_delete:
        db.execute_sql(
            f"""DELETE FROM 
                    {cfg['targets']['etrago_generators']['schema']}.
                    {cfg['targets']['etrago_generators']['table']}
                    WHERE carrier IN {*carrier_delete,}
                    AND bus IN (
                        SELECT bus_id FROM {cfg['sources']['bus']['schema']}.
                        {cfg['sources']['bus']['table']}
                        WHERE country = 'DE'
                        AND carrier = 'AC')
                    """
        )

        db.execute_sql(
            f"""DELETE FROM 
                    {cfg['targets']['etrago_gen_time']['schema']}.
                    {cfg['targets']['etrago_gen_time']['table']}
                    WHERE generator_id NOT IN (
                        SELECT generator_id FROM
                        {cfg['targets']['etrago_generators']['schema']}.
                        {cfg['targets']['etrago_generators']['table']})
                    """
        )


def set_timeseries(power_plants, renew_feedin):
    def timeseries(pp):
        if pp.weather_cell_id != -1:
            feedin_time = renew_feedin[
                (renew_feedin["w_id"] == pp.weather_cell_id)
                & (renew_feedin["carrier"] == pp.carrier)
            ].feedin.iloc[0]
            return feedin_time
        else:
            df = power_plants[
                (power_plants["bus_id"] == pp.bus_id)
                & (power_plants["carrier"] == pp.carrier)
            ]
            total_int_cap = df.el_capacity.sum()
            df["feedin"] = 0
            df["feedin"] = df.apply(
                lambda x: renew_feedin[
                    (renew_feedin["w_id"] == x.weather_cell_id)
                    & (renew_feedin["carrier"] == x.carrier)
                ].feedin.iloc[0],
                axis=1,
            )
            df["feedin"] = df.apply(
                lambda x: x.el_capacity / total_int_cap * x.feedin, axis=1
            )
            return df.feedin.sum()

    return timeseries<|MERGE_RESOLUTION|>--- conflicted
+++ resolved
@@ -11,11 +11,7 @@
     def __init__(self, dependencies):
         super().__init__(
             name="etrago_generators",
-<<<<<<< HEAD
-            version="0.0.5",
-=======
             version="0.0.6",
->>>>>>> 906c991e
             dependencies=dependencies,
             tasks=(fill_etrago_generators,),
         )
