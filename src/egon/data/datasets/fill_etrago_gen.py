--- conflicted
+++ resolved
@@ -22,12 +22,9 @@
     con = db.engine()
     cfg = egon.data.config.datasets()["generators_etrago"]
 
-<<<<<<< HEAD
-=======
     # Delete power plants from previous iterations of this script
     delete_previuos_gen(cfg)
 
->>>>>>> d0541e89
     # Load required tables
     (
         power_plants,
@@ -232,10 +229,7 @@
     # convert renewable feedin lists to arrays
     renew_feedin["feedin"] = renew_feedin["feedin"].apply(np.array)
 
-<<<<<<< HEAD
     return renew_feedin
-=======
-    return power_plants
 
 
 def delete_previuos_gen(cfg):
@@ -253,7 +247,6 @@
                        AND carrier = 'AC')
                    """
     )
->>>>>>> d0541e89
 
 
 def set_timeseries(power_plants, renew_feedin):
@@ -269,7 +262,6 @@
                 (power_plants["bus_id"] == pp.bus_id)
                 & (power_plants["carrier"] == pp.carrier)
             ]
-<<<<<<< HEAD
             total_int_cap = df.el_capacity.sum()
             df["feedin"] = 0
             df["feedin"] = df.apply(
@@ -284,10 +276,4 @@
             )
             return df.feedin.sum()
 
-=======
-            return list(df.weather_cell_id)
-
-    ####################### DELETE THIS EXCEPTION #############################
-    ###########################################################################
->>>>>>> d0541e89
     return timeseries