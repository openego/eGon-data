--- conflicted
+++ resolved
@@ -11,6 +11,7 @@
 
 
 def hts_to_etrago():
+
     sources = config.datasets()["etrago_heat"]["sources"]
     targets = config.datasets()["etrago_heat"]["targets"]
     scenario = "eGon2035"
@@ -18,6 +19,7 @@
 
     for carrier in carriers:
         if carrier == "central_heat":
+
             # Map heat buses to district heating id and area_id
             # interlinking bus_id and area_id
             bus_area = db.select_dataframe(
@@ -220,11 +222,7 @@
     *Dependencies*
       * :py:class:`DistrictHeatingAreas <egon.data.datasets.district_heating_areas.DistrictHeatingAreas>`
       * :py:class:`HeatEtrago <egon.data.datasets.heat_etrago.HeatEtrago>`
-<<<<<<< HEAD
       * :py:class:`MvGridDistricts <egon.data.datasets.mv_grid_districts.mv_grid_districts_setup>`
-=======
-      * :py:func:`define_mv_grid_districts <egon.data.datasets.mv_grid_districts.define_mv_grid_districts>`
->>>>>>> cc09a077
       * :py:class:`HeatPumps2035 <egon.data.datasets.heat_supply.individual_heating.HeatPumps2035>`
       * :py:class:`HeatTimeSeries <egon.data.datasets.heat_demand_timeseries.HeatTimeSeries>`
 
