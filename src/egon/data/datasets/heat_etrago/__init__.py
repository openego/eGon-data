--- conflicted
+++ resolved
@@ -102,6 +102,7 @@
 
 
 def insert_store(scenario, carrier):
+
     sources = config.datasets()["etrago_heat"]["sources"]
     targets = config.datasets()["etrago_heat"]["targets"]
 
@@ -619,25 +620,15 @@
 
     This dataset collects data from the heat sector and puts it into a format that
     is needed for the transmission grid optimisation within the tool eTraGo.
-<<<<<<< HEAD
     It includes the creation of individual and central heat nodes, aggregates the
     heat supply technologies (apart from CHP) per medium voltage grid district and
     adds extendable heat stores to each bus. This data is then writing into the
-=======
-    It includes the creation of inidvidual and central heat nodes, aggregates the
-    heat supply technologies (apart from CHP) per medium voltage grid district and
-    adds extendable heat stores to each bus. This data is then writting into the
->>>>>>> cc09a077
     corresponding tables that are read by eTraGo.
 
 
     *Dependencies*
       * :py:class:`HeatSupply <egon.data.datasets.heat_supply.HeatSupply>`
-<<<<<<< HEAD
       * :py:class:`MvGridDistricts <egon.data.datasets.mv_grid_districts.mv_grid_districts_setup>`
-=======
-      * :py:func:`define_mv_grid_districts <egon.data.datasets.mv_grid_districts.define_mv_grid_districts>`
->>>>>>> cc09a077
       * :py:class:`EtragoSetup <egon.data.datasets.etrago_setup.EtragoSetup>`
       * :py:class:`RenewableFeedin <egon.data.datasets.renewable_feedin.RenewableFeedin>`
       * :py:class:`HeatTimeSeries <egon.data.datasets.heat_demand_timeseries.HeatTimeSeries>`
