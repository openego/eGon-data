--- conflicted
+++ resolved
@@ -12,11 +12,7 @@
 
 
 def insert_buses(carrier, scenario="eGon2035"):
-<<<<<<< HEAD
-    """ Insert heat buses to etrago table
-=======
     """Insert heat buses to etrago table
->>>>>>> 90a4c02d
 
     Heat buses are divided into central and individual heating
 
@@ -92,11 +88,7 @@
 
 
 def insert_central_direct_heat(scenario="eGon2035"):
-<<<<<<< HEAD
-    """ Insert renewable heating technologies (solar and geo thermal)
-=======
     """Insert renewable heating technologies (solar and geo thermal)
->>>>>>> 90a4c02d
 
     Parameters
     ----------
@@ -226,8 +218,6 @@
         con=db.engine(),
     )
 
-<<<<<<< HEAD
-=======
 
 def insert_central_gas_boilers(scenario="eGon2035", efficiency=1):
     """Inserts gas boilers for district heating to eTraGo-table
@@ -380,7 +370,6 @@
         if_exists="append",
     )
 
->>>>>>> 90a4c02d
 
 def buses():
     """Insert individual and district heat buses into eTraGo-tables
@@ -414,12 +403,9 @@
     insert_central_power_to_heat(scenario="eGon2035")
     insert_individual_power_to_heat(scenario="eGon2035")
 
-<<<<<<< HEAD
-=======
     insert_rural_gas_boilers(scenario="eGon2035")
     insert_central_gas_boilers(scenario="eGon2035")
 
->>>>>>> 90a4c02d
 
 class HeatEtrago(Dataset):
     def __init__(self, dependencies):
