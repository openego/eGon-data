--- conflicted
+++ resolved
@@ -652,13 +652,8 @@
 
     def __init__(self, dependencies):
         super().__init__(
-<<<<<<< HEAD
-            name="HeatEtrago",
-            version="0.0.12",
-=======
             name=self.name,
             version=self.version,
->>>>>>> 7a03d06a
             dependencies=dependencies,
             tasks=(buses, supply, store),
         )