--- conflicted
+++ resolved
@@ -1,4 +1,9 @@
 # -*- coding: utf-8 -*-
+
+# This script is part of eGon-data.
+
+# license text - to be added.
+
 """
 Central module containing all code dealing with the future heat demand import.
 
@@ -43,6 +48,7 @@
 import egon.data.config
 
 
+
 class HeatDemandImport(Dataset):
 
     """
@@ -74,14 +80,9 @@
 
     def __init__(self, dependencies):
         super().__init__(
-<<<<<<< HEAD
-            name="heat-demands",
-            version="0.0.3",
-=======
             name=self.name,
             # version=self.target_files + "_0.0",
             version=self.version,  # maybe rethink the naming
->>>>>>> 312d71fd
             dependencies=dependencies,
             tasks=(scenario_data_import),
         )
