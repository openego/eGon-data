# -*- coding: utf-8 -*-

# This script is part of eGon-data.

# license text - to be added.

"""
Central module containing all code dealing with the future heat demand import.

This module obtains the residential and service-sector heat demand data for
2015 from Peta5.0.1, calculates future heat demands and saves them in the
database with assigned census cell IDs.
"""

from pathlib import Path  # for database import
from urllib.request import urlretrieve
import datetime

# for metadata creation
import json
import os
import time
import zipfile

from jinja2 import Template
from rasterio.mask import mask

# packages for ORM class definition
from sqlalchemy import Column, Float, ForeignKey, Integer, Sequence, String
from sqlalchemy.ext.declarative import declarative_base
import geopandas as gpd

# for raster operations
import rasterio

from egon.data import db, subprocess
from egon.data.datasets import Dataset
from egon.data.datasets.scenario_parameters import (
    EgonScenario,
    get_sector_parameters,
)
from egon.data.metadata import (
    context,
    generate_resource_fields_from_sqla_model,
    license_ccby,
    meta_metadata,
    sources,
)
import egon.data.config


# class for airflow task management (and version control)
class HeatDemandImport(Dataset):
    def __init__(self, dependencies):
        super().__init__(
            name="heat-demands",
<<<<<<< HEAD
            version="0.0.3",
=======
            # version=self.target_files + "_0.0",
            version="0.0.1",  # maybe rethink the naming
>>>>>>> da196626
            dependencies=dependencies,
            tasks=(scenario_data_import),
        )


Base = declarative_base()

# class for the final dataset in the database
class EgonPetaHeat(Base):
    __tablename__ = "egon_peta_heat"
    __table_args__ = {"schema": "demand"}
    id = Column(
        Integer,
        Sequence("egon_peta_heat_seq", schema="demand"),
        server_default=Sequence(
            "egon_peta_heat_seq", schema="demand"
        ).next_value(),
        primary_key=True,
    )
    demand = Column(Float)
    sector = Column(String)
    scenario = Column(String, ForeignKey(EgonScenario.name))
    zensus_population_id = Column(Integer)


def download_peta5_0_1_heat_demands():
    """
    Download Peta5.0.1 tiff files.

    The downloaded data contain residential and service-sector heat demands
    per hectar grid cell for 2015.

    Parameters
    ----------
        None

    Returns
    -------
        None

    Notes
    -----
        The heat demand data in the Peta5.0.1 dataset are assumed not change.
        An upgrade to a higher Peta version is currently not foreseen.
        Therefore, for the version management we can assume that the dataset
        will not change, unless the code is changed.

    """

    data_config = egon.data.config.datasets()

    # residential heat demands 2015
    peta5_resheatdemands_config = data_config["peta5_0_1_res_heat_demands"][
        "original_data"
    ]

    target_file_res = peta5_resheatdemands_config["target"]["path"]

    if not os.path.isfile(target_file_res):
        urlretrieve(
            peta5_resheatdemands_config["source"]["url"], target_file_res
        )

    # service-sector heat demands 2015
    peta5_serheatdemands_config = data_config["peta5_0_1_ser_heat_demands"][
        "original_data"
    ]

    target_file_ser = peta5_serheatdemands_config["target"]["path"]

    if not os.path.isfile(target_file_ser):
        urlretrieve(
            peta5_serheatdemands_config["source"]["url"], target_file_ser
        )

    return None


def unzip_peta5_0_1_heat_demands():
    """
    Unzip the downloaded Peta5.0.1 tiff files.

    Parameters
    ----------
        None

    Returns
    -------
        None

    Notes
    -----
        It is assumed that the Peta5.0.1 dataset does not change and that the
        version number does not need to be checked.

    """

    # Get information from data configuration file
    data_config = egon.data.config.datasets()
    peta5_res_heatdemands_orig = data_config["peta5_0_1_res_heat_demands"][
        "original_data"
    ]
    # path to the downloaded residential heat demand 2015 data
    filepath_zip_res = peta5_res_heatdemands_orig["target"]["path"]

    peta5_ser_heatdemands_orig = data_config["peta5_0_1_ser_heat_demands"][
        "original_data"
    ]
    # path to the downloaded service-sector heat demand 2015 data
    filepath_zip_ser = peta5_ser_heatdemands_orig["target"]["path"]

    directory_to_extract_to = "Peta_5_0_1"
    # Create the folder, if it does not exists already
    if not os.path.exists(directory_to_extract_to):
        os.mkdir(directory_to_extract_to)

    # Unzip the tiffs, if they do not exist
    if not os.path.isfile(
        directory_to_extract_to + "/HD_2015_res_Peta5_0_1_GJ.tif"
    ):
        with zipfile.ZipFile(filepath_zip_res, "r") as zf:
            zf.extractall(directory_to_extract_to)
    if not os.path.isfile(
        directory_to_extract_to + "/HD_2015_ser_Peta5_0_1_GJ.tif"
    ):
        with zipfile.ZipFile(filepath_zip_ser, "r") as zf:
            zf.extractall(directory_to_extract_to)

    return None


def cutout_heat_demand_germany():
    """
    Save cutouts of Germany's 2015 heat demand densities from Europe-wide tifs.

    1. Get the German state boundaries
    2. Load the unzip 2015 heat demand data (Peta5_0_1) and
    3. Cutout Germany's residential and service-sector heat demand densities
    4. Save the cutouts as tiffs

    Parameters
    ----------
        None

    Returns
    -------
        None

    Notes
    ----
        The alternative of cutting out Germany from the pan-European raster
        based on German census cells, instead of using state boundaries with
        low resolution (to avoid inaccuracies), was not implemented in order to
        achieve consistency with other datasets (e.g. egon_mv_grid_district).
        Besides, all attempts to read, (union) and load cells from the local
        database failed, but were documented as commented code within this
        function and afterwards removed.
        If you want to have a look at the comments, please check out commit
        ec3391e182215b32cd8b741557a747118ab61664, which is the last commit
        still containing them.

        Also the usage of a buffer around the boundaries and the subsequent
        selection of German cells was not implemented.
        could be used, but then it must be ensured that later only heat demands
        of cells belonging to Germany are used.

    """

    # Load the German boundaries from the local database using a dissolved
    # dataset which provides one multipolygon
    table_name = "vg250_sta_union"
    schema = "boundaries"
    local_engine = db.engine()

    # Recommened way: gpd.read_postgis()
    # https://geopandas.readthedocs.io/en/latest/docs/reference/api/geopandas.GeoDataFrame.from_postgis.html?highlight=postgis#geopandas.GeoDataFrame.from_postgis
    # multipolygon can be converted into polygons for outcut function
    # using ST_Dump: https://postgis.net/docs/ST_Dump.html

    gdf_boundaries = gpd.read_postgis(
        (
            f"SELECT (ST_Dump(geometry)).geom As geometry"
            f" FROM {schema}.{table_name}"
        ),
        local_engine,
        geom_col="geometry",
    )

    # rasterio wants the mask to be a GeoJSON-like dict or an object that
    # implements the Python geo interface protocol (such as a Shapely Polygon)

    # look at the data, to understanding it
    # gdf_boundaries.head
    # len(gdf_boundaries)
    # type(gdf_boundaries)
    # gdf_boundaries.crs
    # gdf_boundaries.iloc[:,0]
    # gdf_boundaries.iloc[0,:]
    # gdf_boundaries.plot()

    # Load the unzipped heat demand data and cutout Germany

    # path to the downloaded and unzipped rediential heat demand 2015 data
    res_hd_2015 = "Peta_5_0_1/HD_2015_res_Peta5_0_1_GJ.tif"

    # path to the downloaded and unzipped service-sector heat demand 2015 data
    ser_hd_2015 = "Peta_5_0_1/HD_2015_ser_Peta5_0_1_GJ.tif"

    with rasterio.open(res_hd_2015) as dataset:
        # https://rasterio.readthedocs.io/en/latest/topics/masking-by-shapefile.html
        out_image, out_transform = mask(
            dataset, gdf_boundaries.iloc[:, 0], crop=True
        )
        out_meta = dataset.meta

        # Understanding the outputs
        # show(out_image)
        # out_transform

    out_meta.update(
        {
            "driver": "GTiff",
            "height": out_image.shape[1],
            "width": out_image.shape[2],
            "transform": out_transform,
        }
    )

    with rasterio.open(
        "Peta_5_0_1/res_hd_2015_GER.tif", "w", **out_meta
    ) as dest:
        dest.write(out_image)

    # Do the same for the service-sector
    with rasterio.open(ser_hd_2015) as dataset:
        # https://rasterio.readthedocs.io/en/latest/topics/masking-by-shapefile.html
        out_image, out_transform = mask(
            dataset, gdf_boundaries.iloc[:, 0], crop=True
        )
        out_meta = dataset.meta

        # Understanding the outputs
        # show(out_image)
        # out_transform

    out_meta.update(
        {
            "driver": "GTiff",
            "height": out_image.shape[1],
            "width": out_image.shape[2],
            "transform": out_transform,
        }
    )

    with rasterio.open(
        "Peta_5_0_1/ser_hd_2015_GER.tif", "w", **out_meta
    ) as dest:
        dest.write(out_image)

    return None


def future_heat_demand_germany(scenario_name):
    """
    Calculate the future residential and service-sector heat demand per ha.

    The calculation is based on Peta5_0_1 heat demand densities, cutout for
    Germany, for the year 2015. The given scenario name is used to read the
    adjustment factors for the heat demand rasters from the scenario table.

    Parameters
    ----------
    scenario_name: str
        Selected scenario name for which assumptions will be loaded.

    Returns
    -------
        None

    Notes
    -----
        None

    TODO
    ----

        Specify the crs of the created heat demand tiffs: EPSG 3035

        Check if the raster calculations are correct.

        Check, if there are populated cells without heat demand.

    """
    # Load the values
    if scenario_name == "eGon2015":
        res_hd_reduction = 1
        ser_hd_reduction = 1
    else:
        heat_parameters = get_sector_parameters("heat", scenario=scenario_name)

        res_hd_reduction = heat_parameters["DE_demand_reduction_residential"]
        ser_hd_reduction = heat_parameters["DE_demand_reduction_service"]

    # Define the directory where the created rasters will be saved
    scenario_raster_directory = "heat_scenario_raster"
    if not os.path.exists(scenario_raster_directory):
        os.mkdir(scenario_raster_directory)

    # Open, read and adjust the cutout heat demand distributions for Germany
    # https://rasterio.readthedocs.io/en/latest/topics/writing.html
    # https://gis.stackexchange.com/questions/338282/applying-equation-to-a-numpy-array-while-preserving-tiff-metadata-coordinates
    # Write an array as a raster band to a new 16-bit file. For
    # the new file's profile, the profile of the source is adjusted.

    # Residential heat demands first
    res_cutout = "Peta_5_0_1/res_hd_2015_GER.tif"

    with rasterio.open(res_cutout) as src:  # open raster dataset
        res_hd_2015 = src.read(1)  # read as numpy array; band 1; masked=True??
        res_profile = src.profile

    # adjusting and connversion to MWh
    res_scenario_raster = res_hd_reduction * res_hd_2015 / 3.6

    res_profile.update(
        dtype=rasterio.float32,  # set the dtype to float32
        count=1,  # change the band count to 1
        compress="lzw",  # specify LZW compression
    )
    # Save the scenario's residential heat demands as tif file
    # Define the filename for export
    res_result_filename = (
        scenario_raster_directory + "/res_HD_" + scenario_name + ".tif"
    )
    # Open raster dataset in 'w' write mode using the adjusted meta data
    with rasterio.open(res_result_filename, "w", **res_profile) as dst:
        dst.write(res_scenario_raster.astype(rasterio.float32), 1)

    # Do the same for the service-sector
    ser_cutout = "Peta_5_0_1/ser_hd_2015_GER.tif"

    with rasterio.open(ser_cutout) as src:  # open raster dataset
        ser_hd_2015 = src.read(1)  # read as numpy array; band 1; masked=True??
        ser_profile = src.profile

    # adjusting and connversion to MWh
    ser_scenario_raster = ser_hd_reduction * ser_hd_2015 / 3.6

    ser_profile.update(dtype=rasterio.float32, count=1, compress="lzw")
    # Save the scenario's service-sector heat demands as tif file
    # Define the filename for export
    ser_result_filename = (
        scenario_raster_directory + "/ser_HD_" + scenario_name + ".tif"
    )
    # Open raster dataset in 'w' write mode using the adjusted meta data
    with rasterio.open(ser_result_filename, "w", **ser_profile) as dst:
        dst.write(ser_scenario_raster.astype(rasterio.float32), 1)

    return None


def heat_demand_to_db_table():
    """
    Import heat demand rasters and convert them to vector data.

    Specify the rasters to import as raster file patterns (file type and
    directory containing raster files, which all will be imported).
    The rasters are stored in a temporary table called "heat_demand_rasters".
    The final demand data, having the census IDs as foreign key (from the
    census population table), are genetated
    by the provided sql script (raster2cells-and-centroids.sql) and
    are stored in the table "demand.egon_peta_heat".

    Parameters
    ----------
        None

    Returns
    -------
        None

    Notes
    -----
        Please note that the data from "demand.egon_peta_heat" is deleted
        prior to the import, so make sure you're not loosing valuable data.

    TODO
    ----
        Check if data already exists in database or if the function needs
        to be executed: data version management.

        Define version number correctly
    """

    # Define the raster file type to be imported
    sources = ["*.tif"]
    # Define the directory from with all raster files having the defined type
    # will be imported
    sources = [
        path
        for pattern in sources
        for path in Path("heat_scenario_raster").glob(pattern)
    ]

    # Create the schema for the final table, if needed
    engine = db.engine()
    db.execute_sql("CREATE SCHEMA IF NOT EXISTS demand;")
    sql_script = os.path.join(
        os.path.dirname(__file__), "raster2cells-and-centroids.sql"
    )

    db.execute_sql("DELETE FROM demand.egon_peta_heat;")

    for source in sources:

        if not "2015" in source.stem:
            # Create a temporary table and fill the final table using the sql script
            rasters = f"heat_demand_rasters_{source.stem.lower()}"
            import_rasters = subprocess.run(
                ["raster2pgsql", "-e", "-s", "3035", "-I", "-C", "-F", "-a"]
                + [source]
                + [f"{rasters}"],
                text=True,
            ).stdout
            with engine.begin() as connection:
                print(
                    f'CREATE TEMPORARY TABLE "{rasters}"'
                    ' ("rid" serial PRIMARY KEY,"rast" raster,"filename" text);'
                )
                connection.execute(
                    f'CREATE TEMPORARY TABLE "{rasters}"'
                    ' ("rid" serial PRIMARY KEY,"rast" raster,"filename" text);'
                )
                connection.execute(import_rasters)
                connection.execute(f'ANALYZE "{rasters}"')
                with open(sql_script) as convert:
                    connection.execute(
                        Template(convert.read()).render(source=rasters)
                    )
    return None


def adjust_residential_heat_to_zensus(scenario):
    """
    Adjust residential heat demands to fit to zensus population.

    In some cases, Peta assigns residential heat demand to unpopulated cells.
    This can be caused by the different population data used in Peta or
    buildings in zenus cells without a population
    (see :func:`egon.data.importing.zensus.adjust_zensus_misc`)

    Residential heat demand in cells without zensus population is dropped.
    Residential heat demand in cells with zensus population is scaled to meet
    the overall residential heat demands.

    Parameters
    ----------
    scenario : str
        Name of the scenario.

    Returns
    -------
        None
    """

    # Select overall residential heat demand
    overall_demand = db.select_dataframe(
        f"""SELECT SUM(demand) as overall_demand
        FROM  demand.egon_peta_heat
        WHERE scenario = {'scenario'} and sector = 'residential'
        """
    ).overall_demand[0]

    # Select heat demand in populated cells
    df = db.select_dataframe(
        f"""SELECT *
        FROM  demand.egon_peta_heat
        WHERE scenario = {'scenario'} and sector = 'residential'
        AND zensus_population_id IN (
            SELECT id
            FROM society.destatis_zensus_population_per_ha_inside_germany
            )""",
        index_col="id",
    )

    # Scale heat demands in populated cells
    df.loc[:, "demand"] *= overall_demand / df.loc[:, "demand"].sum()

    # Drop residential heat demands
    db.execute_sql(
        f"""DELETE FROM demand.egon_peta_heat
        WHERE scenario = {'scenario'} and sector = 'residential'"""
    )

    # Insert adjusted heat demands in populated cells
    df.to_sql(
        "egon_peta_heat", schema="demand", con=db.engine(), if_exists="append"
    )

    return None


def add_metadata():
    """
    Writes metadata JSON string into table comment.

    """
    # Metadata creation
    meta = {
        "name": "egon_peta_heat_metadata",
        "title": "eGo_n scenario-specific future heat demand data",
        "id": "WILL_BE_SET_AT_PUBLICATION",
        "description": "Future heat demands per hectare grid cell of "
        "the residential and service sector",
        "language": ["EN"],
        "context": context(),
        "spatial": {
            "location": None,
            "extent": "Germany",
            "resolution": "100x100m",
        },
        "sources": [
            sources()["egon-data"],
            sources()["peta"],
            sources()["vg250"],
            sources()["zensus"],
        ],
        "resources": [
            {
                "profile": "tabular-data-resource",
                "name": "egon_peta_heat",
                "path": "",
                "format": "PostgreSQL",
                "encoding": "UTF-8",
                "schema": {
                    "fields": [
                        {
                            "name": "id",
                            "description": "Unique identifier",
                            "type": "serial",
                            "unit": "none",
                        },
                        {
                            "name": "demand",
                            "description": "annual heat demand",
                            "type": "double precision",
                            "unit": "MWh",
                        },
                        {
                            "name": "sector",
                            "description": "sector e.g. residential",
                            "type": "text",
                            "unit": "none",
                        },
                        {
                            "name": "scenario",
                            "description": "scenario name",
                            "type": "text",
                            "unit": "none",
                        },
                        {
                            "name": "zensus_population_id",
                            "description": "census cell id",
                            "type": "integer",
                            "unit": "none",
                        },
                    ],
                    "primaryKey": ["id"],
                    "foreignKeys": [
                        {
                            "fields": ["zensus_population_id"],
                            "reference": {
                                "resource": "society.destatis_zensus_population_per_ha",
                                "fields": ["id"],
                            },
                        },
                        {
                            "fields": ["scenario"],
                            "reference": {
                                "resource": "scenario.egon_scenario_parameters",
                                "fields": ["name"],
                            },
                        },
                    ],
                },
                "dialect": {"delimiter": "none", "decimalSeparator": "."},
            }
        ],
        "licenses": [license_ccby("© Europa-Universität Flensburg")],
        "contributors": [
            {
                "title": "EvaWie",
                "email": "http://github.com/EvaWie",
                "date": time.strftime("%Y-%m-%d"),
                "object": None,
                "comment": "Imported data",
            },
            {
                "title": "Clara Büttner",
                "email": "http://github.com/ClaraBuettner",
                "date": time.strftime("%Y-%m-%d"),
                "object": None,
                "comment": "Updated metadata",
            },
        ],
        "metaMetadata": meta_metadata(),
    }
    meta_json = "'" + json.dumps(meta) + "'"

    db.submit_comment(meta_json, "demand", "egon_peta_heat")


def scenario_data_import():
    """
    Call all heat demand import related functions.

    This function executes the functions that download, unzip and adjust
    the heat demand distributions from Peta5.0.1
    and that save the future heat demand distributions for Germany as tiffs
    as well as with census grid IDs as foreign key in the database.

    Parameters
    ----------
        None

    Returns
    -------
        None

    Notes
    -----
        None

    """
    # create schema if not exists
    db.execute_sql("CREATE SCHEMA IF NOT EXISTS demand;")
    # drop table if exists
    # can be removed when table structure doesn't change anymore
    db.execute_sql("DROP TABLE IF EXISTS demand.egon_peta_heat CASCADE")
    db.execute_sql("DROP SEQUENCE IF EXISTS demand.egon_peta_heat_seq CASCADE")
    # create table
    EgonPetaHeat.__table__.create(bind=db.engine(), checkfirst=True)

    download_peta5_0_1_heat_demands()
    unzip_peta5_0_1_heat_demands()
    cutout_heat_demand_germany()
    # Specifiy the scenario names for loading factors from csv file
    future_heat_demand_germany("eGon2035")
    future_heat_demand_germany("eGon100RE")
    # future_heat_demand_germany("eGon2015")
    heat_demand_to_db_table()
    adjust_residential_heat_to_zensus("eGon2035")
    adjust_residential_heat_to_zensus("eGon100RE")
    # future_heat_demand_germany("eGon2015")
    add_metadata()

    return None<|MERGE_RESOLUTION|>--- conflicted
+++ resolved
@@ -54,12 +54,7 @@
     def __init__(self, dependencies):
         super().__init__(
             name="heat-demands",
-<<<<<<< HEAD
             version="0.0.3",
-=======
-            # version=self.target_files + "_0.0",
-            version="0.0.1",  # maybe rethink the naming
->>>>>>> da196626
             dependencies=dependencies,
             tasks=(scenario_data_import),
         )
