--- conflicted
+++ resolved
@@ -81,11 +81,7 @@
         super().__init__(
             name=self.name,
             # version=self.target_files + "_0.0",
-<<<<<<< HEAD
-            version="0.0.4",  # maybe rethink the naming
-=======
             version=self.version,  # maybe rethink the naming
->>>>>>> 7a03d06a
             dependencies=dependencies,
             tasks=(scenario_data_import),
         )
@@ -755,14 +751,12 @@
     unzip_peta5_0_1_heat_demands()
     cutout_heat_demand_germany()
     # Specifiy the scenario names for loading factors from csv file
-    for scenario in egon.data.config.settings()["egon-data"]["--scenarios"]:
-        future_heat_demand_germany(scenario)
-
+    future_heat_demand_germany("eGon2035")
+    future_heat_demand_germany("eGon100RE")
     # future_heat_demand_germany("eGon2015")
     heat_demand_to_db_table()
-    for scenario in egon.data.config.settings()["egon-data"]["--scenarios"]:
-        adjust_residential_heat_to_zensus(scenario)
-
+    adjust_residential_heat_to_zensus("eGon2035")
+    adjust_residential_heat_to_zensus("eGon100RE")
     # future_heat_demand_germany("eGon2015")
     add_metadata()
 
