--- conflicted
+++ resolved
@@ -15,7 +15,6 @@
 
 from pathlib import Path  # for database import
 from urllib.request import urlretrieve
-import datetime
 
 # for metadata creation
 import json
@@ -42,20 +41,13 @@
 )
 from egon.data.metadata import (
     context,
-<<<<<<< HEAD
-    generate_resource_fields_from_sqla_model,
-=======
->>>>>>> bb1f08cd
     license_ccby,
     meta_metadata,
     sources,
 )
 import egon.data.config
 
-<<<<<<< HEAD
-=======
-
->>>>>>> bb1f08cd
+
 
 class HeatDemandImport(Dataset):
 
@@ -88,14 +80,9 @@
 
     def __init__(self, dependencies):
         super().__init__(
-<<<<<<< HEAD
-            name="heat-demands",
-            version="0.0.3",
-=======
             name=self.name,
             # version=self.target_files + "_0.0",
             version=self.version,  # maybe rethink the naming
->>>>>>> bb1f08cd
             dependencies=dependencies,
             tasks=(scenario_data_import),
         )
