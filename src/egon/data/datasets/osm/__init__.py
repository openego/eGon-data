"""The central module containing all code dealing with importing OSM data.

This module either directly contains the code dealing with importing OSM
data, or it re-exports everything needed to handle it. Please refrain
from importing code from any modules below this one, because it might
lead to unwanted behaviour.

If you have to import code from a module below this one because the code
isn't exported from this module, please file a bug, so we can fix this.
"""

from pathlib import Path
from urllib.request import urlretrieve
import json
import os
import shutil
import time

import importlib_resources as resources

from egon.data import db
from egon.data.config import settings
from egon.data.datasets import Dataset
import egon.data.config
import egon.data.subprocess as subprocess


def download():
    """Download OpenStreetMap `.pbf` file."""
    data_config = egon.data.config.datasets()
    osm_config = data_config["openstreetmap"]["original_data"]

    download_directory = Path(".") / "openstreetmap"
    # Create the folder, if it does not exists already
    if not os.path.exists(download_directory):
        os.mkdir(download_directory)

    if settings()["egon-data"]["--dataset-boundary"] == "Everything":
        source_url = osm_config["source"]["url"]
        target_filename = osm_config["target"]["file"]
    else:
        source_url = osm_config["source"]["url_testmode"]
        target_filename = osm_config["target"]["file_testmode"]

    target_file = download_directory / target_filename

    if not os.path.isfile(target_file):
        urlretrieve(source_url, target_file)


<<<<<<< HEAD
def to_postgres(cache_size=4096):
=======
def to_postgres(num_processes=1, cache_size=4096):
>>>>>>> 0d79443e
    """Import OSM data from a Geofabrik `.pbf` file into a PostgreSQL database.

    Parameters
    ----------
    cache_size: int, optional
        Memory used during data import

    """
    # Read maximum number of threads per task from egon-data.configuration.yaml
    num_processes = settings()["egon-data"]["--processes-per-task"]

    # Read database configuration from docker-compose.yml
    docker_db_config = db.credentials()

    # Get dataset config
    data_config = egon.data.config.datasets()
    osm_config = data_config["openstreetmap"]["original_data"]

    if settings()["egon-data"]["--dataset-boundary"] == "Everything":
        input_filename = osm_config["target"]["file"]
    else:
        input_filename = osm_config["target"]["file_testmode"]

    input_file = Path(".") / "openstreetmap" / input_filename
    style_file = (
        Path(".") / "openstreetmap" / osm_config["source"]["stylefile"]
    )
    with resources.path(
        "egon.data.datasets.osm", osm_config["source"]["stylefile"]
    ) as p:
        shutil.copy(p, style_file)

    # Prepare osm2pgsql command
    cmd = [
        "osm2pgsql",
        "--create",
        "--slim",
        "--hstore-all",
        "--number-processes",
        f"{num_processes}",
        "--cache",
        f"{cache_size}",
        "-H",
        f"{docker_db_config['HOST']}",
        "-P",
        f"{docker_db_config['PORT']}",
        "-d",
        f"{docker_db_config['POSTGRES_DB']}",
        "-U",
        f"{docker_db_config['POSTGRES_USER']}",
        "-p",
        f"{osm_config['target']['table_prefix']}",
        "-S",
        f"{style_file.absolute()}",
        f"{input_file.absolute()}",
    ]

    # Execute osm2pgsql for import OSM data
    subprocess.run(
        cmd,
        env={"PGPASSWORD": docker_db_config["POSTGRES_PASSWORD"]},
        cwd=Path(__file__).parent,
    )


def add_metadata():
    """Writes metadata JSON string into table comment."""
    # Prepare variables
    osm_config = egon.data.config.datasets()["openstreetmap"]

    if settings()["egon-data"]["--dataset-boundary"] == "Everything":
        osm_url = osm_config["original_data"]["source"]["url"]
        input_filename = osm_config["original_data"]["target"]["file"]
    else:
        osm_url = osm_config["original_data"]["source"]["url_testmode"]
        input_filename = osm_config["original_data"]["target"]["file_testmode"]

    spatial_and_date = Path(input_filename).name.split("-")
    spatial_extend = spatial_and_date[0]
    osm_data_date = (
        "20"
        + spatial_and_date[1][0:2]
        + "-"
        + spatial_and_date[1][2:4]
        + "-"
        + spatial_and_date[1][4:6]
    )

    # Insert metadata for each table
    licenses = [
        {
            "name": "Open Data Commons Open Database License 1.0",
            "title": "",
            "path": "https://opendatacommons.org/licenses/odbl/1.0/",
            "instruction": (
                "You are free: To Share, To Create, To Adapt;"
                " As long as you: Attribute, Share-Alike, Keep open!"
            ),
            "attribution": "© Reiner Lemoine Institut",
        }
    ]
    for table in osm_config["processed"]["tables"]:
        table_suffix = table.split("_")[1]
        meta = {
            "title": f"OpenStreetMap (OSM) - Germany - {table_suffix}",
            "description": (
                "OpenStreetMap is a free, editable map of the"
                " whole world that is being built by volunteers"
                " largely from scratch and released with"
                " an open-content license."
            ),
            "language": ["EN", "DE"],
            "spatial": {
                "location": "",
                "extent": f"{spatial_extend}",
                "resolution": "",
            },
            "temporal": {
                "referenceDate": f"{osm_data_date}",
                "timeseries": {
                    "start": "",
                    "end": "",
                    "resolution": "",
                    "alignment": "",
                    "aggregationType": "",
                },
            },
            "sources": [
                {
                    "title": (
                        "Geofabrik - Download - OpenStreetMap Data Extracts"
                    ),
                    "description": (
                        'Data dump taken on "referenceDate",'
                        f" i.e. {osm_data_date}."
                        " A subset of this is selected using osm2pgsql"
                        ' using the style file "oedb.style".'
                    ),
                    "path": f"{osm_url}",
                    "licenses": licenses,
                }
            ],
            "licenses": licenses,
            "contributors": [
                {
                    "title": "Guido Pleßmann",
                    "email": "http://github.com/gplssm",
                    "date": time.strftime("%Y-%m-%d"),
                    "object": "",
                    "comment": "Imported data",
                }
            ],
            "metaMetadata": {
                "metadataVersion": "OEP-1.4.0",
                "metadataLicense": {
                    "name": "CC0-1.0",
                    "title": "Creative Commons Zero v1.0 Universal",
                    "path": (
                        "https://creativecommons.org/publicdomain/zero/1.0/"
                    ),
                },
            },
        }

        meta_json = "'" + json.dumps(meta) + "'"

        db.submit_comment(meta_json, "openstreetmap", table)


def modify_tables():
    """Adjust primary keys, indices and schema of OSM tables.

    * The Column "id" is added and used as the new primary key.
    * Indices (GIST, GIN) are reset
    * The tables are moved to the schema configured as the "output_schema".
    """
    # Get dataset config
    data_config = egon.data.config.datasets()["openstreetmap"]

    # Replace indices and primary keys
    for table in [
        f"{data_config['original_data']['target']['table_prefix']}_" + suffix
        for suffix in ["line", "point", "polygon", "roads"]
    ]:

        # Drop indices
        sql_statements = [f"DROP INDEX IF EXISTS {table}_index;"]

        # Drop primary keys
        sql_statements.append(f"DROP INDEX IF EXISTS {table}_pkey;")

        # Add primary key on newly created column "id"
        sql_statements.append(f"ALTER TABLE public.{table} ADD id SERIAL;")
        sql_statements.append(
            f"ALTER TABLE public.{table} ADD PRIMARY KEY (id);"
        )
        sql_statements.append(
            f"ALTER TABLE public.{table} RENAME COLUMN way TO geom;"
        )

        # Add indices (GIST and GIN)
        sql_statements.append(
            f"CREATE INDEX {table}_geom_idx ON public.{table} "
            f"USING gist (geom);"
        )
        sql_statements.append(
            f"CREATE INDEX {table}_tags_idx ON public.{table} "
            f"USING GIN (tags);"
        )

        # Execute collected SQL statements
        for statement in sql_statements:
            db.execute_sql(statement)

    # Move table to schema "openstreetmap"
    db.execute_sql(
        f"CREATE SCHEMA IF NOT EXISTS {data_config['processed']['schema']};"
    )

    for out_table in data_config["processed"]["tables"]:
        db.execute_sql(
            f"DROP TABLE IF EXISTS "
            f"{data_config['processed']['schema']}.{out_table};"
        )

        sql_statement = (
            f"ALTER TABLE public.{out_table} "
            f"SET SCHEMA {data_config['processed']['schema']};"
        )

        db.execute_sql(sql_statement)


class OpenStreetMap(Dataset):
    def __init__(self, dependencies):
        super().__init__(
            name="OpenStreetMap",
            version="0.0.2",
            dependencies=dependencies,
            tasks=(download, to_postgres, modify_tables, add_metadata),
        )<|MERGE_RESOLUTION|>--- conflicted
+++ resolved
@@ -48,11 +48,7 @@
         urlretrieve(source_url, target_file)
 
 
-<<<<<<< HEAD
 def to_postgres(cache_size=4096):
-=======
-def to_postgres(num_processes=1, cache_size=4096):
->>>>>>> 0d79443e
     """Import OSM data from a Geofabrik `.pbf` file into a PostgreSQL database.
 
     Parameters
@@ -290,7 +286,7 @@
     def __init__(self, dependencies):
         super().__init__(
             name="OpenStreetMap",
-            version="0.0.2",
+            version="0.0.3",
             dependencies=dependencies,
             tasks=(download, to_postgres, modify_tables, add_metadata),
         )