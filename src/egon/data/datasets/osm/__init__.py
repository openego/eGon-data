"""The central module containing all code dealing with importing OSM data.

This module either directly contains the code dealing with importing OSM
data, or it re-exports everything needed to handle it. Please refrain
from importing code from any modules below this one, because it might
lead to unwanted behaviour.

If you have to import code from a module below this one because the code
isn't exported from this module, please file a bug, so we can fix this.
"""

from pathlib import Path
from urllib.request import urlretrieve
import datetime
import json
import os
import shutil
import time
import re

import importlib_resources as resources

from egon.data import db
from egon.data.config import settings
<<<<<<< HEAD
from egon.data.metadata import (context,
                                license_odbl,
                                meta_metadata,
                                generate_resource_fields_from_db_table)
=======
from egon.data.metadata import (
    context,
    license_odbl,
    meta_metadata,
    generate_resource_fields_from_db_table,
)
>>>>>>> 1d65d82a
from egon.data.datasets import Dataset
import egon.data.config
import egon.data.subprocess as subprocess


def download():
    """Download OpenStreetMap `.pbf` file."""
    data_config = egon.data.config.datasets()
    osm_config = data_config["openstreetmap"]["original_data"]

    download_directory = Path(".") / "openstreetmap"
    # Create the folder, if it does not exists already
    if not os.path.exists(download_directory):
        os.mkdir(download_directory)

    if settings()["egon-data"]["--dataset-boundary"] == "Everything":
        source_url = osm_config["source"]["url"]
        target_filename = osm_config["target"]["file"]
    else:
        source_url = osm_config["source"]["url_testmode"]
        target_filename = osm_config["target"]["file_testmode"]

    target_file = download_directory / target_filename

    if not os.path.isfile(target_file):
        urlretrieve(source_url, target_file)


def to_postgres(cache_size=4096):
    """Import OSM data from a Geofabrik `.pbf` file into a PostgreSQL database.

    Parameters
    ----------
    cache_size: int, optional
        Memory used during data import

    """
    # Read maximum number of threads per task from egon-data.configuration.yaml
    num_processes = settings()["egon-data"]["--processes-per-task"]

    # Read database configuration from docker-compose.yml
    docker_db_config = db.credentials()

    # Get dataset config
    data_config = egon.data.config.datasets()
    osm_config = data_config["openstreetmap"]["original_data"]

    if settings()["egon-data"]["--dataset-boundary"] == "Everything":
        input_filename = osm_config["target"]["file"]
    else:
        input_filename = osm_config["target"]["file_testmode"]

    input_file = Path(".") / "openstreetmap" / input_filename
    style_file = (
        Path(".") / "openstreetmap" / osm_config["source"]["stylefile"]
    )
    with resources.path(
        "egon.data.datasets.osm", osm_config["source"]["stylefile"]
    ) as p:
        shutil.copy(p, style_file)

    # Prepare osm2pgsql command
    cmd = [
        "osm2pgsql",
        "--create",
        "--slim",
        "--hstore-all",
        "--number-processes",
        f"{num_processes}",
        "--cache",
        f"{cache_size}",
        "-H",
        f"{docker_db_config['HOST']}",
        "-P",
        f"{docker_db_config['PORT']}",
        "-d",
        f"{docker_db_config['POSTGRES_DB']}",
        "-U",
        f"{docker_db_config['POSTGRES_USER']}",
        "-p",
        f"{osm_config['target']['table_prefix']}",
        "-S",
        f"{style_file.absolute()}",
        f"{input_file.absolute()}",
    ]

    # Execute osm2pgsql for import OSM data
    subprocess.run(
        cmd,
        env={"PGPASSWORD": docker_db_config["POSTGRES_PASSWORD"]},
        cwd=Path(__file__).parent,
    )


def add_metadata():
    """Writes metadata JSON string into table comment.

    """
    # Prepare variables
    osm_config = egon.data.config.datasets()["openstreetmap"]

    if settings()["egon-data"]["--dataset-boundary"] == "Everything":
        osm_url = osm_config["original_data"]["source"]["url"]
        input_filename = osm_config["original_data"]["target"]["file"]
    else:
        osm_url = osm_config["original_data"]["source"]["url_testmode"]
        input_filename = osm_config["original_data"]["target"]["file_testmode"]

    # Extract spatial extend and date
    (spatial_extend, osm_data_date) = re.compile(
<<<<<<< HEAD
        "^([\\w-]*).*-(\\d+)$").findall(
        Path(input_filename).name.split('.')[0]
    )[0]
    osm_data_date = datetime.datetime.strptime(
        osm_data_date, '%y%m%d').strftime('%y-%m-%d')
=======
        "^([\\w-]*).*-(\\d+)$"
    ).findall(Path(input_filename).name.split(".")[0])[0]
    osm_data_date = datetime.datetime.strptime(
        osm_data_date, "%y%m%d"
    ).strftime("%y-%m-%d")
>>>>>>> 1d65d82a

    # Insert metadata for each table
    licenses = [license_odbl(attribution="© OpenStreetMap contributors")]

    for table in osm_config["processed"]["tables"]:
        schema_table = ".".join([osm_config["processed"]["schema"], table])
        table_suffix = table.split("_")[1]
        meta = {
            "name": schema_table,
            "title": f"OpenStreetMap (OSM) - Germany - {table_suffix}",
            "id": "WILL_BE_SET_AT_PUBLICATION",
            "description": (
                "OpenStreetMap is a free, editable map of the"
                " whole world that is being built by volunteers"
                " largely from scratch and released with"
                " an open-content license.\n\n"
                "The OpenStreetMap data here is the result of an PostgreSQL "
                "database import using osm2pgsql with a custom style file."
            ),
            "language": ["en-EN", "de-DE"],
            "publicationDate": datetime.date.today().isoformat(),
            "context": context(),
            "spatial": {
                "location": None,
                "extent": f"{spatial_extend}",
                "resolution": None,
            },
            "temporal": {
                "referenceDate": f"{osm_data_date}",
                "timeseries": {
                    "start": None,
                    "end": None,
                    "resolution": None,
                    "alignment": None,
                    "aggregationType": None,
                },
            },
            "sources": [
                {
                    "title": "OpenStreetMap Data Extracts (Geofabrik)",
                    "description": (
                        "Full data extract of OpenStreetMap data for defined "
                        "spatial extent at ''referenceDate''"
                    ),
                    "path": f"{osm_url}",
                    "licenses": licenses,
                }
            ],
            "licenses": licenses,
            "contributors": [
                {
                    "title": "Guido Pleßmann",
                    "email": "http://github.com/gplssm",
                    "date": time.strftime("%Y-%m-%d"),
                    "object": None,
                    "comment": "Imported data",
                },
                {
                    "title": "Jonathan Amme",
                    "email": "http://github.com/nesnoj",
                    "date": time.strftime("%Y-%m-%d"),
                    "object": None,
                    "comment": "Metadata extended",
<<<<<<< HEAD
                }
            ],
            "resources": [
                {
                    "profile": "tabular-data-resource",
                    "name": schema_table,
                    "path": None,
                    "format": "PostgreSQL",
                    "encoding": "UTF-8",
                    "schema": {
                        "fields": generate_resource_fields_from_db_table(
                            osm_config["processed"]["schema"],
                            table),
                        "primaryKey": ["id"],
                        "foreignKeys": []
                    },
                    "dialect": {
                        "delimiter": None,
                        "decimalSeparator": "."
                    }
                }
            ],
=======
                },
            ],
            "resources": [
                {
                    "profile": "tabular-data-resource",
                    "name": schema_table,
                    "path": None,
                    "format": "PostgreSQL",
                    "encoding": "UTF-8",
                    "schema": {
                        "fields": generate_resource_fields_from_db_table(
                            osm_config["processed"]["schema"], table
                        ),
                        "primaryKey": ["id"],
                        "foreignKeys": [],
                    },
                    "dialect": {"delimiter": None, "decimalSeparator": "."},
                }
            ],
>>>>>>> 1d65d82a
            "metaMetadata": meta_metadata(),
        }

        meta_json = "'" + json.dumps(meta) + "'"

        db.submit_comment(meta_json, "openstreetmap", table)


def modify_tables():
    """Adjust primary keys, indices and schema of OSM tables.

    * The Column "id" is added and used as the new primary key.
    * Indices (GIST, GIN) are reset
    * The tables are moved to the schema configured as the "output_schema".
    """
    # Get dataset config
    data_config = egon.data.config.datasets()["openstreetmap"]

    # Replace indices and primary keys
    for table in [
        f"{data_config['original_data']['target']['table_prefix']}_" + suffix
        for suffix in ["line", "point", "polygon", "roads"]
    ]:

        # Drop indices
        sql_statements = [f"DROP INDEX IF EXISTS {table}_index;"]

        # Drop primary keys
        sql_statements.append(f"DROP INDEX IF EXISTS {table}_pkey;")

        # Add primary key on newly created column "id"
        sql_statements.append(f"ALTER TABLE public.{table} ADD id SERIAL;")
        sql_statements.append(
            f"ALTER TABLE public.{table} ADD PRIMARY KEY (id);"
        )
        sql_statements.append(
            f"ALTER TABLE public.{table} RENAME COLUMN way TO geom;"
        )

        # Add indices (GIST and GIN)
        sql_statements.append(
            f"CREATE INDEX {table}_geom_idx ON public.{table} "
            f"USING gist (geom);"
        )
        sql_statements.append(
            f"CREATE INDEX {table}_tags_idx ON public.{table} "
            f"USING GIN (tags);"
        )

        # Execute collected SQL statements
        for statement in sql_statements:
            db.execute_sql(statement)

    # Move table to schema "openstreetmap"
    db.execute_sql(
        f"CREATE SCHEMA IF NOT EXISTS {data_config['processed']['schema']};"
    )

    for out_table in data_config["processed"]["tables"]:
        db.execute_sql(
            f"DROP TABLE IF EXISTS "
            f"{data_config['processed']['schema']}.{out_table};"
        )

        sql_statement = (
            f"ALTER TABLE public.{out_table} "
            f"SET SCHEMA {data_config['processed']['schema']};"
        )

        db.execute_sql(sql_statement)


class OpenStreetMap(Dataset):
    def __init__(self, dependencies):
        super().__init__(
            name="OpenStreetMap",
            version="0.0.3",
            dependencies=dependencies,
            tasks=(download, to_postgres, modify_tables, add_metadata),
        )<|MERGE_RESOLUTION|>--- conflicted
+++ resolved
@@ -22,19 +22,12 @@
 
 from egon.data import db
 from egon.data.config import settings
-<<<<<<< HEAD
-from egon.data.metadata import (context,
-                                license_odbl,
-                                meta_metadata,
-                                generate_resource_fields_from_db_table)
-=======
 from egon.data.metadata import (
     context,
     license_odbl,
     meta_metadata,
     generate_resource_fields_from_db_table,
 )
->>>>>>> 1d65d82a
 from egon.data.datasets import Dataset
 import egon.data.config
 import egon.data.subprocess as subprocess
@@ -63,18 +56,17 @@
         urlretrieve(source_url, target_file)
 
 
-def to_postgres(cache_size=4096):
+def to_postgres(num_processes=1, cache_size=4096):
     """Import OSM data from a Geofabrik `.pbf` file into a PostgreSQL database.
 
     Parameters
     ----------
+    num_processes : int, optional
+        Number of parallel processes used for processing during data import
     cache_size: int, optional
         Memory used during data import
 
     """
-    # Read maximum number of threads per task from egon-data.configuration.yaml
-    num_processes = settings()["egon-data"]["--processes-per-task"]
-
     # Read database configuration from docker-compose.yml
     docker_db_config = db.credentials()
 
@@ -145,19 +137,11 @@
 
     # Extract spatial extend and date
     (spatial_extend, osm_data_date) = re.compile(
-<<<<<<< HEAD
-        "^([\\w-]*).*-(\\d+)$").findall(
-        Path(input_filename).name.split('.')[0]
-    )[0]
-    osm_data_date = datetime.datetime.strptime(
-        osm_data_date, '%y%m%d').strftime('%y-%m-%d')
-=======
         "^([\\w-]*).*-(\\d+)$"
     ).findall(Path(input_filename).name.split(".")[0])[0]
     osm_data_date = datetime.datetime.strptime(
         osm_data_date, "%y%m%d"
     ).strftime("%y-%m-%d")
->>>>>>> 1d65d82a
 
     # Insert metadata for each table
     licenses = [license_odbl(attribution="© OpenStreetMap contributors")]
@@ -221,30 +205,6 @@
                     "date": time.strftime("%Y-%m-%d"),
                     "object": None,
                     "comment": "Metadata extended",
-<<<<<<< HEAD
-                }
-            ],
-            "resources": [
-                {
-                    "profile": "tabular-data-resource",
-                    "name": schema_table,
-                    "path": None,
-                    "format": "PostgreSQL",
-                    "encoding": "UTF-8",
-                    "schema": {
-                        "fields": generate_resource_fields_from_db_table(
-                            osm_config["processed"]["schema"],
-                            table),
-                        "primaryKey": ["id"],
-                        "foreignKeys": []
-                    },
-                    "dialect": {
-                        "delimiter": None,
-                        "decimalSeparator": "."
-                    }
-                }
-            ],
-=======
                 },
             ],
             "resources": [
@@ -264,7 +224,6 @@
                     "dialect": {"delimiter": None, "decimalSeparator": "."},
                 }
             ],
->>>>>>> 1d65d82a
             "metaMetadata": meta_metadata(),
         }
 
