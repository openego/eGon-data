"""The central module containing all code dealing with importing OSM data.

This module either directly contains the code dealing with importing OSM
data, or it re-exports everything needed to handle it. Please refrain
from importing code from any modules below this one, because it might
lead to unwanted behaviour.

If you have to import code from a module below this one because the code
isn't exported from this module, please file a bug, so we can fix this.
"""

from pathlib import Path
from urllib.request import urlretrieve
import datetime
import json
import os
import re
import shutil
import time

import importlib_resources as resources

from egon.data import db, logger
from egon.data.config import settings
from egon.data.datasets import Dataset
from egon.data.metadata import (
    context,
    generate_resource_fields_from_db_table,
    license_odbl,
    meta_metadata,
)
import egon.data.config
import egon.data.subprocess as subprocess


def download():
    """Download OpenStreetMap `.pbf` file."""
    data_config = egon.data.config.datasets()
    osm_config = data_config["openstreetmap"]["original_data"]

    download_directory = Path(".") / "openstreetmap"
    # Create the folder, if it does not exists already
    if not os.path.exists(download_directory):
        os.mkdir(download_directory)

    if settings()["egon-data"]["--dataset-boundary"] == "Everything":
        source_url = osm_config["source"]["url"]
        target_filename = osm_config["target"]["file"]
    else:
        source_url = osm_config["source"]["url_testmode"]
        target_filename = osm_config["target"]["file_testmode"]

    target_file = download_directory / target_filename

    if not os.path.isfile(target_file):
        urlretrieve(source_url, target_file)


def to_postgres(cache_size=4096):
    """Import OSM data from a Geofabrik `.pbf` file into a PostgreSQL database.

    Parameters
    ----------
    cache_size: int, optional
        Memory used during data import

    """
    # Read maximum number of threads per task from egon-data.configuration.yaml
    num_processes = settings()["egon-data"]["--processes-per-task"]

    # Read database configuration from docker-compose.yml
    docker_db_config = db.credentials()

    # Get dataset config
    data_config = egon.data.config.datasets()
    osm_config = data_config["openstreetmap"]["original_data"]

    if settings()["egon-data"]["--dataset-boundary"] == "Everything":
        input_filename = osm_config["target"]["file"]
        logger.info("Using Everything DE dataset.")
    else:
        input_filename = osm_config["target"]["file_testmode"]
        logger.info("Using testmode SH dataset.")

    input_file = Path(".") / "openstreetmap" / input_filename
    style_file = (
        Path(".") / "openstreetmap" / osm_config["source"]["stylefile"]
    )
    with resources.path(
        "egon.data.datasets.osm", osm_config["source"]["stylefile"]
    ) as p:
        shutil.copy(p, style_file)

    # Prepare osm2pgsql command
    cmd = [
        "osm2pgsql",
        "--create",
        "--slim",
        "--hstore-all",
        "--number-processes",
        f"{num_processes}",
        "--cache",
        f"{cache_size}",
        "-H",
        f"{docker_db_config['HOST']}",
        "-P",
        f"{docker_db_config['PORT']}",
        "-d",
        f"{docker_db_config['POSTGRES_DB']}",
        "-U",
        f"{docker_db_config['POSTGRES_USER']}",
        "-p",
        f"{osm_config['target']['table_prefix']}",
        "-S",
        f"{style_file.absolute()}",
        f"{input_file.absolute()}",
    ]

    # Execute osm2pgsql for import OSM data
    subprocess.run(
        cmd,
        env={"PGPASSWORD": docker_db_config["POSTGRES_PASSWORD"]},
        cwd=Path(__file__).parent,
    )


def add_metadata():
    """Writes metadata JSON string into table comment."""
    # Prepare variables
    osm_config = egon.data.config.datasets()["openstreetmap"]

    if settings()["egon-data"]["--dataset-boundary"] == "Everything":
        osm_url = osm_config["original_data"]["source"]["url"]
        input_filename = osm_config["original_data"]["target"]["file"]
    else:
        osm_url = osm_config["original_data"]["source"]["url_testmode"]
        input_filename = osm_config["original_data"]["target"]["file_testmode"]

    # Extract spatial extend and date
    (spatial_extend, osm_data_date) = re.compile(
        "^([\\w-]*).*-(\\d+)$"
    ).findall(Path(input_filename).name.split(".")[0])[0]
    osm_data_date = datetime.datetime.strptime(
        osm_data_date, "%y%m%d"
    ).strftime("%y-%m-%d")

    # Insert metadata for each table
    licenses = [license_odbl(attribution="© OpenStreetMap contributors")]

    for table in osm_config["processed"]["tables"]:
        schema_table = ".".join([osm_config["processed"]["schema"], table])
        table_suffix = table.split("_")[1]
        meta = {
            "name": schema_table,
            "title": f"OpenStreetMap (OSM) - Germany - {table_suffix}",
            "id": "WILL_BE_SET_AT_PUBLICATION",
            "description": (
                "OpenStreetMap is a free, editable map of the"
                " whole world that is being built by volunteers"
                " largely from scratch and released with"
                " an open-content license.\n\n"
                "The OpenStreetMap data here is the result of an PostgreSQL "
                "database import using osm2pgsql with a custom style file."
            ),
            "language": ["en-EN", "de-DE"],
            "publicationDate": datetime.date.today().isoformat(),
            "context": context(),
            "spatial": {
                "location": None,
                "extent": f"{spatial_extend}",
                "resolution": None,
            },
            "temporal": {
                "referenceDate": f"{osm_data_date}",
                "timeseries": {
                    "start": None,
                    "end": None,
                    "resolution": None,
                    "alignment": None,
                    "aggregationType": None,
                },
            },
            "sources": [
                {
                    "title": "OpenStreetMap Data Extracts (Geofabrik)",
                    "description": (
                        "Full data extract of OpenStreetMap data for defined "
                        "spatial extent at ''referenceDate''"
                    ),
                    "path": f"{osm_url}",
                    "licenses": licenses,
                }
            ],
            "licenses": licenses,
            "contributors": [
                {
                    "title": "Guido Pleßmann",
                    "email": "http://github.com/gplssm",
                    "date": time.strftime("%Y-%m-%d"),
                    "object": None,
                    "comment": "Imported data",
                },
                {
                    "title": "Jonathan Amme",
                    "email": "http://github.com/nesnoj",
                    "date": time.strftime("%Y-%m-%d"),
                    "object": None,
                    "comment": "Metadata extended",
                },
            ],
            "resources": [
                {
                    "profile": "tabular-data-resource",
                    "name": schema_table,
                    "path": None,
                    "format": "PostgreSQL",
                    "encoding": "UTF-8",
                    "schema": {
                        "fields": generate_resource_fields_from_db_table(
                            osm_config["processed"]["schema"], table
                        ),
                        "primaryKey": ["id"],
                        "foreignKeys": [],
                    },
                    "dialect": {"delimiter": None, "decimalSeparator": "."},
                }
            ],
            "metaMetadata": meta_metadata(),
        }

        meta_json = "'" + json.dumps(meta) + "'"

        db.submit_comment(meta_json, "openstreetmap", table)


def modify_tables():
    """Adjust primary keys, indices and schema of OSM tables.

    * The Column "id" is added and used as the new primary key.
    * Indices (GIST, GIN) are reset
    * The tables are moved to the schema configured as the "output_schema".
    """
    # Get dataset config
    data_config = egon.data.config.datasets()["openstreetmap"]

    # Replace indices and primary keys
    for table in [
        f"{data_config['original_data']['target']['table_prefix']}_" + suffix
        for suffix in ["line", "point", "polygon", "roads"]
    ]:

        # Drop indices
        sql_statements = [f"DROP INDEX IF EXISTS {table}_index;"]

        # Drop primary keys
        sql_statements.append(f"DROP INDEX IF EXISTS {table}_pkey;")

        # Add primary key on newly created column "id"
        sql_statements.append(f"ALTER TABLE public.{table} ADD id SERIAL;")
        sql_statements.append(
            f"ALTER TABLE public.{table} ADD PRIMARY KEY (id);"
        )
        sql_statements.append(
            f"ALTER TABLE public.{table} RENAME COLUMN way TO geom;"
        )

        # Add indices (GIST and GIN)
        sql_statements.append(
            f"CREATE INDEX {table}_geom_idx ON public.{table} "
            f"USING gist (geom);"
        )
        sql_statements.append(
            f"CREATE INDEX {table}_tags_idx ON public.{table} "
            f"USING GIN (tags);"
        )

        # Execute collected SQL statements
        for statement in sql_statements:
            db.execute_sql(statement)

    # Move table to schema "openstreetmap"
    db.execute_sql(
        f"CREATE SCHEMA IF NOT EXISTS {data_config['processed']['schema']};"
    )

    for out_table in data_config["processed"]["tables"]:
        db.execute_sql(
            f"DROP TABLE IF EXISTS "
            f"{data_config['processed']['schema']}.{out_table};"
        )

        sql_statement = (
            f"ALTER TABLE public.{out_table} "
            f"SET SCHEMA {data_config['processed']['schema']};"
        )

        db.execute_sql(sql_statement)


class OpenStreetMap(Dataset):
    """
    Downloads OpenStreetMap data from Geofabrik and writes it to database.

    *Dependencies*
      * :py:func:`Setup <egon.data.datasets.database.setup>`

    *Resulting Tables*
      * openstreetmap.osm_line is created and filled (table has no associated python class)
      * openstreetmap.osm_nodes is created and filled (table has no associated python class)
      * openstreetmap.osm_point is created and filled (table has no associated python class)
      * openstreetmap.osm_polygon is created and filled (table has no associated python class)
      * openstreetmap.osm_rels is created and filled (table has no associated python class)
      * openstreetmap.osm_roads is created and filled (table has no associated python class)
      * openstreetmap.osm_ways is created and filled (table has no associated python class)

    See documentation section :ref:`osm-ref` for more information.

    """

    #:
    name: str = "OpenStreetMap"
    #:
    version: str = "0.0.4"

    def __init__(self, dependencies):
        super().__init__(
<<<<<<< HEAD
            name="OpenStreetMap",
            version="0.0.5",
=======
            name=self.name,
            version=self.version,
>>>>>>> 7a03d06a
            dependencies=dependencies,
            tasks=(download, to_postgres, modify_tables, add_metadata),
        )<|MERGE_RESOLUTION|>--- conflicted
+++ resolved
@@ -324,13 +324,8 @@
 
     def __init__(self, dependencies):
         super().__init__(
-<<<<<<< HEAD
-            name="OpenStreetMap",
-            version="0.0.5",
-=======
             name=self.name,
             version=self.version,
->>>>>>> 7a03d06a
             dependencies=dependencies,
             tasks=(download, to_postgres, modify_tables, add_metadata),
         )