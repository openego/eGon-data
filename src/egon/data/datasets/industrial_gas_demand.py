--- conflicted
+++ resolved
@@ -1,641 +1,520 @@
-# -*- coding: utf-8 -*-
-"""
-The central module containing all code dealing with importing gas industrial demand
-"""
-<<<<<<< HEAD
-=======
-from pathlib import Path
-import os
-
-from geoalchemy2.types import Geometry
->>>>>>> 75f05b4e
-from shapely import wkt
-import numpy as np
-import pandas as pd
-import requests
-
-from egon.data import db
-from egon.data.config import settings
-from egon.data.datasets import Dataset
-from egon.data.datasets.etrago_helpers import (
-    finalize_bus_insertion,
-    initialise_bus_insertion,
-)
-from egon.data.datasets.etrago_setup import link_geom_from_buses
-from egon.data.datasets.gas_prod import assign_bus_id
-from egon.data.datasets.scenario_parameters import get_sector_parameters
-
-
-class IndustrialGasDemand(Dataset):
-    def __init__(self, dependencies):
-        super().__init__(
-            name="IndustrialGasDemand",
-            version="0.0.3",
-            dependencies=dependencies,
-            tasks=(download_industrial_gas_demand),
-        )
-
-
-class IndustrialGasDemandeGon2035(Dataset):
-    def __init__(self, dependencies):
-        super().__init__(
-            name="IndustrialGasDemandeGon2035",
-            version="0.0.0",
-            dependencies=dependencies,
-            tasks=(insert_industrial_gas_demand_egon2035),
-        )
-
-
-class IndustrialGasDemandeGon100RE(Dataset):
-    def __init__(self, dependencies):
-        super().__init__(
-            name="IndustrialGasDemandeGon100RE",
-            version="0.0.0",
-            dependencies=dependencies,
-            tasks=(insert_industrial_gas_demand_egon100RE),
-        )
-
-
-def read_industrial_demand(scn_name, carrier):
-    """Read the gas demand data
-
-    Parameters
-    ----------
-    scn_name : str
-        Name of the scenario
-    carrier : str
-        Name of the gas carrier
-
-    Returns
-    -------
-    df : pandas.core.frame.DataFrame
-        Dataframe containing the industrial demand
-
-    """
-    target_file = Path(".") / "datasets/gas_data/demand/region_corr.json"
-    df_corr = pd.read_json(target_file)
-    df_corr = df_corr[["id_region", "name_short"]].copy()
-    df_corr = df_corr.set_index("id_region")
-
-    target_file = (
-        Path(".")
-        / "datasets/gas_data/demand"
-        / (carrier + "_" + scn_name + ".json")
-    )
-    industrial_loads_list = pd.read_json(target_file)
-    industrial_loads_list = industrial_loads_list[
-        ["id_region", "values"]
-    ].copy()
-    industrial_loads_list = industrial_loads_list.set_index("id_region")
-
-    # Match the id_region to obtain the NUT3 region names
-    industrial_loads_list = pd.concat(
-        [industrial_loads_list, df_corr], axis=1, join="inner"
-    )
-    industrial_loads_list["NUTS0"] = (industrial_loads_list["name_short"].str)[
-        0:2
-    ]
-    industrial_loads_list["NUTS1"] = (industrial_loads_list["name_short"].str)[
-        0:3
-    ]
-    industrial_loads_list = industrial_loads_list[
-        industrial_loads_list["NUTS0"].str.match("DE")
-    ]
-
-    # Cut data to federal state if in testmode
-    boundary = settings()["egon-data"]["--dataset-boundary"]
-    if boundary != "Everything":
-        map_states = {
-            "Baden-Württemberg": "DE1",
-            "Nordrhein-Westfalen": "DEA",
-            "Hessen": "DE7",
-            "Brandenburg": "DE4",
-            "Bremen": "DE5",
-            "Rheinland-Pfalz": "DEB",
-            "Sachsen-Anhalt": "DEE",
-            "Schleswig-Holstein": "DEF",
-            "Mecklenburg-Vorpommern": "DE8",
-            "Thüringen": "DEG",
-            "Niedersachsen": "DE9",
-            "Sachsen": "DED",
-            "Hamburg": "DE6",
-            "Saarland": "DEC",
-            "Berlin": "DE3",
-            "Bayern": "DE2",
-        }
-
-        industrial_loads_list = industrial_loads_list[
-            industrial_loads_list["NUTS1"].isin([map_states[boundary], np.nan])
-        ]
-
-    industrial_loads_list = industrial_loads_list.rename(
-        columns={"name_short": "nuts3", "values": "p_set"}
-    )
-    industrial_loads_list = industrial_loads_list.set_index("nuts3")
-
-    # Add the centroid point to each NUTS3 area
-    sql_vg250 = """SELECT nuts as nuts3, geometry as geom
-                    FROM boundaries.vg250_krs
-                    WHERE gf = 4 ;"""
-    gdf_vg250 = db.select_geodataframe(sql_vg250, epsg=4326)
-
-    point = []
-    for index, row in gdf_vg250.iterrows():
-        point.append(wkt.loads(str(row["geom"])).centroid)
-    gdf_vg250["point"] = point
-    gdf_vg250 = gdf_vg250.set_index("nuts3")
-    gdf_vg250 = gdf_vg250.drop(columns=["geom"])
-
-    # Match the load to the NUTS3 points
-    industrial_loads_list = pd.concat(
-        [industrial_loads_list, gdf_vg250], axis=1, join="inner"
-    )
-    return industrial_loads_list.rename(
-        columns={"point": "geom"}
-    ).set_geometry("geom", crs=4326)
-
-
-def read_industrial_CH4_demand(scn_name="eGon2035"):
-    """Download the CH4 industrial demand in Germany from the FfE open data portal
-
-    Parameters
-    ----------
-    df_corr : pandas.core.frame.DataFrame
-        Correspondance for openffe region to NUTS
-    scn_name : str
-        Name of the scenario
-
-    Returns
-    -------
-    CH4_industrial_demand :
-        Dataframe containing the CH4 industrial demand in Germany
-
-    """
-    carrier = "CH4"
-    industrial_loads_list = read_industrial_demand(scn_name, carrier)
-
-    # Match to associated gas bus
-    industrial_loads_list = assign_bus_id(
-        industrial_loads_list, scn_name, carrier
-    )
-
-    # Add carrier
-    industrial_loads_list["carrier"] = carrier
-
-    # Remove useless columns
-    industrial_loads_list = industrial_loads_list.drop(
-        columns=["geom", "NUTS0", "NUTS1", "bus_id"], errors="ignore"
-    )
-
-    return industrial_loads_list
-
-
-def read_industrial_H2_demand(scn_name="eGon2035"):
-    """Download the H2 industrial demand in Germany from the FfE open data portal
-
-    Parameters
-    ----------
-    df_corr : pandas.core.frame.DataFrame
-        Correspondance for openffe region to NUTS
-    scn_name : str
-        Name of the scenario
-
-    Returns
-    -------
-    H2_industrial_demand :
-        Dataframe containing the H2 industrial demand in Germany
-
-    """
-    industrial_loads_list = read_industrial_demand(scn_name, "H2")
-    industrial_loads_list_copy = industrial_loads_list.copy()
-    # Match to associated gas bus
-    industrial_loads_list = assign_bus_id(
-        industrial_loads_list, scn_name, "H2_grid"
-    )
-    industrial_loads_saltcavern = assign_bus_id(
-        industrial_loads_list_copy, scn_name, "H2_saltcavern"
-    )
-
-    saltcavern_buses = (
-        db.select_geodataframe(
-            f"""
-            SELECT * FROM grid.egon_etrago_bus WHERE carrier = 'H2_saltcavern'
-            AND scn_name = '{scn_name}'
-        """
-        )
-        .to_crs(epsg=3035)
-        .set_index("bus_id")
-    )
-
-    nearest_saltcavern_buses = saltcavern_buses.loc[
-        industrial_loads_saltcavern["bus_id"]
-    ].geometry
-
-    industrial_loads_saltcavern[
-        "distance"
-    ] = industrial_loads_saltcavern.to_crs(epsg=3035).distance(
-        nearest_saltcavern_buses, align=False
-    )
-
-    new_connections = industrial_loads_saltcavern[
-        industrial_loads_saltcavern["distance"] <= 10000
-    ]
-    num_new_connections = len(new_connections)
-
-    if num_new_connections > 0:
-
-        carrier = "H2_ind_load"
-        target = {"schema": "grid", "table": "egon_etrago_bus"}
-        bus_gdf = initialise_bus_insertion(carrier, target, scenario=scn_name)
-
-        bus_gdf["geom"] = new_connections["geom"]
-
-        bus_gdf = finalize_bus_insertion(
-            bus_gdf, carrier, target, scenario=scn_name
-        )
-
-        # Delete existing buses
-        db.execute_sql(
-            f"""
-            DELETE FROM grid.egon_etrago_link
-            WHERE scn_name = '{scn_name}'
-            AND carrier = '{carrier}'
-            """
-        )
-
-        # initalize dataframe for new buses
-        grid_links = pd.DataFrame(
-            columns=["scn_name", "link_id", "bus0", "bus1", "carrier"]
-        )
-
-        grid_links["bus0"] = industrial_loads_list.loc[bus_gdf.index]["bus_id"]
-        grid_links["bus1"] = bus_gdf["bus_id"]
-        grid_links["p_nom"] = 1e9
-        grid_links["carrier"] = carrier
-        grid_links["scn_name"] = scn_name
-
-        cavern_links = grid_links.copy()
-
-        cavern_links["bus0"] = new_connections["bus_id"]
-
-        engine = db.engine()
-        for table in [grid_links, cavern_links]:
-            new_id = db.next_etrago_id("link")
-            table["link_id"] = range(new_id, new_id + len(table))
-
-            link_geom_from_buses(table, scn_name).to_postgis(
-                "egon_etrago_link",
-                engine,
-                schema="grid",
-                index=False,
-                if_exists="append",
-                dtype={"topo": Geometry()},
-            )
-
-        industrial_loads_list.loc[bus_gdf.index, "bus"] = bus_gdf["bus_id"]
-
-    # Add carrier
-    c = {"carrier": "H2"}
-    industrial_loads_list = industrial_loads_list.assign(**c)
-
-    # Remove useless columns
-    industrial_loads_list = industrial_loads_list.drop(
-        columns=["geom", "NUTS0", "NUTS1", "bus_id"], errors="ignore"
-    )
-
-    return industrial_loads_list
-
-
-def delete_old_entries(scn_name):
-    """
-    Delete loads and load timeseries.
-
-    Parameters
-    ----------
-    scn_name : str
-<<<<<<< HEAD
-        Name of the scenario
-
-    Returns
-    -------
-        industrial_gas_demand : Dataframe
-            Dataframe containing the industrial gas demand in Germany
-        load_id : list
-            IDs of the loads that should be aggregated
-        load_id_grouped :list
-            List of lists containing the load ID that belong together
-=======
-        Name of the scenario.
->>>>>>> 75f05b4e
-    """
-    # Clean tables
-    db.execute_sql(
-        f"""
-        DELETE FROM grid.egon_etrago_load_timeseries
-        WHERE "load_id" IN (
-            SELECT load_id FROM grid.egon_etrago_load
-            WHERE "carrier" IN ('CH4', 'H2') AND
-            scn_name = '{scn_name}' AND bus not IN (
-                SELECT bus_id FROM grid.egon_etrago_bus
-                WHERE scn_name = '{scn_name}' AND country != 'DE'
-            )
-        );
-        """
-    )
-
-    db.execute_sql(
-        f"""
-        DELETE FROM grid.egon_etrago_load
-        WHERE "load_id" IN (
-            SELECT load_id FROM grid.egon_etrago_load
-            WHERE "carrier" IN ('CH4', 'H2') AND
-            scn_name = '{scn_name}' AND bus not IN (
-                SELECT bus_id FROM grid.egon_etrago_bus
-                WHERE scn_name = '{scn_name}' AND country != 'DE'
-            )
-        );
-        """
-    )
-
-
-<<<<<<< HEAD
-    industrial_gas_demand = pd.concat(
-        [
-            download_CH4_industrial_demand(scn_name=scn_name),
-            download_H2_industrial_demand(scn_name=scn_name),
-        ]
-    )
-=======
-def insert_new_entries(industrial_gas_demand, scn_name):
-    """
-    Insert loads.
-
-    Parameters
-    ----------
-    industrial_gas_demand : pandas.DataFrame
-        Load data to insert.
-    scn_name : str
-        Name of the scenario.
-    """
-
-    new_id = db.next_etrago_id("load")
->>>>>>> 75f05b4e
-    industrial_gas_demand["load_id"] = range(
-        new_id, new_id + len(industrial_gas_demand)
-    )
-
-    # Add missing columns
-    c = {"scn_name": scn_name, "sign": -1}
-    industrial_gas_demand = industrial_gas_demand.assign(**c)
-
-    industrial_gas_demand = industrial_gas_demand.reset_index(drop=True)
-
-    # Remove useless columns
-    egon_etrago_load_gas = industrial_gas_demand.drop(columns=["p_set"])
-
-<<<<<<< HEAD
-    # Aggregate load with same properties at the same bus
-    print(egon_etrago_load_gas)
-    gas_loads_duplicated_buses = (
-        egon_etrago_load_gas[
-            egon_etrago_load_gas.duplicated(
-                subset=["bus", "carrier"], keep=False
-            )
-        ]["bus"]
-        .drop_duplicates()
-        .tolist()
-    )
-    load_id = egon_etrago_load_gas[
-        egon_etrago_load_gas["bus"].isin(gas_loads_duplicated_buses)
-    ]["load_id"].tolist()
-    load_id_grouped = []
-    for i in gas_loads_duplicated_buses:
-        load_id_grouped.append(
-            egon_etrago_load_gas[egon_etrago_load_gas["bus"] == i][
-                "load_id"
-            ].tolist()
-        )
-    print(load_id)
-    print(load_id_grouped)
-
-    strategies = {
-        "scn_name": "first",
-        "load_id": "min",
-        "sign": "first",
-        "bus": "first",
-        "carrier": "first",
-    }
-
-    egon_etrago_load_gas = egon_etrago_load_gas.groupby(
-        ["bus", "carrier"]
-    ).agg(strategies)
-    print(egon_etrago_load_gas)
-
-=======
-    engine = db.engine()
->>>>>>> 75f05b4e
-    # Insert data to db
-    egon_etrago_load_gas.to_sql(
-        "egon_etrago_load",
-        engine,
-        schema="grid",
-        index=False,
-        if_exists="append",
-    )
-
-    return industrial_gas_demand, load_id, load_id_grouped
-
-
-<<<<<<< HEAD
-def import_industrial_gas_demand_time_series(
-    egon_etrago_load_gas, load_id, load_id_grouped, scn_name="eGon2035"
-):
-    """Insert list of industrial gas demand time series (one per NUTS3) in database
-=======
-def insert_industrial_gas_demand_egon2035():
-    """Insert list of industrial gas demand (one per NUTS3) in database
-
-    Parameters
-    ----------
-    scn_name : str
-        Name of the scenario
-
-    Returns
-    -------
-        industrial_gas_demand : Dataframe containing the industrial gas demand
-        in Germany
-    """
-    scn_name = "eGon2035"
-    delete_old_entries(scn_name)
-
-    industrial_gas_demand = pd.concat(
-        [
-            read_industrial_CH4_demand(scn_name=scn_name),
-            read_industrial_H2_demand(scn_name=scn_name),
-        ]
-    )
-
-    industrial_gas_demand = insert_new_entries(industrial_gas_demand, scn_name)
-    insert_industrial_gas_demand_time_series(industrial_gas_demand)
-
-
-def insert_industrial_gas_demand_egon100RE():
-    """Insert list of industrial gas demand (one per NUTS3) in database
-
-    Parameters
-    ----------
-    scn_name : str
-        Name of the scenario
->>>>>>> 75f05b4e
-
-    Parameters
-    ----------
-    industrial_gas_demand : Dataframe
-            Dataframe containing the industrial gas demand in Germany
-        load_id : list
-            IDs of the loads that should be aggregated
-        load_id_grouped :list
-            List of lists containing the load ID that belong together
-
-    Returns
-    -------
-        industrial_gas_demand : Dataframe containing the industrial gas demand
-        in Germany
-    """
-    scn_name = "eGon100RE"
-    delete_old_entries(scn_name)
-
-    # concatenate loads
-    industrial_gas_demand_CH4 = read_industrial_CH4_demand(scn_name=scn_name)
-    industrial_gas_demand_H2 = read_industrial_H2_demand(scn_name=scn_name)
-
-    # adjust H2 and CH4 total demands (values from PES)
-    # CH4 demand = 0 in 100RE, therefore scale H2 ts
-
-    # see https://github.com/openego/eGon-data/issues/626
-    # On test mode data are stupidly incorrect, since PES data is for whole Germany
-    CH4_total_PES = 105490000
-    H2_total_PES = 42090000
-    H2_total = industrial_gas_demand_H2["p_set"].apply(sum).astype(float).sum()
-    industrial_gas_demand_CH4["p_set"] = industrial_gas_demand_H2[
-        "p_set"
-    ].apply(lambda x: [val / H2_total * CH4_total_PES for val in x])
-    industrial_gas_demand_H2["p_set"] = industrial_gas_demand_H2[
-        "p_set"
-    ].apply(lambda x: [val / H2_total * H2_total_PES for val in x])
-
-    industrial_gas_demand = pd.concat(
-        [industrial_gas_demand_CH4, industrial_gas_demand_H2,]
-    )
-
-    industrial_gas_demand = insert_new_entries(industrial_gas_demand, scn_name)
-    insert_industrial_gas_demand_time_series(industrial_gas_demand)
-
-
-def insert_industrial_gas_demand_time_series(egon_etrago_load_gas):
-    """
-    Insert list of industrial gas demand time series (one per NUTS3)
-    """
-    egon_etrago_load_gas_timeseries = egon_etrago_load_gas
-
-    # Connect to local database
-    engine = db.engine()
-
-    # Adjust columns
-    egon_etrago_load_gas_timeseries = egon_etrago_load_gas_timeseries.drop(
-        columns=["carrier", "bus", "sign"]
-    )
-    egon_etrago_load_gas_timeseries["temp_id"] = 1
-
-    # Aggregate load with same properties at the same bus
-    df_aggregated = pd.DataFrame(
-        [], columns=["p_set", "load_id", "scn_name", "temp_id"]
-    )
-    for i in range(len(load_id_grouped)):
-        df_filtered = egon_etrago_load_gas_timeseries[
-            egon_etrago_load_gas_timeseries["load_id"].isin(load_id_grouped[i])
-        ]
-        #    print(df_filtered)
-        TS = []
-        load_id = []
-        for index, row in df_filtered.iterrows():
-            TS.append(row["p_set"])
-            load_id.append(row["load_id"])
-        df_aggregated.loc[i] = [
-            np.array(TS).sum(axis=0).tolist(),
-            np.array(load_id).min(),
-            scn_name,
-            1,
-        ]
-    print(df_aggregated)
-    # delete useless rows in egon_etrago_load_gas_timeseries
-    print(egon_etrago_load_gas_timeseries)
-    egon_etrago_load_gas_timeseries = egon_etrago_load_gas_timeseries.drop(
-        egon_etrago_load_gas_timeseries[
-            egon_etrago_load_gas_timeseries["load_id"].isin(load_id)
-        ].index
-    )
-    print(egon_etrago_load_gas_timeseries)
-    # add df_aggregated
-    egon_etrago_load_gas_timeseries = egon_etrago_load_gas_timeseries.append(
-        df_aggregated, ignore_index=True
-    )
-
-    print(egon_etrago_load_gas_timeseries)
-    # Insert data to db
-    egon_etrago_load_gas_timeseries.to_sql(
-        "egon_etrago_load_timeseries",
-        engine,
-        schema="grid",
-        index=False,
-        if_exists="append",
-    )
-
-
-def download_industrial_gas_demand():
-    """Download the industrial gas demand data from opendata.ffe database."""
-    correspondance_url = (
-        "http://opendata.ffe.de:3000/region?id_region_type=eq.38"
-    )
-
-    # Read and save data
-    result_corr = requests.get(correspondance_url)
-    target_file = Path(".") / "datasets/gas_data/demand/region_corr.json"
-    os.makedirs(os.path.dirname(target_file), exist_ok=True)
-    pd.read_json(result_corr.content).to_json(target_file)
-
-<<<<<<< HEAD
-    (
-        egon_etrago_load_gas,
-        load_id,
-        load_id_grouped,
-    ) = import_industrial_gas_demand(scn_name="eGon2035")
-
-    import_industrial_gas_demand_time_series(
-        egon_etrago_load_gas, load_id, load_id_grouped, scn_name="eGon2035"
-    )
-
-=======
-    carriers = {"H2": "2,162", "CH4": "2,11"}
-    url = "http://opendata.ffe.de:3000/opendata?id_opendata=eq.66&&year=eq."
-
-    for scn_name in ["eGon2035", "eGon100RE"]:
-        year = str(
-            get_sector_parameters("global", scn_name)["population_year"]
-        )
-
-        for carrier, internal_id in carriers.items():
-            # Download the data
-            datafilter = "&&internal_id=eq.{" + internal_id + "}"
-            request = url + year + datafilter
-
-            # Read and save data
-            result = requests.get(request)
-            target_file = (
-                Path(".")
-                / "datasets/gas_data/demand"
-                / (carrier + "_" + scn_name + ".json")
-            )
-            pd.read_json(result.content).to_json(target_file)
-
->>>>>>> 75f05b4e
+# -*- coding: utf-8 -*-
+"""
+The central module containing all code dealing with importing gas industrial demand
+"""
+from pathlib import Path
+import os
+
+from geoalchemy2.types import Geometry
+from shapely import wkt
+import numpy as np
+import pandas as pd
+import requests
+
+from egon.data import db
+from egon.data.config import settings
+from egon.data.datasets import Dataset
+from egon.data.datasets.etrago_helpers import (
+    finalize_bus_insertion,
+    initialise_bus_insertion,
+)
+from egon.data.datasets.etrago_setup import link_geom_from_buses
+from egon.data.datasets.gas_prod import assign_bus_id
+from egon.data.datasets.scenario_parameters import get_sector_parameters
+
+
+class IndustrialGasDemand(Dataset):
+    def __init__(self, dependencies):
+        super().__init__(
+            name="IndustrialGasDemand",
+            version="0.0.3",
+            dependencies=dependencies,
+            tasks=(download_industrial_gas_demand),
+        )
+
+
+class IndustrialGasDemandeGon2035(Dataset):
+    def __init__(self, dependencies):
+        super().__init__(
+            name="IndustrialGasDemandeGon2035",
+            version="0.0.0",
+            dependencies=dependencies,
+            tasks=(insert_industrial_gas_demand_egon2035),
+        )
+
+
+class IndustrialGasDemandeGon100RE(Dataset):
+    def __init__(self, dependencies):
+        super().__init__(
+            name="IndustrialGasDemandeGon100RE",
+            version="0.0.0",
+            dependencies=dependencies,
+            tasks=(insert_industrial_gas_demand_egon100RE),
+        )
+
+
+def read_industrial_demand(scn_name, carrier):
+    """Read the gas demand data
+
+    Parameters
+    ----------
+    scn_name : str
+        Name of the scenario
+    carrier : str
+        Name of the gas carrier
+
+    Returns
+    -------
+    df : pandas.core.frame.DataFrame
+        Dataframe containing the industrial demand
+
+    """
+    target_file = Path(".") / "datasets/gas_data/demand/region_corr.json"
+    df_corr = pd.read_json(target_file)
+    df_corr = df_corr[["id_region", "name_short"]].copy()
+    df_corr = df_corr.set_index("id_region")
+
+    target_file = (
+        Path(".")
+        / "datasets/gas_data/demand"
+        / (carrier + "_" + scn_name + ".json")
+    )
+    industrial_loads_list = pd.read_json(target_file)
+    industrial_loads_list = industrial_loads_list[
+        ["id_region", "values"]
+    ].copy()
+    industrial_loads_list = industrial_loads_list.set_index("id_region")
+
+    # Match the id_region to obtain the NUT3 region names
+    industrial_loads_list = pd.concat(
+        [industrial_loads_list, df_corr], axis=1, join="inner"
+    )
+    industrial_loads_list["NUTS0"] = (industrial_loads_list["name_short"].str)[
+        0:2
+    ]
+    industrial_loads_list["NUTS1"] = (industrial_loads_list["name_short"].str)[
+        0:3
+    ]
+    industrial_loads_list = industrial_loads_list[
+        industrial_loads_list["NUTS0"].str.match("DE")
+    ]
+
+    # Cut data to federal state if in testmode
+    boundary = settings()["egon-data"]["--dataset-boundary"]
+    if boundary != "Everything":
+        map_states = {
+            "Baden-Württemberg": "DE1",
+            "Nordrhein-Westfalen": "DEA",
+            "Hessen": "DE7",
+            "Brandenburg": "DE4",
+            "Bremen": "DE5",
+            "Rheinland-Pfalz": "DEB",
+            "Sachsen-Anhalt": "DEE",
+            "Schleswig-Holstein": "DEF",
+            "Mecklenburg-Vorpommern": "DE8",
+            "Thüringen": "DEG",
+            "Niedersachsen": "DE9",
+            "Sachsen": "DED",
+            "Hamburg": "DE6",
+            "Saarland": "DEC",
+            "Berlin": "DE3",
+            "Bayern": "DE2",
+        }
+
+        industrial_loads_list = industrial_loads_list[
+            industrial_loads_list["NUTS1"].isin([map_states[boundary], np.nan])
+        ]
+
+    industrial_loads_list = industrial_loads_list.rename(
+        columns={"name_short": "nuts3", "values": "p_set"}
+    )
+    industrial_loads_list = industrial_loads_list.set_index("nuts3")
+
+    # Add the centroid point to each NUTS3 area
+    sql_vg250 = """SELECT nuts as nuts3, geometry as geom
+                    FROM boundaries.vg250_krs
+                    WHERE gf = 4 ;"""
+    gdf_vg250 = db.select_geodataframe(sql_vg250, epsg=4326)
+
+    point = []
+    for index, row in gdf_vg250.iterrows():
+        point.append(wkt.loads(str(row["geom"])).centroid)
+    gdf_vg250["point"] = point
+    gdf_vg250 = gdf_vg250.set_index("nuts3")
+    gdf_vg250 = gdf_vg250.drop(columns=["geom"])
+
+    # Match the load to the NUTS3 points
+    industrial_loads_list = pd.concat(
+        [industrial_loads_list, gdf_vg250], axis=1, join="inner"
+    )
+    return industrial_loads_list.rename(
+        columns={"point": "geom"}
+    ).set_geometry("geom", crs=4326)
+
+
+def read_industrial_CH4_demand(scn_name="eGon2035"):
+    """Download the CH4 industrial demand in Germany from the FfE open data portal
+
+    Parameters
+    ----------
+    df_corr : pandas.core.frame.DataFrame
+        Correspondance for openffe region to NUTS
+    scn_name : str
+        Name of the scenario
+
+    Returns
+    -------
+    CH4_industrial_demand :
+        Dataframe containing the CH4 industrial demand in Germany
+
+    """
+    carrier = "CH4"
+    industrial_loads_list = read_industrial_demand(scn_name, carrier)
+
+    # Match to associated gas bus
+    industrial_loads_list = assign_bus_id(
+        industrial_loads_list, scn_name, carrier
+    )
+
+    # Add carrier
+    industrial_loads_list["carrier"] = carrier
+
+    # Remove useless columns
+    industrial_loads_list = industrial_loads_list.drop(
+        columns=["geom", "NUTS0", "NUTS1", "bus_id"], errors="ignore"
+    )
+
+    return industrial_loads_list
+
+
+def read_industrial_H2_demand(scn_name="eGon2035"):
+    """Download the H2 industrial demand in Germany from the FfE open data portal
+
+    Parameters
+    ----------
+    df_corr : pandas.core.frame.DataFrame
+        Correspondance for openffe region to NUTS
+    scn_name : str
+        Name of the scenario
+
+    Returns
+    -------
+    H2_industrial_demand :
+        Dataframe containing the H2 industrial demand in Germany
+
+    """
+    industrial_loads_list = read_industrial_demand(scn_name, "H2")
+    industrial_loads_list_copy = industrial_loads_list.copy()
+    # Match to associated gas bus
+    industrial_loads_list = assign_bus_id(
+        industrial_loads_list, scn_name, "H2_grid"
+    )
+    industrial_loads_saltcavern = assign_bus_id(
+        industrial_loads_list_copy, scn_name, "H2_saltcavern"
+    )
+
+    saltcavern_buses = (
+        db.select_geodataframe(
+            f"""
+            SELECT * FROM grid.egon_etrago_bus WHERE carrier = 'H2_saltcavern'
+            AND scn_name = '{scn_name}'
+        """
+        )
+        .to_crs(epsg=3035)
+        .set_index("bus_id")
+    )
+
+    nearest_saltcavern_buses = saltcavern_buses.loc[
+        industrial_loads_saltcavern["bus_id"]
+    ].geometry
+
+    industrial_loads_saltcavern[
+        "distance"
+    ] = industrial_loads_saltcavern.to_crs(epsg=3035).distance(
+        nearest_saltcavern_buses, align=False
+    )
+
+    new_connections = industrial_loads_saltcavern[
+        industrial_loads_saltcavern["distance"] <= 10000
+    ]
+    num_new_connections = len(new_connections)
+
+    if num_new_connections > 0:
+
+        carrier = "H2_ind_load"
+        target = {"schema": "grid", "table": "egon_etrago_bus"}
+        bus_gdf = initialise_bus_insertion(carrier, target, scenario=scn_name)
+
+        bus_gdf["geom"] = new_connections["geom"]
+
+        bus_gdf = finalize_bus_insertion(
+            bus_gdf, carrier, target, scenario=scn_name
+        )
+
+        # Delete existing buses
+        db.execute_sql(
+            f"""
+            DELETE FROM grid.egon_etrago_link
+            WHERE scn_name = '{scn_name}'
+            AND carrier = '{carrier}'
+            """
+        )
+
+        # initalize dataframe for new buses
+        grid_links = pd.DataFrame(
+            columns=["scn_name", "link_id", "bus0", "bus1", "carrier"]
+        )
+
+        grid_links["bus0"] = industrial_loads_list.loc[bus_gdf.index]["bus_id"]
+        grid_links["bus1"] = bus_gdf["bus_id"]
+        grid_links["p_nom"] = 1e9
+        grid_links["carrier"] = carrier
+        grid_links["scn_name"] = scn_name
+
+        cavern_links = grid_links.copy()
+
+        cavern_links["bus0"] = new_connections["bus_id"]
+
+        engine = db.engine()
+        for table in [grid_links, cavern_links]:
+            new_id = db.next_etrago_id("link")
+            table["link_id"] = range(new_id, new_id + len(table))
+
+            link_geom_from_buses(table, scn_name).to_postgis(
+                "egon_etrago_link",
+                engine,
+                schema="grid",
+                index=False,
+                if_exists="append",
+                dtype={"topo": Geometry()},
+            )
+
+        industrial_loads_list.loc[bus_gdf.index, "bus"] = bus_gdf["bus_id"]
+
+    # Add carrier
+    c = {"carrier": "H2"}
+    industrial_loads_list = industrial_loads_list.assign(**c)
+
+    # Remove useless columns
+    industrial_loads_list = industrial_loads_list.drop(
+        columns=["geom", "NUTS0", "NUTS1", "bus_id"], errors="ignore"
+    )
+
+    return industrial_loads_list
+
+
+def delete_old_entries(scn_name):
+    """
+    Delete loads and load timeseries.
+
+    Parameters
+    ----------
+    scn_name : str
+        Name of the scenario.
+    """
+    # Clean tables
+    db.execute_sql(
+        f"""
+        DELETE FROM grid.egon_etrago_load_timeseries
+        WHERE "load_id" IN (
+            SELECT load_id FROM grid.egon_etrago_load
+            WHERE "carrier" IN ('CH4', 'H2') AND
+            scn_name = '{scn_name}' AND bus not IN (
+                SELECT bus_id FROM grid.egon_etrago_bus
+                WHERE scn_name = '{scn_name}' AND country != 'DE'
+            )
+        );
+        """
+    )
+
+    db.execute_sql(
+        f"""
+        DELETE FROM grid.egon_etrago_load
+        WHERE "load_id" IN (
+            SELECT load_id FROM grid.egon_etrago_load
+            WHERE "carrier" IN ('CH4', 'H2') AND
+            scn_name = '{scn_name}' AND bus not IN (
+                SELECT bus_id FROM grid.egon_etrago_bus
+                WHERE scn_name = '{scn_name}' AND country != 'DE'
+            )
+        );
+        """
+    )
+
+
+def insert_new_entries(industrial_gas_demand, scn_name):
+    """
+    Insert loads.
+
+    Parameters
+    ----------
+    industrial_gas_demand : pandas.DataFrame
+        Load data to insert.
+    scn_name : str
+        Name of the scenario.
+    """
+
+    new_id = db.next_etrago_id("load")
+    industrial_gas_demand["load_id"] = range(
+        new_id, new_id + len(industrial_gas_demand)
+    )
+
+    # Add missing columns
+    c = {"scn_name": scn_name, "sign": -1}
+    industrial_gas_demand = industrial_gas_demand.assign(**c)
+
+    industrial_gas_demand = industrial_gas_demand.reset_index(drop=True)
+
+    # Remove useless columns
+    egon_etrago_load_gas = industrial_gas_demand.drop(columns=["p_set"])
+
+    engine = db.engine()
+    # Insert data to db
+    egon_etrago_load_gas.to_sql(
+        "egon_etrago_load",
+        engine,
+        schema="grid",
+        index=False,
+        if_exists="append",
+    )
+
+    return industrial_gas_demand, load_id, load_id_grouped
+
+
+def insert_industrial_gas_demand_egon2035():
+    """Insert list of industrial gas demand (one per NUTS3) in database
+
+    Parameters
+    ----------
+    scn_name : str
+        Name of the scenario
+
+    Returns
+    -------
+        industrial_gas_demand : Dataframe containing the industrial gas demand
+        in Germany
+    """
+    scn_name = "eGon2035"
+    delete_old_entries(scn_name)
+
+    industrial_gas_demand = pd.concat(
+        [
+            read_industrial_CH4_demand(scn_name=scn_name),
+            read_industrial_H2_demand(scn_name=scn_name),
+        ]
+    )
+
+    industrial_gas_demand = insert_new_entries(industrial_gas_demand, scn_name)
+    insert_industrial_gas_demand_time_series(industrial_gas_demand)
+
+
+def insert_industrial_gas_demand_egon100RE():
+    """Insert list of industrial gas demand (one per NUTS3) in database
+
+    Parameters
+    ----------
+    scn_name : str
+        Name of the scenario
+
+    Parameters
+    ----------
+    industrial_gas_demand : Dataframe
+            Dataframe containing the industrial gas demand in Germany
+        load_id : list
+            IDs of the loads that should be aggregated
+        load_id_grouped :list
+            List of lists containing the load ID that belong together
+
+    Returns
+    -------
+        industrial_gas_demand : Dataframe containing the industrial gas demand
+        in Germany
+    """
+    scn_name = "eGon100RE"
+    delete_old_entries(scn_name)
+
+    # concatenate loads
+    industrial_gas_demand_CH4 = read_industrial_CH4_demand(scn_name=scn_name)
+    industrial_gas_demand_H2 = read_industrial_H2_demand(scn_name=scn_name)
+
+    # adjust H2 and CH4 total demands (values from PES)
+    # CH4 demand = 0 in 100RE, therefore scale H2 ts
+
+    # see https://github.com/openego/eGon-data/issues/626
+    # On test mode data are stupidly incorrect, since PES data is for whole Germany
+    CH4_total_PES = 105490000
+    H2_total_PES = 42090000
+    H2_total = industrial_gas_demand_H2["p_set"].apply(sum).astype(float).sum()
+    industrial_gas_demand_CH4["p_set"] = industrial_gas_demand_H2[
+        "p_set"
+    ].apply(lambda x: [val / H2_total * CH4_total_PES for val in x])
+    industrial_gas_demand_H2["p_set"] = industrial_gas_demand_H2[
+        "p_set"
+    ].apply(lambda x: [val / H2_total * H2_total_PES for val in x])
+
+    industrial_gas_demand = pd.concat(
+        [industrial_gas_demand_CH4, industrial_gas_demand_H2,]
+    )
+
+    industrial_gas_demand = insert_new_entries(industrial_gas_demand, scn_name)
+    insert_industrial_gas_demand_time_series(industrial_gas_demand)
+
+
+def insert_industrial_gas_demand_time_series(egon_etrago_load_gas):
+    """
+    Insert list of industrial gas demand time series (one per NUTS3)
+    """
+    egon_etrago_load_gas_timeseries = egon_etrago_load_gas
+
+    # Connect to local database
+    engine = db.engine()
+
+    # Adjust columns
+    egon_etrago_load_gas_timeseries = egon_etrago_load_gas_timeseries.drop(
+        columns=["carrier", "bus", "sign"]
+    )
+    egon_etrago_load_gas_timeseries["temp_id"] = 1
+
+    # Insert data to db
+    egon_etrago_load_gas_timeseries.to_sql(
+        "egon_etrago_load_timeseries",
+        engine,
+        schema="grid",
+        index=False,
+        if_exists="append",
+    )
+
+
+def download_industrial_gas_demand():
+    """Download the industrial gas demand data from opendata.ffe database."""
+    correspondance_url = (
+        "http://opendata.ffe.de:3000/region?id_region_type=eq.38"
+    )
+
+    # Read and save data
+    result_corr = requests.get(correspondance_url)
+    target_file = Path(".") / "datasets/gas_data/demand/region_corr.json"
+    os.makedirs(os.path.dirname(target_file), exist_ok=True)
+    pd.read_json(result_corr.content).to_json(target_file)
+
+    carriers = {"H2": "2,162", "CH4": "2,11"}
+    url = "http://opendata.ffe.de:3000/opendata?id_opendata=eq.66&&year=eq."
+
+    for scn_name in ["eGon2035", "eGon100RE"]:
+        year = str(
+            get_sector_parameters("global", scn_name)["population_year"]
+        )
+
+        for carrier, internal_id in carriers.items():
+            # Download the data
+            datafilter = "&&internal_id=eq.{" + internal_id + "}"
+            request = url + year + datafilter
+
+            # Read and save data
+            result = requests.get(request)
+            target_file = (
+                Path(".")
+                / "datasets/gas_data/demand"
+                / (carrier + "_" + scn_name + ".json")
+            )
+            pd.read_json(result.content).to_json(target_file)