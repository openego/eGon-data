--- conflicted
+++ resolved
@@ -1115,11 +1115,7 @@
     
     h = h_value()
     h = h.reset_index(drop=True)
-<<<<<<< HEAD
-
-=======
-    
->>>>>>> 2620fb4c
+
     district_heating = psycop_df_AF(
                 "demand.egon_map_zensus_district_heating_areas"
             )
@@ -1464,6 +1460,7 @@
             mv_grid.index.difference(district_heating.index), :
         ]
         mv_grid_ind = mv_grid_ind.reset_index()
+
         CTS_per_grid = pd.merge(
             CTS_per_zensus,
             mv_grid_ind[["bus_id", "zensus_population_id"]],
