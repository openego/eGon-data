from datetime import datetime
import glob
import os

from sqlalchemy import ARRAY, Column, Float, ForeignKey, Integer, String
from sqlalchemy.ext.declarative import declarative_base
import geopandas as gpd
import matplotlib.pyplot as plt
import numpy as np
import pandas as pd
import pandas.io.sql as sqlio
from pathlib import Path
import psycopg2
import xarray as xr

from egon.data import db, subprocess
import egon.data.datasets.era5 as era

try:
    from disaggregator import config, data, plot, spatial, temporal
except ImportError as e:
    pass

from math import ceil

from egon.data.datasets import Dataset
import egon


class IdpProfiles:
    def __init__(self, df_index, **kwargs):
        index = pd.date_range(datetime(2011, 1, 1, 0), periods=8760, freq="H")

        self.df = pd.DataFrame(index=df_index)

        self.temperature = kwargs.get("temperature")

    def get_temperature_interval(self, how="geometric_series"):
        index = pd.date_range(datetime(2011, 1, 1, 0), periods=8760, freq="H")
        """Appoints the corresponding temperature interval to each temperature
        in the temperature vector.
        """
        self.df["temperature"] = self.temperature.values

        temperature = (
            self.df["temperature"]
            .resample("D")
            .mean()
            .reindex(self.df.index)
            .fillna(method="ffill")
            .fillna(method="bfill")
        )

        if how == "geometric_series":
            temperature_mean = (
                temperature
                + 0.5 * np.roll(temperature, 24)
                + 0.25 * np.roll(temperature, 48)
                + 0.125 * np.roll(temperature, 72)
            ) / 1.875
        elif how == "mean":
            temperature_mean = temperature

        else:
            temperature_mean = None

        self.df["temperature_geo"] = temperature_mean

        temperature_rounded = []

        for i in self.df["temperature_geo"]:
            temperature_rounded.append(ceil(i))

        intervals = {
            -20: 1,
            -19: 1,
            -18: 1,
            -17: 1,
            -16: 1,
            -15: 1,
            -14: 2,
            -13: 2,
            -12: 2,
            -11: 2,
            -10: 2,
            -9: 3,
            -8: 3,
            -7: 3,
            -6: 3,
            -5: 3,
            -4: 4,
            -3: 4,
            -2: 4,
            -1: 4,
            0: 4,
            1: 5,
            2: 5,
            3: 5,
            4: 5,
            5: 5,
            6: 6,
            7: 6,
            8: 6,
            9: 6,
            10: 6,
            11: 7,
            12: 7,
            13: 7,
            14: 7,
            15: 7,
            16: 8,
            17: 8,
            18: 8,
            19: 8,
            20: 8,
            21: 9,
            22: 9,
            23: 9,
            24: 9,
            25: 9,
            26: 10,
            27: 10,
            28: 10,
            29: 10,
            30: 10,
            31: 10,
            32: 10,
            33: 10,
            34: 10,
            35: 10,
            36: 10,
            37: 10,
            38: 10,
            39: 10,
            40: 10,
        }

        temperature_interval = []
        for i in temperature_rounded:
            temperature_interval.append(intervals[i])

        self.df["temperature_interval"] = temperature_interval

        return self.df


def temperature_profile_extract():
    """
    Description: Extract temperature data from atlite
    Returns
    -------
    temperature_profile : pandas.DataFrame
        Temperatur profile of all TRY Climate Zones 2011

    """

    cutout = era.import_cutout(boundary="Germany")
    coordinates_path = os.path.join(
        os.getcwd(),
        "data_bundle_egon_data",
        "climate_zones_Germany",
        "TRY_Climate_Zone",
    )
    station_location = pd.read_csv(
        os.path.join(coordinates_path, "station_coordinates.csv")
    )

    weather_cells = db.select_geodataframe(
        """
        SELECT geom FROM supply.egon_era5_weather_cells
        """,
        epsg=4326,
    )

    gdf = gpd.GeoDataFrame(
        station_location,
        geometry=gpd.points_from_xy(
            station_location.Longitude, station_location.Latitude
        ),
    )

    selected_weather_cells = gpd.sjoin(weather_cells, gdf).set_index("Station")

    temperature_profile = cutout.temperature(
        shapes=selected_weather_cells.geom.values,
        index=selected_weather_cells.index,
    ).to_pandas()

    return temperature_profile


def temp_interval():
    """
    Description: Create Dataframe with temperature data for TRY Climate Zones
    Returns
    -------
    temperature_interval : pandas.DataFrame
        Hourly temperature intrerval of all 15 TRY Climate station#s temperature profile

    """
    index = pd.date_range(datetime(2011, 1, 1, 0), periods=8760, freq="H")
    temperature_interval = pd.DataFrame()
    temp_profile = temperature_profile_extract()

    for x in range(len(temp_profile.columns)):
        name_station = temp_profile.columns[x]
        idp_this_station = IdpProfiles(
            index, temperature=temp_profile[temp_profile.columns[x]]
        ).get_temperature_interval(how="geometric_series")
        temperature_interval[name_station] = idp_this_station[
            "temperature_interval"
        ]

    return temperature_interval


def idp_pool_generator():
    """
    Description: Create List of Dataframes for each temperature class for each household stock

     Returns
     -------
     TYPE list
         List of dataframes with each element representing a dataframe
         for every combination of household stock and temperature class

    """
    path = os.path.join(
        os.getcwd(),
        "data_bundle_egon_data",
        "household_heat_demand_profiles",
        "household_heat_demand_profiles.hdf5",
    )
    index = pd.date_range(datetime(2011, 1, 1, 0), periods=8760, freq="H")

    sfh = pd.read_hdf(path, key="SFH")
    mfh = pd.read_hdf(path, key="MFH")
    temp = pd.read_hdf(path, key="temperature")

    globals()["luebeck_sfh"] = sfh[sfh.filter(like="Luebeck").columns]
    globals()["luebeck_mfh"] = mfh[mfh.filter(like="Luebeck").columns]

    globals()["kassel_sfh"] = sfh[sfh.filter(like="Kassel").columns]
    globals()["kassel_mfh"] = mfh[mfh.filter(like="Kassel").columns]

    globals()["wuerzburg_sfh"] = sfh[sfh.filter(like="Wuerzburg").columns]
    globals()["wuerzburg_mfh"] = mfh[mfh.filter(like="Wuerzburg").columns]

    globals()["chemnitz_sfh"] = sfh[sfh.filter(like="Chemnitz").columns]
    globals()["chemnitz_mfh"] = mfh[mfh.filter(like="Chemnitz").columns]

    temp_daily = pd.DataFrame()
    for column in temp.columns:
        temp_current = (
            temp[column]
            .resample("D")
            .mean()
            .reindex(temp.index)
            .fillna(method="ffill")
            .fillna(method="bfill")
        )
        temp_current_geom = temp_current
        temp_daily = pd.concat([temp_daily, temp_current_geom], axis=1)

    def round_temperature(station):
        """
        Description: Create dataframe to assign temperature class to each day of TRY climate zones

        Parameters
        ----------
        station : str
            Name of the location

        Returns
        -------
        temp_class : pandas.DataFrame
            Each day assignd to their respective temperature class

        """
        intervals = {
            -20: 1,
            -19: 1,
            -18: 1,
            -17: 1,
            -16: 1,
            -15: 1,
            -14: 2,
            -13: 2,
            -12: 2,
            -11: 2,
            -10: 2,
            -9: 3,
            -8: 3,
            -7: 3,
            -6: 3,
            -5: 3,
            -4: 4,
            -3: 4,
            -2: 4,
            -1: 4,
            0: 4,
            1: 5,
            2: 5,
            3: 5,
            4: 5,
            5: 5,
            6: 6,
            7: 6,
            8: 6,
            9: 6,
            10: 6,
            11: 7,
            12: 7,
            13: 7,
            14: 7,
            15: 7,
            16: 8,
            17: 8,
            18: 8,
            19: 8,
            20: 8,
            21: 9,
            22: 9,
            23: 9,
            24: 9,
            25: 9,
            26: 10,
            27: 10,
            28: 10,
            29: 10,
            30: 10,
            31: 10,
            32: 10,
            33: 10,
            34: 10,
            35: 10,
            36: 10,
            37: 10,
            38: 10,
            39: 10,
            40: 10,
        }
        temperature_rounded = []
        for i in temp_daily.loc[:, station]:
            temperature_rounded.append(ceil(i))
        temperature_interval = []
        for i in temperature_rounded:
            temperature_interval.append(intervals[i])
        temp_class_dic = {f"Class_{station}": temperature_interval}
        temp_class = pd.DataFrame.from_dict(temp_class_dic)
        return temp_class

    temp_class_luebeck = round_temperature("Luebeck")
    temp_class_kassel = round_temperature("Kassel")
    temp_class_wuerzburg = round_temperature("Wuerzburg")
    temp_class_chemnitz = round_temperature("Chemnitz")
    temp_class = pd.concat(
        [
            temp_class_luebeck,
            temp_class_kassel,
            temp_class_wuerzburg,
            temp_class_chemnitz,
        ],
        axis=1,
    )
    temp_class.set_index(index, inplace=True)

    def unique_classes(station):
        """

        Returns
        -------
        classes : list
            Collection of temperature classes for each location

        """
        classes = []
        for x in temp_class[f"Class_{station}"]:
            if x not in classes:
                classes.append(x)
        classes.sort()
        return classes

    globals()["luebeck_classes"] = unique_classes("Luebeck")
    globals()["kassel_classes"] = unique_classes("Kassel")
    globals()["wuerzburg_classes"] = unique_classes("Wuerzburg")
    globals()["chemnitz_classes"] = unique_classes("Chemnitz")

    stock = ["MFH", "SFH"]
    class_list = [2, 3, 4, 5, 6, 7, 8, 9, 10]
    for s in stock:
        for m in class_list:
            globals()[f"idp_collection_class_{m}_{s}"] = pd.DataFrame(
                index=range(24)
            )

    def splitter(station, household_stock):
        """


        Parameters
        ----------
        station : str
            Name of the location
        household_stock : str
            SFH or MFH

        Returns
        -------
        None.

        """
        this_classes = globals()["{}_classes".format(station.lower())]
        for classes in this_classes:
            this_itteration = globals()[
                "{}_{}".format(station.lower(), household_stock.lower())
            ].loc[temp_class["Class_{}".format(station)] == classes, :]
            days = list(range(int(len(this_itteration) / 24)))
            for day in days:
                this_day = this_itteration[day * 24 : (day + 1) * 24]
                this_day = this_day.reset_index(drop=True)
                globals()[
                    f"idp_collection_class_{classes}_{household_stock}"
                ] = pd.concat(
                    [
                        globals()[
                            f"idp_collection_class_{classes}_{household_stock}"
                        ],
                        this_day,
                    ],
                    axis=1,
                    ignore_index=True,
                )

    splitter("Luebeck", "SFH")
    splitter("Kassel", "SFH")
    splitter("Wuerzburg", "SFH")
    splitter("Chemnitz", "SFH")
    splitter("Luebeck", "MFH")
    splitter("Kassel", "MFH")
    splitter("Chemnitz", "MFH")

    def pool_normalize(x):
        """


        Parameters
        ----------
        x : pandas.Series
            24-hour profiles of IDP pool

        Returns
        -------
        TYPE : pandas.Series
            Normalized to their daily total

        """
        if x.sum() != 0:
            c = x.sum()
            return x / c
        else:
            return x

    stock = ["MFH", "SFH"]
    class_list = [2, 3, 4, 5, 6, 7, 8, 9, 10]
    for s in stock:
        for m in class_list:
            df_name = globals()[f"idp_collection_class_{m}_{s}"]
            globals()[f"idp_collection_class_{m}_{s}_norm"] = df_name.apply(
                pool_normalize
            )

    return [
        idp_collection_class_2_SFH_norm,
        idp_collection_class_3_SFH_norm,
        idp_collection_class_4_SFH_norm,
        idp_collection_class_5_SFH_norm,
        idp_collection_class_6_SFH_norm,
        idp_collection_class_7_SFH_norm,
        idp_collection_class_8_SFH_norm,
        idp_collection_class_9_SFH_norm,
        idp_collection_class_10_SFH_norm,
        idp_collection_class_2_MFH_norm,
        idp_collection_class_3_MFH_norm,
        idp_collection_class_4_MFH_norm,
        idp_collection_class_5_MFH_norm,
        idp_collection_class_6_MFH_norm,
        idp_collection_class_7_MFH_norm,
        idp_collection_class_8_MFH_norm,
        idp_collection_class_9_MFH_norm,
        idp_collection_class_10_MFH_norm,
    ]


def idp_df_generator():
    """
    Description: Create dataframe with all temprature classes, 24hr. profiles and household stock

    Returns
    -------
    idp_df : pandas.DataFrame
        All IDP pool as classified as per household stock and temperature class

    """
    idp_list = idp_pool_generator()
    stock = ["MFH", "SFH"]
    class_list = [2, 3, 4, 5, 6, 7, 8, 9, 10]
    idp_df = pd.DataFrame(columns=["idp", "house", "temperature_class"])
    for s in stock:
        for m in class_list:

            if s == "SFH":
                i = class_list.index(m)
            if s == "MFH":
                i = class_list.index(m) + 9
            current_pool = idp_list[i]
            idp_df = idp_df.append(
                pd.DataFrame(
                    data={
                        "idp": current_pool.transpose().values.tolist(),
                        "house": s,
                        "temperature_class": m,
                    }
                )
            )
    idp_df = idp_df.reset_index(drop=True)

    idp_df.to_sql(
        "heat_idp_pool",
        con=db.engine(),
        schema="demand",
        if_exists="replace",
        index=True,
        dtype={
            "index": Integer(),
            "idp": ARRAY(Float()),
            "house": String(),
            "temperature_class": Integer(),
        },
    )

    idp_df["idp"] = idp_df.idp.apply(lambda x: np.array(x))

    idp_df.idp = idp_df.idp.apply(lambda x: x.astype(np.float32))

    return idp_df


def psycop_df_AF(table_name):
    """
    Description: Read tables from database into pandas dataframe
    Parameters
    ----------
    table_name : str
        Name of the database table

    Returns
    -------
    data : pandas.DataFrame
        Imported database tables


    """
    conn = db.engine()
    sql = "SELECT * FROM {}".format(table_name)
    data = sqlio.read_sql_query(sql, conn)
    conn = None
    return data


def psycop_gdf_AF(table_name, geom_column="geom"):
    """

    Description: Read tables from database into geopandas dataframe
    Parameters
    ----------
    table_name : str
        Name of the database table
    geom_column : str, optional
        Column name with geometry. The default is 'geom'.

    Returns
    -------
    data : Tandas.DataFrame
        Imported database tables

    """
    conn = db.engine()
    sql = "SELECT * FROM {}".format(table_name)
    data = gpd.read_postgis(sql, conn, geom_column)
    conn = None
    return data


def annual_demand_generator():
    """

    Description: Create dataframe with annual demand and household count for each zensus cell
    Returns
    -------
    demand_count: pandas.DataFrame
        Annual demand of all zensus cell with MFH and SFH count and
        respective associated Station

    """
    demand_geom = db.select_geodataframe(
        """
        SELECT a.demand, b.geom_point as geom, a.zensus_population_id, a.scenario
        FROM demand.egon_peta_heat a
        JOIN society.destatis_zensus_population_per_ha b
        ON a.zensus_population_id = b.id
        WHERE a.sector = 'residential'
        """,
        epsg=4326,
    )

    temperature_zones = gpd.read_file(
        os.path.join(
            os.getcwd(),
            "data_bundle_egon_data",
            "climate_zones_Germany",
            "TRY_Climate_Zone",
            "Climate_Zone.shp",
        )
    )
    temperature_zones.sort_values("Zone", inplace=True)
    temperature_zones.reset_index(inplace=True)
    temperature_zones.drop(columns=["index", "Id"], inplace=True, axis=0)

    demand_zone = gpd.sjoin(
        demand_geom,
        temperature_zones,
        how="inner",
    )

    missing_cells = demand_geom[~demand_geom.index.isin(demand_zone.index)]

    # start with buffer
    buffer = 0

    # increase buffer until every zensus cell is matched to a climate zone
    while len(missing_cells) > 0:
        buffer += 100
        boundaries_buffer = temperature_zones.copy()
        boundaries_buffer.geometry = boundaries_buffer.geometry.buffer(buffer)
        join_missing = gpd.sjoin(
            missing_cells, boundaries_buffer, how="inner", op="intersects"
        )
        demand_zone = demand_zone.append(join_missing)
        missing_cells = demand_geom[~demand_geom.index.isin(demand_zone.index)]

    print(f"Maximal buffer to match zensus points to climate zones: {buffer}m")

    scenario_demand = pd.pivot_table(
        data=demand_zone[
            ["zensus_population_id", "demand", "scenario", "Zone", "Station"]
        ],
        values="demand",
        index="zensus_population_id",
        columns="scenario",
    )

    scenario_zone = pd.merge(
        scenario_demand,
        demand_zone[["zensus_population_id", "Zone", "Station"]],
        left_on=scenario_demand.index,
        right_on="zensus_population_id",
        how="left",
    )
    scenario_zone.drop_duplicates("zensus_population_id", inplace=True)

    house_count_MFH = db.select_dataframe(
        """
        
        SELECT cell_id as zensus_population_id, COUNT(*) as number FROM 
        (
        SELECT cell_id, COUNT(*), building_id
        FROM demand.egon_household_electricity_profile_of_buildings
        GROUP BY (cell_id, building_id)
        ) a
        
        WHERE a.count >1
        GROUP BY cell_id
        """,
        index_col="zensus_population_id",
    )

    house_count_SFH = db.select_dataframe(
        """
        
        SELECT cell_id as zensus_population_id, COUNT(*) as number FROM 
        (
        SELECT cell_id, COUNT(*), building_id
        FROM demand.egon_household_electricity_profile_of_buildings
        GROUP BY (cell_id, building_id)
        ) a 
        WHERE a.count = 1
        GROUP BY cell_id
        """,
        index_col="zensus_population_id",
    )

    house_count = pd.DataFrame(
        index=house_count_SFH.index.append(house_count_MFH.index).unique(),
        data={"SFH": 0, "MFH": 0},
    )

    house_count["SFH"] = house_count_SFH.number
    house_count["MFH"] = house_count_MFH.number

    house_count.fillna(0, inplace=True)

    demand_count = pd.merge(
        house_count,
        scenario_zone,
        left_on=house_count.index,
        right_on="zensus_population_id",
    )

    demand_count.drop_duplicates(["zensus_population_id"], inplace=True)

    return demand_count


def profile_selector():
    """

    Description: Random assignment of profiles to each day based on their temeprature class
    and household stock count

    Returns
    -------
    annual_demand : pandas.DataFrame
        Annual demand of all zensus cell with MFH and SFH count and
        respective associated Station

    idp_df : pandas.DataFrame
        All IDP pool as classified as per household stock and temperature class

    selected_idp_names: pandas.DataFrame
        Each cell of the table assigned with the column number (int) with the value
        corresponding to the idp_df row number. This indicates the assignmnet of
        24 hr. array to the day.

    """
    idp_df = idp_df_generator()
    annual_demand = annual_demand_generator()
    all_temperature_interval = temp_interval()
    all_temperature_interval = all_temperature_interval.resample("D").max()
    all_temperature_interval.reset_index(drop=True, inplace=True)

    all_temperature_interval = all_temperature_interval.loc[
        :, annual_demand.Station.unique()
    ]

    Temperature_interval = all_temperature_interval.transpose()

    np.random.seed(
        seed=egon.data.config.settings()["egon-data"]["--random-seed"]
    )

    if os.path.isfile("selected_profiles.csv"):
        os.remove("selected_profiles.csv")

    selected_idp_names = pd.DataFrame()
    length = 0
    for station in Temperature_interval.index:
        result_SFH = pd.DataFrame(columns=Temperature_interval.columns)
        result_MFH = pd.DataFrame(columns=Temperature_interval.columns)

        for day in Temperature_interval.columns:
            t_class = Temperature_interval.loc[station, day].astype(int)

            array_SFH = np.array(
                idp_df[
                    (idp_df.temperature_class == t_class)
                    & (idp_df.house == "SFH")
                ].index.values
            )

            array_MFH = np.array(
                idp_df[
                    (idp_df.temperature_class == t_class)
                    & (idp_df.house == "MFH")
                ].index.values
            )

            result_SFH[day] = np.random.choice(
                array_SFH,
                int(annual_demand[annual_demand.Station == station].SFH.sum()),
            )

            result_MFH[day] = np.random.choice(
                array_MFH,
                int(annual_demand[annual_demand.Station == station].MFH.sum()),
            )

        result_SFH["zensus_population_id"] = (
            annual_demand[annual_demand.Station == station]
            .loc[
                annual_demand[annual_demand.Station == station].index.repeat(
                    annual_demand[annual_demand.Station == station].SFH.astype(
                        int
                    )
                )
            ]
            .zensus_population_id.values
        )

        result_SFH["building_id"] = (
            db.select_dataframe(
                """
        
            SELECT cell_id as zensus_population_id, building_id FROM 
            (
            SELECT cell_id, COUNT(*), building_id
            FROM demand.egon_household_electricity_profile_of_buildings
            GROUP BY (cell_id, building_id)
            ) a 
            WHERE a.count = 1
            """,
                index_col="zensus_population_id",
            )
            .loc[result_SFH["zensus_population_id"].unique(), "building_id"]
            .values
        )

        result_MFH["zensus_population_id"] = (
            annual_demand[annual_demand.Station == station]
            .loc[
                annual_demand[annual_demand.Station == station].index.repeat(
                    annual_demand[annual_demand.Station == station].MFH.astype(
                        int
                    )
                )
            ]
            .zensus_population_id.values
        )

        result_MFH["building_id"] = (
            db.select_dataframe(
                """
        
            SELECT cell_id as zensus_population_id, building_id FROM 
            (
            SELECT cell_id, COUNT(*), building_id
            FROM demand.egon_household_electricity_profile_of_buildings
            GROUP BY (cell_id, building_id)
            ) a 
            WHERE a.count > 1
            """,
                index_col="zensus_population_id",
            )
            .loc[result_MFH["zensus_population_id"].unique(), "building_id"]
            .values
        )

        result_SFH.set_index(
            ["zensus_population_id", "building_id"], inplace=True
        )
        result_MFH.set_index(
            ["zensus_population_id", "building_id"], inplace=True
        )

        selected_idp_names = selected_idp_names.append(result_SFH)
        selected_idp_names = selected_idp_names.append(result_MFH)
        selected_idp_names = selected_idp_names.apply(
            lambda x: x.astype(np.int32)
        )

        new_length = len(selected_idp_names)
        selected_this_station = selected_idp_names.iloc[length:new_length, :]
        selected_this_station[
            "selected_idp_profiles"
        ] = selected_this_station.values.tolist()
        selected_this_station = selected_this_station.selected_idp_profiles
        selected_this_station = selected_this_station.reset_index()
        selected_this_station.index = range(length, new_length)

        if os.path.isfile("selected_profiles.csv"):
            selected_this_station.to_csv(
                "selected_profiles.csv", mode="a", header=False
            )
        else:
            selected_this_station.to_csv("selected_profiles.csv")

        length = new_length

    Base = declarative_base()

    class EgonHeatTimeseries(Base):
        __tablename__ = "heat_timeseries_selected_profiles"
        __table_args__ = {"schema": "demand"}
        ID = Column(Integer, primary_key=True)
        zensus_population_id = Column(Integer, primary_key=True)
        building_id = Column(Integer, primary_key=True)
        selected_idp_profiles = Column(String)

    engine = db.engine()
    EgonHeatTimeseries.__table__.drop(bind=engine, checkfirst=True)
    EgonHeatTimeseries.__table__.create(bind=engine, checkfirst=True)

    heat_selected_profiles = {
        "schema": "demand",
        "table": "heat_timeseries_selected_profiles",
    }

    filename_insert = "selected_profiles.csv"

    docker_db_config = db.credentials()

    selected_profiles_table = (
        f"{heat_selected_profiles['schema']}"
        f".{heat_selected_profiles['table']}"
    )

    host = ["-h", f"{docker_db_config['HOST']}"]
    port = ["-p", f"{docker_db_config['PORT']}"]
    pgdb = ["-d", f"{docker_db_config['POSTGRES_DB']}"]
    user = ["-U", f"{docker_db_config['POSTGRES_USER']}"]
    command = [
        "-c",
        rf"\copy {selected_profiles_table}"
        rf" FROM '{filename_insert}' DELIMITER ',' CSV HEADER;",
    ]

    subprocess.run(
        ["psql"] + host + port + pgdb + user + command,
        env={"PGPASSWORD": docker_db_config["POSTGRES_PASSWORD"]},
    )

    os.remove(filename_insert)

    return annual_demand, idp_df, selected_idp_names.droplevel("building_id")


def h_value():
    """
    Description: Assignment of daily demand scaling factor to each day of all TRY Climate Zones

    Returns
    -------
    h : pandas.DataFrame
        Hourly factor values for each station corresponding to the temperature profile.
        Extracted from demandlib.

    """
    index = pd.date_range(datetime(2011, 1, 1, 0), periods=8760, freq="H")

    a = 3.0469695

    b = -37.1833141

    c = 5.6727847

    d = 0.1163157

    temp_profile = temperature_profile_extract()
    temperature_profile_res = (
        temp_profile.resample("D")
        .mean()
        .reindex(index)
        .fillna(method="ffill")
        .fillna(method="bfill")
    )

    temp_profile_geom = (
        (
            temperature_profile_res.transpose()
            + 0.5 * np.roll(temperature_profile_res.transpose(), 24, axis=1)
            + 0.25 * np.roll(temperature_profile_res.transpose(), 48, axis=1)
            + 0.125 * np.roll(temperature_profile_res.transpose(), 72, axis=1)
        )
        / 1.875
    ).transpose()

    h = a / (1 + (b / (temp_profile_geom - 40)) ** c) + d

    return h


def profile_generator(aggregation_level):
    """

    Descriptiion: Aggregation of profiles either based on district heating network and medium voltage
    grid or zensus cell

    Parameters
    ----------
    aggregation_level : str
        if further processing is to be done in zensus cell level 'other'
        else 'dsitrict'

    Returns
    -------
    annual_demand : pandas.DataFrame
        Annual demand of all zensus cell with MFH and SFH count and
        respective associated Station

    heat_profile_dist : pandas.DataFrame
        if aggreation_level = 'district'
            normalized heat profiles for every distric heating id
        else
            0
    heat_profile_idp : pandas.DataFrame
        if aggreation_level = 'district'
            normalized heat profiles for every mv grid bus_id
        else
            normalized heat profiles for every zensus_poppulation_id
    """

    annual_demand, idp_df, selected_profiles = profile_selector()
    y = idp_df["idp"].reset_index()
    heat_profile = pd.DataFrame(index=selected_profiles.index.sort_values())

    for i in selected_profiles.columns:
        col = selected_profiles[i]
        col = col.reset_index()
        y.rename(columns={"index": i}, inplace=True)
        col = pd.merge(col, y[[i, "idp"]], how="left", on=i)
        col[i] = col["idp"]
        col.drop("idp", axis=1, inplace=True)
        col.set_index("zensus_population_id", inplace=True)
        heat_profile[i] = col[i].values
        y.rename(columns={i: "index"}, inplace=True)

    scenarios = ["eGon2035", "eGon100RE"]

    district_heating = psycop_df_AF(
        "demand.egon_map_zensus_district_heating_areas"
    )

    profile_idp = pd.DataFrame()
    profile_dist = pd.DataFrame()

    for scenario in scenarios:
        if aggregation_level == "district":

            scenario_district_heating_cells = district_heating[
                district_heating.scenario == scenario
            ]

            heat_profile_dist = pd.merge(
                heat_profile,
                scenario_district_heating_cells[
                    ["area_id", "zensus_population_id"]
                ],
                on="zensus_population_id",
                how="inner",
            )
            heat_profile_dist.sort_values("area_id", inplace=True)

            heat_profile_dist.drop(
                "zensus_population_id", axis=1, inplace=True
            )
            heat_profile_dist.set_index("area_id", inplace=True)

            mv_grid = psycop_df_AF("boundaries.egon_map_zensus_grid_districts")
            mv_grid = mv_grid.set_index("zensus_population_id")
            scenario_district_heating_cells = (
                scenario_district_heating_cells.set_index(
                    "zensus_population_id"
                )
            )

            mv_grid_ind = mv_grid.loc[
                mv_grid.index.difference(
                    scenario_district_heating_cells.index
                ),
                :,
            ]

            heat_profile_idp = pd.merge(
                heat_profile,
                mv_grid_ind["bus_id"],
                left_on=selected_profiles.index,
                right_on=mv_grid_ind.index,
                how="inner",
            )

            heat_profile_idp.sort_values("bus_id", inplace=True)
            heat_profile_idp.set_index("bus_id", inplace=True)
            heat_profile_idp.drop("key_0", axis=1, inplace=True)

            heat_profile_dist = heat_profile_dist.groupby(
                lambda x: x, axis=0
            ).sum()
            heat_profile_dist = heat_profile_dist.transpose()
            heat_profile_dist = heat_profile_dist.apply(lambda x: x.explode())
            heat_profile_dist.reset_index(drop=True, inplace=True)
            heat_profile_dist = heat_profile_dist.apply(lambda x: x / x.sum())
            heat_profile_dist = heat_profile_dist.transpose()
            heat_profile_dist.index.name = "area_id"
            heat_profile_dist.insert(0, "scenario", scenario)

            heat_profile_idp = heat_profile_idp.groupby(
                lambda x: x, axis=0
            ).sum()
            heat_profile_idp = heat_profile_idp.transpose()
            heat_profile_idp = heat_profile_idp.apply(lambda x: x.explode())
            heat_profile_idp.reset_index(drop=True, inplace=True)
            heat_profile_idp = heat_profile_idp.apply(lambda x: x / x.sum())
            heat_profile_idp = heat_profile_idp.transpose()
            heat_profile_idp.index.name = "bus_id"
            heat_profile_idp.insert(0, "scenario", scenario)

            profile_dist = profile_dist.append(heat_profile_dist)
            profile_idp = profile_idp.append(heat_profile_idp)

        else:
            heat_profile_dist = 0
            heat_profile_idp = heat_profile_idp.groupby(
                lambda x: x, axis=0
            ).sum()
            heat_profile_idp = heat_profile_idp.transpose()
            heat_profile_idp = heat_profile_idp.apply(lambda x: x.explode())
            heat_profile_idp.reset_index(drop=True, inplace=True)
            heat_profile_idp = heat_profile_idp.apply(lambda x: x / x.sum())
            heat_profile_idp = heat_profile_idp.transpose()
            heat_profile_idp.index.name = "zensus_population_id"
            heat_profile_idp.insert(0, "scenario", scenario)
            profile_idp = profile_idp.append(heat_profile_idp)

    return annual_demand, profile_dist, profile_idp


def residential_demand_scale(aggregation_level):
    """

    Description: Scaling the demand curves to the annual demand of the respective aggregation level

    Parameters
    ----------
    aggregation_level : str
        if further processing is to be done in zensus cell level 'other'
        else 'dsitrict'

    Returns
    -------
    heat_demand_profile_dist : pandas.DataFrame
        if aggregation ='district'
            final demand profiles per district heating netowrk id
        else
            0
    heat_demand_profile_mv : pandas.DataFrame
        if aggregation ='district'
            final demand profiles per mv grid bus_id
        else
            0
    heat_demand_profile_zensus : pandas.DataFrame
        if aggregation ='district'
            0
        else
            final demand profiles per zensus_population_id

    """
    annual_demand, heat_profile_dist, heat_profile_idp = profile_generator(
        aggregation_level
    )

    h = h_value()
    h = h.reset_index(drop=True)

    mv_grid = psycop_df_AF("boundaries.egon_map_zensus_grid_districts")

    scenarios = ["eGon2035", "eGon100RE"]

    residential_dist_profile = pd.DataFrame()
    residential_individual_profile = pd.DataFrame()
    residential_zensus_profile = pd.DataFrame()

    for scenario in scenarios:

        district_heating = db.select_dataframe(
            f"""
            SELECT * FROM 
            demand.egon_map_zensus_district_heating_areas
            WHERE scenario = '{scenario}'
            """
        )

        district_heating = district_heating.pivot_table(
            values="area_id", index="zensus_population_id", columns="scenario"
        )

<<<<<<< HEAD
        mv_grid_ind = mv_grid.loc[
            mv_grid.index.difference(district_heating.index), :
        ]
=======
        mv_grid_ind = mv_grid[
            ~mv_grid.zensus_population_id.isin(district_heating.index)
        ]

>>>>>>> 513bf720
        mv_grid_ind = mv_grid_ind.reset_index()

        if aggregation_level == "district":

            scenario_ids = district_heating[scenario]
            scenario_ids.dropna(inplace=True)
            scenario_ids = scenario_ids.to_frame()
            scenario_ids.rename(columns={scenario: "area_id"}, inplace=True)
            scenario_ids = scenario_ids.area_id.astype(int)

            district_station = pd.merge(
                scenario_ids,
                annual_demand[["zensus_population_id", "Station", scenario]],
                on="zensus_population_id",
                how="inner",
            )

            district_station.sort_values("area_id", inplace=True)
            district_station.drop("zensus_population_id", axis=1, inplace=True)
            district_station = district_station.groupby(
                ["area_id", "Station"]
            ).sum()
            district_station.reset_index("Station", inplace=True)

            scenario_profiles_dist = (
                heat_profile_dist[heat_profile_dist.scenario == scenario]
                .drop(["scenario"], axis=1)
                .transpose()
            )

            demand_curves_dist = pd.DataFrame()

            for j in range(len(scenario_profiles_dist.columns)):
                current_district = scenario_profiles_dist.iloc[:, j]

                area_id = scenario_profiles_dist.columns[j]
                station = district_station[district_station.index == area_id][
                    "Station"
                ][area_id]
                if type(station) != str:
                    station = station.reset_index()
                    multiple_stations = pd.DataFrame()
                    for i in station.index:
                        current_station = station.Station[i]
                        multiple_stations[i] = current_district.multiply(
                            h[current_station], axis=0
                        )
                    multiple_stations = multiple_stations.sum(axis=1)
                    demand_curves_dist[area_id] = multiple_stations
                else:
                    demand_curves_dist[area_id] = current_district.multiply(
                        h[station], axis=0
                    )
            demand_curves_dist = demand_curves_dist.apply(
                lambda x: x / x.sum()
            )
            demand_curves_dist = demand_curves_dist.transpose()

            scenario_demand = district_station.loc[:, scenario]
            scenario_demand = scenario_demand.groupby(
                scenario_demand.index
            ).sum()

            heat_demand_profile_dist = (
                pd.merge(
                    demand_curves_dist.reset_index(),
                    scenario_demand.reset_index(),
                    how="inner",
                    right_on="area_id",
                    left_on="index",
                )
                .drop("index", axis=1)
                .set_index("area_id")
            )

            heat_demand_profile_dist = heat_demand_profile_dist[
                heat_demand_profile_dist.columns[:-1]
            ].multiply(heat_demand_profile_dist[scenario], axis=0)

            heat_demand_profile_dist.insert(0, "scenario", scenario)

            residential_dist_profile = residential_dist_profile.append(
                heat_demand_profile_dist
            )

            # Individual supplied heat demand time series
            district_grid = pd.merge(
                mv_grid_ind[["bus_id", "zensus_population_id"]],
                annual_demand[["zensus_population_id", "Station", scenario]],
                on="zensus_population_id",
                how="inner",
            )

            district_grid.sort_values("bus_id", inplace=True)
            district_grid.drop("zensus_population_id", axis=1, inplace=True)
            district_grid = district_grid.groupby(["bus_id", "Station"]).sum()
            district_grid.reset_index("Station", inplace=True)

            scenario_profiles_idp = (
                heat_profile_idp[heat_profile_idp.scenario == scenario]
                .drop(["scenario"], axis=1)
                .transpose()
            )

            demand_curves_mv = pd.DataFrame()
            for j in range(len(scenario_profiles_idp.columns)):
                current_district = scenario_profiles_idp.iloc[:, j]
                bus_id = scenario_profiles_idp.columns[j]
                station = district_grid[district_grid.index == bus_id][
                    "Station"
                ][bus_id]
                if type(station) != str:
                    station = station.reset_index()
                    multiple_stations = pd.DataFrame()
                    for i in station.index:
                        current_station = station.Station[i]
                        multiple_stations[i] = current_district.multiply(
                            h[current_station], axis=0
                        )
                    multiple_stations = multiple_stations.sum(axis=1)
                    demand_curves_mv[bus_id] = multiple_stations
                else:
                    demand_curves_mv[bus_id] = current_district.multiply(
                        h[station], axis=0
                    )
            demand_curves_mv = demand_curves_mv.apply(lambda x: x / x.sum())
            demand_curves_mv = demand_curves_mv.transpose()

            district_grid.drop("Station", axis=1, inplace=True)
            district_grid = district_grid.groupby(district_grid.index).sum()

            heat_demand_profile_mv = (
                demand_curves_mv.transpose()
                .mul(district_grid[scenario])
                .transpose()
            )

            heat_demand_profile_mv.insert(0, "scenario", scenario)
            residential_individual_profile = (
                residential_individual_profile.append(heat_demand_profile_mv)
            )

            residential_zensus_profile = 0

        else:
            residential_dist_profile = 0
            residential_individual_profile = 0
            heat_demand_profile_zensus = pd.DataFrame()
            annual_demand = annual_demand[
                ["zensus_population_id", "Station", scenario]
            ]

            for j in annual_demand.Station.unique():
                station = j
                current_zensus = annual_demand[
                    annual_demand.Station == station
                ]
                heat_profile_station = pd.merge(
                    current_zensus[["zensus_population_id", scenario]],
                    heat_profile_idp[heat_profile_idp.scenario == scenario],
                    left_on="zensus_population_id",
                    right_on=heat_profile_idp.index,
                    how="inner",
                )

                heat_profile_station = heat_profile_station.set_index(
                    "zensus_population_id"
                )

                heat_profile_station = heat_profile_station.multiply(
                    h[station], axis=1
                )
                heat_profile_station = heat_profile_station.transpose()
                heat_profile_station = heat_profile_station.apply(
                    lambda x: x / x.sum()
                )
                heat_profile_station = heat_profile_station.transpose()

                heat_profile_station = pd.merge(
                    heat_profile_station,
                    current_zensus[["zensus_population_id", scenario]],
                    left_on=heat_profile_station.index,
                    right_on="zensus_population_id",
                )
                heat_profile_station.drop(scenario, axis=1)
                heat_profile_station = heat_profile_station[
                    heat_profile_station.columns[:-1]
                ].multiply(heat_profile_station.demand, axis=0)

                heat_demand_profile_zensus = heat_demand_profile_zensus.append(
                    heat_profile_station
                )

            heat_demand_profile_zensus.insert(0, "scenario", scenario)

            residential_zensus_profile = residential_zensus_profile.append(
                heat_demand_profile_zensus
            )

    return (
        residential_dist_profile,
        residential_individual_profile,
        residential_zensus_profile,
    )


def cts_demand_per_aggregation_level(aggregation_level, scenario):
    """

    Description: Create dataframe assigining the CTS demand curve to individual zensus cell
    based on their respective NUTS3 CTS curve

    Parameters
    ----------
    aggregation_level : str
        if further processing is to be done in zensus cell level 'other'
        else 'dsitrict'

    Returns
    -------
    CTS_per_district : pandas.DataFrame
        if aggregation ='district'
            NUTS3 CTS profiles assigned to individual
            zensu cells and aggregated per district heat area id
        else
            empty dataframe
    CTS_per_grid : pandas.DataFrame
        if aggregation ='district'
            NUTS3 CTS profiles assigned to individual
            zensu cells and aggregated per mv grid subst id
        else
            empty dataframe
    CTS_per_zensus : pandas.DataFrame
        if aggregation ='district'
            empty dataframe
        else
            NUTS3 CTS profiles assigned to individual
            zensu population id

    """

    nuts_zensus = psycop_gdf_AF(
        "boundaries.egon_map_zensus_vg250", geom_column="zensus_geom"
    )
    nuts_zensus.drop("zensus_geom", axis=1, inplace=True)

    demand = psycop_df_AF("demand.egon_peta_heat")
    demand = demand[
        (demand["sector"] == "service") & (demand["scenario"] == scenario)
    ]
    demand.drop(
        demand.columns.difference(["demand", "zensus_population_id"]),
        axis=1,
        inplace=True,
    )
    demand.sort_values("zensus_population_id", inplace=True)

    demand_nuts = pd.merge(
        demand, nuts_zensus, how="left", on="zensus_population_id"
    )

    mv_grid = psycop_df_AF("boundaries.egon_map_zensus_grid_districts")

    if os.path.isfile("CTS_heat_demand_profile_nuts3.csv"):
        df_CTS_gas_2011 = pd.read_csv(
            "CTS_heat_demand_profile_nuts3.csv", index_col=0
        )
        df_CTS_gas_2011.columns.name = "ags_lk"
        df_CTS_gas_2011.index = pd.to_datetime(df_CTS_gas_2011.index)
        df_CTS_gas_2011 = df_CTS_gas_2011.asfreq("H")
    else:
        df_CTS_gas_2011 = temporal.disagg_temporal_gas_CTS(
            use_nuts3code=True, year=2011
        )
        df_CTS_gas_2011.to_csv("CTS_heat_demand_profile_nuts3.csv")

    ags_lk = pd.read_csv(
        os.path.join(
            os.getcwd(),
            "demandregio-disaggregator/disaggregator/disaggregator/data_in/regional",
            "t_nuts3_lk.csv",
        ),
        index_col=0,
    )
    ags_lk = ags_lk.drop(
        ags_lk.columns.difference(["natcode_nuts3", "ags_lk"]), axis=1
    )

    CTS_profile = df_CTS_gas_2011.transpose()
    CTS_profile.reset_index(inplace=True)
    CTS_profile.ags_lk = CTS_profile.ags_lk.astype(int)
    CTS_profile = pd.merge(CTS_profile, ags_lk, on="ags_lk", how="inner")
    CTS_profile.set_index("natcode_nuts3", inplace=True)
    CTS_profile.drop("ags_lk", axis=1, inplace=True)

    CTS_per_zensus = pd.merge(
        demand_nuts[["zensus_population_id", "vg250_nuts3"]],
        CTS_profile,
        left_on="vg250_nuts3",
        right_on=CTS_profile.index,
        how="left",
    )

    CTS_per_zensus = CTS_per_zensus.drop("vg250_nuts3", axis=1)

    if aggregation_level == "district":
        district_heating = psycop_df_AF(
            "demand.egon_map_zensus_district_heating_areas"
        )
        district_heating = district_heating[
            district_heating.scenario == scenario
        ]

        CTS_per_district = pd.merge(
            CTS_per_zensus,
            district_heating[["area_id", "zensus_population_id"]],
            on="zensus_population_id",
            how="inner",
        )
        CTS_per_district.set_index("area_id", inplace=True)
        CTS_per_district.drop("zensus_population_id", axis=1, inplace=True)

        CTS_per_district = CTS_per_district.groupby(lambda x: x, axis=0).sum()
        CTS_per_district = CTS_per_district.transpose()
        CTS_per_district = CTS_per_district.apply(lambda x: x / x.sum())
        CTS_per_district.columns.name = "area_id"
        CTS_per_district.reset_index(drop=True, inplace=True)

        mv_grid = mv_grid.set_index("zensus_population_id")
        district_heating = district_heating.set_index("zensus_population_id")

        mv_grid_ind = mv_grid.loc[
            mv_grid.index.difference(district_heating.index), :
        ]
        mv_grid_ind = mv_grid_ind.reset_index()

        CTS_per_grid = pd.merge(
            CTS_per_zensus,
            mv_grid_ind[["bus_id", "zensus_population_id"]],
            on="zensus_population_id",
            how="inner",
        )
        CTS_per_grid.set_index("bus_id", inplace=True)
        CTS_per_grid.drop("zensus_population_id", axis=1, inplace=True)

        CTS_per_grid = CTS_per_grid.groupby(lambda x: x, axis=0).sum()
        CTS_per_grid = CTS_per_grid.transpose()
        CTS_per_grid = CTS_per_grid.apply(lambda x: x / x.sum())
        CTS_per_grid.columns.name = "bus_id"
        CTS_per_grid.reset_index(drop=True, inplace=True)

        CTS_per_zensus = pd.DataFrame()

    else:
        CTS_per_district = pd.DataFrame()
        CTS_per_grid = pd.DataFrame()
        CTS_per_zensus.set_index("zensus_population_id", inplace=True)

        CTS_per_zensus = CTS_per_zensus.groupby(lambda x: x, axis=0).sum()
        CTS_per_zensus = CTS_per_zensus.transpose()
        CTS_per_zensus = CTS_per_zensus.apply(lambda x: x / x.sum())
        CTS_per_zensus.columns.name = "zensus_population_id"
        CTS_per_zensus.reset_index(drop=True, inplace=True)

    return CTS_per_district, CTS_per_grid, CTS_per_zensus


def CTS_demand_scale(aggregation_level):
    """

    Description: caling the demand curves to the annual demand of the respective aggregation level


    Parameters
    ----------
    aggregation_level : str
        aggregation_level : str
        if further processing is to be done in zensus cell level 'other'
        else 'dsitrict'

    Returns
    -------
    CTS_per_district : pandas.DataFrame
        if aggregation ='district'
            Profiles scaled up to annual demand
        else
            0
    CTS_per_grid : pandas.DataFrame
        if aggregation ='district'
            Profiles scaled up to annual demandd
        else
            0
    CTS_per_zensus : pandas.DataFrame
        if aggregation ='district'
            0
        else
           Profiles scaled up to annual demand

    """
    scenarios = ["eGon2035", "eGon100RE"]

    all_heat_demand = psycop_df_AF("demand.egon_peta_heat")

    all_district_heating = psycop_df_AF(
        "demand.egon_map_zensus_district_heating_areas"
    )

    CTS_district = pd.DataFrame()
    CTS_grid = pd.DataFrame()
    CTS_zensus = pd.DataFrame()

    for scenario in scenarios:
        (
            CTS_per_district,
            CTS_per_grid,
            CTS_per_zensus,
        ) = cts_demand_per_aggregation_level(aggregation_level, scenario)
        CTS_per_district = CTS_per_district.transpose()
        CTS_per_grid = CTS_per_grid.transpose()
        CTS_per_zensus = CTS_per_zensus.transpose()

        demand = all_heat_demand[
            (all_heat_demand["sector"] == "service")
            & (all_heat_demand["scenario"] == scenario)
        ]
        demand.drop(
            demand.columns.difference(["demand", "zensus_population_id"]),
            axis=1,
            inplace=True,
        )
        demand.sort_values("zensus_population_id", inplace=True)

        if aggregation_level == "district":

            district_heating = all_district_heating[
                all_district_heating.scenario == scenario
            ]

            CTS_demands_district = pd.merge(
                demand,
                district_heating[["zensus_population_id", "area_id"]],
                on="zensus_population_id",
                how="inner",
            )
            CTS_demands_district.drop(
                "zensus_population_id", axis=1, inplace=True
            )
            CTS_demands_district = CTS_demands_district.groupby(
                "area_id"
            ).sum()

            CTS_per_district = pd.merge(
                CTS_per_district,
                CTS_demands_district[["demand"]],
                how="inner",
                right_on=CTS_per_district.index,
                left_on=CTS_demands_district.index,
            )

            CTS_per_district = CTS_per_district.rename(
                columns={"key_0": "area_id"}
            )
            CTS_per_district.set_index("area_id", inplace=True)

            CTS_per_district = CTS_per_district[
                CTS_per_district.columns[:-1]
            ].multiply(CTS_per_district.demand, axis=0)

            CTS_per_district.insert(0, "scenario", scenario)

            CTS_district = CTS_district.append(CTS_per_district)
            CTS_district = CTS_district.sort_index()

            mv_grid = psycop_df_AF("boundaries.egon_map_zensus_grid_districts")
            mv_grid = mv_grid.set_index("zensus_population_id")
            district_heating = district_heating.set_index(
                "zensus_population_id"
            )
            mv_grid_ind = mv_grid.loc[
                mv_grid.index.difference(district_heating.index), :
            ]
            mv_grid_ind = mv_grid_ind.reset_index()

            CTS_demands_grid = pd.merge(
                demand,
                mv_grid_ind[["bus_id", "zensus_population_id"]],
                on="zensus_population_id",
                how="inner",
            )

            CTS_demands_grid.drop("zensus_population_id", axis=1, inplace=True)
            CTS_demands_grid = CTS_demands_grid.groupby("bus_id").sum()

            CTS_per_grid = pd.merge(
                CTS_per_grid,
                CTS_demands_grid[["demand"]],
                how="inner",
                right_on=CTS_per_grid.index,
                left_on=CTS_demands_grid.index,
            )

            CTS_per_grid = CTS_per_grid.rename(columns={"key_0": "bus_id"})
            CTS_per_grid.set_index("bus_id", inplace=True)

            CTS_per_grid = CTS_per_grid[CTS_per_grid.columns[:-1]].multiply(
                CTS_per_grid.demand, axis=0
            )

            CTS_per_grid.insert(0, "scenario", scenario)

            CTS_grid = CTS_grid.append(CTS_per_grid)
            CTS_grid = CTS_grid.sort_index()

            CTS_per_zensus = 0

        else:
            CTS_per_district = 0
            CTS_per_grid = 0

            CTS_per_zensus = pd.merge(
                CTS_per_zensus,
                demand,
                how="inner",
                right_on=CTS_per_zensus.index,
                left_on=demand.zensus_population_id,
            )
            CTS_per_zensus = CTS_per_zensus.drop("key_0", axis=1)
            CTS_per_zensus.set_index("zensus_population_id", inplace=True)

            CTS_per_zensus = CTS_per_zensus[
                CTS_per_zensus.columns[:-1]
            ].multiply(CTS_per_zensus.demand, axis=0)
            CTS_per_zensus.insert(0, "scenario", scenario)

            CTS_per_zensus.reset_index(inplace=True)

            CTS_zensus = CTS_zensus.append(CTS_per_grid)
            CTS_zensus = CTS_zensus.set_index("bus_id")
            CTS_zensus = CTS_zensus.sort_index()

    return CTS_district, CTS_grid, CTS_zensus


def store_national_profiles(
    residential_demand_grid,
    CTS_demand_grid,
    residential_demand_dist,
    CTS_demand_dist,
):

    folder = Path(".") / "input-pypsa-eur-sec"
    # Create the folder, if it does not exists already
    if not os.path.exists(folder):
        os.mkdir(folder)

    for scenario in CTS_demand_grid.scenario.unique():
        national_demand = pd.DataFrame(
            columns=["residential rural", "services rural", "urban central"],
            index=pd.date_range(
                datetime(2011, 1, 1, 0), periods=8760, freq="H"
            ),
        )

        national_demand["residential rural"] = (
            residential_demand_grid[
                residential_demand_grid.scenario == scenario
            ]
            .drop("scenario", axis="columns")
            .sum()
            .values
        )
        national_demand["services rural"] = (
            CTS_demand_grid[CTS_demand_grid.scenario == scenario]
            .sum(numeric_only=True)
            .values
        )
        national_demand["urban central"] = (
            residential_demand_dist[
                residential_demand_dist.scenario == scenario
            ]
            .drop("scenario", axis="columns")
            .sum()
            .values
            + CTS_demand_dist[CTS_demand_dist.scenario == scenario]
            .drop("scenario", axis="columns")
            .sum()
            .values
        )

        national_demand.to_csv(
            folder / f"heat_demand_timeseries_DE_{scenario}.csv"
        )


def demand_profile_generator(aggregation_level="district"):
    """

    Description: Creating final demand profiles

    Parameters
    ----------
    aggregation_level : str, optional
        if further processing is to be done in zensus cell level 'other'
        else 'dsitrict'. The default is 'district'.

    Returns
    -------
    None.

    """
    scenarios = ["eGon2035", "eGon100RE"]

    (
        residential_demand_dist,
        residential_demand_grid,
        residential_demand_zensus,
    ) = residential_demand_scale(aggregation_level)

    # Compare with target value
    target = db.select_dataframe(
        """
        SELECT scenario, SUM(demand) as demand
        FROM demand.egon_peta_heat
        WHERE sector = 'residential'
        GROUP BY (scenario)
        """,
        index_col="scenario",
    )

    check_residential = (
        (
            residential_demand_dist.groupby("scenario").sum().sum(axis=1)
            + residential_demand_grid.groupby("scenario").sum().sum(axis=1)
        )
        - target.demand
    ) / target.demand

    assert (
        check_residential.abs().max() < 0.01
    ), f"""Unexpected deviation between target value and distributed
        residential heat demand: {check_residential}
        """

    CTS_demand_dist, CTS_demand_grid, CTS_demand_zensus = CTS_demand_scale(
        aggregation_level
    )

    # Compare with target value
    target_cts = db.select_dataframe(
        """
        SELECT scenario, SUM(demand) as demand
        FROM demand.egon_peta_heat
        WHERE sector = 'service'
        GROUP BY (scenario)
        """,
        index_col="scenario",
    )

    check_cts = (
        (
            CTS_demand_dist.groupby("scenario").sum().sum(axis=1)
            + CTS_demand_grid.groupby("scenario").sum().sum(axis=1)
        )
        - target_cts.demand
    ) / target_cts.demand

    assert (
        check_cts.abs().max() < 0.01
    ), f"""Unexpected deviation between target value and distributed
        service heat demand: {check_residential}
        """

    # store demand timeseries for pypsa-eur-sec on national level
    store_national_profiles(
        residential_demand_grid,
        CTS_demand_grid,
        residential_demand_dist,
        CTS_demand_dist,
    )


    if aggregation_level == "district":
        total_demands_dist = pd.concat(
            [residential_demand_dist, CTS_demand_dist]
        )
        total_demands_dist.sort_index(inplace=True)

        final_heat_profiles_dist = pd.DataFrame()
        for scenario in scenarios:
            scenario_demand = (
                total_demands_dist[total_demands_dist.scenario == scenario]
                .drop("scenario", axis=1)
                .groupby(lambda x: x, axis=0)
                .sum()
            )

            scenario_demand_list = pd.DataFrame(index=scenario_demand.index)
            scenario_demand_list[
                "dist_aggregated_mw"
            ] = scenario_demand.values.tolist()

            scenario_demand_list.insert(0, "scenario", scenario)

            final_heat_profiles_dist = final_heat_profiles_dist.append(
                scenario_demand_list
            )

        final_heat_profiles_dist.index.name = "area_id"

        final_heat_profiles_dist.to_sql(
            "egon_timeseries_district_heating",
            con=db.engine(),
            schema="demand",
            if_exists="replace",
            index=True,
        )

        total_demands_grid = pd.concat(
            [residential_demand_grid, CTS_demand_grid]
        )
        total_demands_grid.sort_index(inplace=True)

        final_heat_profiles_grid = pd.DataFrame()
        for scenario in scenarios:
            scenario_demand = (
                total_demands_grid[total_demands_grid.scenario == scenario]
                .drop("scenario", axis=1)
                .groupby(lambda x: x, axis=0)
                .sum()
            )

            scenario_demand_list = pd.DataFrame(index=scenario_demand.index)
            scenario_demand_list[
                "dist_aggregated_mw"
            ] = scenario_demand.values.tolist()

            scenario_demand_list.insert(0, "scenario", scenario)

            final_heat_profiles_grid = final_heat_profiles_grid.append(
                scenario_demand_list
            )

        final_heat_profiles_grid.index.name = "bus_id"

        final_heat_profiles_grid.to_sql(
            "egon_etrago_timeseries_individual_heating",
            con=db.engine(),
            schema="demand",
            if_exists="replace",
            index=True,
        )
    else:
        total_demands_zensus = pd.concat(
            [residential_demand_zensus, CTS_demand_zensus]
        )
        total_demands_zensus.sort_index(inplace=True)

        final_heat_profiles_zensus = pd.DataFrame()
        for scenario in scenarios:
            scenario_demand = (
                total_demands_zensus[total_demands_zensus.scenario == scenario]
                .drop("scenario", axis=1)
                .groupby(lambda x: x, axis=0)
                .sum()
            )

            scenario_demand_list = pd.DataFrame(index=scenario_demand.index)
            scenario_demand_list[
                "dist_aggregated_mw"
            ] = scenario_demand.values.tolist()

            scenario_demand_list.insert(0, "scenario", scenario)

            final_heat_profiles_zensus = final_heat_profiles_zensus.append(
                scenario_demand_list
            )

        final_heat_profiles_grid.index.name = "zensus_population_id"

        final_heat_profiles_zensus.to_sql(
            "egon_heat_time_series_zensus",
            con=db.engine(),
            schema="demand",
            if_exists="replace",
            index=True,
        )

    return None


class HeatTimeSeries(Dataset):
    def __init__(self, dependencies):
        super().__init__(
            name="HeatTimeSeries",
            version="0.0.7",
            dependencies=dependencies,
            tasks=(demand_profile_generator),
        )<|MERGE_RESOLUTION|>--- conflicted
+++ resolved
@@ -1,4 +1,5 @@
 from datetime import datetime
+from pathlib import Path
 import glob
 import os
 
@@ -9,7 +10,6 @@
 import numpy as np
 import pandas as pd
 import pandas.io.sql as sqlio
-from pathlib import Path
 import psycopg2
 import xarray as xr
 
@@ -671,14 +671,14 @@
 
     house_count_MFH = db.select_dataframe(
         """
-        
-        SELECT cell_id as zensus_population_id, COUNT(*) as number FROM 
+
+        SELECT cell_id as zensus_population_id, COUNT(*) as number FROM
         (
         SELECT cell_id, COUNT(*), building_id
         FROM demand.egon_household_electricity_profile_of_buildings
         GROUP BY (cell_id, building_id)
         ) a
-        
+
         WHERE a.count >1
         GROUP BY cell_id
         """,
@@ -687,13 +687,13 @@
 
     house_count_SFH = db.select_dataframe(
         """
-        
-        SELECT cell_id as zensus_population_id, COUNT(*) as number FROM 
+
+        SELECT cell_id as zensus_population_id, COUNT(*) as number FROM
         (
         SELECT cell_id, COUNT(*), building_id
         FROM demand.egon_household_electricity_profile_of_buildings
         GROUP BY (cell_id, building_id)
-        ) a 
+        ) a
         WHERE a.count = 1
         GROUP BY cell_id
         """,
@@ -810,13 +810,13 @@
         result_SFH["building_id"] = (
             db.select_dataframe(
                 """
-        
-            SELECT cell_id as zensus_population_id, building_id FROM 
+
+            SELECT cell_id as zensus_population_id, building_id FROM
             (
             SELECT cell_id, COUNT(*), building_id
             FROM demand.egon_household_electricity_profile_of_buildings
             GROUP BY (cell_id, building_id)
-            ) a 
+            ) a
             WHERE a.count = 1
             """,
                 index_col="zensus_population_id",
@@ -840,13 +840,13 @@
         result_MFH["building_id"] = (
             db.select_dataframe(
                 """
-        
-            SELECT cell_id as zensus_population_id, building_id FROM 
+
+            SELECT cell_id as zensus_population_id, building_id FROM
             (
             SELECT cell_id, COUNT(*), building_id
             FROM demand.egon_household_electricity_profile_of_buildings
             GROUP BY (cell_id, building_id)
-            ) a 
+            ) a
             WHERE a.count > 1
             """,
                 index_col="zensus_population_id",
@@ -1173,7 +1173,7 @@
 
         district_heating = db.select_dataframe(
             f"""
-            SELECT * FROM 
+            SELECT * FROM
             demand.egon_map_zensus_district_heating_areas
             WHERE scenario = '{scenario}'
             """
@@ -1183,16 +1183,10 @@
             values="area_id", index="zensus_population_id", columns="scenario"
         )
 
-<<<<<<< HEAD
-        mv_grid_ind = mv_grid.loc[
-            mv_grid.index.difference(district_heating.index), :
-        ]
-=======
         mv_grid_ind = mv_grid[
             ~mv_grid.zensus_population_id.isin(district_heating.index)
         ]
 
->>>>>>> 513bf720
         mv_grid_ind = mv_grid_ind.reset_index()
 
         if aggregation_level == "district":
@@ -1873,7 +1867,6 @@
         CTS_demand_dist,
     )
 
-
     if aggregation_level == "district":
         total_demands_dist = pd.concat(
             [residential_demand_dist, CTS_demand_dist]
