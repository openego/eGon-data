import pandas as pd
import numpy as np
import psycopg2
import pandas.io.sql as sqlio
import geopandas as gpd
import matplotlib.pyplot as plt
import os
import glob

from egon.data import db, subprocess

import xarray as xr
from sqlalchemy import Column, String, Float, Integer, ForeignKey, ARRAY
import egon.data.datasets.era5 as era

from sqlalchemy.ext.declarative import declarative_base

try:
    from disaggregator import config, data, spatial, temporal, plot
except ImportError as e:
    pass

from math import ceil


from egon.data.datasets import Dataset
import egon


class IdpProfiles:
    def __init__(self, df_index, **kwargs):
        index = pd.date_range(
            pd.datetime(2011, 1, 1, 0), periods=8760, freq="H"
        )

        self.df = pd.DataFrame(index=df_index)

        self.temperature = kwargs.get("temperature")

    def get_temperature_interval(self, how="geometric_series"):
        index = pd.date_range(
            pd.datetime(2011, 1, 1, 0), periods=8760, freq="H"
        )
        """Appoints the corresponding temperature interval to each temperature
        in the temperature vector.
        """
        self.df["temperature"] = self.temperature.values

        temperature = (
            self.df["temperature"]
            .resample("D")
            .mean()
            .reindex(self.df.index)
            .fillna(method="ffill")
            .fillna(method="bfill")
        )

        if how == "geometric_series":
            temperature_mean = (
                temperature
                + 0.5 * np.roll(temperature, 24)
                + 0.25 * np.roll(temperature, 48)
                + 0.125 * np.roll(temperature, 72)
            ) / 1.875
        elif how == "mean":
            temperature_mean = temperature

        else:
            temperature_mean = None

        self.df["temperature_geo"] = temperature_mean

        temperature_rounded = []

        for i in self.df["temperature_geo"]:
            temperature_rounded.append(ceil(i))

        intervals = {
            -20: 1,
            -19: 1,
            -18: 1,
            -17: 1,
            -16: 1,
            -15: 1,
            -14: 2,
            -13: 2,
            -12: 2,
            -11: 2,
            -10: 2,
            -9: 3,
            -8: 3,
            -7: 3,
            -6: 3,
            -5: 3,
            -4: 4,
            -3: 4,
            -2: 4,
            -1: 4,
            0: 4,
            1: 5,
            2: 5,
            3: 5,
            4: 5,
            5: 5,
            6: 6,
            7: 6,
            8: 6,
            9: 6,
            10: 6,
            11: 7,
            12: 7,
            13: 7,
            14: 7,
            15: 7,
            16: 8,
            17: 8,
            18: 8,
            19: 8,
            20: 8,
            21: 9,
            22: 9,
            23: 9,
            24: 9,
            25: 9,
            26: 10,
            27: 10,
            28: 10,
            29: 10,
            30: 10,
            31: 10,
            32: 10,
            33: 10,
            34: 10,
            35: 10,
            36: 10,
            37: 10,
            38: 10,
            39: 10,
            40: 10,
        }

        temperature_interval = []
        for i in temperature_rounded:
            temperature_interval.append(intervals[i])

        self.df["temperature_interval"] = temperature_interval

        return self.df


def temperature_profile_extract():
    """
    Description: Extract temperature data from atlite
    Returns
    -------
    temperature_profile : pandas.DataFrame
        Temperatur profile of all TRY Climate Zones 2011

    """

    cutout = era.import_cutout(boundary="Europe")
    coordinates_path = os.path.join(
        os.getcwd(),
        "data_bundle_egon_data",
        "climate_zones_Germany",
        "TRY_Climate_Zone",
    )
    station_location = pd.read_csv(
        os.path.join(coordinates_path, "station_coordinates.csv")
    )

    weather_cells = db.select_geodataframe(
        """
        SELECT geom FROM supply.egon_era5_weather_cells
        """,
        epsg=4326,
    )

    gdf = gpd.GeoDataFrame(
        station_location,
        geometry=gpd.points_from_xy(
            station_location.Longitude, station_location.Latitude
        ),
    )

    selected_weather_cells = gpd.sjoin(weather_cells, gdf).set_index("Station")

    temperature_profile = cutout.temperature(
        shapes=selected_weather_cells.geom.values,
        index=selected_weather_cells.index,
    ).to_pandas()

    return temperature_profile


def temp_interval():
    """
    Description: Create Dataframe with temperature data for TRY Climate Zones
    Returns
    -------
    temperature_interval : pandas.DataFrame
        Hourly temperature intrerval of all 15 TRY Climate station#s temperature profile

    """
    index = pd.date_range(pd.datetime(2011, 1, 1, 0), periods=8760, freq="H")
    temperature_interval = pd.DataFrame()
    temp_profile = temperature_profile_extract()

    for x in range(len(temp_profile.columns)):
        name_station = temp_profile.columns[x]
        idp_this_station = IdpProfiles(
            index, temperature=temp_profile[temp_profile.columns[x]]
        ).get_temperature_interval(how="geometric_series")
        temperature_interval[name_station] = idp_this_station[
            "temperature_interval"
        ]

    return temperature_interval


def idp_pool_generator():
    """
    Description: Create List of Dataframes for each temperature class for each household stock

     Returns
     -------
     TYPE list
         List of dataframes with each element representing a dataframe
         for every combination of household stock and temperature class

    """
    path = os.path.join(
        os.getcwd(),
        "data_bundle_egon_data",
        "household_heat_demand_profiles",
        "household_heat_demand_profiles.hdf5",
    )
    index = pd.date_range(pd.datetime(2011, 1, 1, 0), periods=8760, freq="H")

    sfh = pd.read_hdf(path, key="SFH")
    mfh = pd.read_hdf(path, key="MFH")
    temp = pd.read_hdf(path, key="temperature")

    globals()["luebeck_sfh"] = sfh[sfh.filter(like="Luebeck").columns]
    globals()["luebeck_mfh"] = mfh[mfh.filter(like="Luebeck").columns]

    globals()["kassel_sfh"] = sfh[sfh.filter(like="Kassel").columns]
    globals()["kassel_mfh"] = mfh[mfh.filter(like="Kassel").columns]

    globals()["wuerzburg_sfh"] = sfh[sfh.filter(like="Wuerzburg").columns]
    globals()["wuerzburg_mfh"] = mfh[mfh.filter(like="Wuerzburg").columns]

    globals()["chemnitz_sfh"] = sfh[sfh.filter(like="Chemnitz").columns]
    globals()["chemnitz_mfh"] = mfh[mfh.filter(like="Chemnitz").columns]

    temp_daily = pd.DataFrame()
    for column in temp.columns:
        temp_current = (
            temp[column]
            .resample("D")
            .mean()
            .reindex(temp.index)
            .fillna(method="ffill")
            .fillna(method="bfill")
        )
        temp_current_geom = temp_current
        temp_daily = pd.concat([temp_daily, temp_current_geom], axis=1)

    def round_temperature(station):
        """
        Description: Create dataframe to assign temperature class to each day of TRY climate zones

        Parameters
        ----------
        station : str
            Name of the location

        Returns
        -------
        temp_class : pandas.DataFrame
            Each day assignd to their respective temperature class

        """
        intervals = {
            -20: 1,
            -19: 1,
            -18: 1,
            -17: 1,
            -16: 1,
            -15: 1,
            -14: 2,
            -13: 2,
            -12: 2,
            -11: 2,
            -10: 2,
            -9: 3,
            -8: 3,
            -7: 3,
            -6: 3,
            -5: 3,
            -4: 4,
            -3: 4,
            -2: 4,
            -1: 4,
            0: 4,
            1: 5,
            2: 5,
            3: 5,
            4: 5,
            5: 5,
            6: 6,
            7: 6,
            8: 6,
            9: 6,
            10: 6,
            11: 7,
            12: 7,
            13: 7,
            14: 7,
            15: 7,
            16: 8,
            17: 8,
            18: 8,
            19: 8,
            20: 8,
            21: 9,
            22: 9,
            23: 9,
            24: 9,
            25: 9,
            26: 10,
            27: 10,
            28: 10,
            29: 10,
            30: 10,
            31: 10,
            32: 10,
            33: 10,
            34: 10,
            35: 10,
            36: 10,
            37: 10,
            38: 10,
            39: 10,
            40: 10,
        }
        temperature_rounded = []
        for i in temp_daily.loc[:, station]:
            temperature_rounded.append(ceil(i))
        temperature_interval = []
        for i in temperature_rounded:
            temperature_interval.append(intervals[i])
        temp_class_dic = {f"Class_{station}": temperature_interval}
        temp_class = pd.DataFrame.from_dict(temp_class_dic)
        return temp_class

    temp_class_luebeck = round_temperature("Luebeck")
    temp_class_kassel = round_temperature("Kassel")
    temp_class_wuerzburg = round_temperature("Wuerzburg")
    temp_class_chemnitz = round_temperature("Chemnitz")
    temp_class = pd.concat(
        [
            temp_class_luebeck,
            temp_class_kassel,
            temp_class_wuerzburg,
            temp_class_chemnitz,
        ],
        axis=1,
    )
    temp_class.set_index(index, inplace=True)

    def unique_classes(station):
        """

        Returns
        -------
        classes : list
            Collection of temperature classes for each location

        """
        classes = []
        for x in temp_class[f"Class_{station}"]:
            if x not in classes:
                classes.append(x)
        classes.sort()
        return classes

    globals()["luebeck_classes"] = unique_classes("Luebeck")
    globals()["kassel_classes"] = unique_classes("Kassel")
    globals()["wuerzburg_classes"] = unique_classes("Wuerzburg")
    globals()["chemnitz_classes"] = unique_classes("Chemnitz")

    stock = ["MFH", "SFH"]
    class_list = [2, 3, 4, 5, 6, 7, 8, 9, 10]
    for s in stock:
        for m in class_list:
            globals()[f"idp_collection_class_{m}_{s}"] = pd.DataFrame(
                index=range(24)
            )

    def splitter(station, household_stock):
        """


        Parameters
        ----------
        station : str
            Name of the location
        household_stock : str
            SFH or MFH

        Returns
        -------
        None.

        """
        this_classes = globals()["{}_classes".format(station.lower())]
        for classes in this_classes:
            # this_itteration = globals()[f'{station.lower()}_{household_stock.lower()}'].loc[temp_class[f'Class_{station}']==classes,:]
            this_itteration = globals()[
                "{}_{}".format(station.lower(), household_stock.lower())
            ].loc[temp_class["Class_{}".format(station)] == classes, :]
            days = list(range(int(len(this_itteration) / 24)))
            for day in days:
                this_day = this_itteration[day * 24 : (day + 1) * 24]
                this_day = this_day.reset_index(drop=True)
                globals()[
                    f"idp_collection_class_{classes}_{household_stock}"
                ] = pd.concat(
                    [
                        globals()[
                            f"idp_collection_class_{classes}_{household_stock}"
                        ],
                        this_day,
                    ],
                    axis=1,
                    ignore_index=True,
                )

    splitter("Luebeck", "SFH")
    splitter("Kassel", "SFH")
    splitter("Wuerzburg", "SFH")
    splitter("Chemnitz", "SFH")
    splitter("Luebeck", "MFH")
    splitter("Kassel", "MFH")
    splitter("Chemnitz", "MFH")

    def pool_normalize(x):
        """


        Parameters
        ----------
        x : pandas.Series
            24-hour profiles of IDP pool

        Returns
        -------
        TYPE : pandas.Series
            Normalized to their daily total

        """
        if x.sum() != 0:
            c = x.sum()
            return x / c
        else:
            return x

    stock = ["MFH", "SFH"]
    class_list = [2, 3, 4, 5, 6, 7, 8, 9, 10]
    for s in stock:
        for m in class_list:
            df_name = globals()[f"idp_collection_class_{m}_{s}"]
            globals()[f"idp_collection_class_{m}_{s}_norm"] = df_name.apply(
                pool_normalize
            )

    return [
        idp_collection_class_2_SFH_norm,
        idp_collection_class_3_SFH_norm,
        idp_collection_class_4_SFH_norm,
        idp_collection_class_5_SFH_norm,
        idp_collection_class_6_SFH_norm,
        idp_collection_class_7_SFH_norm,
        idp_collection_class_8_SFH_norm,
        idp_collection_class_9_SFH_norm,
        idp_collection_class_10_SFH_norm,
        idp_collection_class_2_MFH_norm,
        idp_collection_class_3_MFH_norm,
        idp_collection_class_4_MFH_norm,
        idp_collection_class_5_MFH_norm,
        idp_collection_class_6_MFH_norm,
        idp_collection_class_7_MFH_norm,
        idp_collection_class_8_MFH_norm,
        idp_collection_class_9_MFH_norm,
        idp_collection_class_10_MFH_norm,
    ]


def idp_df_generator():
    """
    Description: Create dataframe with all temprature classes, 24hr. profiles and household stock

    Returns
    -------
    idp_df : pandas.DataFrame
        All IDP pool as classified as per household stock and temperature class

    """
    idp_list = idp_pool_generator()
    stock = ["MFH", "SFH"]
    class_list = [2, 3, 4, 5, 6, 7, 8, 9, 10]
    idp_df = pd.DataFrame(columns=["idp", "house", "temperature_class"])
    for s in stock:
        for m in class_list:

            if s == "SFH":
                i = class_list.index(m)
            if s == "MFH":
                i = class_list.index(m) + 9
            current_pool = idp_list[i]
            idp_df = idp_df.append(
                pd.DataFrame(
                    data={
                        "idp": current_pool.transpose().values.tolist(),
                        "house": s,
                        "temperature_class": m,
                    }
                )
            )
    idp_df = idp_df.reset_index(drop=True)

    idp_df.to_sql(
        "heat_idp_pool",
        con=db.engine(),
        schema="demand",
        if_exists="replace",
        index=True,
        dtype={
            "index": Integer(),
            "idp": ARRAY(Float()),
            "house": String(),
            "temperature_class": Integer(),
        },
    )

    idp_df["idp"] = idp_df.idp.apply(lambda x: np.array(x))

    idp_df.idp = idp_df.idp.apply(lambda x: x.astype(np.float32))

    return idp_df


def psycop_df_AF(table_name):
    """
    Description: Read tables from database into pandas dataframe
    Parameters
    ----------
    table_name : str
        Name of the database table

    Returns
    -------
    data : pandas.DataFrame
        Imported database tables


    """
    conn = db.engine()
    sql = "SELECT * FROM {}".format(table_name)
    data = sqlio.read_sql_query(sql, conn)
    conn = None
    return data


def psycop_gdf_AF(table_name, geom_column="geom"):
    """

    Description: Read tables from database into geopandas dataframe
    Parameters
    ----------
    table_name : str
        Name of the database table
    geom_column : str, optional
        Column name with geometry. The default is 'geom'.

    Returns
    -------
    data : Tandas.DataFrame
        Imported database tables

    """
    conn = db.engine()
    sql = "SELECT * FROM {}".format(table_name)
    data = gpd.read_postgis(sql, conn, geom_column)
    conn = None
    return data


def annual_demand_generator():
    """

    Description: Create dataframe with annual demand and household count for each zensus cell
    Returns
    -------
    demand_count: pandas.DataFrame
        Annual demand of all zensus cell with MFH and SFH count and
        respective associated Station

    """

    demand = psycop_df_AF("demand.egon_peta_heat")
    a_pha = psycop_df_AF("society.egon_destatis_zensus_apartment_per_ha")
    b_pha = psycop_df_AF("society.egon_destatis_zensus_building_per_ha")
    h_pha = psycop_df_AF("society.egon_destatis_zensus_household_per_ha")

    zp_pha = psycop_gdf_AF("society.destatis_zensus_population_per_ha")

    demand = demand[demand["scenario"] == "eGon2035"]
    demand = demand[demand["sector"] == "residential"]

    a_pha_1 = a_pha[["zensus_population_id", "grid_id"]]
    a_pha_1 = a_pha_1.drop_duplicates(subset="zensus_population_id")
    b_pha_1 = b_pha[["zensus_population_id", "grid_id"]]
    b_pha_1 = b_pha_1.drop_duplicates(subset="zensus_population_id")
    h_pha_1 = h_pha[["zensus_population_id", "grid_id"]]
    h_pha_1 = h_pha_1.drop_duplicates(subset="zensus_population_id")

    all_grid = a_pha_1.append(b_pha_1).append(h_pha_1)
    all_grid = all_grid.drop_duplicates(subset="zensus_population_id")
    demand_grid = pd.merge(
        demand, all_grid, how="inner", on="zensus_population_id"
    )

    all_geom = zp_pha.drop(
        zp_pha.columns.difference(["grid_id", "geom"]), axis=1
    )
    demand_geom = pd.merge(demand_grid, all_geom, how="inner", on="grid_id")

    demand_geom = gpd.GeoDataFrame(demand_geom, geometry="geom")
    demand_geom = demand_geom.drop(
        demand_geom.columns.difference(
            ["demand", "grid_id", "geom", "zensus_population_id"]
        ),
        1,
    )
    demand_geom["geom"] = demand_geom["geom"].to_crs(epsg=4326)

    temperature_zones = gpd.read_file(
        os.path.join(
            os.getcwd(),
            "data_bundle_egon_data",
            "climate_zones_Germany",
            "TRY_Climate_Zone",
            "Climate_Zone.shp",
        )
    )
    temperature_zones.sort_values("Zone", inplace=True)
    temperature_zones.reset_index(inplace=True)
    temperature_zones.drop(columns=["index", "Id"], inplace=True, axis=0)

    demand_zone = gpd.sjoin(
        demand_geom, temperature_zones, how="inner", op="intersects"
    )

    demand_zone.drop_duplicates(["grid_id"], inplace=True)

    sfh_chartext = [
        "Freistehendes Einfamilienhaus",
        "Einfamilienhaus: Doppelhaushälfte",
        "Einfamilienhaus: Reihenhaus",
        "Freistehendes Zweifamilienhaus",
        "Zweifamilienhaus: Doppelhaushälfte",
        "Zweifamilienhaus: Reihenhaus",
    ]
    mfh_chartext = [
        "Mehrfamilienhaus: 3-6 Wohnungen",
        "Mehrfamilienhaus: 7-12 Wohnungen",
        "Mehrfamilienhaus: 13 und mehr Wohnungen",
        "Anderer Gebäudetyp",
    ]

    bg_pha = b_pha[b_pha["attribute"] == "GEBTYPGROESSE"]

    def household_stock(x):
        """


        Parameters
        ----------
        x : str
            household characteristics

        Returns
        -------
        output : str
            Categorized to either SFH or MFH

        """
        if x in sfh_chartext:
            output = "SFH"
        if x in mfh_chartext:
            output = "MFH"
        return output

    bg_pha["Household Stock"] = bg_pha["characteristics_text"].apply(
        household_stock
    )

    house_count = bg_pha[
        ["zensus_population_id", "quantity", "Household Stock"]
    ]
    house_count = house_count.groupby(
        ["zensus_population_id", "Household Stock"]
    ).sum("quantity")
    house_count = house_count.reset_index()
    house_count = house_count.pivot_table(
        values="quantity",
        index="zensus_population_id",
        columns="Household Stock",
    )
    house_count = house_count.fillna(0)

    demand_count = pd.merge(
        demand_zone, house_count, how="inner", on="zensus_population_id"
    )

    demand_count.drop("index_right", axis=1, inplace=True)

    demand_count.drop(
        demand_count.columns.difference(
            ["zensus_population_id", "demand", "SFH", "MFH", "Station"]
        ),
        axis=1,
        inplace=True,
    )

    return demand_count


def profile_selector():
    """

    Description: Random assignment of profiles to each day based on their temeprature class
    and household stock count

    Returns
    -------
    annual_demand : pandas.DataFrame
        Annual demand of all zensus cell with MFH and SFH count and
        respective associated Station

    idp_df : pandas.DataFrame
        All IDP pool as classified as per household stock and temperature class

    selected_idp_names: pandas.DataFrame
        Each cell of the table assigned with the column number (int) with the value
        corresponding to the idp_df row number. This indicates the assignmnet of
        24 hr. array to the day.

    """
    idp_df = idp_df_generator()
    annual_demand = annual_demand_generator()
    all_temperature_interval = temp_interval()
    all_temperature_interval = all_temperature_interval.resample("D").max()
    all_temperature_interval.reset_index(drop=True, inplace=True)

    all_temperature_interval = all_temperature_interval.loc[
        :, annual_demand.Station.unique()
    ]

    Temperature_interval = all_temperature_interval.transpose()

    np.random.seed(
        seed=egon.data.config.settings()["egon-data"]["--random-seed"]
    )

    if os.path.isfile("selected_profiles.csv"):
        os.remove("selected_profiles.csv")

    selected_idp_names = pd.DataFrame()
    length = 0
    for station in Temperature_interval.index:
        result_SFH = pd.DataFrame(columns=Temperature_interval.columns)
        result_MFH = pd.DataFrame(columns=Temperature_interval.columns)

        for day in Temperature_interval.columns:
            t_class = Temperature_interval.loc[station, day].astype(int)

            array_SFH = np.array(
                idp_df[
                    (idp_df.temperature_class == t_class)
                    & (idp_df.house == "SFH")
                ].index.values
            )

            array_MFH = np.array(
                idp_df[
                    (idp_df.temperature_class == t_class)
                    & (idp_df.house == "MFH")
                ].index.values
            )

            result_SFH[day] = np.random.choice(
                array_SFH,
                int(annual_demand[annual_demand.Station == station].SFH.sum()),
            )

            result_MFH[day] = np.random.choice(
                array_MFH,
                int(annual_demand[annual_demand.Station == station].MFH.sum()),
            )

        result_SFH["zensus_population_id"] = (
            annual_demand[annual_demand.Station == station]
            .loc[
                annual_demand[annual_demand.Station == station].index.repeat(
                    annual_demand[annual_demand.Station == station].SFH.astype(
                        int
                    )
                )
            ]
            .zensus_population_id.values
        )

        result_MFH["zensus_population_id"] = (
            annual_demand[annual_demand.Station == station]
            .loc[
                annual_demand[annual_demand.Station == station].index.repeat(
                    annual_demand[annual_demand.Station == station].MFH.astype(
                        int
                    )
                )
            ]
            .zensus_population_id.values
        )

        result_SFH.set_index("zensus_population_id", inplace=True)
        result_MFH.set_index("zensus_population_id", inplace=True)

        selected_idp_names = selected_idp_names.append(result_SFH)
        selected_idp_names = selected_idp_names.append(result_MFH)
        selected_idp_names = selected_idp_names.apply(
            lambda x: x.astype(np.int32)
        )

        new_length = len(selected_idp_names)
        selected_this_station = selected_idp_names.iloc[length:new_length, :]
        selected_this_station[
            "selected_idp"
        ] = selected_this_station.values.tolist()
        selected_this_station = selected_this_station.selected_idp
        selected_this_station = selected_this_station.reset_index()
        selected_this_station.index = range(length, new_length)

        if os.path.isfile("selected_profiles.csv"):
            selected_this_station.to_csv(
                "selected_profiles.csv", mode="a", header=False
            )
        else:
            selected_this_station.to_csv("selected_profiles.csv")

        length = new_length

    Base = declarative_base()

    class EgonHeatTimeseries(Base):
        __tablename__ = "heat_timeseries_selected_profiles"
        __table_args__ = {"schema": "demand"}
        ID = Column(Integer, primary_key=True)
        zensus_population_id = Column(Integer, primary_key=True)
        selected_idp_profiles = Column(String)

    engine = db.engine()
    EgonHeatTimeseries.__table__.drop(bind=engine, checkfirst=True)
    EgonHeatTimeseries.__table__.create(bind=engine, checkfirst=True)

    heat_selected_profiles = {
        "schema": "demand",
        "table": "heat_timeseries_selected_profiles",
    }

    filename_insert = "selected_profiles.csv"

    docker_db_config = db.credentials()

    selected_profiles_table = (
        f"{heat_selected_profiles['schema']}"
        f".{heat_selected_profiles['table']}"
    )

    host = ["-h", f"{docker_db_config['HOST']}"]
    port = ["-p", f"{docker_db_config['PORT']}"]
    pgdb = ["-d", f"{docker_db_config['POSTGRES_DB']}"]
    user = ["-U", f"{docker_db_config['POSTGRES_USER']}"]
    command = [
        "-c",
        rf"\copy {selected_profiles_table}"
        rf" FROM '{filename_insert}' DELIMITER ',' CSV HEADER;",
    ]

    subprocess.run(
        ["psql"] + host + port + pgdb + user + command,
        env={"PGPASSWORD": docker_db_config["POSTGRES_PASSWORD"]},
    )

    os.remove(filename_insert)

    return annual_demand, idp_df, selected_idp_names


def h_value():
    """
    Description: Assignment of daily demand scaling factor to each day of all TRY Climate Zones

    Returns
    -------
    h : pandas.DataFrame
        Hourly factor values for each station corresponding to the temperature profile.
        Extracted from demandlib.

    """
    index = pd.date_range(pd.datetime(2011, 1, 1, 0), periods=8760, freq="H")

    a = 3.0469695

    b = -37.1833141

    c = 5.6727847

    d = 0.1163157

    temp_profile = temperature_profile_extract()
    temperature_profile_res = (
        temp_profile.resample("D")
        .mean()
        .reindex(index)
        .fillna(method="ffill")
        .fillna(method="bfill")
    )

    temp_profile_geom = (
        (
            temperature_profile_res.transpose()
            + 0.5 * np.roll(temperature_profile_res.transpose(), 24, axis=1)
            + 0.25 * np.roll(temperature_profile_res.transpose(), 48, axis=1)
            + 0.125 * np.roll(temperature_profile_res.transpose(), 72, axis=1)
        )
        / 1.875
    ).transpose()

    h = a / (1 + (b / (temp_profile_geom - 40)) ** c) + d

    return h


def profile_generator(aggregation_level):
    """

    Descriptiion: Aggregation of profiles either based on district heating network and medium voltage
    grid or zensus cell

    Parameters
    ----------
    aggregation_level : str
        if further processing is to be done in zensus cell level 'other'
        else 'dsitrict'

    Returns
    -------
    annual_demand : pandas.DataFrame
        Annual demand of all zensus cell with MFH and SFH count and
        respective associated Station

    heat_profile_dist : pandas.DataFrame
        if aggreation_level = 'district'
            heat profiles for every distric heating id
        else
            0
    heat_profile_idp : pandas.DataFrame
        if aggreation_level = 'district'
            heat profiles for every mv grid bus_id
        else
            heat profiles for every zensus_poppulation_id
    """
    annual_demand, idp_df, selected_profiles = profile_selector()
    y = idp_df["idp"].reset_index()
    heat_profile_idp = pd.DataFrame(
        index=selected_profiles.index.sort_values()
    )

    for i in selected_profiles.columns:
        col = selected_profiles[i]
        col = col.reset_index()
        y.rename(columns={"index": i}, inplace=True)
        col = pd.merge(col, y[[i, "idp"]], how="left", on=i)
        col[i] = col["idp"]
        col.drop("idp", axis=1, inplace=True)
        col.set_index("zensus_population_id", inplace=True)
        heat_profile_idp[i] = col[i].values
        y.rename(columns={i: "index"}, inplace=True)

    if aggregation_level == "district":
        district_heating = psycop_df_AF(
            "demand.egon_map_zensus_district_heating_areas"
        )
        district_heating = district_heating[
            district_heating.scenario == "eGon2035"
        ]

        heat_profile_dist = pd.merge(
            heat_profile_idp,
            district_heating[["area_id", "zensus_population_id"]],
            on="zensus_population_id",
            how="inner",
        )
        heat_profile_dist.sort_values("area_id", inplace=True)
        heat_profile_dist.set_index("area_id", inplace=True)
        heat_profile_dist.drop("zensus_population_id", axis=1, inplace=True)

        mv_grid = psycop_df_AF("boundaries.egon_map_zensus_grid_districts")
        mv_grid = mv_grid.set_index("zensus_population_id")
        district_heating = district_heating.set_index("zensus_population_id")

        mv_grid_ind = mv_grid.loc[
            mv_grid.index.difference(district_heating.index), :
        ]

        heat_profile_idp = pd.merge(
            heat_profile_idp,
<<<<<<< HEAD
            mv_grid_ind["bus_id"],
=======
            mv_grid_ind["subst_id"],
>>>>>>> 266f6329
            left_on=selected_profiles.index,
            right_on=mv_grid_ind.index,
            how="inner",
        )
<<<<<<< HEAD
        heat_profile_idp.sort_values("bus_id", inplace=True)
        heat_profile_idp.set_index("bus_id", inplace=True)
=======
        heat_profile_idp.sort_values("subst_id", inplace=True)
        heat_profile_idp.set_index("subst_id", inplace=True)
>>>>>>> 266f6329
        heat_profile_idp.drop("key_0", axis=1, inplace=True)

        heat_profile_dist = heat_profile_dist.groupby(
            lambda x: x, axis=0
        ).sum()
        heat_profile_dist = heat_profile_dist.transpose()
        heat_profile_dist = heat_profile_dist.apply(lambda x: x.explode())
        heat_profile_dist.reset_index(drop=True, inplace=True)
        heat_profile_dist = heat_profile_dist.apply(lambda x: x / x.sum())

        heat_profile_idp = heat_profile_idp.groupby(lambda x: x, axis=0).sum()
        heat_profile_idp = heat_profile_idp.transpose()
        heat_profile_idp = heat_profile_idp.apply(lambda x: x.explode())
        heat_profile_idp.reset_index(drop=True, inplace=True)
        heat_profile_idp = heat_profile_idp.apply(lambda x: x / x.sum())

    else:
        heat_profile_dist = 0

        heat_profile_idp = heat_profile_idp.groupby(lambda x: x, axis=0).sum()
        heat_profile_idp = heat_profile_idp.transpose()
        heat_profile_idp = heat_profile_idp.apply(lambda x: x.explode())
        heat_profile_idp.reset_index(drop=True, inplace=True)
        heat_profile_idp = heat_profile_idp.apply(lambda x: x / x.sum())

    return annual_demand, heat_profile_dist, heat_profile_idp


def residential_demand_scale(aggregation_level):
    """

    Description: Scaling the demand curves to the annual demand of the respective aggregation level

    Parameters
    ----------
    aggregation_level : str
        if further processing is to be done in zensus cell level 'other'
        else 'dsitrict'

    Returns
    -------
    heat_demand_profile_dist : pandas.DataFrame
        if aggregation ='district'
            final demand profiles per district heating netowrk id
        else
            0
    heat_demand_profile_mv : pandas.DataFrame
        if aggregation ='district'
            final demand profiles per mv grid bus_id
        else
            0
    heat_demand_profile_zensus : pandas.DataFrame
        if aggregation ='district'
            0
        else
            final demand profiles per zensus_population_id

    """
    annual_demand, heat_profile_dist, heat_profile_idp = profile_generator(
        aggregation_level
    )

    h = h_value()
    h = h.reset_index(drop=True)

    if aggregation_level == "district":

        district_heating = psycop_df_AF(
            "demand.egon_map_zensus_district_heating_areas"
        )
        district_heating = district_heating[
            district_heating.scenario == "eGon2035"
        ]

        district_station = pd.merge(
            district_heating[["area_id", "zensus_population_id"]],
            annual_demand[["zensus_population_id", "Station", "demand"]],
            on="zensus_population_id",
            how="inner",
        )

        district_station.sort_values("area_id", inplace=True)
        district_station.drop("zensus_population_id", axis=1, inplace=True)
        district_station = district_station.groupby(
            ["area_id", "Station"]
        ).sum()
        district_station.reset_index("Station", inplace=True)

        demand_curves_dist = pd.DataFrame()

        for j in range(len(heat_profile_dist.columns)):
            current_district = heat_profile_dist.iloc[:, j]
            area_id = heat_profile_dist.columns[j]
            station = district_station[district_station.index == area_id][
                "Station"
            ][area_id]
            if type(station) != str:
                station = station.reset_index()
                multiple_stations = pd.DataFrame()
                for i in station.index:
                    current_station = station.Station[i]
                    multiple_stations[i] = current_district.multiply(
                        h[current_station], axis=0
                    )
                multiple_stations = multiple_stations.sum(axis=1)
                demand_curves_dist[area_id] = multiple_stations
            else:
                demand_curves_dist[area_id] = current_district.multiply(
                    h[station], axis=0
                )
        demand_curves_dist = demand_curves_dist.apply(lambda x: x / x.sum())
        demand_curves_dist = demand_curves_dist.transpose()

        district_station.drop("Station", axis=1, inplace=True)
        district_station = district_station.groupby(
            district_station.index
        ).sum()

        heat_demand_profile_dist = pd.merge(
            demand_curves_dist,
            district_station[["demand"]],
            how="inner",
            right_on=demand_curves_dist.index,
            left_on=district_station.index,
        )

        heat_demand_profile_dist.rename(
            columns={"key_0": "area_id"}, inplace=True
        )
        heat_demand_profile_dist.set_index("area_id", inplace=True)
        heat_demand_profile_dist = heat_demand_profile_dist[
            heat_demand_profile_dist.columns[:-1]
        ].multiply(heat_demand_profile_dist.demand, axis=0)

        mv_grid = psycop_df_AF("boundaries.egon_map_zensus_grid_districts")

        mv_grid = mv_grid.set_index("zensus_population_id")
        district_heating = district_heating.set_index("zensus_population_id")
        mv_grid_ind = mv_grid.loc[
            mv_grid.index.difference(district_heating.index), :
        ]
        mv_grid_ind = mv_grid_ind.reset_index()

        district_grid = pd.merge(
            mv_grid_ind[["subst_id", "zensus_population_id"]],
            annual_demand[["zensus_population_id", "Station", "demand"]],
            on="zensus_population_id",
            how="inner",
        )

<<<<<<< HEAD
        district_grid = pd.merge(
            mv_grid_ind[["bus_id", "zensus_population_id"]],
            annual_demand[["zensus_population_id", "Station", "demand"]],
            on="zensus_population_id",
            how="inner",
        )

        district_grid.sort_values("bus_id", inplace=True)
        district_grid.drop("zensus_population_id", axis=1, inplace=True)
        district_grid = district_grid.groupby(["bus_id", "Station"]).sum()
=======
        district_grid.sort_values("subst_id", inplace=True)
        district_grid.drop("zensus_population_id", axis=1, inplace=True)
        district_grid = district_grid.groupby(["subst_id", "Station"]).sum()
>>>>>>> 266f6329
        district_grid.reset_index("Station", inplace=True)

        demand_curves_mv = pd.DataFrame()
        for j in range(len(heat_profile_idp.columns)):
            current_district = heat_profile_idp.iloc[:, j]
<<<<<<< HEAD
            bus_id = heat_profile_idp.columns[j]
            station = district_grid[district_grid.index == bus_id][
                "Station"
            ][bus_id]
=======
            subst_id = heat_profile_idp.columns[j]
            station = district_grid[district_grid.index == subst_id][
                "Station"
            ][subst_id]
>>>>>>> 266f6329
            if type(station) != str:
                station = station.reset_index()
                multiple_stations = pd.DataFrame()
                for i in station.index:
                    current_station = station.Station[i]
                    multiple_stations[i] = current_district.multiply(
                        h[current_station], axis=0
                    )
                multiple_stations = multiple_stations.sum(axis=1)
                demand_curves_mv[bus_id] = multiple_stations
            else:
<<<<<<< HEAD
                demand_curves_mv[bus_id] = current_district.multiply(
=======
                demand_curves_mv[subst_id] = current_district.multiply(
>>>>>>> 266f6329
                    h[station], axis=0
                )
        demand_curves_mv = demand_curves_mv.apply(lambda x: x / x.sum())
        demand_curves_mv = demand_curves_mv.transpose()

        district_grid.drop("Station", axis=1, inplace=True)
        district_grid = district_grid.groupby(district_grid.index).sum()

        heat_demand_profile_mv = pd.merge(
            demand_curves_mv,
            district_grid[["demand"]],
            how="inner",
            right_on=demand_curves_mv.index,
            left_on=district_grid.index,
        )

        heat_demand_profile_mv.rename(
<<<<<<< HEAD
            columns={"key_0": "bus_id"}, inplace=True
        )
        heat_demand_profile_mv.set_index("bus_id", inplace=True)
=======
            columns={"key_0": "subst_id"}, inplace=True
        )
        heat_demand_profile_mv.set_index("subst_id", inplace=True)
>>>>>>> 266f6329
        heat_demand_profile_mv = heat_demand_profile_mv[
            heat_demand_profile_mv.columns[:-1]
        ].multiply(heat_demand_profile_mv.demand, axis=0)

        heat_demand_profile_zensus = 0
    else:
        heat_demand_profile_dist = 0
        heat_demand_profile_mv = 0
        heat_demand_profile_zensus = pd.DataFrame()
        for j in h.columns:
            station = j
            current_zensus = annual_demand[annual_demand.Station == station]
            heat_profile_station = pd.merge(
                current_zensus["zensus_population_id"],
                heat_profile_idp.transpose(),
                left_on="zensus_population_id",
                right_on=heat_profile_idp.transpose().index,
                how="inner",
            )
            heat_profile_station = heat_profile_station.set_index(
                "zensus_population_id"
            )

            heat_profile_station = heat_profile_station.multiply(
                h[station], axis=1
            )
            heat_profile_station = heat_profile_station.transpose()
            heat_profile_station = heat_profile_station.apply(
                lambda x: x / x.sum()
            )
            heat_profile_station = heat_profile_station.transpose()
            heat_demand_profile_zensus = pd.concat(
                [heat_demand_profile_zensus, heat_profile_station], axis=1
            )

        heat_demand_profile_zensus.reset_index(inplace=True)

        heat_demand_profile_zensus = pd.merge(
            heat_demand_profile_zensus,
            annual_demand[["zensus_population_id", "demand"]],
            how="inner",
            on="zensus_population_id",
        )

        heat_demand_profile_zensus.set_index(
            "zensus_population_id", inplace=True
        )
        heat_demand_profile_zensus = heat_demand_profile_zensus[
            heat_demand_profile_zensus.columns[:-1]
        ].multiply(heat_demand_profile_zensus.demand, axis=0)

    return (
        heat_demand_profile_dist,
        heat_demand_profile_mv,
        heat_demand_profile_zensus,
    )


def cts_demand_per_aggregation_level(aggregation_level):
    """

    Description: Create dataframe assigining the CTS demand curve to individual zensus cell
    based on their respective NUTS3 CTS curve

    Parameters
    ----------
    aggregation_level : str
        if further processing is to be done in zensus cell level 'other'
        else 'dsitrict'

    Returns
    -------
    CTS_per_district : pandas.DataFrame
        if aggregation ='district'
            NUTS3 CTS profiles assigned to individual
            zensu cells and aggregated per district heat area id
        else
            empty dataframe
    CTS_per_grid : pandas.DataFrame
        if aggregation ='district'
            NUTS3 CTS profiles assigned to individual
            zensu cells and aggregated per mv grid subst id
        else
            empty dataframe
    CTS_per_zensus : pandas.DataFrame
        if aggregation ='district'
            empty dataframe
        else
            NUTS3 CTS profiles assigned to individual
            zensu population id

    """

    nuts_zensus = psycop_gdf_AF(
        "boundaries.egon_map_zensus_vg250", geom_column="zensus_geom"
    )
    nuts_zensus.drop("zensus_geom", axis=1, inplace=True)

    demand = psycop_df_AF("demand.egon_peta_heat")
    demand = demand[
        (demand["sector"] == "service") & (demand["scenario"] == "eGon2035")
    ]
    demand.drop(
        demand.columns.difference(["demand", "zensus_population_id"]),
        axis=1,
        inplace=True,
    )
    demand.sort_values("zensus_population_id", inplace=True)

    demand_nuts = pd.merge(
        demand, nuts_zensus, how="left", on="zensus_population_id"
    )

    mv_grid = psycop_df_AF("boundaries.egon_map_zensus_grid_districts")

    if os.path.isfile("CTS_heat_demand_profile_nuts3.csv"):
        df_CTS_gas_2011 = pd.read_csv(
            "CTS_heat_demand_profile_nuts3.csv", index_col=0
        )
        df_CTS_gas_2011.columns.name = "ags_lk"
        df_CTS_gas_2011.index = pd.to_datetime(df_CTS_gas_2011.index)
        df_CTS_gas_2011 = df_CTS_gas_2011.asfreq("H")
    else:
        df_CTS_gas_2011 = temporal.disagg_temporal_gas_CTS(
            use_nuts3code=True, year=2011
        )
        df_CTS_gas_2011.to_csv("CTS_heat_demand_profile_nuts3.csv")

    ags_lk = pd.read_csv(
        os.path.join(
            os.getcwd(),
            "demandregio-disaggregator/disaggregator/disaggregator/data_in/regional",
            "t_nuts3_lk.csv",
        ),
        index_col=0,
    )
    ags_lk = ags_lk.drop(
        ags_lk.columns.difference(["natcode_nuts3", "ags_lk"]), axis=1
    )

    CTS_profile = df_CTS_gas_2011.transpose()
    CTS_profile.reset_index(inplace=True)
    CTS_profile.ags_lk = CTS_profile.ags_lk.astype(int)
    CTS_profile = pd.merge(CTS_profile, ags_lk, on="ags_lk", how="inner")
    CTS_profile.set_index("natcode_nuts3", inplace=True)
    CTS_profile.drop("ags_lk", axis=1, inplace=True)

    CTS_per_zensus = pd.merge(
        demand_nuts[["zensus_population_id", "vg250_nuts3"]],
        CTS_profile,
        left_on="vg250_nuts3",
        right_on=CTS_profile.index,
        how="left",
    )

    CTS_per_zensus = CTS_per_zensus.drop("vg250_nuts3", axis=1)

    if aggregation_level == "district":
        district_heating = psycop_df_AF(
            "demand.egon_map_zensus_district_heating_areas"
        )
        district_heating = district_heating[
            district_heating.scenario == "eGon2035"
        ]

        CTS_per_district = pd.merge(
            CTS_per_zensus,
            district_heating[["area_id", "zensus_population_id"]],
            on="zensus_population_id",
            how="inner",
        )
        CTS_per_district.set_index("area_id", inplace=True)
        CTS_per_district.drop("zensus_population_id", axis=1, inplace=True)

        CTS_per_district = CTS_per_district.groupby(lambda x: x, axis=0).sum()
        CTS_per_district = CTS_per_district.transpose()
        CTS_per_district = CTS_per_district.apply(lambda x: x / x.sum())
        CTS_per_district.columns.name = "area_id"
        CTS_per_district.reset_index(drop=True, inplace=True)

        mv_grid = mv_grid.set_index("zensus_population_id")
        district_heating = district_heating.set_index("zensus_population_id")

        mv_grid_ind = mv_grid.loc[
            mv_grid.index.difference(district_heating.index), :
        ]
        mv_grid_ind = mv_grid_ind.reset_index()

        CTS_per_grid = pd.merge(
            CTS_per_zensus,
<<<<<<< HEAD
            mv_grid_ind[["bus_id", "zensus_population_id"]],
            on="zensus_population_id",
            how="inner",
        )
        CTS_per_grid.set_index("bus_id", inplace=True)
=======
            mv_grid_ind[["subst_id", "zensus_population_id"]],
            on="zensus_population_id",
            how="inner",
        )
        CTS_per_grid.set_index("subst_id", inplace=True)
>>>>>>> 266f6329
        CTS_per_grid.drop("zensus_population_id", axis=1, inplace=True)

        CTS_per_grid = CTS_per_grid.groupby(lambda x: x, axis=0).sum()
        CTS_per_grid = CTS_per_grid.transpose()
        CTS_per_grid = CTS_per_grid.apply(lambda x: x / x.sum())
<<<<<<< HEAD
        CTS_per_grid.columns.name = "bus_id"
=======
        CTS_per_grid.columns.name = "subst_id"
>>>>>>> 266f6329
        CTS_per_grid.reset_index(drop=True, inplace=True)

        CTS_per_zensus = pd.DataFrame()

    else:
        CTS_per_district = pd.DataFrame()
        CTS_per_grid = pd.DataFrame()
        CTS_per_zensus.set_index("zensus_population_id", inplace=True)

        CTS_per_zensus = CTS_per_zensus.groupby(lambda x: x, axis=0).sum()
        CTS_per_zensus = CTS_per_zensus.transpose()
        CTS_per_zensus = CTS_per_zensus.apply(lambda x: x / x.sum())
        CTS_per_zensus.columns.name = "zensus_population_id"
        CTS_per_zensus.reset_index(drop=True, inplace=True)

    return CTS_per_district, CTS_per_grid, CTS_per_zensus


def CTS_demand_scale(aggregation_level):
    """

    Description: caling the demand curves to the annual demand of the respective aggregation level


    Parameters
    ----------
    aggregation_level : str
        aggregation_level : str
        if further processing is to be done in zensus cell level 'other'
        else 'dsitrict'

    Returns
    -------
    CTS_per_district : pandas.DataFrame
        if aggregation ='district'
            Profiles scaled up to annual demand
        else
            0
    CTS_per_grid : pandas.DataFrame
        if aggregation ='district'
            Profiles scaled up to annual demandd
        else
            0
    CTS_per_zensus : pandas.DataFrame
        if aggregation ='district'
            0
        else
           Profiles scaled up to annual demand

    """

    (
        CTS_per_district,
        CTS_per_grid,
        CTS_per_zensus,
    ) = cts_demand_per_aggregation_level(aggregation_level)
    CTS_per_district = CTS_per_district.transpose()
    CTS_per_grid = CTS_per_grid.transpose()
    CTS_per_zensus = CTS_per_zensus.transpose()

    demand = psycop_df_AF("demand.egon_peta_heat")
    demand = demand[
        (demand["sector"] == "service") & (demand["scenario"] == "eGon2035")
    ]
    demand.drop(
        demand.columns.difference(["demand", "zensus_population_id"]),
        axis=1,
        inplace=True,
    )
    demand.sort_values("zensus_population_id", inplace=True)

    if aggregation_level == "district":
        district_heating = psycop_df_AF(
            "demand.egon_map_zensus_district_heating_areas"
        )
        district_heating = district_heating[
            district_heating.scenario == "eGon2035"
        ]

        CTS_demands_district = pd.merge(
            demand,
            district_heating[["zensus_population_id", "area_id"]],
            on="zensus_population_id",
            how="inner",
        )
        CTS_demands_district.drop("zensus_population_id", axis=1, inplace=True)
        CTS_demands_district = CTS_demands_district.groupby("area_id").sum()

        CTS_per_district = pd.merge(
            CTS_per_district,
            CTS_demands_district[["demand"]],
            how="inner",
            right_on=CTS_per_district.index,
            left_on=CTS_demands_district.index,
        )

        CTS_per_district = CTS_per_district.rename(
            columns={"key_0": "area_id"}
        )
        CTS_per_district.set_index("area_id", inplace=True)

        CTS_per_district = CTS_per_district[
            CTS_per_district.columns[:-1]
        ].multiply(CTS_per_district.demand, axis=0)

        mv_grid = psycop_df_AF("boundaries.egon_map_zensus_grid_districts")
        mv_grid = mv_grid.set_index("zensus_population_id")
        district_heating = district_heating.set_index("zensus_population_id")
        mv_grid_ind = mv_grid.loc[
            mv_grid.index.difference(district_heating.index), :
        ]
        mv_grid_ind = mv_grid_ind.reset_index()

        CTS_demands_grid = pd.merge(
            demand,
<<<<<<< HEAD
            mv_grid_ind[["bus_id", "zensus_population_id"]],
=======
            mv_grid_ind[["subst_id", "zensus_population_id"]],
>>>>>>> 266f6329
            on="zensus_population_id",
            how="inner",
        )

        CTS_demands_grid.drop("zensus_population_id", axis=1, inplace=True)
<<<<<<< HEAD
        CTS_demands_grid = CTS_demands_grid.groupby("bus_id").sum()
=======
        CTS_demands_grid = CTS_demands_grid.groupby("subst_id").sum()
>>>>>>> 266f6329

        CTS_per_grid = pd.merge(
            CTS_per_grid,
            CTS_demands_grid[["demand"]],
            how="inner",
            right_on=CTS_per_grid.index,
            left_on=CTS_demands_grid.index,
        )

<<<<<<< HEAD
        CTS_per_grid = CTS_per_grid.rename(columns={"key_0": "bus_id"})
        CTS_per_grid.set_index("bus_id", inplace=True)
=======
        CTS_per_grid = CTS_per_grid.rename(columns={"key_0": "subst_id"})
        CTS_per_grid.set_index("subst_id", inplace=True)
>>>>>>> 266f6329

        CTS_per_grid = CTS_per_grid[CTS_per_grid.columns[:-1]].multiply(
            CTS_per_grid.demand, axis=0
        )

        CTS_per_zensus = 0

    else:
        CTS_per_district = 0
        CTS_per_grid = 0

        CTS_per_zensus = pd.merge(
            CTS_per_zensus,
            demand,
            how="inner",
            right_on=CTS_per_zensus.index,
            left_on=demand.zensus_population_id,
        )
        CTS_per_zensus = CTS_per_zensus.drop("key_0", axis=1)
        CTS_per_zensus.set_index("zensus_population_id", inplace=True)

        CTS_per_zensus = CTS_per_zensus[CTS_per_zensus.columns[:-1]].multiply(
            CTS_per_zensus.demand, axis=0
        )

    return CTS_per_district, CTS_per_grid, CTS_per_zensus


def demand_profile_generator(aggregation_level="district"):
    """

    Description: Creating final demand profiles

    Parameters
    ----------
    aggregation_level : str, optional
        if further processing is to be done in zensus cell level 'other'
        else 'dsitrict'. The default is 'district'.

    Returns
    -------
    None.

    """

    (
        residential_demand_dist,
        residential_demand_grid,
        residential_demand_zensus,
    ) = residential_demand_scale(aggregation_level)
    CTS_demand_dist, CTS_demand_grid, CTS_demand_zensus = CTS_demand_scale(
        aggregation_level
    )

    if aggregation_level == "district":
        total_demands_dist = pd.concat(
            [residential_demand_dist, CTS_demand_dist]
        )
        total_demands_dist.sort_index(inplace=True)
        total_demands_dist = total_demands_dist.groupby(
            lambda x: x, axis=0
        ).sum()
        total_demands_dist.index.name = "area_id"

        final_heat_profiles_dist = pd.DataFrame(index=total_demands_dist.index)
        final_heat_profiles_dist[
            "dist_aggregated_mw"
        ] = total_demands_dist.values.tolist()
        final_heat_profiles_dist.to_sql(
            "egon_timeseries_district_heating",
            con=db.engine(),
            schema="demand",
            if_exists="replace",
            index=True,
            dtype=ARRAY(Float()),
        )

        total_demands_grid = pd.concat(
            [residential_demand_grid, CTS_demand_grid]
        )
        total_demands_grid.sort_index(inplace=True)
<<<<<<< HEAD

        total_demands_grid = total_demands_grid.groupby(
            lambda x: x, axis=0
        ).sum()
        total_demands_grid.index.name = "bus_id"
=======
        total_demands_grid = total_demands_grid.groupby(
            lambda x: x, axis=0
        ).sum()
        total_demands_grid.index.name = "subst_id"
>>>>>>> 266f6329

        final_heat_profiles_grid = pd.DataFrame(index=total_demands_grid.index)
        final_heat_profiles_grid[
            "grid_aggregated_mw"
        ] = total_demands_grid.values.tolist()
        final_heat_profiles_grid.to_sql(
            "egon_etrago_timeseries_individual_heating",
            con=db.engine(),
            schema="demand",
            if_exists="replace",
            index=True,
            dtype=ARRAY(Float()),
        )
<<<<<<< HEAD

=======
>>>>>>> 266f6329
    else:
        total_demands_zensus = pd.concat(
            [residential_demand_zensus, CTS_demand_zensus]
        )
        total_demands_zensus.sort_index(inplace=True)
        total_demands_zensus = total_demands_zensus.groupby(
            lambda x: x, axis=0
        ).sum()

        final_heat_profiles_zensus = pd.DataFrame(
            index=total_demands_dist.index
        )
        final_heat_profiles_zensus[
            "zensus_aggregated_mw"
        ] = total_demands_zensus.values.tolist()
        final_heat_profiles_zensus.to_sql(
            "egon_heat_time_series_zensus",
            con=db.engine(),
            schema="demand",
            if_exists="replace",
            index=True,
            dtype=ARRAY(Float()),
        )

    return None


class HeatTimeSeries(Dataset):
    def __init__(self, dependencies):
        super().__init__(
            name="HeatTimeSeries",
            version="0.0.0",
            dependencies=dependencies,
            tasks=(demand_profile_generator),
        )<|MERGE_RESOLUTION|>--- conflicted
+++ resolved
@@ -1028,22 +1028,14 @@
 
         heat_profile_idp = pd.merge(
             heat_profile_idp,
-<<<<<<< HEAD
             mv_grid_ind["bus_id"],
-=======
-            mv_grid_ind["subst_id"],
->>>>>>> 266f6329
             left_on=selected_profiles.index,
             right_on=mv_grid_ind.index,
             how="inner",
         )
-<<<<<<< HEAD
+
         heat_profile_idp.sort_values("bus_id", inplace=True)
         heat_profile_idp.set_index("bus_id", inplace=True)
-=======
-        heat_profile_idp.sort_values("subst_id", inplace=True)
-        heat_profile_idp.set_index("subst_id", inplace=True)
->>>>>>> 266f6329
         heat_profile_idp.drop("key_0", axis=1, inplace=True)
 
         heat_profile_dist = heat_profile_dist.groupby(
@@ -1194,7 +1186,6 @@
             how="inner",
         )
 
-<<<<<<< HEAD
         district_grid = pd.merge(
             mv_grid_ind[["bus_id", "zensus_population_id"]],
             annual_demand[["zensus_population_id", "Station", "demand"]],
@@ -1205,27 +1196,15 @@
         district_grid.sort_values("bus_id", inplace=True)
         district_grid.drop("zensus_population_id", axis=1, inplace=True)
         district_grid = district_grid.groupby(["bus_id", "Station"]).sum()
-=======
-        district_grid.sort_values("subst_id", inplace=True)
-        district_grid.drop("zensus_population_id", axis=1, inplace=True)
-        district_grid = district_grid.groupby(["subst_id", "Station"]).sum()
->>>>>>> 266f6329
         district_grid.reset_index("Station", inplace=True)
 
         demand_curves_mv = pd.DataFrame()
         for j in range(len(heat_profile_idp.columns)):
             current_district = heat_profile_idp.iloc[:, j]
-<<<<<<< HEAD
             bus_id = heat_profile_idp.columns[j]
             station = district_grid[district_grid.index == bus_id][
                 "Station"
             ][bus_id]
-=======
-            subst_id = heat_profile_idp.columns[j]
-            station = district_grid[district_grid.index == subst_id][
-                "Station"
-            ][subst_id]
->>>>>>> 266f6329
             if type(station) != str:
                 station = station.reset_index()
                 multiple_stations = pd.DataFrame()
@@ -1237,11 +1216,7 @@
                 multiple_stations = multiple_stations.sum(axis=1)
                 demand_curves_mv[bus_id] = multiple_stations
             else:
-<<<<<<< HEAD
                 demand_curves_mv[bus_id] = current_district.multiply(
-=======
-                demand_curves_mv[subst_id] = current_district.multiply(
->>>>>>> 266f6329
                     h[station], axis=0
                 )
         demand_curves_mv = demand_curves_mv.apply(lambda x: x / x.sum())
@@ -1259,15 +1234,10 @@
         )
 
         heat_demand_profile_mv.rename(
-<<<<<<< HEAD
+
             columns={"key_0": "bus_id"}, inplace=True
         )
         heat_demand_profile_mv.set_index("bus_id", inplace=True)
-=======
-            columns={"key_0": "subst_id"}, inplace=True
-        )
-        heat_demand_profile_mv.set_index("subst_id", inplace=True)
->>>>>>> 266f6329
         heat_demand_profile_mv = heat_demand_profile_mv[
             heat_demand_profile_mv.columns[:-1]
         ].multiply(heat_demand_profile_mv.demand, axis=0)
@@ -1458,29 +1428,17 @@
 
         CTS_per_grid = pd.merge(
             CTS_per_zensus,
-<<<<<<< HEAD
             mv_grid_ind[["bus_id", "zensus_population_id"]],
             on="zensus_population_id",
             how="inner",
         )
         CTS_per_grid.set_index("bus_id", inplace=True)
-=======
-            mv_grid_ind[["subst_id", "zensus_population_id"]],
-            on="zensus_population_id",
-            how="inner",
-        )
-        CTS_per_grid.set_index("subst_id", inplace=True)
->>>>>>> 266f6329
         CTS_per_grid.drop("zensus_population_id", axis=1, inplace=True)
 
         CTS_per_grid = CTS_per_grid.groupby(lambda x: x, axis=0).sum()
         CTS_per_grid = CTS_per_grid.transpose()
         CTS_per_grid = CTS_per_grid.apply(lambda x: x / x.sum())
-<<<<<<< HEAD
         CTS_per_grid.columns.name = "bus_id"
-=======
-        CTS_per_grid.columns.name = "subst_id"
->>>>>>> 266f6329
         CTS_per_grid.reset_index(drop=True, inplace=True)
 
         CTS_per_zensus = pd.DataFrame()
@@ -1596,21 +1554,13 @@
 
         CTS_demands_grid = pd.merge(
             demand,
-<<<<<<< HEAD
             mv_grid_ind[["bus_id", "zensus_population_id"]],
-=======
-            mv_grid_ind[["subst_id", "zensus_population_id"]],
->>>>>>> 266f6329
             on="zensus_population_id",
             how="inner",
         )
 
         CTS_demands_grid.drop("zensus_population_id", axis=1, inplace=True)
-<<<<<<< HEAD
         CTS_demands_grid = CTS_demands_grid.groupby("bus_id").sum()
-=======
-        CTS_demands_grid = CTS_demands_grid.groupby("subst_id").sum()
->>>>>>> 266f6329
 
         CTS_per_grid = pd.merge(
             CTS_per_grid,
@@ -1620,13 +1570,9 @@
             left_on=CTS_demands_grid.index,
         )
 
-<<<<<<< HEAD
+
         CTS_per_grid = CTS_per_grid.rename(columns={"key_0": "bus_id"})
         CTS_per_grid.set_index("bus_id", inplace=True)
-=======
-        CTS_per_grid = CTS_per_grid.rename(columns={"key_0": "subst_id"})
-        CTS_per_grid.set_index("subst_id", inplace=True)
->>>>>>> 266f6329
 
         CTS_per_grid = CTS_per_grid[CTS_per_grid.columns[:-1]].multiply(
             CTS_per_grid.demand, axis=0
@@ -1708,18 +1654,11 @@
             [residential_demand_grid, CTS_demand_grid]
         )
         total_demands_grid.sort_index(inplace=True)
-<<<<<<< HEAD
 
         total_demands_grid = total_demands_grid.groupby(
             lambda x: x, axis=0
         ).sum()
         total_demands_grid.index.name = "bus_id"
-=======
-        total_demands_grid = total_demands_grid.groupby(
-            lambda x: x, axis=0
-        ).sum()
-        total_demands_grid.index.name = "subst_id"
->>>>>>> 266f6329
 
         final_heat_profiles_grid = pd.DataFrame(index=total_demands_grid.index)
         final_heat_profiles_grid[
@@ -1733,10 +1672,7 @@
             index=True,
             dtype=ARRAY(Float()),
         )
-<<<<<<< HEAD
-
-=======
->>>>>>> 266f6329
+
     else:
         total_demands_zensus = pd.concat(
             [residential_demand_zensus, CTS_demand_zensus]
