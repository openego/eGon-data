from datetime import datetime
import os

from sqlalchemy import Column, Float, Integer, Text
from sqlalchemy.ext.declarative import declarative_base
import geopandas as gpd
import numpy as np
import pandas as pd

from egon.data import db, config
from egon.data.datasets.scenario_parameters import get_sector_parameters
import egon.data.datasets.era5 as era
from egon.data.datasets.scenario_parameters import get_sector_parameters


from math import ceil


Base = declarative_base()


class EgonMapZensusClimateZones(Base):
    __tablename__ = "egon_map_zensus_climate_zones"
    __table_args__ = {"schema": "boundaries"}

    zensus_population_id = Column(Integer, primary_key=True)
    climate_zone = Column(Text)


class EgonDailyHeatDemandPerClimateZone(Base):
    __tablename__ = "egon_daily_heat_demand_per_climate_zone"
    __table_args__ = {"schema": "demand"}

    climate_zone = Column(Text, primary_key=True)
    day_of_year = Column(Integer, primary_key=True)
    temperature_class = Column(Integer)
    daily_demand_share = Column(Float(53))


def temperature_classes():
    return {
        -20: 1,
        -19: 1,
        -18: 1,
        -17: 1,
        -16: 1,
        -15: 1,
        -14: 2,
        -13: 2,
        -12: 2,
        -11: 2,
        -10: 2,
        -9: 3,
        -8: 3,
        -7: 3,
        -6: 3,
        -5: 3,
        -4: 4,
        -3: 4,
        -2: 4,
        -1: 4,
        0: 4,
        1: 5,
        2: 5,
        3: 5,
        4: 5,
        5: 5,
        6: 6,
        7: 6,
        8: 6,
        9: 6,
        10: 6,
        11: 7,
        12: 7,
        13: 7,
        14: 7,
        15: 7,
        16: 8,
        17: 8,
        18: 8,
        19: 8,
        20: 8,
        21: 9,
        22: 9,
        23: 9,
        24: 9,
        25: 9,
        26: 10,
        27: 10,
        28: 10,
        29: 10,
        30: 10,
        31: 10,
        32: 10,
        33: 10,
        34: 10,
        35: 10,
        36: 10,
        37: 10,
        38: 10,
        39: 10,
        40: 10,
    }


def map_climate_zones_to_zensus():
    """Geospatial join of zensus cells and climate zones

    Returns
    -------
    None.

    """
    # Drop old table and create new one
    engine = db.engine()
    EgonMapZensusClimateZones.__table__.drop(bind=engine, checkfirst=True)
    EgonMapZensusClimateZones.__table__.create(bind=engine, checkfirst=True)

    # Read in file containing climate zones
    temperature_zones = gpd.read_file(
        os.path.join(
            os.getcwd(),
            "data_bundle_egon_data",
            "climate_zones_Germany",
            "TRY_Climate_Zone",
            "Climate_Zone.shp",
        )
    ).set_index("Station")

    # Import census cells and their centroids
    census_cells = db.select_geodataframe(
        f"""
        SELECT id as zensus_population_id, geom_point as geom
        FROM society.destatis_zensus_population_per_ha_inside_germany
        """,
        index_col="zensus_population_id",
        epsg=4326,
    )

    # Join climate zones and census cells
    join = (
        census_cells.sjoin(temperature_zones)
        .rename({"index_right": "climate_zone"}, axis="columns")
        .climate_zone
    )

    # Drop duplicates (some climate zones are overlapping)
    join = join[~join.index.duplicated(keep="first")]

    # Insert resulting dataframe to SQL table
    join.to_sql(
        EgonMapZensusClimateZones.__table__.name,
        schema=EgonMapZensusClimateZones.__table__.schema,
        con=db.engine(),
        if_exists="replace",
    )


def daily_demand_shares_per_climate_zone():
    """Calculates shares of heat demand per day for each climate zone

    Returns
    -------
    None.

    """
    # Drop old table and create new one
    engine = db.engine()
    EgonDailyHeatDemandPerClimateZone.__table__.drop(
        bind=engine, checkfirst=True
    )
    EgonDailyHeatDemandPerClimateZone.__table__.create(
        bind=engine, checkfirst=True
    )

    # Get temperature profiles of all TRY Climate Zones 2011
    temp_profile = temperature_profile_extract()

    # Calulate daily demand shares
    h = h_value(temp_profile)

    # Normalize data to sum()=1
    daily_demand_shares = h.resample("d").sum() / h.sum()

    # Extract temperature class for each day and climate zone
    temperature_classes = temp_interval(temp_profile).resample("D").max()

    # Initilize dataframe
    df = pd.DataFrame(
        columns=[
            "climate_zone",
            "day_of_year",
            "temperature_class",
            "daily_demand_share",
        ]
    )

    # Insert data into dataframe
    for index, row in daily_demand_shares.transpose().iterrows():
        df = pd.concat(
            [
                df,
                pd.DataFrame(
                    data={
                        "climate_zone": index,
                        "day_of_year": row.index.day_of_year,
                        "daily_demand_share": row.values,
                        "temperature_class": temperature_classes[index][
                            row.index
                        ],
                    }
                ),
            ],
            ignore_index=True,
        )

    # Insert dataframe to SQL table
    df.to_sql(
        EgonDailyHeatDemandPerClimateZone.__table__.name,
        schema=EgonDailyHeatDemandPerClimateZone.__table__.schema,
        con=db.engine(),
        if_exists="replace",
        index=False,
    )


class IdpProfiles:
    def __init__(self, df_index, **kwargs):
        self.df = pd.DataFrame(index=df_index)

        self.temperature = kwargs.get("temperature")

    def get_temperature_interval(self, how="geometric_series"):
        """Appoints the corresponding temperature interval to each temperature
        in the temperature vector.
        """
        self.df["temperature"] = self.temperature.values

        temperature = (
            self.df["temperature"]
            .resample("D")
            .mean()
            .reindex(self.df.index)
            .fillna(method="ffill")
            .fillna(method="bfill")
        )

        if how == "geometric_series":
            temperature_mean = (
                temperature
                + 0.5 * np.roll(temperature, 24)
                + 0.25 * np.roll(temperature, 48)
                + 0.125 * np.roll(temperature, 72)
            ) / 1.875
        elif how == "mean":
            temperature_mean = temperature

        else:
            temperature_mean = None

        self.df["temperature_geo"] = temperature_mean

        temperature_rounded = []

        for i in self.df["temperature_geo"]:
            temperature_rounded.append(ceil(i))

        intervals = temperature_classes()

        temperature_interval = []
        for i in temperature_rounded:
            temperature_interval.append(intervals[i])

        self.df["temperature_interval"] = temperature_interval

        return self.df


def temperature_profile_extract():
    """
    Description: Extract temperature data from atlite
    Returns
    -------
    temperature_profile : pandas.DataFrame
        Temperatur profile of all TRY Climate Zones 2011

    """

    cutout = era.import_cutout(boundary="Germany")

    coordinates_path = os.path.join(
        os.getcwd(),
        "data_bundle_egon_data",
        "climate_zones_Germany",
        "TRY_Climate_Zone",
    )
    station_location = pd.read_csv(
        os.path.join(coordinates_path, "station_coordinates.csv")
    )

    weather_cells = db.select_geodataframe(
        """
        SELECT geom FROM supply.egon_era5_weather_cells
        """,
        epsg=4326,
    )

    gdf = gpd.GeoDataFrame(
        station_location,
        geometry=gpd.points_from_xy(
            station_location.Longitude, station_location.Latitude
        ),
    )

    selected_weather_cells = gpd.sjoin(weather_cells, gdf).set_index("Station")

    temperature_profile = cutout.temperature(
        shapes=selected_weather_cells.geom.values,
        index=selected_weather_cells.index,
    ).to_pandas()

    return temperature_profile


def temp_interval(temp_profile):
    """
    Description: Create Dataframe with temperature data for TRY Climate Zones

    temp_profile: pandas.DataFrame
        temperature profiles of all TRY Climate Zones 2011
    Returns
    -------
    temperature_interval : pandas.DataFrame
        Hourly temperature intrerval of all 15 TRY Climate station#s temperature profile

    """
<<<<<<< HEAD
    weather_year = get_sector_parameters("global", "status2023")["weather_year"]
    # TODO" status2023 this is currenlty fixed to one scenario possible as only one weather year is possible
    index = pd.date_range(datetime(weather_year, 1, 1, 0), periods=8760, freq="H")
=======
    #ToDo: Make this function scenario friendly
    scenario = config.settings()["egon-data"]["--scenarios"][0]
    year = get_sector_parameters("global", scenario)["weather_year"]

    index = pd.date_range(datetime(year, 1, 1, 0), periods=8760, freq="H")
>>>>>>> b4c5131d
    temperature_interval = pd.DataFrame()

    for x in range(len(temp_profile.columns)):
        name_station = temp_profile.columns[x]
        idp_this_station = IdpProfiles(
            index, temperature=temp_profile[temp_profile.columns[x]]
        ).get_temperature_interval(how="geometric_series")
        temperature_interval[name_station] = idp_this_station[
            "temperature_interval"
        ]

    return temperature_interval


def h_value(temp_profile):
    """
    Description: Assignment of daily demand scaling factor to each day of all TRY Climate Zones

    temp_profile: pandas.DataFrame
        temperature profiles of all TRY Climate Zones 2011
    Returns
    -------
    h : pandas.DataFrame
        Hourly factor values for each station corresponding to the temperature profile.
        Extracted from demandlib.

    """
<<<<<<< HEAD

    weather_year = get_sector_parameters("global", "status2023")["weather_year"]
    # TODO status2023: this is fixed to 2023 as only one weather year is currently possible
    index = pd.date_range(datetime(weather_year, 1, 1, 0), periods=8760, freq="H")
=======
    #ToDo: Make this function scenario friendly
    scenario = config.settings()["egon-data"]["--scenarios"][0]

    year = get_sector_parameters("global", scenario)["weather_year"]
    index = pd.date_range(datetime(year, 1, 1, 0), periods=8760, freq="H")
>>>>>>> b4c5131d

    a = 3.0469695

    b = -37.1833141

    c = 5.6727847

    d = 0.1163157

    temperature_profile_res = (
        temp_profile.resample("D")
        .mean()
        .reindex(index)
        .fillna(method="ffill")
        .fillna(method="bfill")
    )

    temp_profile_geom = (
        (
            temperature_profile_res.transpose()
            + 0.5 * np.roll(temperature_profile_res.transpose(), 24, axis=1)
            + 0.25 * np.roll(temperature_profile_res.transpose(), 48, axis=1)
            + 0.125 * np.roll(temperature_profile_res.transpose(), 72, axis=1)
        )
        / 1.875
    ).transpose()

    h = a / (1 + (b / (temp_profile_geom - 40)) ** c) + d

    return h<|MERGE_RESOLUTION|>--- conflicted
+++ resolved
@@ -10,7 +10,6 @@
 from egon.data import db, config
 from egon.data.datasets.scenario_parameters import get_sector_parameters
 import egon.data.datasets.era5 as era
-from egon.data.datasets.scenario_parameters import get_sector_parameters
 
 
 from math import ceil
@@ -334,17 +333,11 @@
         Hourly temperature intrerval of all 15 TRY Climate station#s temperature profile
 
     """
-<<<<<<< HEAD
-    weather_year = get_sector_parameters("global", "status2023")["weather_year"]
-    # TODO" status2023 this is currenlty fixed to one scenario possible as only one weather year is possible
-    index = pd.date_range(datetime(weather_year, 1, 1, 0), periods=8760, freq="H")
-=======
     #ToDo: Make this function scenario friendly
     scenario = config.settings()["egon-data"]["--scenarios"][0]
     year = get_sector_parameters("global", scenario)["weather_year"]
 
     index = pd.date_range(datetime(year, 1, 1, 0), periods=8760, freq="H")
->>>>>>> b4c5131d
     temperature_interval = pd.DataFrame()
 
     for x in range(len(temp_profile.columns)):
@@ -372,18 +365,11 @@
         Extracted from demandlib.
 
     """
-<<<<<<< HEAD
-
-    weather_year = get_sector_parameters("global", "status2023")["weather_year"]
-    # TODO status2023: this is fixed to 2023 as only one weather year is currently possible
-    index = pd.date_range(datetime(weather_year, 1, 1, 0), periods=8760, freq="H")
-=======
     #ToDo: Make this function scenario friendly
     scenario = config.settings()["egon-data"]["--scenarios"][0]
 
     year = get_sector_parameters("global", scenario)["weather_year"]
     index = pd.date_range(datetime(year, 1, 1, 0), periods=8760, freq="H")
->>>>>>> b4c5131d
 
     a = 3.0469695
 
