from datetime import date, datetime
from pathlib import Path
import json
import os
import time
import warnings

from sqlalchemy import ARRAY, Column, Float, Integer, String, Text
from sqlalchemy.ext.declarative import declarative_base
import geopandas as gpd
import numpy as np
import pandas as pd

from egon.data import config, db
import egon.data.datasets.era5 as era

try:
    from disaggregator import temporal
except ImportError as e:
    pass

from math import ceil

from egon.data.datasets import Dataset
from egon.data.datasets.heat_demand_timeseries.daily import (
    daily_demand_shares_per_climate_zone,
    map_climate_zones_to_zensus,
)
from egon.data.datasets.heat_demand_timeseries.idp_pool import create, select
from egon.data.datasets.heat_demand_timeseries.service_sector import (
    CTS_demand_scale,
)
from egon.data.metadata import (
    context,
    license_egon_data_odbl,
    meta_metadata,
    sources,
)

Base = declarative_base()


class EgonTimeseriesDistrictHeating(Base):
    __tablename__ = "egon_timeseries_district_heating"
    __table_args__ = {"schema": "demand"}
    area_id = Column(Integer, primary_key=True)
    scenario = Column(Text, primary_key=True)
    dist_aggregated_mw = Column(ARRAY(Float(53)))


class EgonEtragoTimeseriesIndividualHeating(Base):
    __tablename__ = "egon_etrago_timeseries_individual_heating"
    __table_args__ = {"schema": "demand"}
    bus_id = Column(Integer, primary_key=True)
    scenario = Column(Text, primary_key=True)
    dist_aggregated_mw = Column(ARRAY(Float(53)))


class EgonIndividualHeatingPeakLoads(Base):
    __tablename__ = "egon_individual_heating_peak_loads"
    __table_args__ = {"schema": "demand"}
    building_id = Column(Integer, primary_key=True)
    scenario = Column(Text, primary_key=True)
    w_th = Column(Float(53))


class EgonEtragoHeatCts(Base):
    __tablename__ = "egon_etrago_heat_cts"
    __table_args__ = {"schema": "demand"}

    bus_id = Column(Integer, primary_key=True)
    scn_name = Column(String, primary_key=True)
    p_set = Column(ARRAY(Float))


def create_timeseries_for_building(building_id, scenario):
    """Generates final heat demand timeseries for a specific building

    Parameters
    ----------
    building_id : int
        Index of the selected building
    scenario : str
        Name of the selected scenario.

    Returns
    -------
    pandas.DataFrame
        Hourly heat demand timeseries in MW for the selected building

    """

    return db.select_dataframe(
        f"""
        SELECT building_demand * UNNEST(idp) as demand
        FROM
        (
        SELECT
            demand.demand
            / building.count
            * daily_demand.daily_demand_share as building_demand,
            daily_demand.day_of_year
        FROM

        (SELECT demand FROM
        demand.egon_peta_heat
        WHERE scenario = '{scenario}'
        AND sector = 'residential'
        AND zensus_population_id IN(
        SELECT zensus_population_id FROM
        demand.egon_heat_timeseries_selected_profiles
        WHERE building_id  = {building_id})) as demand,

        (SELECT COUNT(building_id)
        FROM demand.egon_heat_timeseries_selected_profiles
        WHERE zensus_population_id IN(
        SELECT zensus_population_id FROM
        demand.egon_heat_timeseries_selected_profiles
        WHERE building_id  = {building_id})) as building,

        (SELECT daily_demand_share, day_of_year FROM
        demand.egon_daily_heat_demand_per_climate_zone
        WHERE climate_zone = (
            SELECT climate_zone FROM boundaries.egon_map_zensus_climate_zones
            WHERE zensus_population_id =
            (
                SELECT zensus_population_id
                FROM demand.egon_heat_timeseries_selected_profiles
                WHERE building_id = {building_id}
            )
        )) as daily_demand) as daily_demand

        JOIN (SELECT b.idp, ordinality as day
        FROM demand.egon_heat_timeseries_selected_profiles a,
        UNNEST (a.selected_idp_profiles) WITH ORDINALITY as selected_idp
        JOIN demand.egon_heat_idp_pool b
        ON selected_idp = b.index
        WHERE a.building_id = {building_id}) as demand_profile
        ON demand_profile.day = daily_demand.day_of_year
        """
    )


def create_district_heating_profile(scenario, area_id):
    """Create a heat demand profile for a district heating grid.

    The created heat demand profile includes the demands of households
    and the service sector.

    Parameters
    ----------
    scenario : str
        The name of the selected scenario.
    area_id : int
        The index of the selected district heating grid.

    Returns
    -------
    pd.DataFrame
        An hourly heat demand timeseries in MW for the selected district
        heating grid.

    """

    start_time = datetime.now()

    df = db.select_dataframe(
        f"""

        SELECT SUM(building_demand_per_hour) as demand_profile, hour_of_year
        FROM

        (
        SELECT demand.demand  *
        c.daily_demand_share * hourly_demand as building_demand_per_hour,
        ordinality + 24* (c.day_of_year-1) as hour_of_year,
        demand_profile.building_id,
        c.day_of_year,
        ordinality

        FROM

        (SELECT zensus_population_id, demand FROM
        demand.egon_peta_heat
        WHERE scenario = '{scenario}'
        AND sector = 'residential'
        AND zensus_population_id IN(
        SELECT zensus_population_id FROM
        demand.egon_map_zensus_district_heating_areas
        WHERE scenario = '{scenario}'
        AND area_id = {area_id}
        )) as demand

        JOIN boundaries.egon_map_zensus_climate_zones b
        ON demand.zensus_population_id = b.zensus_population_id

        JOIN demand.egon_daily_heat_demand_per_climate_zone c
        ON c.climate_zone = b.climate_zone

        JOIN (
        SELECT e.idp, ordinality as day, zensus_population_id, building_id
        FROM demand.egon_heat_timeseries_selected_profiles d,
        UNNEST (d.selected_idp_profiles) WITH ORDINALITY as selected_idp
        JOIN demand.egon_heat_idp_pool e
        ON selected_idp = e.index
        WHERE zensus_population_id IN (
        SELECT zensus_population_id FROM
        demand.egon_map_zensus_district_heating_areas
        WHERE scenario = '{scenario}'
        AND area_id = {area_id}
        ))  demand_profile
        ON (demand_profile.day = c.day_of_year AND
            demand_profile.zensus_population_id = b.zensus_population_id)

        JOIN (SELECT COUNT(building_id), zensus_population_id
        FROM demand.egon_heat_timeseries_selected_profiles
        WHERE zensus_population_id IN(
        SELECT zensus_population_id FROM
        demand.egon_heat_timeseries_selected_profiles
       WHERE zensus_population_id IN (
       SELECT zensus_population_id FROM
       demand.egon_map_zensus_district_heating_areas
       WHERE scenario = '{scenario}'
       AND area_id = {area_id}
       ))
        GROUP BY zensus_population_id) building
        ON building.zensus_population_id = b.zensus_population_id,

        UNNEST(demand_profile.idp) WITH ORDINALITY as hourly_demand
        )   result


        GROUP BY hour_of_year

        """
    )

    print(
        f"Time to create time series for district heating grid {scenario}"
        f" {area_id}:\n{datetime.now() - start_time}"
    )

    return df


def create_district_heating_profile_python_like(scenario="eGon2035"):
    """Creates profiles for all district heating grids in one scenario.
    Similar to create_district_heating_profile but faster and needs more RAM.
    The results are directly written into the database.

    Parameters
    ----------
    scenario : str
        Name of the selected scenario.

    Returns
    -------
    None.

    """

    start_time = datetime.now()

    idp_df = db.select_dataframe(
        """
        SELECT index, idp FROM demand.egon_heat_idp_pool
        """,
        index_col="index",
    )

    district_heating_grids = db.select_dataframe(
        f"""
        SELECT area_id
        FROM demand.egon_district_heating_areas
        WHERE scenario = '{scenario}'
        """
    )

    annual_demand = db.select_dataframe(
        f"""
        SELECT
            a.zensus_population_id,
            demand / c.count as per_building,
            area_id,
            demand as demand_total
        FROM
        demand.egon_peta_heat a
        INNER JOIN (
            SELECT * FROM demand.egon_map_zensus_district_heating_areas
            WHERE scenario = '{scenario}'
        ) b ON a.zensus_population_id = b.zensus_population_id

        JOIN (SELECT COUNT(building_id), zensus_population_id
        FROM demand.egon_heat_timeseries_selected_profiles
        WHERE zensus_population_id IN(
        SELECT zensus_population_id FROM
        demand.egon_heat_timeseries_selected_profiles
        WHERE zensus_population_id IN (
        SELECT zensus_population_id FROM
        boundaries.egon_map_zensus_grid_districts
       ))
        GROUP BY zensus_population_id)c
        ON a.zensus_population_id = c.zensus_population_id

        WHERE a.scenario = '{scenario}'
        AND a.sector = 'residential'

        """,
        index_col="zensus_population_id",
    )

    annual_demand = annual_demand[
        ~annual_demand.index.duplicated(keep="first")
    ]

    daily_demand_shares = db.select_dataframe(
        """
        SELECT climate_zone, day_of_year as day, daily_demand_share FROM
        demand.egon_daily_heat_demand_per_climate_zone
        """
    )

    CTS_demand_dist, CTS_demand_grid, CTS_demand_zensus = CTS_demand_scale(
        aggregation_level="district"
    )

    print(datetime.now() - start_time)

    start_time = datetime.now()
    for area in district_heating_grids.area_id.unique():
        with db.session_scope() as session:
            selected_profiles = db.select_dataframe(
                f"""
                SELECT a.zensus_population_id, building_id, c.climate_zone,
                selected_idp, ordinality as day, b.area_id
                FROM demand.egon_heat_timeseries_selected_profiles a
                INNER JOIN boundaries.egon_map_zensus_climate_zones c
                ON a.zensus_population_id = c.zensus_population_id
                INNER JOIN (
                    SELECT * FROM demand.egon_map_zensus_district_heating_areas
                    WHERE scenario = '{scenario}'
                    AND area_id = '{area}'
                ) b ON a.zensus_population_id = b.zensus_population_id        ,
        
                UNNEST (selected_idp_profiles) WITH ORDINALITY as selected_idp
        
                """
            )

            if not selected_profiles.empty:
                df = pd.merge(
                    selected_profiles,
                    daily_demand_shares,
                    on=["day", "climate_zone"],
                )

<<<<<<< HEAD
                slice_df = pd.merge(
                    df[df.area_id == area],
                    idp_df,
                    left_on="selected_idp",
                    right_on="index",
=======
            # Drop cells without a demand or outside of MVGD
            slice_df = slice_df[
                slice_df.zensus_population_id.isin(annual_demand.index)]

            for hour in range(24):
                slice_df[hour] = (
                    slice_df.idp.str[hour]
                    .mul(slice_df.daily_demand_share)
                    .mul(
                        annual_demand.loc[
                            slice_df.zensus_population_id.values,
                            "per_building",
                        ].values
                    )
>>>>>>> 8d9455c4
                )

                for hour in range(24):
                    slice_df[hour] = (
                        slice_df.idp.str[hour]
                        .mul(slice_df.daily_demand_share)
                        .mul(
                            annual_demand.loc[
                                slice_df.zensus_population_id.values,
                                "per_building",
                            ].values
                        )
                    )

                diff = (
                    slice_df[range(24)].sum().sum()
                    - annual_demand[
                        annual_demand.area_id == area
                    ].demand_total.sum()
                ) / (
                    annual_demand[annual_demand.area_id == area].demand_total.sum()
                )

                assert (
                    abs(diff) < 0.04
                ), f"""Deviation of residential heat demand time 
                series for district heating grid {str(area)} is {diff}"""

                if abs(diff) > 0.03:
                    warnings.warn(
                        f"""Deviation of residential heat demand time
                    series for district heating grid {str(area)} is {diff}"""
                    )

<<<<<<< HEAD
                hh = np.concatenate(
                    slice_df.drop(
                        [
                            "zensus_population_id",
                            "building_id",
                            "climate_zone",
                            "selected_idp",
                            "area_id",
                            "daily_demand_share",
                            "idp",
                        ],
                        axis="columns",
                    )
                    .groupby("day")
                    .sum()[range(24)]
                    .values
                ).ravel()

            cts = CTS_demand_dist[
                (CTS_demand_dist.scenario == scenario)
                & (CTS_demand_dist.index == area)
            ].drop("scenario", axis="columns")

            if (not selected_profiles.empty) and not cts.empty:
                entry = EgonTimeseriesDistrictHeating(
                    area_id=int(area),
                    scenario=scenario,
                    dist_aggregated_mw=(hh + cts.values[0]).tolist(),
                )
            elif (not selected_profiles.empty) and cts.empty:
                entry = EgonTimeseriesDistrictHeating(
                    area_id=int(area),
                    scenario=scenario,
                    dist_aggregated_mw=(hh).tolist(),
                )
            elif not cts.empty:
                entry = EgonTimeseriesDistrictHeating(
                    area_id=int(area),
                    scenario=scenario,
                    dist_aggregated_mw=(cts.values[0]).tolist(),
                )
=======
        if (not selected_profiles.empty) and not cts.empty:
            entry = EgonTimeseriesDistrictHeating(
                area_id=int(area),
                scenario=scenario,
                dist_aggregated_mw=(hh + cts.values[0]).tolist(),
            )
        elif (not selected_profiles.empty) and cts.empty:
            entry = EgonTimeseriesDistrictHeating(
                area_id=int(area),
                scenario=scenario,
                dist_aggregated_mw=(hh).tolist(),
            )
        elif not cts.empty:
            entry = EgonTimeseriesDistrictHeating(
                area_id=int(area),
                scenario=scenario,
                dist_aggregated_mw=(cts.values[0]).tolist(),
            )
        else:
            entry = EgonTimeseriesDistrictHeating(
                area_id=int(area),
                scenario=scenario,
                dist_aggregated_mw=np.repeat(0, 8760).tolist(),
            )
            print(f"Timeseries for area {area} is zero.")
>>>>>>> 8d9455c4

            session.add(entry)
        session.commit()

    print(
        f"Time to create time series for district heating scenario {scenario}"
    )
    print(datetime.now() - start_time)


def create_individual_heat_per_mv_grid(scenario="eGon2035", mv_grid_id=1564):
    start_time = datetime.now()
    df = db.select_dataframe(
        f"""

        SELECT SUM(building_demand_per_hour) as demand_profile, hour_of_year
        FROM

        (
        SELECT demand.demand  *
        c.daily_demand_share * hourly_demand as building_demand_per_hour,
        ordinality + 24* (c.day_of_year-1) as hour_of_year,
        demand_profile.building_id,
        c.day_of_year,
        ordinality

        FROM

        (SELECT zensus_population_id, demand FROM
        demand.egon_peta_heat
        WHERE scenario = '{scenario}'
        AND sector = 'residential'
        AND zensus_population_id IN (
        SELECT zensus_population_id FROM
        boundaries.egon_map_zensus_grid_districts
        WHERE bus_id = {mv_grid_id}
        )) as demand

        JOIN boundaries.egon_map_zensus_climate_zones b
        ON demand.zensus_population_id = b.zensus_population_id

        JOIN demand.egon_daily_heat_demand_per_climate_zone c
        ON c.climate_zone = b.climate_zone

        JOIN (
        SELECT
            e.idp, ordinality as day, zensus_population_id, building_id
        FROM demand.egon_heat_timeseries_selected_profiles d,
        UNNEST (d.selected_idp_profiles) WITH ORDINALITY as selected_idp
        JOIN demand.egon_heat_idp_pool e
        ON selected_idp = e.index
        WHERE zensus_population_id IN (
        SELECT zensus_population_id FROM
        boundaries.egon_map_zensus_grid_districts
        WHERE bus_id = {mv_grid_id}
        ))  demand_profile
        ON (demand_profile.day = c.day_of_year AND
            demand_profile.zensus_population_id = b.zensus_population_id)

        JOIN (SELECT COUNT(building_id), zensus_population_id
        FROM demand.egon_heat_timeseries_selected_profiles
        WHERE zensus_population_id IN(
        SELECT zensus_population_id FROM
        demand.egon_heat_timeseries_selected_profiles
        WHERE zensus_population_id IN (
        SELECT zensus_population_id FROM
        boundaries.egon_map_zensus_grid_districts
        WHERE bus_id = {mv_grid_id}
       ))
        GROUP BY zensus_population_id) building
        ON building.zensus_population_id = b.zensus_population_id,

        UNNEST(demand_profile.idp) WITH ORDINALITY as hourly_demand
        )   result


        GROUP BY hour_of_year

        """
    )

    print(f"Time to create time series for mv grid {scenario} {mv_grid_id}:")
    print(datetime.now() - start_time)

    return df


def calulate_peak_load(df, scenario):
    # peat load in W_th
    data = (
        df.groupby("building_id")
        .max()[range(24)]
        .max(axis=1)
        .mul(1000000)
        .astype(int)
        .reset_index()
    )

    data["scenario"] = scenario

    data.rename({0: "w_th"}, axis="columns", inplace=True)

    data.to_sql(
        EgonIndividualHeatingPeakLoads.__table__.name,
        schema=EgonIndividualHeatingPeakLoads.__table__.schema,
        con=db.engine(),
        if_exists="append",
        index=False,
    )


def create_individual_heating_peak_loads(scenario="eGon2035"):
    engine = db.engine()

    EgonIndividualHeatingPeakLoads.__table__.drop(bind=engine, checkfirst=True)

    EgonIndividualHeatingPeakLoads.__table__.create(
        bind=engine, checkfirst=True
    )

    start_time = datetime.now()

    idp_df = db.select_dataframe(
        """
        SELECT index, idp FROM demand.egon_heat_idp_pool
        """,
        index_col="index",
    )

    annual_demand = db.select_dataframe(
        f"""
        SELECT a.zensus_population_id, demand/c.count as per_building, bus_id
        FROM demand.egon_peta_heat a


        JOIN (SELECT COUNT(building_id), zensus_population_id
        FROM demand.egon_heat_timeseries_selected_profiles
        WHERE zensus_population_id IN(
        SELECT zensus_population_id FROM
        demand.egon_heat_timeseries_selected_profiles
        WHERE zensus_population_id IN (
        SELECT zensus_population_id FROM
        boundaries.egon_map_zensus_grid_districts
       ))
        GROUP BY zensus_population_id)c
        ON a.zensus_population_id = c.zensus_population_id

        JOIN boundaries.egon_map_zensus_grid_districts d
        ON a.zensus_population_id = d.zensus_population_id

        WHERE a.scenario = '{scenario}'
        AND a.sector = 'residential'
        AND a.zensus_population_id NOT IN (
            SELECT zensus_population_id
            FROM demand.egon_map_zensus_district_heating_areas
            WHERE scenario = '{scenario}'
        )

        """,
        index_col="zensus_population_id",
    )

    daily_demand_shares = db.select_dataframe(
        """
        SELECT climate_zone, day_of_year as day, daily_demand_share FROM
        demand.egon_daily_heat_demand_per_climate_zone
        """
    )

    start_time = datetime.now()
    for grid in annual_demand.bus_id.unique():
        selected_profiles = db.select_dataframe(
            f"""
            SELECT a.zensus_population_id, building_id, c.climate_zone,
            selected_idp, ordinality as day
            FROM demand.egon_heat_timeseries_selected_profiles a
            INNER JOIN boundaries.egon_map_zensus_climate_zones c
            ON a.zensus_population_id = c.zensus_population_id
            ,

            UNNEST (selected_idp_profiles) WITH ORDINALITY as selected_idp

            WHERE a.zensus_population_id NOT IN (
                SELECT zensus_population_id
                FROM demand.egon_map_zensus_district_heating_areas
                WHERE scenario = '{scenario}'
            )
            AND a.zensus_population_id IN (
                SELECT zensus_population_id
                FROM boundaries.egon_map_zensus_grid_districts
                WHERE bus_id = '{grid}'
            )

            """
        )

        df = pd.merge(
            selected_profiles, daily_demand_shares, on=["day", "climate_zone"]
        )

        slice_df = pd.merge(
            df, idp_df, left_on="selected_idp", right_on="index"
        )

        for hour in range(24):
            slice_df[hour] = (
                slice_df.idp.str[hour]
                .mul(slice_df.daily_demand_share)
                .mul(
                    annual_demand.loc[
                        slice_df.zensus_population_id.values, "per_building"
                    ].values
                )
            )

        calulate_peak_load(slice_df, scenario)

    print(f"Time to create peak loads per building for {scenario}")
    print(datetime.now() - start_time)


def create_individual_heating_profile_python_like(scenario="eGon2035"):
    start_time = datetime.now()

    idp_df = db.select_dataframe(
        f"""
        SELECT index, idp FROM demand.egon_heat_idp_pool
        """,
        index_col="index",
    )

    annual_demand = db.select_dataframe(
        f"""
        SELECT
            a.zensus_population_id,
            demand / c.count as per_building,
            demand as demand_total,
            bus_id
        FROM demand.egon_peta_heat a


        JOIN (SELECT COUNT(building_id), zensus_population_id
        FROM demand.egon_heat_timeseries_selected_profiles
        WHERE zensus_population_id IN(
        SELECT zensus_population_id FROM
        demand.egon_heat_timeseries_selected_profiles
        WHERE zensus_population_id IN (
        SELECT zensus_population_id FROM
        boundaries.egon_map_zensus_grid_districts
       ))
        GROUP BY zensus_population_id)c
        ON a.zensus_population_id = c.zensus_population_id

        JOIN boundaries.egon_map_zensus_grid_districts d
        ON a.zensus_population_id = d.zensus_population_id

        WHERE a.scenario = '{scenario}'
        AND a.sector = 'residential'
        AND a.zensus_population_id NOT IN (
            SELECT zensus_population_id
            FROM demand.egon_map_zensus_district_heating_areas
            WHERE scenario = '{scenario}'
        )

        """,
        index_col="zensus_population_id",
    )

    daily_demand_shares = db.select_dataframe(
        """
        SELECT climate_zone, day_of_year as day, daily_demand_share FROM
        demand.egon_daily_heat_demand_per_climate_zone
        """
    )

    CTS_demand_dist, CTS_demand_grid, CTS_demand_zensus = CTS_demand_scale(
        aggregation_level="district"
    )

    # TODO: use session_scope!
    from sqlalchemy.orm import sessionmaker

    session = sessionmaker(bind=db.engine())()

    print(
        f"Time to create overhead for time series for district heating scenario {scenario}"
    )
    print(datetime.now() - start_time)

    start_time = datetime.now()
    for grid in annual_demand.bus_id.unique():
        selected_profiles = db.select_dataframe(
            f"""
            SELECT a.zensus_population_id, building_id, c.climate_zone,
            selected_idp, ordinality as day
            FROM demand.egon_heat_timeseries_selected_profiles a
            INNER JOIN boundaries.egon_map_zensus_climate_zones c
            ON a.zensus_population_id = c.zensus_population_id
            ,

            UNNEST (selected_idp_profiles) WITH ORDINALITY as selected_idp

            WHERE a.zensus_population_id NOT IN (
                SELECT zensus_population_id FROM demand.egon_map_zensus_district_heating_areas
                WHERE scenario = '{scenario}'
            )
            AND a.zensus_population_id IN (
                SELECT zensus_population_id
                FROM boundaries.egon_map_zensus_grid_districts
                WHERE bus_id = '{grid}'
            )

            """
        )

        df = pd.merge(
            selected_profiles, daily_demand_shares, on=["day", "climate_zone"]
        )

        slice_df = pd.merge(
            df, idp_df, left_on="selected_idp", right_on="index"
        )

        for hour in range(24):
            slice_df[hour] = (
                slice_df.idp.str[hour]
                .mul(slice_df.daily_demand_share)
                .mul(
                    annual_demand.loc[
                        slice_df.zensus_population_id.values, "per_building"
                    ].values
                )
            )

        cts = CTS_demand_grid[
            (CTS_demand_grid.scenario == scenario)
            & (CTS_demand_grid.index == grid)
        ].drop("scenario", axis="columns")

        hh = np.concatenate(
            slice_df.groupby("day").sum()[range(24)].values
        ).ravel()

        diff = (
            slice_df.groupby("day").sum()[range(24)].sum().sum()
            - annual_demand[annual_demand.bus_id == grid].demand_total.sum()
        ) / (annual_demand[annual_demand.bus_id == grid].demand_total.sum())

        assert abs(diff) < 0.03, (
            "Deviation of residential heat demand time series for mv"
            f" grid {grid} is {diff}"
        )

        if not (slice_df[hour].empty or cts.empty):
            entry = EgonEtragoTimeseriesIndividualHeating(
                bus_id=int(grid),
                scenario=scenario,
                dist_aggregated_mw=(hh + cts.values[0]).tolist(),
            )
        elif not slice_df[hour].empty:
            entry = EgonEtragoTimeseriesIndividualHeating(
                bus_id=int(grid),
                scenario=scenario,
                dist_aggregated_mw=(hh).tolist(),
            )
        elif not cts.empty:
            entry = EgonEtragoTimeseriesIndividualHeating(
                bus_id=int(grid),
                scenario=scenario,
                dist_aggregated_mw=(cts).tolist(),
            )

        session.add(entry)

    session.commit()

    print(
        f"Time to create time series for district heating scenario {scenario}"
    )
    print(datetime.now() - start_time)


def district_heating(method="python"):
    engine = db.engine()
    EgonTimeseriesDistrictHeating.__table__.drop(bind=engine, checkfirst=True)
    EgonTimeseriesDistrictHeating.__table__.create(
        bind=engine, checkfirst=True
    )

    if method == "python":
        for scenario in config.settings()["egon-data"][
            "--scenarios"
        ]:
            create_district_heating_profile_python_like(scenario)

    else:
        CTS_demand_dist, CTS_demand_grid, CTS_demand_zensus = CTS_demand_scale(
            aggregation_level="district"
        )

        ids = db.select_dataframe(
            """
            SELECT area_id, scenario
            FROM demand.egon_district_heating_areas
            """
        )

        df = pd.DataFrame(
            columns=["area_id", "scenario", "dist_aggregated_mw"]
        )

        for index, row in ids.iterrows():
            series = create_district_heating_profile(
                scenario=row.scenario, area_id=row.area_id
            )

            cts = (
                CTS_demand_dist[
                    (CTS_demand_dist.scenario == row.scenario)
                    & (CTS_demand_dist.index == row.area_id)
                ]
                .drop("scenario", axis="columns")
                .transpose()
            )

            if not cts.empty:
                data = (
                    cts[row.area_id] + series.demand_profile
                ).values.tolist()
            else:
                data = series.demand_profile.values.tolist()

            df = df.append(
                pd.Series(
                    data={
                        "area_id": row.area_id,
                        "scenario": row.scenario,
                        "dist_aggregated_mw": data,
                    },
                ),
                ignore_index=True,
            )

        df.to_sql(
            "egon_timeseries_district_heating",
            schema="demand",
            con=db.engine(),
            if_exists="append",
            index=False,
        )


def individual_heating_per_mv_grid_tables(method="python"):
    engine = db.engine()
    EgonEtragoTimeseriesIndividualHeating.__table__.drop(
        bind=engine, checkfirst=True
    )
    EgonEtragoTimeseriesIndividualHeating.__table__.create(
        bind=engine, checkfirst=True
    )


def individual_heating_per_mv_grid_2035(method="python"):
    create_individual_heating_profile_python_like("eGon2035")


def individual_heating_per_mv_grid_100(method="python"):
    create_individual_heating_profile_python_like("eGon100RE")


def individual_heating_per_mv_grid(method="python"):
    if method == "python":
        engine = db.engine()
        EgonEtragoTimeseriesIndividualHeating.__table__.drop(
            bind=engine, checkfirst=True
        )
        EgonEtragoTimeseriesIndividualHeating.__table__.create(
            bind=engine, checkfirst=True
        )

        create_individual_heating_profile_python_like("eGon2035")
        create_individual_heating_profile_python_like("eGon100RE")

    else:
        engine = db.engine()
        EgonEtragoTimeseriesIndividualHeating.__table__.drop(
            bind=engine, checkfirst=True
        )
        EgonEtragoTimeseriesIndividualHeating.__table__.create(
            bind=engine, checkfirst=True
        )

        CTS_demand_dist, CTS_demand_grid, CTS_demand_zensus = CTS_demand_scale(
            aggregation_level="district"
        )
        df = pd.DataFrame(columns=["bus_id", "scenario", "dist_aggregated_mw"])

        ids = db.select_dataframe(
            """
            SELECT bus_id
            FROM grid.egon_mv_grid_district
            """
        )

        for index, row in ids.iterrows():
            for scenario in ["eGon2035", "eGon100RE"]:
                series = create_individual_heat_per_mv_grid(
                    scenario, row.bus_id
                )
                cts = (
                    CTS_demand_grid[
                        (CTS_demand_grid.scenario == scenario)
                        & (CTS_demand_grid.index == row.bus_id)
                    ]
                    .drop("scenario", axis="columns")
                    .transpose()
                )
                if not cts.empty:
                    data = (
                        cts[row.bus_id] + series.demand_profile
                    ).values.tolist()
                else:
                    data = series.demand_profile.values.tolist()

                df = df.append(
                    pd.Series(
                        data={
                            "bus_id": row.bus_id,
                            "scenario": scenario,
                            "dist_aggregated_mw": data,
                        },
                    ),
                    ignore_index=True,
                )

        df.to_sql(
            "egon_etrago_timeseries_individual_heating",
            schema="demand",
            con=db.engine(),
            if_exists="append",
            index=False,
        )


def store_national_profiles():
    scenario = "eGon100RE"

    df = db.select_dataframe(
        f"""

        SELECT SUM(building_demand_per_hour) as "residential rural"
        FROM

        (
        SELECT demand.demand  / building.count *
        c.daily_demand_share * hourly_demand as building_demand_per_hour,
        ordinality + 24* (c.day_of_year-1) as hour_of_year,
        demand_profile.building_id,
        c.day_of_year,
        ordinality

        FROM

        (SELECT zensus_population_id, demand FROM
        demand.egon_peta_heat
        WHERE scenario = '{scenario}'
        AND sector = 'residential'
       ) as demand

        JOIN boundaries.egon_map_zensus_climate_zones b
        ON demand.zensus_population_id = b.zensus_population_id

        JOIN demand.egon_daily_heat_demand_per_climate_zone c
        ON c.climate_zone = b.climate_zone

        JOIN (
        SELECT e.idp, ordinality as day, zensus_population_id, building_id
        FROM demand.egon_heat_timeseries_selected_profiles d,
        UNNEST (d.selected_idp_profiles) WITH ORDINALITY as selected_idp
        JOIN demand.egon_heat_idp_pool e
        ON selected_idp = e.index
        )  demand_profile
        ON (demand_profile.day = c.day_of_year AND
            demand_profile.zensus_population_id = b.zensus_population_id)

        JOIN (SELECT COUNT(building_id), zensus_population_id
        FROM demand.egon_heat_timeseries_selected_profiles
        WHERE zensus_population_id IN(
        SELECT zensus_population_id FROM
        demand.egon_heat_timeseries_selected_profiles
        )
        GROUP BY zensus_population_id) building
        ON building.zensus_population_id = b.zensus_population_id,

        UNNEST(demand_profile.idp) WITH ORDINALITY as hourly_demand
        )   result


        GROUP BY hour_of_year

        """
    )

    CTS_demand_dist, CTS_demand_grid, CTS_demand_zensus = CTS_demand_scale(
        aggregation_level="district"
    )

    df["service rural"] = (
        CTS_demand_dist.loc[CTS_demand_dist.scenario == scenario]
        .drop("scenario", axis=1)
        .sum()
    )

    df["urban central"] = db.select_dataframe(
        f"""
        SELECT sum(nullif(demand, 'NaN')) as "urban central"

        FROM demand.egon_timeseries_district_heating,
        UNNEST (dist_aggregated_mw) WITH ORDINALITY as demand

        WHERE scenario = '{scenario}'

        GROUP BY ordinality

        """
    )

    folder = Path(".") / "input-pypsa-eur-sec"
    # Create the folder, if it does not exists already
    if not os.path.exists(folder):
        os.mkdir(folder)

    df.to_csv(folder / f"heat_demand_timeseries_DE_{scenario}.csv")


def export_etrago_cts_heat_profiles():
    """Export heat cts load profiles at mv substation level
    to etrago-table in the database

    Returns
    -------
    None.

    """

    # Calculate cts heat profiles at substation
    _, CTS_grid, _ = CTS_demand_scale("district")

    # Change format
    data = CTS_grid.drop(columns="scenario")
    df_etrago_cts_heat_profiles = pd.DataFrame(
        index=data.index, columns=["scn_name", "p_set"]
    )
    df_etrago_cts_heat_profiles.p_set = data.values.tolist()
    df_etrago_cts_heat_profiles.scn_name = CTS_grid["scenario"]
    df_etrago_cts_heat_profiles.reset_index(inplace=True)

    # Drop and recreate Table if exists
    EgonEtragoHeatCts.__table__.drop(bind=db.engine(), checkfirst=True)
    EgonEtragoHeatCts.__table__.create(bind=db.engine(), checkfirst=True)

    # Write heat ts into db
    with db.session_scope() as session:
        session.bulk_insert_mappings(
            EgonEtragoHeatCts,
            df_etrago_cts_heat_profiles.to_dict(orient="records"),
        )


def metadata():
    fields = [
        {
            "description": "Index of corresponding district heating area",
            "name": "area_id",
            "type": "integer",
            "unit": "none",
        },
        {
            "description": "Name of scenario",
            "name": "scenario",
            "type": "str",
            "unit": "none",
        },
        {
            "description": "Heat demand time series",
            "name": "dist_aggregated_mw",
            "type": "array of floats",
            "unit": "MW",
        },
    ]

    meta_district = {
        "name": "demand.egon_timeseries_district_heating",
        "title": "eGon heat demand time series for district heating grids",
        "id": "WILL_BE_SET_AT_PUBLICATION",
        "description": "Heat demand time series for district heating grids",
        "language": ["EN"],
        "publicationDate": date.today().isoformat(),
        "context": context(),
        "spatial": {
            "location": None,
            "extent": "Germany",
            "resolution": None,
        },
        "sources": [
            sources()["era5"],
            sources()["vg250"],
            sources()["egon-data"],
            sources()["egon-data_bundle"],
            sources()["peta"],
        ],
        "licenses": [license_egon_data_odbl()],
        "contributors": [
            {
                "title": "Clara Büttner",
                "email": "http://github.com/ClaraBuettner",
                "date": time.strftime("%Y-%m-%d"),
                "object": None,
                "comment": "Imported data",
            },
        ],
        "resources": [
            {
                "profile": "tabular-data-resource",
                "name": "demand.egon_timeseries_district_heating",
                "path": None,
                "format": "PostgreSQL",
                "encoding": "UTF-8",
                "schema": {
                    "fields": fields,
                    "primaryKey": ["index"],
                    "foreignKeys": [],
                },
                "dialect": {"delimiter": None, "decimalSeparator": "."},
            }
        ],
        "metaMetadata": meta_metadata(),
    }

    # Add metadata as a comment to the table
    db.submit_comment(
        "'" + json.dumps(meta_district) + "'",
        EgonTimeseriesDistrictHeating.__table__.schema,
        EgonTimeseriesDistrictHeating.__table__.name,
    )



class HeatTimeSeries(Dataset):
    """
    Chooses heat demand profiles for each residential and CTS building

    This dataset creates heat demand profiles in an hourly resoultion.
    Time series for CTS buildings are created using the SLP-gas method implemented
    in the demandregio disagregator with the function :py:func:`export_etrago_cts_heat_profiles`
    and stored in the database.
    Time series for residential buildings are created based on a variety of synthetical created
    individual demand profiles that are part of :py:class:`DataBundle <egon.data.datasets.data_bundle.DataBundle>`.
    This method is desribed within the functions and in this publication:

    C. Büttner, J. Amme, J. Endres, A. Malla, B. Schachler, I. Cußmann,
    Open modeling of electricity and heat demand curves for all
    residential buildings in Germany, Energy Informatics 5 (1) (2022) 21.
    doi:10.1186/s42162-022-00201-y.


    *Dependencies*
      * :py:class:`DataBundle <egon.data.datasets.data_bundle.DataBundle>`
      * :py:class:`DemandRegio <egon.data.datasets.demandregio.DemandRegio>`
      * :py:class:`HeatDemandImport <egon.data.datasets.heat_demand.HeatDemandImport>`
      * :py:class:`DistrictHeatingAreas <egon.data.datasets.district_heating_areas.DistrictHeatingAreas>`
      * :py:class:`Vg250 <egon.data.datasets.vg250.Vg250>`
      * :py:class:`ZensusMvGridDistricts <egon.data.datasets.zensus_mv_grid_districts.ZensusMvGridDistricts>`
      * :py:func:`hh_demand_buildings_setup <egon.data.datasets.electricity_demand_timeseries.hh_buildings.map_houseprofiles_to_buildings>`
      * :py:class:`WeatherData <egon.data.datasets.era5.WeatherData>`


    *Resulting tables*
      * :py:class:`demand.egon_timeseries_district_heating <egon.data.datasets.heat_demand_timeseries.EgonTimeseriesDistrictHeating>` is created and filled
      * :py:class:`demand.egon_etrago_heat_cts <egon.data.datasets.heat_demand_timeseries.EgonEtragoHeatCts>` is created and filled
      * :py:class:`demand.egon_heat_timeseries_selected_profiles <egon.data.datasets.heat_demand_timeseries.idp_pool.EgonHeatTimeseries>` is created and filled
      * :py:class:`demand.egon_daily_heat_demand_per_climate_zone <egon.data.datasets.heat_demand_timeseries.daily.EgonDailyHeatDemandPerClimateZone>`
        is created and filled
      * :py:class:`boundaries.egon_map_zensus_climate_zones <egon.data.datasets.heat_demand_timeseries.daily.EgonMapZensusClimateZones>` is created and filled

    """

    #:
    name: str = "HeatTimeSeries"
    #:
    version: str = "0.0.11"

    def __init__(self, dependencies):
        super().__init__(
            name=self.name,
            version=self.version,
            dependencies=dependencies,
            tasks=(
                {
                    export_etrago_cts_heat_profiles,
                    map_climate_zones_to_zensus,
                    daily_demand_shares_per_climate_zone,
                    create,
                },
                select,
                district_heating,
<<<<<<< HEAD
                metadata,
                store_national_profiles,
=======
                #store_national_profiles,
>>>>>>> 8d9455c4
            ),
        )<|MERGE_RESOLUTION|>--- conflicted
+++ resolved
@@ -354,28 +354,17 @@
                     on=["day", "climate_zone"],
                 )
 
-<<<<<<< HEAD
+
+            # Drop cells without a demand or outside of MVGD
+            slice_df = slice_df[
+                slice_df.zensus_population_id.isin(annual_demand.index)]
+
+
                 slice_df = pd.merge(
                     df[df.area_id == area],
                     idp_df,
                     left_on="selected_idp",
                     right_on="index",
-=======
-            # Drop cells without a demand or outside of MVGD
-            slice_df = slice_df[
-                slice_df.zensus_population_id.isin(annual_demand.index)]
-
-            for hour in range(24):
-                slice_df[hour] = (
-                    slice_df.idp.str[hour]
-                    .mul(slice_df.daily_demand_share)
-                    .mul(
-                        annual_demand.loc[
-                            slice_df.zensus_population_id.values,
-                            "per_building",
-                        ].values
-                    )
->>>>>>> 8d9455c4
                 )
 
                 for hour in range(24):
@@ -410,7 +399,6 @@
                     series for district heating grid {str(area)} is {diff}"""
                     )
 
-<<<<<<< HEAD
                 hh = np.concatenate(
                     slice_df.drop(
                         [
@@ -452,33 +440,12 @@
                     scenario=scenario,
                     dist_aggregated_mw=(cts.values[0]).tolist(),
                 )
-=======
-        if (not selected_profiles.empty) and not cts.empty:
-            entry = EgonTimeseriesDistrictHeating(
-                area_id=int(area),
-                scenario=scenario,
-                dist_aggregated_mw=(hh + cts.values[0]).tolist(),
-            )
-        elif (not selected_profiles.empty) and cts.empty:
-            entry = EgonTimeseriesDistrictHeating(
-                area_id=int(area),
-                scenario=scenario,
-                dist_aggregated_mw=(hh).tolist(),
-            )
-        elif not cts.empty:
-            entry = EgonTimeseriesDistrictHeating(
-                area_id=int(area),
-                scenario=scenario,
-                dist_aggregated_mw=(cts.values[0]).tolist(),
-            )
-        else:
-            entry = EgonTimeseriesDistrictHeating(
-                area_id=int(area),
-                scenario=scenario,
-                dist_aggregated_mw=np.repeat(0, 8760).tolist(),
-            )
-            print(f"Timeseries for area {area} is zero.")
->>>>>>> 8d9455c4
+            else:
+                entry = EgonTimeseriesDistrictHeating(
+                    area_id=int(area),
+                    scenario=scenario,
+                    dist_aggregated_mw=np.repeat(0, 8760).tolist(),
+                )
 
             session.add(entry)
         session.commit()
@@ -1285,11 +1252,7 @@
                 },
                 select,
                 district_heating,
-<<<<<<< HEAD
                 metadata,
                 store_national_profiles,
-=======
-                #store_national_profiles,
->>>>>>> 8d9455c4
             ),
         )