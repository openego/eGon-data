--- conflicted
+++ resolved
@@ -327,33 +327,6 @@
 
     start_time = datetime.now()
     for area in district_heating_grids.area_id.unique():
-<<<<<<< HEAD
-=======
-        selected_profiles = db.select_dataframe(
-            f"""
-            SELECT a.zensus_population_id, building_id, c.climate_zone,
-            selected_idp, ordinality as day, b.area_id
-            FROM demand.egon_heat_timeseries_selected_profiles a
-            INNER JOIN boundaries.egon_map_zensus_climate_zones c
-            ON a.zensus_population_id = c.zensus_population_id
-            INNER JOIN (
-                SELECT * FROM demand.egon_map_zensus_district_heating_areas
-                WHERE scenario = '{scenario}'
-                AND area_id = '{area}'
-            ) b ON a.zensus_population_id = b.zensus_population_id        ,
-
-            UNNEST (selected_idp_profiles) WITH ORDINALITY as selected_idp
-
-            """
-        )
-
-        if not selected_profiles.empty:
-            df = pd.merge(
-                selected_profiles,
-                daily_demand_shares,
-                on=["day", "climate_zone"],
-            )
->>>>>>> 7a03d06a
 
         with db.session_scope() as session:
 
@@ -380,28 +353,12 @@
                     on=["day", "climate_zone"],
                 )
 
-<<<<<<< HEAD
                 slice_df = pd.merge(
                     df[df.area_id == area],
                     idp_df,
                     left_on="selected_idp",
                     right_on="index",
                 )
-=======
-            diff = (
-                slice_df.groupby("day").sum()[range(24)].sum().sum()
-                - annual_demand[
-                    annual_demand.area_id == area
-                ].demand_total.sum()
-            ) / (
-                annual_demand[annual_demand.area_id == area].demand_total.sum()
-            )
-
-            assert (
-                abs(diff) < 0.03
-            ), f"""Deviation of residential heat demand time
-            series for district heating grid {str(area)} is {diff}"""
->>>>>>> 7a03d06a
 
                 for hour in range(24):
                     slice_df[hour] = (
@@ -818,17 +775,10 @@
             - annual_demand[annual_demand.bus_id == grid].demand_total.sum()
         ) / (annual_demand[annual_demand.bus_id == grid].demand_total.sum())
 
-<<<<<<< HEAD
-        assert (
-            abs(diff) < 0.03
-        ), f"""Deviation of residential heat demand time
-        series for mv grid {str(grid)} is {diff}"""
-=======
         assert abs(diff) < 0.03, (
             "Deviation of residential heat demand time series for mv"
             f" grid {grid} is {diff}"
         )
->>>>>>> 7a03d06a
 
         if not (slice_df[hour].empty or cts.empty):
             entry = EgonEtragoTimeseriesIndividualHeating(
