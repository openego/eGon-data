from datetime import date, datetime
from pathlib import Path
import json
import os
import time

from sqlalchemy import ARRAY, Column, Float, Integer, String, Text
from sqlalchemy.ext.declarative import declarative_base
import numpy as np
import pandas as pd

from egon.data import db
from egon.data.datasets import Dataset
from egon.data.datasets.heat_demand_timeseries.daily import (
    daily_demand_shares_per_climate_zone,
    map_climate_zones_to_zensus,
)
from egon.data.datasets.heat_demand_timeseries.idp_pool import create, select
from egon.data.datasets.heat_demand_timeseries.service_sector import (
    CTS_demand_scale,
)
from egon.data.metadata import (
    context,
    license_egon_data_odbl,
    meta_metadata,
    sources,
)

Base = declarative_base()


class EgonTimeseriesDistrictHeating(Base):
    __tablename__ = "egon_timeseries_district_heating"
    __table_args__ = {"schema": "demand"}
    area_id = Column(Integer, primary_key=True)
    scenario = Column(Text, primary_key=True)
    dist_aggregated_mw = Column(ARRAY(Float(53)))


class EgonEtragoTimeseriesIndividualHeating(Base):
    __tablename__ = "egon_etrago_timeseries_individual_heating"
    __table_args__ = {"schema": "demand"}
    bus_id = Column(Integer, primary_key=True)
    scenario = Column(Text, primary_key=True)
    dist_aggregated_mw = Column(ARRAY(Float(53)))


class EgonIndividualHeatingPeakLoads(Base):
    __tablename__ = "egon_individual_heating_peak_loads"
    __table_args__ = {"schema": "demand"}
    building_id = Column(Integer, primary_key=True)
    scenario = Column(Text, primary_key=True)
    w_th = Column(Float(53))


class EgonEtragoHeatCts(Base):
    __tablename__ = "egon_etrago_heat_cts"
    __table_args__ = {"schema": "demand"}

    bus_id = Column(Integer, primary_key=True)
    scn_name = Column(String, primary_key=True)
    p_set = Column(ARRAY(Float))


def create_timeseries_for_building(building_id, scenario):
    """Generates final heat demand timeseries for a specific building

    Parameters
    ----------
    building_id : int
        Index of the selected building
    scenario : str
        Name of the selected scenario.

    Returns
    -------
    pd.DataFrame
        Hourly heat demand timeseries in MW for the selected building

    """

    return db.select_dataframe(
        f"""
        SELECT building_demand * UNNEST(idp) as demand
        FROM
        (
        SELECT
            demand.demand
            / building.count
            * daily_demand.daily_demand_share as building_demand,
            daily_demand.day_of_year
        FROM

        (SELECT demand FROM
        demand.egon_peta_heat
        WHERE scenario = '{scenario}'
        AND sector = 'residential'
        AND zensus_population_id IN(
        SELECT zensus_population_id FROM
        demand.egon_heat_timeseries_selected_profiles
        WHERE building_id  = {building_id})) as demand,

        (SELECT COUNT(building_id)
        FROM demand.egon_heat_timeseries_selected_profiles
        WHERE zensus_population_id IN(
        SELECT zensus_population_id FROM
        demand.egon_heat_timeseries_selected_profiles
        WHERE building_id  = {building_id})) as building,

        (SELECT daily_demand_share, day_of_year FROM
        demand.egon_daily_heat_demand_per_climate_zone
        WHERE climate_zone = (
            SELECT climate_zone FROM boundaries.egon_map_zensus_climate_zones
            WHERE zensus_population_id =
            (
                SELECT zensus_population_id
                FROM demand.egon_heat_timeseries_selected_profiles
                WHERE building_id = {building_id}
            )
        )) as daily_demand) as daily_demand

        JOIN (SELECT b.idp, ordinality as day
        FROM demand.egon_heat_timeseries_selected_profiles a,
        UNNEST (a.selected_idp_profiles) WITH ORDINALITY as selected_idp
        JOIN demand.egon_heat_idp_pool b
        ON selected_idp = b.index
        WHERE a.building_id = {building_id}) as demand_profile
        ON demand_profile.day = daily_demand.day_of_year
        """
    )


def create_district_heating_profile(scenario, area_id):
    """Create a heat demand profile for a district heating grid.

    The created heat demand profile includes the demands of households
    and the service sector.

    Parameters
    ----------
    scenario : str
        The name of the selected scenario.
    area_id : int
        The index of the selected district heating grid.

    Returns
    -------
    pd.DataFrame
        An hourly heat demand timeseries in MW for the selected district
        heating grid.

    """

    start_time = datetime.now()

    df = db.select_dataframe(
        f"""

        SELECT SUM(building_demand_per_hour) as demand_profile, hour_of_year
        FROM

        (
        SELECT demand.demand  *
        c.daily_demand_share * hourly_demand as building_demand_per_hour,
        ordinality + 24* (c.day_of_year-1) as hour_of_year,
        demand_profile.building_id,
        c.day_of_year,
        ordinality

        FROM

        (SELECT zensus_population_id, demand FROM
        demand.egon_peta_heat
        WHERE scenario = '{scenario}'
        AND sector = 'residential'
        AND zensus_population_id IN(
        SELECT zensus_population_id FROM
        demand.egon_map_zensus_district_heating_areas
        WHERE scenario = '{scenario}'
        AND area_id = {area_id}
        )) as demand

        JOIN boundaries.egon_map_zensus_climate_zones b
        ON demand.zensus_population_id = b.zensus_population_id

        JOIN demand.egon_daily_heat_demand_per_climate_zone c
        ON c.climate_zone = b.climate_zone

        JOIN (
        SELECT e.idp, ordinality as day, zensus_population_id, building_id
        FROM demand.egon_heat_timeseries_selected_profiles d,
        UNNEST (d.selected_idp_profiles) WITH ORDINALITY as selected_idp
        JOIN demand.egon_heat_idp_pool e
        ON selected_idp = e.index
        WHERE zensus_population_id IN (
        SELECT zensus_population_id FROM
        demand.egon_map_zensus_district_heating_areas
        WHERE scenario = '{scenario}'
        AND area_id = {area_id}
        ))  demand_profile
        ON (demand_profile.day = c.day_of_year AND
            demand_profile.zensus_population_id = b.zensus_population_id)

        JOIN (SELECT COUNT(building_id), zensus_population_id
        FROM demand.egon_heat_timeseries_selected_profiles
        WHERE zensus_population_id IN(
        SELECT zensus_population_id FROM
        demand.egon_heat_timeseries_selected_profiles
       WHERE zensus_population_id IN (
       SELECT zensus_population_id FROM
       demand.egon_map_zensus_district_heating_areas
       WHERE scenario = '{scenario}'
       AND area_id = {area_id}
       ))
        GROUP BY zensus_population_id) building
        ON building.zensus_population_id = b.zensus_population_id,

        UNNEST(demand_profile.idp) WITH ORDINALITY as hourly_demand
        )   result


        GROUP BY hour_of_year

        """
    )

    print(
        f"Time to create time series for district heating grid {scenario}"
        f" {area_id}:\n{datetime.now() - start_time}"
    )

    return df


def create_district_heating_profile_python_like(scenario="eGon2035"):
    """Creates profiles for all district heating grids in one scenario.
    Similar to create_district_heating_profile but faster and needs more RAM.
    The results are directly written into the database.

    Parameters
    ----------
    scenario : str
        Name of the selected scenario.

    Returns
    -------
    None.

    """

    start_time = datetime.now()

    idp_df = db.select_dataframe(
        """
        SELECT index, idp FROM demand.egon_heat_idp_pool
        """,
        index_col="index",
    )

    district_heating_grids = db.select_dataframe(
        f"""
        SELECT area_id
        FROM demand.egon_district_heating_areas
        WHERE scenario = '{scenario}'
        """
    )

    annual_demand = db.select_dataframe(
        f"""
        SELECT
            a.zensus_population_id,
            demand / c.count as per_building,
            area_id,
            demand as demand_total
        FROM
        demand.egon_peta_heat a
        INNER JOIN (
            SELECT * FROM demand.egon_map_zensus_district_heating_areas
            WHERE scenario = '{scenario}'
        ) b ON a.zensus_population_id = b.zensus_population_id

        JOIN (SELECT COUNT(building_id), zensus_population_id
        FROM demand.egon_heat_timeseries_selected_profiles
        WHERE zensus_population_id IN(
        SELECT zensus_population_id FROM
        demand.egon_heat_timeseries_selected_profiles
        WHERE zensus_population_id IN (
        SELECT zensus_population_id FROM
        boundaries.egon_map_zensus_grid_districts
       ))
        GROUP BY zensus_population_id)c
        ON a.zensus_population_id = c.zensus_population_id

        WHERE a.scenario = '{scenario}'
        AND a.sector = 'residential'

        """,
        index_col="zensus_population_id",
    )

    annual_demand = annual_demand[
        ~annual_demand.index.duplicated(keep="first")
    ]

    daily_demand_shares = db.select_dataframe(
        """
        SELECT climate_zone, day_of_year as day, daily_demand_share FROM
        demand.egon_daily_heat_demand_per_climate_zone
        """
    )

    CTS_demand_dist, CTS_demand_grid, CTS_demand_zensus = CTS_demand_scale(
        aggregation_level="district"
    )

    # TODO: use session_scope!
    from sqlalchemy.orm import sessionmaker

    session = sessionmaker(bind=db.engine())()

    print(datetime.now() - start_time)

    start_time = datetime.now()
    for area in district_heating_grids.area_id.unique():
        selected_profiles = db.select_dataframe(
            f"""
            SELECT a.zensus_population_id, building_id, c.climate_zone,
            selected_idp, ordinality as day, b.area_id
            FROM demand.egon_heat_timeseries_selected_profiles a
            INNER JOIN boundaries.egon_map_zensus_climate_zones c
            ON a.zensus_population_id = c.zensus_population_id
            INNER JOIN (
                SELECT * FROM demand.egon_map_zensus_district_heating_areas
                WHERE scenario = '{scenario}'
                AND area_id = '{area}'
            ) b ON a.zensus_population_id = b.zensus_population_id        ,

            UNNEST (selected_idp_profiles) WITH ORDINALITY as selected_idp

            """
        )

        if not selected_profiles.empty:
            df = pd.merge(
                selected_profiles,
                daily_demand_shares,
                on=["day", "climate_zone"],
            )

            slice_df = pd.merge(
                df[df.area_id == area],
                idp_df,
                left_on="selected_idp",
                right_on="index",
            )

            for hour in range(24):
                slice_df[hour] = (
                    slice_df.idp.str[hour]
                    .mul(slice_df.daily_demand_share)
                    .mul(
                        annual_demand.loc[
                            slice_df.zensus_population_id.values,
                            "per_building",
                        ].values
                    )
                )

            diff = (
                slice_df.groupby("day").sum()[range(24)].sum().sum()
                - annual_demand[
                    annual_demand.area_id == area
                ].demand_total.sum()
            ) / (
                annual_demand[annual_demand.area_id == area].demand_total.sum()
            )

<<<<<<< HEAD
            assert abs(diff) < 0.03, (
                "Deviation of residential heat demand time series for"
                f" district heating grid {str(area)} is {diff}"
            )
=======
            assert (
                abs(diff) < 0.03
            ), f"""Deviation of residential heat demand time
            series for district heating grid {str(area)} is {diff}"""
>>>>>>> 312d71fd

            hh = np.concatenate(
                slice_df.groupby("day").sum()[range(24)].values
            ).ravel()

        cts = CTS_demand_dist[
            (CTS_demand_dist.scenario == scenario)
            & (CTS_demand_dist.index == area)
        ].drop("scenario", axis="columns")

        if (not selected_profiles.empty) and not cts.empty:
            entry = EgonTimeseriesDistrictHeating(
                area_id=int(area),
                scenario=scenario,
                dist_aggregated_mw=(hh + cts.values[0]).tolist(),
            )
        elif (not selected_profiles.empty) and cts.empty:
            entry = EgonTimeseriesDistrictHeating(
                area_id=int(area),
                scenario=scenario,
                dist_aggregated_mw=(hh).tolist(),
            )
        elif not cts.empty:
            entry = EgonTimeseriesDistrictHeating(
                area_id=int(area),
                scenario=scenario,
                dist_aggregated_mw=(cts.values[0]).tolist(),
            )

        session.add(entry)
    session.commit()

    print(
        f"Time to create time series for district heating scenario {scenario}"
    )
    print(datetime.now() - start_time)


def create_individual_heat_per_mv_grid(scenario="eGon2035", mv_grid_id=1564):
    start_time = datetime.now()
    df = db.select_dataframe(
        f"""

        SELECT SUM(building_demand_per_hour) as demand_profile, hour_of_year
        FROM

        (
        SELECT demand.demand  *
        c.daily_demand_share * hourly_demand as building_demand_per_hour,
        ordinality + 24* (c.day_of_year-1) as hour_of_year,
        demand_profile.building_id,
        c.day_of_year,
        ordinality

        FROM

        (SELECT zensus_population_id, demand FROM
        demand.egon_peta_heat
        WHERE scenario = '{scenario}'
        AND sector = 'residential'
        AND zensus_population_id IN (
        SELECT zensus_population_id FROM
        boundaries.egon_map_zensus_grid_districts
        WHERE bus_id = {mv_grid_id}
        )) as demand

        JOIN boundaries.egon_map_zensus_climate_zones b
        ON demand.zensus_population_id = b.zensus_population_id

        JOIN demand.egon_daily_heat_demand_per_climate_zone c
        ON c.climate_zone = b.climate_zone

        JOIN (
        SELECT
            e.idp, ordinality as day, zensus_population_id, building_id
        FROM demand.egon_heat_timeseries_selected_profiles d,
        UNNEST (d.selected_idp_profiles) WITH ORDINALITY as selected_idp
        JOIN demand.egon_heat_idp_pool e
        ON selected_idp = e.index
        WHERE zensus_population_id IN (
        SELECT zensus_population_id FROM
        boundaries.egon_map_zensus_grid_districts
        WHERE bus_id = {mv_grid_id}
        ))  demand_profile
        ON (demand_profile.day = c.day_of_year AND
            demand_profile.zensus_population_id = b.zensus_population_id)

        JOIN (SELECT COUNT(building_id), zensus_population_id
        FROM demand.egon_heat_timeseries_selected_profiles
        WHERE zensus_population_id IN(
        SELECT zensus_population_id FROM
        demand.egon_heat_timeseries_selected_profiles
        WHERE zensus_population_id IN (
        SELECT zensus_population_id FROM
        boundaries.egon_map_zensus_grid_districts
        WHERE bus_id = {mv_grid_id}
       ))
        GROUP BY zensus_population_id) building
        ON building.zensus_population_id = b.zensus_population_id,

        UNNEST(demand_profile.idp) WITH ORDINALITY as hourly_demand
        )   result


        GROUP BY hour_of_year

        """
    )

    print(f"Time to create time series for mv grid {scenario} {mv_grid_id}:")
    print(datetime.now() - start_time)

    return df


def calulate_peak_load(df, scenario):
    # peat load in W_th
    data = (
        df.groupby("building_id")
        .max()[range(24)]
        .max(axis=1)
        .mul(1000000)
        .astype(int)
        .reset_index()
    )

    data["scenario"] = scenario

    data.rename({0: "w_th"}, axis="columns", inplace=True)

    data.to_sql(
        EgonIndividualHeatingPeakLoads.__table__.name,
        schema=EgonIndividualHeatingPeakLoads.__table__.schema,
        con=db.engine(),
        if_exists="append",
        index=False,
    )


def create_individual_heating_peak_loads(scenario="eGon2035"):
    engine = db.engine()

    EgonIndividualHeatingPeakLoads.__table__.drop(bind=engine, checkfirst=True)

    EgonIndividualHeatingPeakLoads.__table__.create(
        bind=engine, checkfirst=True
    )

    start_time = datetime.now()

    idp_df = db.select_dataframe(
        """
        SELECT index, idp FROM demand.egon_heat_idp_pool
        """,
        index_col="index",
    )

    annual_demand = db.select_dataframe(
        f"""
        SELECT a.zensus_population_id, demand/c.count as per_building, bus_id
        FROM demand.egon_peta_heat a


        JOIN (SELECT COUNT(building_id), zensus_population_id
        FROM demand.egon_heat_timeseries_selected_profiles
        WHERE zensus_population_id IN(
        SELECT zensus_population_id FROM
        demand.egon_heat_timeseries_selected_profiles
        WHERE zensus_population_id IN (
        SELECT zensus_population_id FROM
        boundaries.egon_map_zensus_grid_districts
       ))
        GROUP BY zensus_population_id)c
        ON a.zensus_population_id = c.zensus_population_id

        JOIN boundaries.egon_map_zensus_grid_districts d
        ON a.zensus_population_id = d.zensus_population_id

        WHERE a.scenario = '{scenario}'
        AND a.sector = 'residential'
        AND a.zensus_population_id NOT IN (
            SELECT zensus_population_id
            FROM demand.egon_map_zensus_district_heating_areas
            WHERE scenario = '{scenario}'
        )

        """,
        index_col="zensus_population_id",
    )

    daily_demand_shares = db.select_dataframe(
        """
        SELECT climate_zone, day_of_year as day, daily_demand_share FROM
        demand.egon_daily_heat_demand_per_climate_zone
        """
    )

    start_time = datetime.now()
    for grid in annual_demand.bus_id.unique():
        selected_profiles = db.select_dataframe(
            f"""
            SELECT a.zensus_population_id, building_id, c.climate_zone,
            selected_idp, ordinality as day
            FROM demand.egon_heat_timeseries_selected_profiles a
            INNER JOIN boundaries.egon_map_zensus_climate_zones c
            ON a.zensus_population_id = c.zensus_population_id
            ,

            UNNEST (selected_idp_profiles) WITH ORDINALITY as selected_idp

            WHERE a.zensus_population_id NOT IN (
                SELECT zensus_population_id
                FROM demand.egon_map_zensus_district_heating_areas
                WHERE scenario = '{scenario}'
            )
            AND a.zensus_population_id IN (
                SELECT zensus_population_id
                FROM boundaries.egon_map_zensus_grid_districts
                WHERE bus_id = '{grid}'
            )

            """
        )

        df = pd.merge(
            selected_profiles, daily_demand_shares, on=["day", "climate_zone"]
        )

        slice_df = pd.merge(
            df, idp_df, left_on="selected_idp", right_on="index"
        )

        for hour in range(24):
            slice_df[hour] = (
                slice_df.idp.str[hour]
                .mul(slice_df.daily_demand_share)
                .mul(
                    annual_demand.loc[
                        slice_df.zensus_population_id.values, "per_building"
                    ].values
                )
            )

        calulate_peak_load(slice_df, scenario)

    print(f"Time to create peak loads per building for {scenario}")
    print(datetime.now() - start_time)


def create_individual_heating_profile_python_like(scenario="eGon2035"):
    start_time = datetime.now()

    idp_df = db.select_dataframe(
        "SELECT index, idp FROM demand.egon_heat_idp_pool",
        index_col="index",
    )

    annual_demand = db.select_dataframe(
        f"""
        SELECT
            a.zensus_population_id,
            demand / c.count as per_building,
            demand as demand_total,
            bus_id
        FROM demand.egon_peta_heat a


        JOIN (SELECT COUNT(building_id), zensus_population_id
        FROM demand.egon_heat_timeseries_selected_profiles
        WHERE zensus_population_id IN(
        SELECT zensus_population_id FROM
        demand.egon_heat_timeseries_selected_profiles
        WHERE zensus_population_id IN (
        SELECT zensus_population_id FROM
        boundaries.egon_map_zensus_grid_districts
       ))
        GROUP BY zensus_population_id)c
        ON a.zensus_population_id = c.zensus_population_id

        JOIN boundaries.egon_map_zensus_grid_districts d
        ON a.zensus_population_id = d.zensus_population_id

        WHERE a.scenario = '{scenario}'
        AND a.sector = 'residential'
        AND a.zensus_population_id NOT IN (
            SELECT zensus_population_id
            FROM demand.egon_map_zensus_district_heating_areas
            WHERE scenario = '{scenario}'
        )

        """,
        index_col="zensus_population_id",
    )

    daily_demand_shares = db.select_dataframe(
        """
        SELECT climate_zone, day_of_year as day, daily_demand_share FROM
        demand.egon_daily_heat_demand_per_climate_zone
        """
    )

    CTS_demand_dist, CTS_demand_grid, CTS_demand_zensus = CTS_demand_scale(
        aggregation_level="district"
    )

    # TODO: use session_scope!
    from sqlalchemy.orm import sessionmaker

    session = sessionmaker(bind=db.engine())()

    print(
        "Time to create overhead for time series for district heating"
        f" scenario {scenario}:\n{datetime.now() - start_time}"
    )

    start_time = datetime.now()
    for grid in annual_demand.bus_id.unique():
        selected_profiles = db.select_dataframe(
            f"""
            SELECT a.zensus_population_id, building_id, c.climate_zone,
            selected_idp, ordinality as day
            FROM demand.egon_heat_timeseries_selected_profiles a
            INNER JOIN boundaries.egon_map_zensus_climate_zones c
            ON a.zensus_population_id = c.zensus_population_id
            ,

            UNNEST (selected_idp_profiles) WITH ORDINALITY as selected_idp

            WHERE a.zensus_population_id NOT IN (
                SELECT zensus_population_id
                FROM demand.egon_map_zensus_district_heating_areas
                WHERE scenario = '{scenario}'
            )
            AND a.zensus_population_id IN (
                SELECT zensus_population_id
                FROM boundaries.egon_map_zensus_grid_districts
                WHERE bus_id = '{grid}'
            )

            """
        )

        df = pd.merge(
            selected_profiles, daily_demand_shares, on=["day", "climate_zone"]
        )

        slice_df = pd.merge(
            df, idp_df, left_on="selected_idp", right_on="index"
        )

        for hour in range(24):
            slice_df[hour] = (
                slice_df.idp.str[hour]
                .mul(slice_df.daily_demand_share)
                .mul(
                    annual_demand.loc[
                        slice_df.zensus_population_id.values, "per_building"
                    ].values
                )
            )

        cts = CTS_demand_grid[
            (CTS_demand_grid.scenario == scenario)
            & (CTS_demand_grid.index == grid)
        ].drop("scenario", axis="columns")

        hh = np.concatenate(
            slice_df.groupby("day").sum()[range(24)].values
        ).ravel()

        diff = (
            slice_df.groupby("day").sum()[range(24)].sum().sum()
            - annual_demand[annual_demand.bus_id == grid].demand_total.sum()
        ) / (annual_demand[annual_demand.bus_id == grid].demand_total.sum())

<<<<<<< HEAD
        assert abs(diff) < 0.03, (
            "Deviation of residential heat demand time series for mv"
            f" grid {grid} is {diff}"
        )
=======
        assert (
            abs(diff) < 0.03
        ), f"""Deviation of residential heat demand time
        series for mv grid {str(grid)} is {diff}"""
>>>>>>> 312d71fd

        if not (slice_df[hour].empty or cts.empty):
            entry = EgonEtragoTimeseriesIndividualHeating(
                bus_id=int(grid),
                scenario=scenario,
                dist_aggregated_mw=(hh + cts.values[0]).tolist(),
            )
        elif not slice_df[hour].empty:
            entry = EgonEtragoTimeseriesIndividualHeating(
                bus_id=int(grid),
                scenario=scenario,
                dist_aggregated_mw=(hh).tolist(),
            )
        elif not cts.empty:
            entry = EgonEtragoTimeseriesIndividualHeating(
                bus_id=int(grid),
                scenario=scenario,
                dist_aggregated_mw=(cts).tolist(),
            )

        session.add(entry)

    session.commit()

    print(
        f"Time to create time series for district heating scenario {scenario}"
    )
    print(datetime.now() - start_time)


def district_heating(method="python"):
    engine = db.engine()
    EgonTimeseriesDistrictHeating.__table__.drop(bind=engine, checkfirst=True)
    EgonTimeseriesDistrictHeating.__table__.create(
        bind=engine, checkfirst=True
    )

    if method == "python":
        create_district_heating_profile_python_like("eGon2035")
        create_district_heating_profile_python_like("eGon100RE")

    else:
        CTS_demand_dist, CTS_demand_grid, CTS_demand_zensus = CTS_demand_scale(
            aggregation_level="district"
        )

        ids = db.select_dataframe(
            """
            SELECT area_id, scenario
            FROM demand.egon_district_heating_areas
            """
        )

        df = pd.DataFrame(
            columns=["area_id", "scenario", "dist_aggregated_mw"]
        )

        for index, row in ids.iterrows():
            series = create_district_heating_profile(
                scenario=row.scenario, area_id=row.area_id
            )

            cts = (
                CTS_demand_dist[
                    (CTS_demand_dist.scenario == row.scenario)
                    & (CTS_demand_dist.index == row.area_id)
                ]
                .drop("scenario", axis="columns")
                .transpose()
            )

            if not cts.empty:
                data = (
                    cts[row.area_id] + series.demand_profile
                ).values.tolist()
            else:
                data = series.demand_profile.values.tolist()

            df = df.append(
                pd.Series(
                    data={
                        "area_id": row.area_id,
                        "scenario": row.scenario,
                        "dist_aggregated_mw": data,
                    },
                ),
                ignore_index=True,
            )

        df.to_sql(
            "egon_timeseries_district_heating",
            schema="demand",
            con=db.engine(),
            if_exists="append",
            index=False,
        )


def individual_heating_per_mv_grid_tables(method="python"):
    engine = db.engine()
    EgonEtragoTimeseriesIndividualHeating.__table__.drop(
        bind=engine, checkfirst=True
    )
    EgonEtragoTimeseriesIndividualHeating.__table__.create(
        bind=engine, checkfirst=True
    )


def individual_heating_per_mv_grid_2035(method="python"):
    create_individual_heating_profile_python_like("eGon2035")


def individual_heating_per_mv_grid_100(method="python"):
    create_individual_heating_profile_python_like("eGon100RE")


def individual_heating_per_mv_grid(method="python"):
    if method == "python":
        engine = db.engine()
        EgonEtragoTimeseriesIndividualHeating.__table__.drop(
            bind=engine, checkfirst=True
        )
        EgonEtragoTimeseriesIndividualHeating.__table__.create(
            bind=engine, checkfirst=True
        )

        create_individual_heating_profile_python_like("eGon2035")
        create_individual_heating_profile_python_like("eGon100RE")

    else:
        engine = db.engine()
        EgonEtragoTimeseriesIndividualHeating.__table__.drop(
            bind=engine, checkfirst=True
        )
        EgonEtragoTimeseriesIndividualHeating.__table__.create(
            bind=engine, checkfirst=True
        )

        CTS_demand_dist, CTS_demand_grid, CTS_demand_zensus = CTS_demand_scale(
            aggregation_level="district"
        )
        df = pd.DataFrame(columns=["bus_id", "scenario", "dist_aggregated_mw"])

        ids = db.select_dataframe(
            """
            SELECT bus_id
            FROM grid.egon_mv_grid_district
            """
        )

        for index, row in ids.iterrows():
            for scenario in ["eGon2035", "eGon100RE"]:
                series = create_individual_heat_per_mv_grid(
                    scenario, row.bus_id
                )
                cts = (
                    CTS_demand_grid[
                        (CTS_demand_grid.scenario == scenario)
                        & (CTS_demand_grid.index == row.bus_id)
                    ]
                    .drop("scenario", axis="columns")
                    .transpose()
                )
                if not cts.empty:
                    data = (
                        cts[row.bus_id] + series.demand_profile
                    ).values.tolist()
                else:
                    data = series.demand_profile.values.tolist()

                df = df.append(
                    pd.Series(
                        data={
                            "bus_id": row.bus_id,
                            "scenario": scenario,
                            "dist_aggregated_mw": data,
                        },
                    ),
                    ignore_index=True,
                )

        df.to_sql(
            "egon_etrago_timeseries_individual_heating",
            schema="demand",
            con=db.engine(),
            if_exists="append",
            index=False,
        )


def store_national_profiles():
    scenario = "eGon100RE"

    df = db.select_dataframe(
        f"""

        SELECT SUM(building_demand_per_hour) as "residential rural"
        FROM

        (
        SELECT demand.demand  *
        c.daily_demand_share * hourly_demand as building_demand_per_hour,
        ordinality + 24* (c.day_of_year-1) as hour_of_year,
        demand_profile.building_id,
        c.day_of_year,
        ordinality

        FROM

        (SELECT zensus_population_id, demand FROM
        demand.egon_peta_heat
        WHERE scenario = '{scenario}'
        AND sector = 'residential'
       ) as demand

        JOIN boundaries.egon_map_zensus_climate_zones b
        ON demand.zensus_population_id = b.zensus_population_id

        JOIN demand.egon_daily_heat_demand_per_climate_zone c
        ON c.climate_zone = b.climate_zone

        JOIN (
        SELECT e.idp, ordinality as day, zensus_population_id, building_id
        FROM demand.egon_heat_timeseries_selected_profiles d,
        UNNEST (d.selected_idp_profiles) WITH ORDINALITY as selected_idp
        JOIN demand.egon_heat_idp_pool e
        ON selected_idp = e.index
        )  demand_profile
        ON (demand_profile.day = c.day_of_year AND
            demand_profile.zensus_population_id = b.zensus_population_id)

        JOIN (SELECT COUNT(building_id), zensus_population_id
        FROM demand.egon_heat_timeseries_selected_profiles
        WHERE zensus_population_id IN(
        SELECT zensus_population_id FROM
        demand.egon_heat_timeseries_selected_profiles
        )
        GROUP BY zensus_population_id) building
        ON building.zensus_population_id = b.zensus_population_id,

        UNNEST(demand_profile.idp) WITH ORDINALITY as hourly_demand
        )   result


        GROUP BY hour_of_year

        """
    )

    CTS_demand_dist, CTS_demand_grid, CTS_demand_zensus = CTS_demand_scale(
        aggregation_level="district"
    )

    df["service rural"] = (
        CTS_demand_dist.loc[CTS_demand_dist.scenario == scenario]
        .drop("scenario", axis=1)
        .sum()
    )

    df["urban central"] = db.select_dataframe(
        f"""
        SELECT sum(demand) as "urban central"

        FROM demand.egon_timeseries_district_heating,
        UNNEST (dist_aggregated_mw) WITH ORDINALITY as demand

        WHERE scenario = '{scenario}'

        GROUP BY ordinality

        """
    )

    folder = Path(".") / "input-pypsa-eur-sec"
    # Create the folder, if it does not exists already
    if not os.path.exists(folder):
        os.mkdir(folder)

    df.to_csv(folder / f"heat_demand_timeseries_DE_{scenario}.csv")


def export_etrago_cts_heat_profiles():
    """Export heat cts load profiles at mv substation level
    to etrago-table in the database

    Returns
    -------
    None.

    """

    # Calculate cts heat profiles at substation
    _, CTS_grid, _ = CTS_demand_scale("district")

    # Change format
    data = CTS_grid.drop(columns="scenario")
    df_etrago_cts_heat_profiles = pd.DataFrame(
        index=data.index, columns=["scn_name", "p_set"]
    )
    df_etrago_cts_heat_profiles.p_set = data.values.tolist()
    df_etrago_cts_heat_profiles.scn_name = CTS_grid["scenario"]
    df_etrago_cts_heat_profiles.reset_index(inplace=True)

    # Drop and recreate Table if exists
    EgonEtragoHeatCts.__table__.drop(bind=db.engine(), checkfirst=True)
    EgonEtragoHeatCts.__table__.create(bind=db.engine(), checkfirst=True)

    # Write heat ts into db
    with db.session_scope() as session:
        session.bulk_insert_mappings(
            EgonEtragoHeatCts,
            df_etrago_cts_heat_profiles.to_dict(orient="records"),
        )


def metadata():
    fields = [
        {
            "description": "Index of corresponding district heating area",
            "name": "area_id",
            "type": "integer",
            "unit": "none",
        },
        {
            "description": "Name of scenario",
            "name": "scenario",
            "type": "str",
            "unit": "none",
        },
        {
            "description": "Heat demand time series",
            "name": "dist_aggregated_mw",
            "type": "array of floats",
            "unit": "MW",
        },
    ]

    meta_district = {
        "name": "demand.egon_timeseries_district_heating",
        "title": "eGon heat demand time series for district heating grids",
        "id": "WILL_BE_SET_AT_PUBLICATION",
        "description": "Heat demand time series for district heating grids",
        "language": ["EN"],
        "publicationDate": date.today().isoformat(),
        "context": context(),
        "spatial": {
            "location": None,
            "extent": "Germany",
            "resolution": None,
        },
        "sources": [
            sources()["era5"],
            sources()["vg250"],
            sources()["egon-data"],
            sources()["egon-data_bundle"],
            sources()["peta"],
        ],
        "licenses": [license_egon_data_odbl()],
        "contributors": [
            {
                "title": "Clara Büttner",
                "email": "http://github.com/ClaraBuettner",
                "date": time.strftime("%Y-%m-%d"),
                "object": None,
                "comment": "Imported data",
            },
        ],
        "resources": [
            {
                "profile": "tabular-data-resource",
                "name": "demand.egon_timeseries_district_heating",
                "path": None,
                "format": "PostgreSQL",
                "encoding": "UTF-8",
                "schema": {
                    "fields": fields,
                    "primaryKey": ["index"],
                    "foreignKeys": [],
                },
                "dialect": {"delimiter": None, "decimalSeparator": "."},
            }
        ],
        "metaMetadata": meta_metadata(),
    }

    # Add metadata as a comment to the table
    db.submit_comment(
        "'" + json.dumps(meta_district) + "'",
        EgonTimeseriesDistrictHeating.__table__.schema,
        EgonTimeseriesDistrictHeating.__table__.name,
    )


class HeatTimeSeries(Dataset):
    """
    Chooses heat demand profiles for each residential and CTS building

    This dataset creates heat demand profiles in an hourly resoultion.
    Time series for CTS buildings are created using the SLP-gas method implemented
    in the demandregio disagregator with the function :py:func:`export_etrago_cts_heat_profiles`
    and stored in the database.
    Time series for residential buildings are created based on a variety of synthetical created
    individual demand profiles that are part of :py:class:`DataBundle <egon.data.datasets.data_bundle.DataBundle>`.
    This method is desribed within the functions and in this publication:
        C. Büttner, J. Amme, J. Endres, A. Malla, B. Schachler, I. Cußmann,
        Open modeling of electricity and heat demand curves for all
        residential buildings in Germany, Energy Informatics 5 (1) (2022) 21.
        doi:10.1186/s42162-022-00201-y.


    *Dependencies*
      * :py:class:`DataBundle <egon.data.datasets.data_bundle.DataBundle>`
      * :py:class:`DemandRegio <egon.data.datasets.demandregio.DemandRegio>`
      * :py:class:`HeatDemandImport <egon.data.datasets.heat_demand.HeatDemandImport>`
      * :py:class:`DistrictHeatingAreas <egon.data.datasets.district_heating_areas.DistrictHeatingAreas>`
      * :py:class:`Vg250 <egon.data.datasets.vg250.Vg250>`
      * :py:class:`ZensusMvGridDistricts <egon.data.datasets.zensus_mv_grid_districts.ZensusMvGridDistricts>`
      * :py:func:`hh_demand_buildings_setup <egon.data.datasets.electricity_demand_timeseries.hh_buildings.map_houseprofiles_to_buildings>`
      * :py:class:`WeatherData <egon.data.datasets.era5.WeatherData>`


    *Resulting tables*
      * :py:class:`demand.egon_timeseries_district_heating <egon.data.datasets.heat_demand_timeseries.EgonTimeseriesDistrictHeating>` is created and filled
      * :py:class:`demand.egon_etrago_heat_cts <egon.data.datasets.heat_demand_timeseries.EgonEtragoHeatCts>` is created and filled
      * :py:class:`demand.egon_heat_timeseries_selected_profiles <egon.data.datasets.heat_demand_timeseries.idp_pool.EgonHeatTimeseries>` is created and filled
      * :py:class:`demand.egon_daily_heat_demand_per_climate_zone <egon.data.datasets.heat_demand_timeseries.daily.EgonDailyHeatDemandPerClimateZone>`
        is created and filled
      * :py:class:`boundaries.egon_map_zensus_climate_zones <egon.data.datasets.heat_demand_timeseries.daily.EgonMapZensusClimateZones>` is created and filled

    """

    #:
    name: str = "HeatTimeSeries"
    #:
    version: str = "0.0.7"

    def __init__(self, dependencies):
        super().__init__(
<<<<<<< HEAD
            name="HeatTimeSeries",
            version="0.0.8",
=======
            name=self.name,
            version=self.version,
>>>>>>> 312d71fd
            dependencies=dependencies,
            tasks=(
                {
                    export_etrago_cts_heat_profiles,
                    map_climate_zones_to_zensus,
                    daily_demand_shares_per_climate_zone,
                    create,
                },
                select,
                district_heating,
                metadata,
                # store_national_profiles,
            ),
        )<|MERGE_RESOLUTION|>--- conflicted
+++ resolved
@@ -6,10 +6,20 @@
 
 from sqlalchemy import ARRAY, Column, Float, Integer, String, Text
 from sqlalchemy.ext.declarative import declarative_base
+import geopandas as gpd
 import numpy as np
 import pandas as pd
 
 from egon.data import db
+import egon.data.datasets.era5 as era
+
+try:
+    from disaggregator import temporal
+except ImportError as e:
+    pass
+
+from math import ceil
+
 from egon.data.datasets import Dataset
 from egon.data.datasets.heat_demand_timeseries.daily import (
     daily_demand_shares_per_climate_zone,
@@ -74,7 +84,7 @@
 
     Returns
     -------
-    pd.DataFrame
+    pandas.DataFrame
         Hourly heat demand timeseries in MW for the selected building
 
     """
@@ -375,17 +385,10 @@
                 annual_demand[annual_demand.area_id == area].demand_total.sum()
             )
 
-<<<<<<< HEAD
-            assert abs(diff) < 0.03, (
-                "Deviation of residential heat demand time series for"
-                f" district heating grid {str(area)} is {diff}"
-            )
-=======
             assert (
                 abs(diff) < 0.03
             ), f"""Deviation of residential heat demand time
             series for district heating grid {str(area)} is {diff}"""
->>>>>>> 312d71fd
 
             hh = np.concatenate(
                 slice_df.groupby("day").sum()[range(24)].values
@@ -639,7 +642,9 @@
     start_time = datetime.now()
 
     idp_df = db.select_dataframe(
-        "SELECT index, idp FROM demand.egon_heat_idp_pool",
+        f"""
+        SELECT index, idp FROM demand.egon_heat_idp_pool
+        """,
         index_col="index",
     )
 
@@ -697,12 +702,13 @@
     session = sessionmaker(bind=db.engine())()
 
     print(
-        "Time to create overhead for time series for district heating"
-        f" scenario {scenario}:\n{datetime.now() - start_time}"
-    )
+        f"Time to create overhead for time series for district heating scenario {scenario}"
+    )
+    print(datetime.now() - start_time)
 
     start_time = datetime.now()
     for grid in annual_demand.bus_id.unique():
+
         selected_profiles = db.select_dataframe(
             f"""
             SELECT a.zensus_population_id, building_id, c.climate_zone,
@@ -715,8 +721,7 @@
             UNNEST (selected_idp_profiles) WITH ORDINALITY as selected_idp
 
             WHERE a.zensus_population_id NOT IN (
-                SELECT zensus_population_id
-                FROM demand.egon_map_zensus_district_heating_areas
+                SELECT zensus_population_id FROM demand.egon_map_zensus_district_heating_areas
                 WHERE scenario = '{scenario}'
             )
             AND a.zensus_population_id IN (
@@ -761,17 +766,10 @@
             - annual_demand[annual_demand.bus_id == grid].demand_total.sum()
         ) / (annual_demand[annual_demand.bus_id == grid].demand_total.sum())
 
-<<<<<<< HEAD
         assert abs(diff) < 0.03, (
             "Deviation of residential heat demand time series for mv"
             f" grid {grid} is {diff}"
         )
-=======
-        assert (
-            abs(diff) < 0.03
-        ), f"""Deviation of residential heat demand time
-        series for mv grid {str(grid)} is {diff}"""
->>>>>>> 312d71fd
 
         if not (slice_df[hour].empty or cts.empty):
             entry = EgonEtragoTimeseriesIndividualHeating(
@@ -1165,6 +1163,7 @@
     )
 
 
+
 class HeatTimeSeries(Dataset):
     """
     Chooses heat demand profiles for each residential and CTS building
@@ -1206,17 +1205,12 @@
     #:
     name: str = "HeatTimeSeries"
     #:
-    version: str = "0.0.7"
+    version: str = "0.0.8"
 
     def __init__(self, dependencies):
         super().__init__(
-<<<<<<< HEAD
-            name="HeatTimeSeries",
-            version="0.0.8",
-=======
             name=self.name,
             version=self.version,
->>>>>>> 312d71fd
             dependencies=dependencies,
             tasks=(
                 {
