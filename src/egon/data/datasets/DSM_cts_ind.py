--- conflicted
+++ resolved
@@ -138,17 +138,10 @@
 
     def __init__(self, dependencies):
         super().__init__(
-<<<<<<< HEAD
-            name="DsmPotential",
-            version="0.0.5",
-            dependencies=dependencies,
-            tasks=(dsm_cts_ind_processing,),
-=======
             name=self.name,
             version=self.version,
             dependencies=self.dependencies,
-            tasks=(dsm_cts_ind_processing),
->>>>>>> bb1f08cd
+            tasks=(dsm_cts_ind_processing,),
         )
 
 
