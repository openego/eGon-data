from sqlalchemy import ARRAY, Column, Float, Integer, String
from sqlalchemy.ext.declarative import declarative_base
import geopandas as gpd
import numpy as np
import pandas as pd

from egon.data import config, db
from egon.data.datasets import Dataset
from egon.data.datasets.electricity_demand.temporal import calc_load_curve
from egon.data.datasets.industry.temporal import identify_bus

# CONSTANTS
# TODO: move to datasets.yml
CON = db.engine()

# CTS
CTS_COOL_VENT_AC_SHARE = 0.22

S_FLEX_CTS = 0.5
S_UTIL_CTS = 0.67
S_INC_CTS = 1
S_DEC_CTS = 0
DELTA_T_CTS = 1

# industry
IND_VENT_COOL_SHARE = 0.039
IND_VENT_SHARE = 0.017

# OSM
S_FLEX_OSM = 0.5
S_UTIL_OSM = 0.73
S_INC_OSM = 0.9
S_DEC_OSM = 0.5
DELTA_T_OSM = 1

# paper
S_FLEX_PAPER = 0.15
S_UTIL_PAPER = 0.86
S_INC_PAPER = 0.95
S_DEC_PAPER = 0
DELTA_T_PAPER = 3

# recycled paper
S_FLEX_RECYCLED_PAPER = 0.7
S_UTIL_RECYCLED_PAPER = 0.85
S_INC_RECYCLED_PAPER = 0.95
S_DEC_RECYCLED_PAPER = 0
DELTA_T_RECYCLED_PAPER = 3

# pulp
S_FLEX_PULP = 0.7
S_UTIL_PULP = 0.83
S_INC_PULP = 0.95
S_DEC_PULP = 0
DELTA_T_PULP = 2

# cement
S_FLEX_CEMENT = 0.61
S_UTIL_CEMENT = 0.65
S_INC_CEMENT = 0.95
S_DEC_CEMENT = 0
DELTA_T_CEMENT = 4

# wz 23
WZ = 23

S_FLEX_WZ = 0.5
S_UTIL_WZ = 0.8
S_INC_WZ = 1
S_DEC_WZ = 0.5
DELTA_T_WZ = 1

Base = declarative_base()


class DsmPotential(Dataset):
    def __init__(self, dependencies):
        super().__init__(
            name="DsmPotential",
<<<<<<< HEAD
            version="0.0.4.dev",
=======
            version="0.0.4",
>>>>>>> c9030df3
            dependencies=dependencies,
            tasks=(dsm_cts_ind_processing),
        )


# Datasets
class EgonEtragoElectricityCtsDsmTimeseries(Base):
    target = config.datasets()["DSM_CTS_industry"]["targets"][
        "cts_loadcurves_dsm"
    ]

    __tablename__ = target["table"]
    __table_args__ = {"schema": target["schema"]}

    bus = Column(Integer, primary_key=True, index=True)
    scn_name = Column(String, primary_key=True, index=True)
    p_nom = Column(Float)
    e_nom = Column(Float)
    p_set = Column(ARRAY(Float))
    p_max_pu = Column(ARRAY(Float))
    p_min_pu = Column(ARRAY(Float))
    e_max_pu = Column(ARRAY(Float))
    e_min_pu = Column(ARRAY(Float))


class EgonOsmIndLoadCurvesIndividualDsmTimeseries(Base):
    target = config.datasets()["DSM_CTS_industry"]["targets"][
        "ind_osm_loadcurves_individual_dsm"
    ]

    __tablename__ = target["table"]
    __table_args__ = {"schema": target["schema"]}

    osm_id = Column(Integer, primary_key=True, index=True)
    scn_name = Column(String, primary_key=True, index=True)
    bus = Column(Integer)
    p_nom = Column(Float)
    e_nom = Column(Float)
    p_set = Column(ARRAY(Float))
    p_max_pu = Column(ARRAY(Float))
    p_min_pu = Column(ARRAY(Float))
    e_max_pu = Column(ARRAY(Float))
    e_min_pu = Column(ARRAY(Float))


class EgonDemandregioSitesIndElectricityDsmTimeseries(Base):
    target = config.datasets()["DSM_CTS_industry"]["targets"][
        "demandregio_ind_sites_dsm"
    ]

    __tablename__ = target["table"]
    __table_args__ = {"schema": target["schema"]}

    industrial_sites_id = Column(Integer, primary_key=True, index=True)
    scn_name = Column(String, primary_key=True, index=True)
    bus = Column(Integer)
    application = Column(String)
    p_nom = Column(Float)
    e_nom = Column(Float)
    p_set = Column(ARRAY(Float))
    p_max_pu = Column(ARRAY(Float))
    p_min_pu = Column(ARRAY(Float))
    e_max_pu = Column(ARRAY(Float))
    e_min_pu = Column(ARRAY(Float))


class EgonSitesIndLoadCurvesIndividualDsmTimeseries(Base):
    target = config.datasets()["DSM_CTS_industry"]["targets"][
        "ind_sites_loadcurves_individual"
    ]

    __tablename__ = target["table"]
    __table_args__ = {"schema": target["schema"]}

    site_id = Column(Integer, primary_key=True, index=True)
    scn_name = Column(String, primary_key=True, index=True)
    bus = Column(Integer)
    p_nom = Column(Float)
    e_nom = Column(Float)
    p_set = Column(ARRAY(Float))
    p_max_pu = Column(ARRAY(Float))
    p_min_pu = Column(ARRAY(Float))
    e_max_pu = Column(ARRAY(Float))
    e_min_pu = Column(ARRAY(Float))


# Code
def cts_data_import(cts_cool_vent_ac_share):
    """
    Import CTS data necessary to identify DSM-potential.

    ----------
    cts_share: float
        Share of cooling, ventilation and AC in CTS demand
    """

    # import load data

    sources = config.datasets()["DSM_CTS_industry"]["sources"][
        "cts_loadcurves"
    ]

    ts = db.select_dataframe(
        f"""SELECT bus_id, scn_name, p_set FROM
        {sources['schema']}.{sources['table']}"""
    )

    # identify relevant columns and prepare df to be returned

    dsm = pd.DataFrame(index=ts.index)

    dsm["bus"] = ts["bus_id"].copy()
    dsm["scn_name"] = ts["scn_name"].copy()
    dsm["p_set"] = ts["p_set"].copy()

    # calculate share of timeseries for air conditioning, cooling and
    # ventilation out of CTS-data

    timeseries = dsm["p_set"].copy()

    for index, liste in timeseries.items():
        share = [float(item) * cts_cool_vent_ac_share for item in liste]
        timeseries.loc[index] = share

    dsm["p_set"] = timeseries.copy()

    return dsm


def ind_osm_data_import(ind_vent_cool_share):
    """
    Import industry data per osm-area necessary to identify DSM-potential.
        ----------
    ind_share: float
        Share of considered application in industry demand
    """

    # import load data

    sources = config.datasets()["DSM_CTS_industry"]["sources"][
        "ind_osm_loadcurves"
    ]

    dsm = db.select_dataframe(
        f"""
        SELECT bus, scn_name, p_set FROM
        {sources['schema']}.{sources['table']}
        """
    )

    # calculate share of timeseries for cooling and ventilation out of
    # industry-data

    timeseries = dsm["p_set"].copy()

    for index, liste in timeseries.items():
        share = [float(item) * ind_vent_cool_share for item in liste]

        timeseries.loc[index] = share

    dsm["p_set"] = timeseries.copy()

    return dsm


def ind_osm_data_import_individual(ind_vent_cool_share):
    """
    Import industry data per osm-area necessary to identify DSM-potential.
        ----------
    ind_share: float
        Share of considered application in industry demand
    """

    # import load data

    sources = config.datasets()["DSM_CTS_industry"]["sources"][
        "ind_osm_loadcurves_individual"
    ]

    dsm = db.select_dataframe(
        f"""
        SELECT osm_id, bus_id as bus, scn_name, p_set FROM
        {sources['schema']}.{sources['table']}
        """
    )

    # calculate share of timeseries for cooling and ventilation out of
    # industry-data

    timeseries = dsm["p_set"].copy()

    for index, liste in timeseries.items():
        share = [float(item) * ind_vent_cool_share for item in liste]

        timeseries.loc[index] = share

    dsm["p_set"] = timeseries.copy()

    return dsm


def ind_sites_vent_data_import(ind_vent_share, wz):
    """
    Import industry sites necessary to identify DSM-potential.
        ----------
    ind_vent_share: float
        Share of considered application in industry demand
    wz: int
        Wirtschaftszweig to be considered within industry sites
    """

    # import load data

    sources = config.datasets()["DSM_CTS_industry"]["sources"][
        "ind_sites_loadcurves"
    ]

    dsm = db.select_dataframe(
        f"""
        SELECT bus, scn_name, p_set FROM
        {sources['schema']}.{sources['table']}
        WHERE wz = {wz}
        """
    )

    # calculate share of timeseries for ventilation

    timeseries = dsm["p_set"].copy()

    for index, liste in timeseries.items():
        share = [float(item) * ind_vent_share for item in liste]
        timeseries.loc[index] = share

    dsm["p_set"] = timeseries.copy()

    return dsm


def ind_sites_vent_data_import_individual(ind_vent_share, wz):
    """
    Import industry sites necessary to identify DSM-potential.
        ----------
    ind_vent_share: float
        Share of considered application in industry demand
    wz: int
        Wirtschaftszweig to be considered within industry sites
    """

    # import load data

    sources = config.datasets()["DSM_CTS_industry"]["sources"][
        "ind_sites_loadcurves_individual"
    ]

    dsm = db.select_dataframe(
        f"""
        SELECT site_id, bus_id as bus, scn_name, p_set FROM
        {sources['schema']}.{sources['table']}
        WHERE wz = {wz}
        """
    )

    # calculate share of timeseries for ventilation

    timeseries = dsm["p_set"].copy()

    for index, liste in timeseries.items():
        share = [float(item) * ind_vent_share for item in liste]
        timeseries.loc[index] = share

    dsm["p_set"] = timeseries.copy()

    return dsm


def calc_ind_site_timeseries(scenario):
    # calculate timeseries per site
    # -> using code from egon.data.datasets.industry.temporal:
    # calc_load_curves_ind_sites

    # select demands per industrial site including the subsector information
    source1 = config.datasets()["DSM_CTS_industry"]["sources"][
        "demandregio_ind_sites"
    ]

    demands_ind_sites = db.select_dataframe(
        f"""SELECT industrial_sites_id, wz, demand
            FROM {source1['schema']}.{source1['table']}
            WHERE scenario = '{scenario}'
            AND demand > 0
            """
    ).set_index(["industrial_sites_id"])

    # select industrial sites as demand_areas from database
    source2 = config.datasets()["DSM_CTS_industry"]["sources"]["ind_sites"]

    demand_area = db.select_geodataframe(
        f"""SELECT id, geom, subsector FROM
            {source2['schema']}.{source2['table']}""",
        index_col="id",
        geom_col="geom",
        epsg=3035,
    )

    # replace entries to bring it in line with demandregio's subsector
    # definitions
    demands_ind_sites.replace(1718, 17, inplace=True)
    share_wz_sites = demands_ind_sites.copy()

    # create additional df on wz_share per industrial site, which is always set
    # to one as the industrial demand per site is subsector specific
    share_wz_sites.demand = 1
    share_wz_sites.reset_index(inplace=True)

    share_transpose = pd.DataFrame(
        index=share_wz_sites.industrial_sites_id.unique(),
        columns=share_wz_sites.wz.unique(),
    )
    share_transpose.index.rename("industrial_sites_id", inplace=True)
    for wz in share_transpose.columns:
        share_transpose[wz] = (
            share_wz_sites[share_wz_sites.wz == wz]
            .set_index("industrial_sites_id")
            .demand
        )

    # calculate load curves
    load_curves = calc_load_curve(share_transpose, demands_ind_sites["demand"])

    # identify bus per industrial site
    curves_bus = identify_bus(load_curves, demand_area)
    curves_bus.index = curves_bus["id"].astype(int)

    # initialize dataframe to be returned

    ts = pd.DataFrame(
        data=curves_bus["bus_id"], index=curves_bus["id"].astype(int)
    )
    ts["scenario_name"] = scenario
    curves_bus.drop({"id", "bus_id", "geom"}, axis=1, inplace=True)
    ts["p_set"] = curves_bus.values.tolist()

    # add subsector to relate to Schmidt's tables afterwards
    ts["application"] = demand_area["subsector"]

    return ts


def relate_to_schmidt_sites(dsm):
    # import industrial sites by Schmidt

    source = config.datasets()["DSM_CTS_industry"]["sources"][
        "ind_sites_schmidt"
    ]

    schmidt = db.select_dataframe(
        f"""SELECT application, geom FROM
            {source['schema']}.{source['table']}"""
    )

    # relate calculated timeseries (dsm) to Schmidt's industrial sites

    applications = np.unique(schmidt["application"])
    dsm = pd.DataFrame(dsm[dsm["application"].isin(applications)])

    # initialize dataframe to be returned

    dsm.rename(
        columns={"scenario_name": "scn_name", "bus_id": "bus"},
        inplace=True,
    )

    return dsm


def ind_sites_data_import():
    """
    Import industry sites data necessary to identify DSM-potential.
    """
    # calculate timeseries per site

    # scenario eGon2035
    dsm_2035 = calc_ind_site_timeseries("eGon2035")
    dsm_2035.reset_index(inplace=True)
    # scenario eGon100RE
    dsm_100 = calc_ind_site_timeseries("eGon100RE")
    dsm_100.reset_index(inplace=True)
    # bring df for both scenarios together
    dsm_100.index = range(len(dsm_2035), (len(dsm_2035) + len((dsm_100))))
    dsm = dsm_2035.append(dsm_100)

    # relate calculated timeseries to Schmidt's industrial sites

    dsm = relate_to_schmidt_sites(dsm)

    return dsm[["application", "id", "bus", "scn_name", "p_set"]]


def calculate_potentials(s_flex, s_util, s_inc, s_dec, delta_t, dsm):
    """
    Calculate DSM-potential per bus using the methods by Heitkoetter et. al.:
        https://doi.org/10.1016/j.adapen.2020.100001
    Parameters
        ----------
    s_flex: float
        Feasability factor to account for socio-technical restrictions
    s_util: float
        Average annual utilisation rate
    s_inc: float
        Shiftable share of installed capacity up to which load can be
        increased considering technical limitations
    s_dec: float
        Shiftable share of installed capacity up to which load can be
        decreased considering technical limitations
    delta_t: int
        Maximum shift duration in hours
    dsm: DataFrame
        List of existing buses with DSM-potential including timeseries of
        loads
    """

    # copy relevant timeseries
    timeseries = dsm["p_set"].copy()

    # calculate scheduled load L(t)

    scheduled_load = timeseries.copy()

    for index, liste in scheduled_load.items():
        share = [item * s_flex for item in liste]
        scheduled_load.loc[index] = share

    # calculate maximum capacity Lambda

    # calculate energy annual requirement
    energy_annual = pd.Series(index=timeseries.index, dtype=float)
    for index, liste in timeseries.items():
        energy_annual.loc[index] = sum(liste)

    # calculate Lambda
    lam = (energy_annual * s_flex) / (8760 * s_util)

    # calculation of P_max and P_min

    # P_max
    p_max = scheduled_load.copy()
    for index, liste in scheduled_load.items():
        lamb = lam.loc[index]
        p_max.loc[index] = [lamb * s_inc - item for item in liste]

    # P_min
    p_min = scheduled_load.copy()
    for index, liste in scheduled_load.items():
        lamb = lam.loc[index]

        p_min.loc[index] = [-(item - lamb * s_dec) for item in liste]

    # calculation of E_max and E_min

    e_max = scheduled_load.copy()
    e_min = scheduled_load.copy()

    for index, liste in scheduled_load.items():
        emin = []
        emax = []
        for i in range(len(liste)):
            if i + delta_t > len(liste):
                emax.append(
                    (sum(liste[i:]) + sum(liste[: delta_t - (len(liste) - i)]))
                )
            else:
                emax.append(sum(liste[i : i + delta_t]))
            if i - delta_t < 0:
                emin.append(
                    (
                        -1
                        * (
                            (
                                sum(liste[:i])
                                + sum(liste[len(liste) - delta_t + i :])
                            )
                        )
                    )
                )
            else:
                emin.append(-1 * sum(liste[i - delta_t : i]))
        e_max.loc[index] = emax
        e_min.loc[index] = emin

    return p_max, p_min, e_max, e_min


def create_dsm_components(
    con, p_max, p_min, e_max, e_min, dsm, export_aggregated=True
):
    """
    Create components representing DSM.
    Parameters
        ----------
    con :
        Connection to database
    p_max: DataFrame
        Timeseries identifying maximum load increase
    p_min: DataFrame
        Timeseries identifying maximum load decrease
    e_max: DataFrame
        Timeseries identifying maximum energy amount to be preponed
    e_min: DataFrame
        Timeseries identifying maximum energy amount to be postponed
    dsm: DataFrame
        List of existing buses with DSM-potential including timeseries of loads
    """
    if not export_aggregated:
        # calculate P_nom and P per unit
        p_nom = pd.Series(index=p_max.index, dtype=float)
        for index, row in p_max.items():
            nom = max(max(row), abs(min(p_min.loc[index])))
            p_nom.loc[index] = nom
            new = [element / nom for element in row]
            p_max.loc[index] = new
            new = [element / nom for element in p_min.loc[index]]
            p_min.loc[index] = new

        # calculate E_nom and E per unit
        e_nom = pd.Series(index=p_min.index, dtype=float)
        for index, row in e_max.items():
            nom = max(max(row), abs(min(e_min.loc[index])))
            e_nom.loc[index] = nom
            new = [element / nom for element in row]
            e_max.loc[index] = new
            new = [element / nom for element in e_min.loc[index]]
            e_min.loc[index] = new

    # add DSM-buses to "original" buses
    dsm_buses = gpd.GeoDataFrame(index=dsm.index)
    dsm_buses["original_bus"] = dsm["bus"].copy()
    dsm_buses["scn_name"] = dsm["scn_name"].copy()

    # get original buses and add copy of relevant information
    target1 = config.datasets()["DSM_CTS_industry"]["targets"]["bus"]
    original_buses = db.select_geodataframe(
        f"""SELECT bus_id, v_nom, scn_name, x, y, geom FROM
            {target1['schema']}.{target1['table']}""",
        geom_col="geom",
        epsg=4326,
    )

    # copy relevant information from original buses to DSM-buses
    dsm_buses["index"] = dsm_buses.index
    originals = original_buses[
        original_buses["bus_id"].isin(np.unique(dsm_buses["original_bus"]))
    ]
    dsm_buses = originals.merge(
        dsm_buses,
        left_on=["bus_id", "scn_name"],
        right_on=["original_bus", "scn_name"],
    )
    dsm_buses.index = dsm_buses["index"]
    dsm_buses.drop(["bus_id", "index"], axis=1, inplace=True)

    # new bus_ids for DSM-buses
    max_id = original_buses["bus_id"].max()
    if np.isnan(max_id):
        max_id = 0
    dsm_id = max_id + 1
    bus_id = pd.Series(index=dsm_buses.index, dtype=int)

    # Get number of DSM buses for both scenarios
    rows_per_scenario = (
        dsm_buses.groupby("scn_name").count().original_bus.to_dict()
    )

    # Assignment of DSM ids
    bus_id.iloc[: rows_per_scenario.get("eGon2035", 0)] = range(
        dsm_id, dsm_id + rows_per_scenario.get("eGon2035", 0)
    )

    bus_id.iloc[
        rows_per_scenario.get("eGon2035", 0) : rows_per_scenario.get(
            "eGon2035", 0
        )
        + rows_per_scenario.get("eGon100RE", 0)
    ] = range(dsm_id, dsm_id + rows_per_scenario.get("eGon100RE", 0))

    dsm_buses["bus_id"] = bus_id

    # add links from "orignal" buses to DSM-buses

    dsm_links = pd.DataFrame(index=dsm_buses.index)
    dsm_links["original_bus"] = dsm_buses["original_bus"].copy()
    dsm_links["dsm_bus"] = dsm_buses["bus_id"].copy()
    dsm_links["scn_name"] = dsm_buses["scn_name"].copy()

    # set link_id
    target2 = config.datasets()["DSM_CTS_industry"]["targets"]["link"]
    sql = f"""SELECT link_id FROM {target2['schema']}.{target2['table']}"""
    max_id = pd.read_sql_query(sql, con)
    max_id = max_id["link_id"].max()
    if np.isnan(max_id):
        max_id = 0
    dsm_id = max_id + 1
    link_id = pd.Series(index=dsm_buses.index, dtype=int)

    # Assignment of link ids
    link_id.iloc[: rows_per_scenario.get("eGon2035", 0)] = range(
        dsm_id, dsm_id + rows_per_scenario.get("eGon2035", 0)
    )

    link_id.iloc[
        rows_per_scenario.get("eGon2035", 0) : rows_per_scenario.get(
            "eGon2035", 0
        )
        + rows_per_scenario.get("eGon100RE", 0)
    ] = range(dsm_id, dsm_id + rows_per_scenario.get("eGon100RE", 0))

    dsm_links["link_id"] = link_id

    # add calculated timeseries to df to be returned
    if not export_aggregated:
        dsm_links["p_nom"] = p_nom
    dsm_links["p_min"] = p_min
    dsm_links["p_max"] = p_max

    # add DSM-stores

    dsm_stores = pd.DataFrame(index=dsm_buses.index)
    dsm_stores["bus"] = dsm_buses["bus_id"].copy()
    dsm_stores["scn_name"] = dsm_buses["scn_name"].copy()
    dsm_stores["original_bus"] = dsm_buses["original_bus"].copy()

    # set store_id
    target3 = config.datasets()["DSM_CTS_industry"]["targets"]["store"]
    sql = f"""SELECT store_id FROM {target3['schema']}.{target3['table']}"""
    max_id = pd.read_sql_query(sql, con)
    max_id = max_id["store_id"].max()
    if np.isnan(max_id):
        max_id = 0
    dsm_id = max_id + 1
    store_id = pd.Series(index=dsm_buses.index, dtype=int)

    # Assignment of store ids
    store_id.iloc[: rows_per_scenario.get("eGon2035", 0)] = range(
        dsm_id, dsm_id + rows_per_scenario.get("eGon2035", 0)
    )

    store_id.iloc[
        rows_per_scenario.get("eGon2035", 0) : rows_per_scenario.get(
            "eGon2035", 0
        )
        + rows_per_scenario.get("eGon100RE", 0)
    ] = range(dsm_id, dsm_id + rows_per_scenario.get("eGon100RE", 0))

    dsm_stores["store_id"] = store_id

    # add calculated timeseries to df to be returned
    if not export_aggregated:
        dsm_stores["e_nom"] = e_nom
    dsm_stores["e_min"] = e_min
    dsm_stores["e_max"] = e_max

    return dsm_buses, dsm_links, dsm_stores


def aggregate_components(df_dsm_buses, df_dsm_links, df_dsm_stores):
    # aggregate buses

    grouper = [df_dsm_buses.original_bus, df_dsm_buses.scn_name]

    df_dsm_buses = df_dsm_buses.groupby(grouper).first()

    df_dsm_buses.reset_index(inplace=True)
    df_dsm_buses.sort_values("scn_name", inplace=True)

    # aggregate links

    df_dsm_links["p_max"] = df_dsm_links["p_max"].apply(lambda x: np.array(x))
    df_dsm_links["p_min"] = df_dsm_links["p_min"].apply(lambda x: np.array(x))

    grouper = [df_dsm_links.original_bus, df_dsm_links.scn_name]

    p_max = df_dsm_links.groupby(grouper)["p_max"].apply(np.sum)
    p_min = df_dsm_links.groupby(grouper)["p_min"].apply(np.sum)

    df_dsm_links = df_dsm_links.groupby(grouper).first()
    df_dsm_links.p_max = p_max
    df_dsm_links.p_min = p_min

    df_dsm_links.reset_index(inplace=True)
    df_dsm_links.sort_values("scn_name", inplace=True)

    # calculate P_nom and P per unit
    for index, row in df_dsm_links.iterrows():
        nom = max(max(row.p_max), abs(min(row.p_min)))
        df_dsm_links.at[index, "p_nom"] = nom

    df_dsm_links["p_max"] = df_dsm_links["p_max"] / df_dsm_links["p_nom"]
    df_dsm_links["p_min"] = df_dsm_links["p_min"] / df_dsm_links["p_nom"]

    df_dsm_links["p_max"] = df_dsm_links["p_max"].apply(lambda x: list(x))
    df_dsm_links["p_min"] = df_dsm_links["p_min"].apply(lambda x: list(x))

    # aggregate stores
    df_dsm_stores["e_max"] = df_dsm_stores["e_max"].apply(
        lambda x: np.array(x)
    )
    df_dsm_stores["e_min"] = df_dsm_stores["e_min"].apply(
        lambda x: np.array(x)
    )

    grouper = [df_dsm_stores.original_bus, df_dsm_stores.scn_name]

    e_max = df_dsm_stores.groupby(grouper)["e_max"].apply(np.sum)
    e_min = df_dsm_stores.groupby(grouper)["e_min"].apply(np.sum)

    df_dsm_stores = df_dsm_stores.groupby(grouper).first()
    df_dsm_stores.e_max = e_max
    df_dsm_stores.e_min = e_min

    df_dsm_stores.reset_index(inplace=True)
    df_dsm_stores.sort_values("scn_name", inplace=True)

    # calculate E_nom and E per unit
    for index, row in df_dsm_stores.iterrows():
        nom = max(max(row.e_max), abs(min(row.e_min)))
        df_dsm_stores.at[index, "e_nom"] = nom

    df_dsm_stores["e_max"] = df_dsm_stores["e_max"] / df_dsm_stores["e_nom"]
    df_dsm_stores["e_min"] = df_dsm_stores["e_min"] / df_dsm_stores["e_nom"]

    df_dsm_stores["e_max"] = df_dsm_stores["e_max"].apply(lambda x: list(x))
    df_dsm_stores["e_min"] = df_dsm_stores["e_min"].apply(lambda x: list(x))

    # select new bus_ids for aggregated buses and add to links and stores
    bus_id = db.next_etrago_id("Bus") + df_dsm_buses.index

    df_dsm_buses["bus_id"] = bus_id
    df_dsm_links["dsm_bus"] = bus_id
    df_dsm_stores["bus"] = bus_id

    # select new link_ids for aggregated links
    link_id = db.next_etrago_id("Link") + df_dsm_links.index

    df_dsm_links["link_id"] = link_id

    # select new store_ids to aggregated stores

    store_id = db.next_etrago_id("Store") + df_dsm_stores.index

    df_dsm_stores["store_id"] = store_id

    return df_dsm_buses, df_dsm_links, df_dsm_stores


def data_export(dsm_buses, dsm_links, dsm_stores, carrier):
    """
    Export new components to database.

    Parameters
    ----------
    dsm_buses: DataFrame
        Buses representing locations of DSM-potential
    dsm_links: DataFrame
        Links connecting DSM-buses and DSM-stores
    dsm_stores: DataFrame
        Stores representing DSM-potential
    carrier: str
        Remark to be filled in column 'carrier' identifying DSM-potential
    """

    targets = config.datasets()["DSM_CTS_industry"]["targets"]

    # dsm_buses

    insert_buses = gpd.GeoDataFrame(
        index=dsm_buses.index,
        data=dsm_buses["geom"],
        geometry="geom",
        crs=dsm_buses.crs,
    )
    insert_buses["scn_name"] = dsm_buses["scn_name"]
    insert_buses["bus_id"] = dsm_buses["bus_id"]
    insert_buses["v_nom"] = dsm_buses["v_nom"]
    insert_buses["carrier"] = carrier
    insert_buses["x"] = dsm_buses["x"]
    insert_buses["y"] = dsm_buses["y"]

    # insert into database
    insert_buses.to_postgis(
        targets["bus"]["table"],
        con=db.engine(),
        schema=targets["bus"]["schema"],
        if_exists="append",
        index=False,
        dtype={"geom": "geometry"},
    )

    # dsm_links

    insert_links = pd.DataFrame(index=dsm_links.index)
    insert_links["scn_name"] = dsm_links["scn_name"]
    insert_links["link_id"] = dsm_links["link_id"]
    insert_links["bus0"] = dsm_links["original_bus"]
    insert_links["bus1"] = dsm_links["dsm_bus"]
    insert_links["carrier"] = carrier
    insert_links["p_nom"] = dsm_links["p_nom"]

    # insert into database
    insert_links.to_sql(
        targets["link"]["table"],
        con=db.engine(),
        schema=targets["link"]["schema"],
        if_exists="append",
        index=False,
    )

    insert_links_timeseries = pd.DataFrame(index=dsm_links.index)
    insert_links_timeseries["scn_name"] = dsm_links["scn_name"]
    insert_links_timeseries["link_id"] = dsm_links["link_id"]
    insert_links_timeseries["p_min_pu"] = dsm_links["p_min"]
    insert_links_timeseries["p_max_pu"] = dsm_links["p_max"]
    insert_links_timeseries["temp_id"] = 1

    # insert into database
    insert_links_timeseries.to_sql(
        targets["link_timeseries"]["table"],
        con=db.engine(),
        schema=targets["link_timeseries"]["schema"],
        if_exists="append",
        index=False,
    )

    # dsm_stores

    insert_stores = pd.DataFrame(index=dsm_stores.index)
    insert_stores["scn_name"] = dsm_stores["scn_name"]
    insert_stores["store_id"] = dsm_stores["store_id"]
    insert_stores["bus"] = dsm_stores["bus"]
    insert_stores["carrier"] = carrier
    insert_stores["e_nom"] = dsm_stores["e_nom"]

    # insert into database
    insert_stores.to_sql(
        targets["store"]["table"],
        con=db.engine(),
        schema=targets["store"]["schema"],
        if_exists="append",
        index=False,
    )

    insert_stores_timeseries = pd.DataFrame(index=dsm_stores.index)
    insert_stores_timeseries["scn_name"] = dsm_stores["scn_name"]
    insert_stores_timeseries["store_id"] = dsm_stores["store_id"]
    insert_stores_timeseries["e_min_pu"] = dsm_stores["e_min"]
    insert_stores_timeseries["e_max_pu"] = dsm_stores["e_max"]
    insert_stores_timeseries["temp_id"] = 1

    # insert into database
    insert_stores_timeseries.to_sql(
        targets["store_timeseries"]["table"],
        con=db.engine(),
        schema=targets["store_timeseries"]["schema"],
        if_exists="append",
        index=False,
    )


def delete_dsm_entries(carrier):
    """
    Deletes DSM-components from database if they already exist before creating
    new ones.

    Parameters
        ----------
     carrier: str
        Remark in column 'carrier' identifying DSM-potential
    """

    targets = config.datasets()["DSM_CTS_industry"]["targets"]

    # buses

    sql = f"""DELETE FROM {targets["bus"]["schema"]}.{targets["bus"]["table"]} b
     WHERE (b.carrier LIKE '{carrier}');"""
    db.execute_sql(sql)

    # links

    sql = f"""
        DELETE FROM {targets["link_timeseries"]["schema"]}.
        {targets["link_timeseries"]["table"]} t
        WHERE t.link_id IN
        (
            SELECT l.link_id FROM {targets["link"]["schema"]}.
            {targets["link"]["table"]} l
            WHERE l.carrier LIKE '{carrier}'
        );
        """

    db.execute_sql(sql)

    sql = f"""
        DELETE FROM {targets["link"]["schema"]}.
        {targets["link"]["table"]} l
        WHERE (l.carrier LIKE '{carrier}');
        """

    db.execute_sql(sql)

    # stores

    sql = f"""
        DELETE FROM {targets["store_timeseries"]["schema"]}.
        {targets["store_timeseries"]["table"]} t
        WHERE t.store_id IN
        (
            SELECT s.store_id FROM {targets["store"]["schema"]}.
            {targets["store"]["table"]} s
            WHERE s.carrier LIKE '{carrier}'
        );
        """

    db.execute_sql(sql)

    sql = f"""
        DELETE FROM {targets["store"]["schema"]}.{targets["store"]["table"]} s
        WHERE (s.carrier LIKE '{carrier}');
        """

    db.execute_sql(sql)


def dsm_cts_ind(
    con=db.engine(),
    cts_cool_vent_ac_share=0.22,
    ind_vent_cool_share=0.039,
    ind_vent_share=0.017,
):
    """
    Execute methodology to create and implement components for DSM considering
    a) CTS per osm-area: combined potentials of cooling, ventilation and air
      conditioning
    b) Industry per osm-are: combined potentials of cooling and ventilation
    c) Industrial Sites: potentials of ventilation in sites of
      "Wirtschaftszweig" (WZ) 23
    d) Industrial Sites: potentials of sites specified by subsectors
      identified by Schmidt (https://zenodo.org/record/3613767#.YTsGwVtCRhG):
      Paper, Recycled Paper, Pulp, Cement

    Modelled using the methods by Heitkoetter et. al.:
    https://doi.org/10.1016/j.adapen.2020.100001

    Parameters
    ----------
    con :
        Connection to database
    cts_cool_vent_ac_share: float
        Share of cooling, ventilation and AC in CTS demand
    ind_vent_cool_share: float
        Share of cooling and ventilation in industry demand
    ind_vent_share: float
        Share of ventilation in industry demand in sites of WZ 23

    """

    # CTS per osm-area: cooling, ventilation and air conditioning

    print(" ")
    print("CTS per osm-area: cooling, ventilation and air conditioning")
    print(" ")

    dsm = cts_data_import(cts_cool_vent_ac_share)

    # calculate combined potentials of cooling, ventilation and air
    # conditioning in CTS using combined parameters by Heitkoetter et. al.
    p_max, p_min, e_max, e_min = calculate_potentials(
        s_flex=S_FLEX_CTS,
        s_util=S_UTIL_CTS,
        s_inc=S_INC_CTS,
        s_dec=S_DEC_CTS,
        delta_t=DELTA_T_CTS,
        dsm=dsm,
    )

    dsm_buses, dsm_links, dsm_stores = create_dsm_components(
        con, p_max, p_min, e_max, e_min, dsm
    )

    df_dsm_buses = dsm_buses.copy()
    df_dsm_links = dsm_links.copy()
    df_dsm_stores = dsm_stores.copy()

    # industry per osm-area: cooling and ventilation

    print(" ")
    print("industry per osm-area: cooling and ventilation")
    print(" ")

    dsm = ind_osm_data_import(ind_vent_cool_share)

    # calculate combined potentials of cooling and ventilation in industrial
    # sector using combined parameters by Heitkoetter et. al.
    p_max, p_min, e_max, e_min = calculate_potentials(
        s_flex=S_FLEX_OSM,
        s_util=S_UTIL_OSM,
        s_inc=S_INC_OSM,
        s_dec=S_DEC_OSM,
        delta_t=DELTA_T_OSM,
        dsm=dsm,
    )

    dsm_buses, dsm_links, dsm_stores = create_dsm_components(
        con, p_max, p_min, e_max, e_min, dsm
    )

    df_dsm_buses = gpd.GeoDataFrame(
        pd.concat([df_dsm_buses, dsm_buses], ignore_index=True),
        crs="EPSG:4326",
    )
    df_dsm_links = pd.DataFrame(
        pd.concat([df_dsm_links, dsm_links], ignore_index=True)
    )
    df_dsm_stores = pd.DataFrame(
        pd.concat([df_dsm_stores, dsm_stores], ignore_index=True)
    )

    # industry sites

    # industry sites: different applications

    dsm = ind_sites_data_import()

    print(" ")
    print("industry sites: paper")
    print(" ")

    dsm_paper = gpd.GeoDataFrame(
        dsm[
            dsm["application"].isin(
                [
                    "Graphic Paper",
                    "Packing Paper and Board",
                    "Hygiene Paper",
                    "Technical/Special Paper and Board",
                ]
            )
        ]
    )

    # calculate potentials of industrial sites with paper-applications
    # using parameters by Heitkoetter et al.
    p_max, p_min, e_max, e_min = calculate_potentials(
        s_flex=S_FLEX_PAPER,
        s_util=S_UTIL_PAPER,
        s_inc=S_INC_PAPER,
        s_dec=S_DEC_PAPER,
        delta_t=DELTA_T_PAPER,
        dsm=dsm_paper,
    )

    dsm_buses, dsm_links, dsm_stores = create_dsm_components(
        con, p_max, p_min, e_max, e_min, dsm_paper
    )

    df_dsm_buses = gpd.GeoDataFrame(
        pd.concat([df_dsm_buses, dsm_buses], ignore_index=True),
        crs="EPSG:4326",
    )
    df_dsm_links = pd.DataFrame(
        pd.concat([df_dsm_links, dsm_links], ignore_index=True)
    )
    df_dsm_stores = pd.DataFrame(
        pd.concat([df_dsm_stores, dsm_stores], ignore_index=True)
    )

    print(" ")
    print("industry sites: recycled paper")
    print(" ")

    # calculate potentials of industrial sites with recycled paper-applications
    # using parameters by Heitkoetter et. al.
    dsm_recycled_paper = gpd.GeoDataFrame(
        dsm[dsm["application"] == "Recycled Paper"]
    )

    p_max, p_min, e_max, e_min = calculate_potentials(
        s_flex=S_FLEX_RECYCLED_PAPER,
        s_util=S_UTIL_RECYCLED_PAPER,
        s_inc=S_INC_RECYCLED_PAPER,
        s_dec=S_DEC_RECYCLED_PAPER,
        delta_t=DELTA_T_RECYCLED_PAPER,
        dsm=dsm_recycled_paper,
    )

    dsm_buses, dsm_links, dsm_stores = create_dsm_components(
        con, p_max, p_min, e_max, e_min, dsm_recycled_paper
    )

    df_dsm_buses = gpd.GeoDataFrame(
        pd.concat([df_dsm_buses, dsm_buses], ignore_index=True),
        crs="EPSG:4326",
    )
    df_dsm_links = pd.DataFrame(
        pd.concat([df_dsm_links, dsm_links], ignore_index=True)
    )
    df_dsm_stores = pd.DataFrame(
        pd.concat([df_dsm_stores, dsm_stores], ignore_index=True)
    )

    print(" ")
    print("industry sites: pulp")
    print(" ")

    dsm_pulp = gpd.GeoDataFrame(dsm[dsm["application"] == "Mechanical Pulp"])

    # calculate potentials of industrial sites with pulp-applications
    # using parameters by Heitkoetter et al.
    p_max, p_min, e_max, e_min = calculate_potentials(
        s_flex=S_FLEX_PULP,
        s_util=S_UTIL_PULP,
        s_inc=S_INC_PULP,
        s_dec=S_DEC_PULP,
        delta_t=DELTA_T_PULP,
        dsm=dsm_pulp,
    )

    dsm_buses, dsm_links, dsm_stores = create_dsm_components(
        con, p_max, p_min, e_max, e_min, dsm_pulp
    )

    df_dsm_buses = gpd.GeoDataFrame(
        pd.concat([df_dsm_buses, dsm_buses], ignore_index=True),
        crs="EPSG:4326",
    )
    df_dsm_links = pd.DataFrame(
        pd.concat([df_dsm_links, dsm_links], ignore_index=True)
    )
    df_dsm_stores = pd.DataFrame(
        pd.concat([df_dsm_stores, dsm_stores], ignore_index=True)
    )

    # industry sites: cement

    print(" ")
    print("industry sites: cement")
    print(" ")

    dsm_cement = gpd.GeoDataFrame(dsm[dsm["application"] == "Cement Mill"])

    # calculate potentials of industrial sites with cement-applications
    # using parameters by Heitkoetter et al.
    p_max, p_min, e_max, e_min = calculate_potentials(
        s_flex=S_FLEX_CEMENT,
        s_util=S_UTIL_CEMENT,
        s_inc=S_INC_CEMENT,
        s_dec=S_DEC_CEMENT,
        delta_t=DELTA_T_CEMENT,
        dsm=dsm_cement,
    )

    dsm_buses, dsm_links, dsm_stores = create_dsm_components(
        con, p_max, p_min, e_max, e_min, dsm_cement
    )

    df_dsm_buses = gpd.GeoDataFrame(
        pd.concat([df_dsm_buses, dsm_buses], ignore_index=True),
        crs="EPSG:4326",
    )
    df_dsm_links = pd.DataFrame(
        pd.concat([df_dsm_links, dsm_links], ignore_index=True)
    )
    df_dsm_stores = pd.DataFrame(
        pd.concat([df_dsm_stores, dsm_stores], ignore_index=True)
    )

    # industry sites: ventilation in WZ23

    print(" ")
    print("industry sites: ventilation in WZ23")
    print(" ")

    dsm = ind_sites_vent_data_import(ind_vent_share, wz=WZ)

    # drop entries of Cement Mills whose DSM-potentials have already been
    # modelled
    cement = np.unique(dsm_cement["bus"].values)
    index_names = np.array(dsm[dsm["bus"].isin(cement)].index)
    dsm.drop(index_names, inplace=True)

    # calculate potentials of ventialtion in industrial sites of WZ 23
    # using parameters by Heitkoetter et al.
    p_max, p_min, e_max, e_min = calculate_potentials(
        s_flex=S_FLEX_WZ,
        s_util=S_UTIL_WZ,
        s_inc=S_INC_WZ,
        s_dec=S_DEC_WZ,
        delta_t=DELTA_T_WZ,
        dsm=dsm,
    )

    dsm_buses, dsm_links, dsm_stores = create_dsm_components(
        con, p_max, p_min, e_max, e_min, dsm
    )

    df_dsm_buses = gpd.GeoDataFrame(
        pd.concat([df_dsm_buses, dsm_buses], ignore_index=True),
        crs="EPSG:4326",
    )
    df_dsm_links = pd.DataFrame(
        pd.concat([df_dsm_links, dsm_links], ignore_index=True)
    )
    df_dsm_stores = pd.DataFrame(
        pd.concat([df_dsm_stores, dsm_stores], ignore_index=True)
    )

    # aggregate DSM components per substation
    dsm_buses, dsm_links, dsm_stores = aggregate_components(
        df_dsm_buses, df_dsm_links, df_dsm_stores
    )

    # export aggregated DSM components to database

    delete_dsm_entries("dsm-cts")
    delete_dsm_entries("dsm-ind-osm")
    delete_dsm_entries("dsm-ind-sites")
    delete_dsm_entries("dsm")

    data_export(dsm_buses, dsm_links, dsm_stores, carrier="dsm")


def get_p_nom_e_nom(df: pd.DataFrame):
    p_nom = [
        max(max(val), max(abs(v) for v in df.p_min_pu.at[idx]))
        for idx, val in df.p_max_pu.items()
    ]

    e_nom = [
        max(max(val), max(abs(v) for v in df.e_min_pu.at[idx]))
        for idx, val in df.e_max_pu.items()
    ]

    return df.assign(p_nom=p_nom, e_nom=e_nom)


def calc_per_unit(df):
    df = get_p_nom_e_nom(df)

    for col in ["p_max_pu", "p_min_pu"]:
        rslt = []

        for idx, lst in df[col].items():
            p_nom = df.p_nom.at[idx]

            rslt.append([v / p_nom for v in lst])

        df[col] = rslt

    for col in ["e_max_pu", "e_min_pu"]:
        rslt = []

        for idx, lst in df[col].items():
            e_nom = df.e_nom.at[idx]

            rslt.append([v / e_nom for v in lst])

        df[col] = rslt

    return df


def create_table(df, table, engine=CON):
    """Create table"""
    table.__table__.drop(bind=engine, checkfirst=True)
    table.__table__.create(bind=engine, checkfirst=True)

    df.to_sql(
        name=table.__table__.name,
        schema=table.__table__.schema,
        con=engine,
        if_exists="append",
        index=False,
    )


def dsm_cts_ind_individual(
    cts_cool_vent_ac_share=CTS_COOL_VENT_AC_SHARE,
    ind_vent_cool_share=IND_VENT_COOL_SHARE,
    ind_vent_share=IND_VENT_SHARE,
):
    """
    Execute methodology to create and implement components for DSM considering
    a) CTS per osm-area: combined potentials of cooling, ventilation and air
      conditioning
    b) Industry per osm-are: combined potentials of cooling and ventilation
    c) Industrial Sites: potentials of ventilation in sites of
      "Wirtschaftszweig" (WZ) 23
    d) Industrial Sites: potentials of sites specified by subsectors
      identified by Schmidt (https://zenodo.org/record/3613767#.YTsGwVtCRhG):
      Paper, Recycled Paper, Pulp, Cement

    Modelled using the methods by Heitkoetter et. al.:
    https://doi.org/10.1016/j.adapen.2020.100001

    Parameters
    ----------
    cts_cool_vent_ac_share: float
        Share of cooling, ventilation and AC in CTS demand
    ind_vent_cool_share: float
        Share of cooling and ventilation in industry demand
    ind_vent_share: float
        Share of ventilation in industry demand in sites of WZ 23

    """

    # CTS per osm-area: cooling, ventilation and air conditioning

    print(" ")
    print("CTS per osm-area: cooling, ventilation and air conditioning")
    print(" ")

    dsm = cts_data_import(cts_cool_vent_ac_share)

    # calculate combined potentials of cooling, ventilation and air
    # conditioning in CTS using combined parameters by Heitkoetter et. al.
    vals = calculate_potentials(
        s_flex=S_FLEX_CTS,
        s_util=S_UTIL_CTS,
        s_inc=S_INC_CTS,
        s_dec=S_DEC_CTS,
        delta_t=DELTA_T_CTS,
        dsm=dsm,
    )

    base_columns = [
        "bus",
        "scn_name",
        "p_set",
        "p_max_pu",
        "p_min_pu",
        "e_max_pu",
        "e_min_pu",
    ]

    cts_df = pd.concat([dsm, *vals], axis=1, ignore_index=True)
    cts_df.columns = base_columns
    cts_df = calc_per_unit(cts_df)

    print(" ")
    print("industry per osm-area: cooling and ventilation")
    print(" ")

    dsm = ind_osm_data_import_individual(ind_vent_cool_share)

    # calculate combined potentials of cooling and ventilation in industrial
    # sector using combined parameters by Heitkoetter et al.
    vals = calculate_potentials(
        s_flex=S_FLEX_OSM,
        s_util=S_UTIL_OSM,
        s_inc=S_INC_OSM,
        s_dec=S_DEC_OSM,
        delta_t=DELTA_T_OSM,
        dsm=dsm,
    )

    columns = ["osm_id"] + base_columns

    osm_df = pd.concat([dsm, *vals], axis=1, ignore_index=True)
    osm_df.columns = columns
    osm_df = calc_per_unit(osm_df)

    # industry sites

    # industry sites: different applications

    dsm = ind_sites_data_import()

    print(" ")
    print("industry sites: paper")
    print(" ")

    dsm_paper = gpd.GeoDataFrame(
        dsm[
            dsm["application"].isin(
                [
                    "Graphic Paper",
                    "Packing Paper and Board",
                    "Hygiene Paper",
                    "Technical/Special Paper and Board",
                ]
            )
        ]
    )

    # calculate potentials of industrial sites with paper-applications
    # using parameters by Heitkoetter et al.
    vals = calculate_potentials(
        s_flex=S_FLEX_PAPER,
        s_util=S_UTIL_PAPER,
        s_inc=S_INC_PAPER,
        s_dec=S_DEC_PAPER,
        delta_t=DELTA_T_PAPER,
        dsm=dsm_paper,
    )

    columns = ["application", "industrial_sites_id"] + base_columns

    paper_df = pd.concat([dsm_paper, *vals], axis=1, ignore_index=True)
    paper_df.columns = columns
    paper_df = calc_per_unit(paper_df)

    print(" ")
    print("industry sites: recycled paper")
    print(" ")

    # calculate potentials of industrial sites with recycled paper-applications
    # using parameters by Heitkoetter et. al.
    dsm_recycled_paper = gpd.GeoDataFrame(
        dsm[dsm["application"] == "Recycled Paper"]
    )

    vals = calculate_potentials(
        s_flex=S_FLEX_RECYCLED_PAPER,
        s_util=S_UTIL_RECYCLED_PAPER,
        s_inc=S_INC_RECYCLED_PAPER,
        s_dec=S_DEC_RECYCLED_PAPER,
        delta_t=DELTA_T_RECYCLED_PAPER,
        dsm=dsm_recycled_paper,
    )

    recycled_paper_df = pd.concat(
        [dsm_recycled_paper, *vals], axis=1, ignore_index=True
    )
    recycled_paper_df.columns = columns
    recycled_paper_df = calc_per_unit(recycled_paper_df)

    print(" ")
    print("industry sites: pulp")
    print(" ")

    dsm_pulp = gpd.GeoDataFrame(dsm[dsm["application"] == "Mechanical Pulp"])

    # calculate potentials of industrial sites with pulp-applications
    # using parameters by Heitkoetter et al.
    vals = calculate_potentials(
        s_flex=S_FLEX_PULP,
        s_util=S_UTIL_PULP,
        s_inc=S_INC_PULP,
        s_dec=S_DEC_PULP,
        delta_t=DELTA_T_PULP,
        dsm=dsm_pulp,
    )

    pulp_df = pd.concat([dsm_pulp, *vals], axis=1, ignore_index=True)
    pulp_df.columns = columns
    pulp_df = calc_per_unit(pulp_df)

    # industry sites: cement

    print(" ")
    print("industry sites: cement")
    print(" ")

    dsm_cement = gpd.GeoDataFrame(dsm[dsm["application"] == "Cement Mill"])

    # calculate potentials of industrial sites with cement-applications
    # using parameters by Heitkoetter et al.
    vals = calculate_potentials(
        s_flex=S_FLEX_CEMENT,
        s_util=S_UTIL_CEMENT,
        s_inc=S_INC_CEMENT,
        s_dec=S_DEC_CEMENT,
        delta_t=DELTA_T_CEMENT,
        dsm=dsm_cement,
    )

    cement_df = pd.concat([dsm_cement, *vals], axis=1, ignore_index=True)
    cement_df.columns = columns
    cement_df = calc_per_unit(cement_df)

    ind_df = pd.concat(
        [paper_df, recycled_paper_df, pulp_df, cement_df], ignore_index=True
    )

    # industry sites: ventilation in WZ23

    print(" ")
    print("industry sites: ventilation in WZ23")
    print(" ")

    dsm = ind_sites_vent_data_import_individual(ind_vent_share, wz=WZ)

    # drop entries of Cement Mills whose DSM-potentials have already been
    # modelled
    cement = np.unique(dsm_cement["bus"].values)
    index_names = np.array(dsm[dsm["bus"].isin(cement)].index)
    dsm.drop(index_names, inplace=True)

    # calculate potentials of ventialtion in industrial sites of WZ 23
    # using parameters by Heitkoetter et al.
    vals = calculate_potentials(
        s_flex=S_FLEX_WZ,
        s_util=S_UTIL_WZ,
        s_inc=S_INC_WZ,
        s_dec=S_DEC_WZ,
        delta_t=DELTA_T_WZ,
        dsm=dsm,
    )

    columns = ["site_id"] + base_columns

    ind_sites_df = pd.concat([dsm, *vals], axis=1, ignore_index=True)
    ind_sites_df.columns = columns
    ind_sites_df = calc_per_unit(ind_sites_df)

    # create tables
    create_table(
        df=cts_df, table=EgonEtragoElectricityCtsDsmTimeseries, engine=CON
    )
    create_table(
        df=osm_df,
        table=EgonOsmIndLoadCurvesIndividualDsmTimeseries,
        engine=CON,
    )
    create_table(
        df=ind_df,
        table=EgonDemandregioSitesIndElectricityDsmTimeseries,
        engine=CON,
    )
    create_table(
        df=ind_sites_df,
        table=EgonSitesIndLoadCurvesIndividualDsmTimeseries,
        engine=CON,
    )


def dsm_cts_ind_processing():
    dsm_cts_ind()

    dsm_cts_ind_individual()<|MERGE_RESOLUTION|>--- conflicted
+++ resolved
@@ -77,11 +77,7 @@
     def __init__(self, dependencies):
         super().__init__(
             name="DsmPotential",
-<<<<<<< HEAD
-            version="0.0.4.dev",
-=======
             version="0.0.4",
->>>>>>> c9030df3
             dependencies=dependencies,
             tasks=(dsm_cts_ind_processing),
         )
