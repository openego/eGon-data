from sqlalchemy import ARRAY, Column, Float, Integer, String
from sqlalchemy.ext.declarative import declarative_base
import geopandas as gpd
import numpy as np
import pandas as pd

from egon.data import config, db
from egon.data.datasets import Dataset
from egon.data.datasets.electricity_demand.temporal import calc_load_curve
from egon.data.datasets.industry.temporal import identify_bus

# CONSTANTS
# TODO: move to datasets.yml
CON = db.engine()

# CTS
CTS_COOL_VENT_AC_SHARE = 0.22

S_FLEX_CTS = 0.5
S_UTIL_CTS = 0.67
S_INC_CTS = 1
S_DEC_CTS = 0
DELTA_T_CTS = 1

# industry
IND_VENT_COOL_SHARE = 0.039
IND_VENT_SHARE = 0.017

# OSM
S_FLEX_OSM = 0.5
S_UTIL_OSM = 0.73
S_INC_OSM = 0.9
S_DEC_OSM = 0.5
DELTA_T_OSM = 1

# paper
S_FLEX_PAPER = 0.15
S_UTIL_PAPER = 0.86
S_INC_PAPER = 0.95
S_DEC_PAPER = 0
DELTA_T_PAPER = 3

# recycled paper
S_FLEX_RECYCLED_PAPER = 0.7
S_UTIL_RECYCLED_PAPER = 0.85
S_INC_RECYCLED_PAPER = 0.95
S_DEC_RECYCLED_PAPER = 0
DELTA_T_RECYCLED_PAPER = 3

# pulp
S_FLEX_PULP = 0.7
S_UTIL_PULP = 0.83
S_INC_PULP = 0.95
S_DEC_PULP = 0
DELTA_T_PULP = 2

# cement
S_FLEX_CEMENT = 0.61
S_UTIL_CEMENT = 0.65
S_INC_CEMENT = 0.95
S_DEC_CEMENT = 0
DELTA_T_CEMENT = 4

# wz 23
WZ = 23

S_FLEX_WZ = 0.5
S_UTIL_WZ = 0.8
S_INC_WZ = 1
S_DEC_WZ = 0.5
DELTA_T_WZ = 1

Base = declarative_base()


class DsmPotential(Dataset):
    def __init__(self, dependencies):
        super().__init__(
<<<<<<< HEAD
            name="DsmPotential",
            version="0.0.4.dev",
=======
            name="DSM_potentials",
            version="0.0.4",
>>>>>>> 94e0b275
            dependencies=dependencies,
            tasks=(dsm_cts_ind_processing),
        )


# Datasets
class EgonEtragoElectricityCtsDsmTimeseries(Base):
    target = config.datasets()["DSM_CTS_industry"]["targets"][
        "cts_loadcurves_dsm"
    ]

    __tablename__ = target["table"]
    __table_args__ = {"schema": target["schema"]}

    bus = Column(Integer, primary_key=True, index=True)
    scn_name = Column(String, primary_key=True, index=True)
    p_nom = Column(Float)
    e_nom = Column(Float)
    p_set = Column(ARRAY(Float))
    p_max_pu = Column(ARRAY(Float))
    p_min_pu = Column(ARRAY(Float))
    e_max_pu = Column(ARRAY(Float))
    e_min_pu = Column(ARRAY(Float))


class EgonOsmIndLoadCurvesIndividualDsmTimeseries(Base):
    target = config.datasets()["DSM_CTS_industry"]["targets"][
        "ind_osm_loadcurves_individual_dsm"
    ]

    __tablename__ = target["table"]
    __table_args__ = {"schema": target["schema"]}

    osm_id = Column(Integer, primary_key=True, index=True)
    scn_name = Column(String, primary_key=True, index=True)
    bus = Column(Integer)
    p_nom = Column(Float)
    e_nom = Column(Float)
    p_set = Column(ARRAY(Float))
    p_max_pu = Column(ARRAY(Float))
    p_min_pu = Column(ARRAY(Float))
    e_max_pu = Column(ARRAY(Float))
    e_min_pu = Column(ARRAY(Float))


class EgonDemandregioSitesIndElectricityDsmTimeseries(Base):
    target = config.datasets()["DSM_CTS_industry"]["targets"][
        "demandregio_ind_sites_dsm"
    ]

    __tablename__ = target["table"]
    __table_args__ = {"schema": target["schema"]}

    industrial_sites_id = Column(Integer, primary_key=True, index=True)
    scn_name = Column(String, primary_key=True, index=True)
    bus = Column(Integer)
    application = Column(String)
    p_nom = Column(Float)
    e_nom = Column(Float)
    p_set = Column(ARRAY(Float))
    p_max_pu = Column(ARRAY(Float))
    p_min_pu = Column(ARRAY(Float))
    e_max_pu = Column(ARRAY(Float))
    e_min_pu = Column(ARRAY(Float))


class EgonSitesIndLoadCurvesIndividualDsmTimeseries(Base):
    target = config.datasets()["DSM_CTS_industry"]["targets"][
        "ind_sites_loadcurves_individual"
    ]

    __tablename__ = target["table"]
    __table_args__ = {"schema": target["schema"]}

    site_id = Column(Integer, primary_key=True, index=True)
    scn_name = Column(String, primary_key=True, index=True)
    bus = Column(Integer)
    p_nom = Column(Float)
    e_nom = Column(Float)
    p_set = Column(ARRAY(Float))
    p_max_pu = Column(ARRAY(Float))
    p_min_pu = Column(ARRAY(Float))
    e_max_pu = Column(ARRAY(Float))
    e_min_pu = Column(ARRAY(Float))


# Code
def cts_data_import(cts_cool_vent_ac_share):
    """
    Import CTS data necessary to identify DSM-potential.

    ----------
    cts_share: float
        Share of cooling, ventilation and AC in CTS demand
    """

    # import load data

    sources = config.datasets()["DSM_CTS_industry"]["sources"][
        "cts_loadcurves"
    ]

    ts = db.select_dataframe(
        f"""SELECT bus_id, scn_name, p_set FROM
        {sources['schema']}.{sources['table']}"""
    )

    # identify relevant columns and prepare df to be returned

    dsm = pd.DataFrame(index=ts.index)

    dsm["bus"] = ts["bus_id"].copy()
    dsm["scn_name"] = ts["scn_name"].copy()
    dsm["p_set"] = ts["p_set"].copy()

    # calculate share of timeseries for air conditioning, cooling and
    # ventilation out of CTS-data

    timeseries = dsm["p_set"].copy()

    for index, liste in timeseries.items():
        share = [float(item) * cts_cool_vent_ac_share for item in liste]
        timeseries.loc[index] = share

    dsm["p_set"] = timeseries.copy()

    return dsm


def ind_osm_data_import(ind_vent_cool_share):
    """
    Import industry data per osm-area necessary to identify DSM-potential.
        ----------
    ind_share: float
        Share of considered application in industry demand
    """

    # import load data

    sources = config.datasets()["DSM_CTS_industry"]["sources"][
        "ind_osm_loadcurves"
    ]

    dsm = db.select_dataframe(
        f"""
        SELECT bus, scn_name, p_set FROM
        {sources['schema']}.{sources['table']}
        """
    )

    # calculate share of timeseries for cooling and ventilation out of
    # industry-data

    timeseries = dsm["p_set"].copy()

    for index, liste in timeseries.items():
        share = [float(item) * ind_vent_cool_share for item in liste]

        timeseries.loc[index] = share

    dsm["p_set"] = timeseries.copy()

    return dsm


def ind_osm_data_import_individual(ind_vent_cool_share):
    """
    Import industry data per osm-area necessary to identify DSM-potential.
        ----------
    ind_share: float
        Share of considered application in industry demand
    """

    # import load data

    sources = config.datasets()["DSM_CTS_industry"]["sources"][
        "ind_osm_loadcurves_individual"
    ]

    dsm = db.select_dataframe(
        f"""
        SELECT osm_id, bus_id as bus, scn_name, p_set FROM
        {sources['schema']}.{sources['table']}
        """
    )

<<<<<<< HEAD
    # calculate share of timeseries for cooling and ventilation out of
    # industry-data
=======
        def calc_ind_site_timeseries(scenario):

            # calculate timeseries per site
            # -> using code from egon.data.datasets.industry.temporal: calc_load_curves_ind_sites

            # select demands per industrial site including the subsector information
            source1 = egon.data.config.datasets()["DSM_CTS_industry"][
                "sources"
            ]["demandregio_ind_sites"]

            demands_ind_sites = db.select_dataframe(
                f"""SELECT industrial_sites_id, wz, demand
                    FROM {source1['schema']}.{source1['table']}
                    WHERE scenario = '{scenario}'
                    AND demand > 0
                    """
            ).set_index(["industrial_sites_id"])

            # select industrial sites as demand_areas from database
            source2 = egon.data.config.datasets()["DSM_CTS_industry"][
                "sources"
            ]["ind_sites"]

            demand_area = db.select_geodataframe(
                f"""SELECT id, geom, subsector FROM
                    {source2['schema']}.{source2['table']}""",
                index_col="id",
                geom_col="geom",
                epsg=3035,
            )

            # replace entries to bring it in line with demandregio's subsector definitions
            demands_ind_sites.replace(1718, 17, inplace=True)
            share_wz_sites = demands_ind_sites.copy()

            # create additional df on wz_share per industrial site, which is always set to one
            # as the industrial demand per site is subsector specific
            share_wz_sites.demand = 1
            share_wz_sites.reset_index(inplace=True)

            share_transpose = pd.DataFrame(
                index=share_wz_sites.industrial_sites_id.unique(),
                columns=share_wz_sites.wz.unique(),
            )
            share_transpose.index.rename("industrial_sites_id", inplace=True)
            for wz in share_transpose.columns:
                share_transpose[wz] = (
                    share_wz_sites[share_wz_sites.wz == wz]
                    .set_index("industrial_sites_id")
                    .demand
                )

            # calculate load curves
            load_curves = calc_load_curve(
                share_transpose, demands_ind_sites["demand"]
            )

            # identify bus per industrial site
            curves_bus = identify_bus(load_curves, demand_area)
            curves_bus.index = curves_bus["id"].astype(int)

            # initialize dataframe to be returned

            ts = pd.DataFrame(
                data=curves_bus["bus_id"], index=curves_bus["id"].astype(int)
            )
            ts["scenario_name"] = scenario
            curves_bus.drop({"id", "bus_id", "geom"}, axis=1, inplace=True)
            ts["p_set"] = curves_bus.values.tolist()
>>>>>>> 94e0b275

    timeseries = dsm["p_set"].copy()

    for index, liste in timeseries.items():
        share = [float(item) * ind_vent_cool_share for item in liste]

        timeseries.loc[index] = share

    dsm["p_set"] = timeseries.copy()

    return dsm


def ind_sites_vent_data_import(ind_vent_share, wz):
    """
    Import industry sites necessary to identify DSM-potential.
        ----------
    ind_vent_share: float
        Share of considered application in industry demand
    wz: int
        Wirtschaftszweig to be considered within industry sites
    """

    # import load data

    sources = config.datasets()["DSM_CTS_industry"]["sources"][
        "ind_sites_loadcurves"
    ]

<<<<<<< HEAD
    dsm = db.select_dataframe(
        f"""
        SELECT bus, scn_name, p_set FROM
        {sources['schema']}.{sources['table']}
        WHERE wz = {wz}
=======
        # scenario eGon2035
        dsm_2035 = calc_ind_site_timeseries("eGon2035")
        dsm_2035.reset_index(inplace=True)
        # scenario eGon100RE
        dsm_100 = calc_ind_site_timeseries("eGon100RE")
        dsm_100.reset_index(inplace=True)
        # bring df for both scenarios together
        dsm_100.index = range(len(dsm_2035), (len(dsm_2035) + len((dsm_100))))
        dsm = dsm_2035.append(dsm_100)

        # relate calculated timeseries to Schmidt's industrial sites

        dsm = relate_to_Schmidt_sites(dsm)

        return dsm

    def calculate_potentials(s_flex, s_util, s_inc, s_dec, delta_t, dsm):

        """
        Calculate DSM-potential per bus using the methods by Heitkoetter et. al.:
            https://doi.org/10.1016/j.adapen.2020.100001
        Parameters
            ----------
        s_flex: float
            Feasability factor to account for socio-technical restrictions
        s_util: float
            Average annual utilisation rate
        s_inc: float
            Shiftable share of installed capacity up to which load can be increased considering technical limitations
        s_dec: float
            Shiftable share of installed capacity up to which load can be decreased considering technical limitations
        delta_t: int
            Maximum shift duration in hours
        dsm: DataFrame
            List of existing buses with DSM-potential including timeseries of loads
        """

        # copy relevant timeseries
        timeseries = dsm["p_set"].copy()

        # calculate scheduled load L(t)

        scheduled_load = timeseries.copy()

        for index, liste in scheduled_load.iteritems():
            share = []
            for item in liste:
                share.append(item * s_flex)
            scheduled_load.loc[index] = share

        # calculate maximum capacity Lambda

        # calculate energy annual requirement
        energy_annual = pd.Series(index=timeseries.index, dtype=float)
        for index, liste in timeseries.iteritems():
            energy_annual.loc[index] = sum(liste)

        # calculate Lambda
        lam = (energy_annual * s_flex) / (8760 * s_util)

        # calculation of P_max and P_min

        # P_max
        p_max = scheduled_load.copy()
        for index, liste in scheduled_load.iteritems():
            lamb = lam.loc[index]
            p = []
            for item in liste:
                value = lamb * s_inc - item
                if value < 0:
                    value = 0
                p.append(value)
            p_max.loc[index] = p

        # P_min
        p_min = scheduled_load.copy()
        for index, liste in scheduled_load.iteritems():
            lamb = lam.loc[index]
            p = []
            for item in liste:
                value = -(item - lamb * s_dec)
                if value > 0:
                    value = 0
                p.append(value)
            p_min.loc[index] = p

        # calculation of E_max and E_min

        e_max = scheduled_load.copy()
        e_min = scheduled_load.copy()

        for index, liste in scheduled_load.iteritems():
            emin = []
            emax = []
            for i in range(0, len(liste)):
                if i + delta_t > len(liste):
                    emax.append(
                        sum(liste[i : len(liste)])
                        + sum(liste[0 : delta_t - (len(liste) - i)])
                    )
                else:
                    emax.append(sum(liste[i : i + delta_t]))
                if i - delta_t < 0:
                    emin.append(
                        -1
                        * (
                            sum(liste[0:i])
                            + sum(liste[len(liste) - delta_t + i : len(liste)])
                        )
                    )
                else:
                    emin.append(-1 * sum(liste[i - delta_t : i]))
            e_max.loc[index] = emax
            e_min.loc[index] = emin

        return p_max, p_min, e_max, e_min

    def create_dsm_components(
        con, p_max, p_min, e_max, e_min, dsm, export_aggregated=True
    ):

        """
        Create components representing DSM.
        Parameters
            ----------
        con :
            Connection to database
        p_max: DataFrame
            Timeseries identifying maximum load increase
        p_min: DataFrame
            Timeseries identifying maximum load decrease
        e_max: DataFrame
            Timeseries identifying maximum energy amount to be preponed
        e_min: DataFrame
            Timeseries identifying maximum energy amount to be postponed
        dsm: DataFrame
            List of existing buses with DSM-potential including timeseries of loads
>>>>>>> 94e0b275
        """
    )

<<<<<<< HEAD
    # calculate share of timeseries for ventilation
=======
        # if components should be exported seperately
        # and not as aggregated DSM-components:

        if not export_aggregated:

            # calculate P_nom and P per unit
            p_nom = pd.Series(index=p_max.index, dtype=float)
            for index, row in p_max.iteritems():
                nom = max(max(row), abs(min(p_min.loc[index])))
                p_nom.loc[index] = nom
                new = [element / nom for element in row]
                p_max.loc[index] = new
                new = [element / nom for element in p_min.loc[index]]
                p_min.loc[index] = new

            # calculate E_nom and E per unit
            e_nom = pd.Series(index=p_min.index, dtype=float)
            for index, row in e_max.iteritems():
                nom = max(max(row), abs(min(e_min.loc[index])))
                e_nom.loc[index] = nom
                new = [element / nom for element in row]
                e_max.loc[index] = new
                new = [element / nom for element in e_min.loc[index]]
                e_min.loc[index] = new

        # add DSM-buses to "original" buses
        dsm_buses = gpd.GeoDataFrame(index=dsm.index)
        dsm_buses["original_bus"] = dsm["bus"].copy()
        dsm_buses["scn_name"] = dsm["scn_name"].copy()

        # get original buses and add copy of relevant information
        target1 = egon.data.config.datasets()["DSM_CTS_industry"]["targets"][
            "bus"
        ]
        original_buses = db.select_geodataframe(
            f"""SELECT bus_id, v_nom, scn_name, x, y, geom FROM
                {target1['schema']}.{target1['table']}""",
            geom_col="geom",
            epsg=4326,
        )

        # copy relevant information from original buses to DSM-buses
        dsm_buses["index"] = dsm_buses.index
        originals = original_buses[
            original_buses["bus_id"].isin(np.unique(dsm_buses["original_bus"]))
        ]
        dsm_buses = originals.merge(
            dsm_buses,
            left_on=["bus_id", "scn_name"],
            right_on=["original_bus", "scn_name"],
        )
        dsm_buses.index = dsm_buses["index"]
        dsm_buses.drop(["bus_id", "index"], axis=1, inplace=True)

        # new bus_ids for DSM-buses
        max_id = original_buses["bus_id"].max()
        if np.isnan(max_id):
            max_id = 0
        dsm_id = max_id + 1
        bus_id = pd.Series(index=dsm_buses.index, dtype=int)

        # Get number of DSM buses for both scenarios
        rows_per_scenario = (
            dsm_buses.groupby("scn_name").count().original_bus.to_dict()
        )

        # Assignment of DSM ids
        bus_id.iloc[0 : rows_per_scenario.get("eGon2035", 0)] = range(
            dsm_id, dsm_id + rows_per_scenario.get("eGon2035", 0)
        )
        bus_id.iloc[
            rows_per_scenario.get("eGon2035", 0) : rows_per_scenario.get(
                "eGon2035", 0
            )
            + rows_per_scenario.get("eGon100RE", 0)
        ] = range(dsm_id, dsm_id + rows_per_scenario.get("eGon100RE", 0))
>>>>>>> 94e0b275

    timeseries = dsm["p_set"].copy()

    for index, liste in timeseries.items():
        share = [float(item) * ind_vent_share for item in liste]
        timeseries.loc[index] = share

    dsm["p_set"] = timeseries.copy()

    return dsm


<<<<<<< HEAD
def ind_sites_vent_data_import_individual(ind_vent_share, wz):
    """
    Import industry sites necessary to identify DSM-potential.
        ----------
    ind_vent_share: float
        Share of considered application in industry demand
    wz: int
        Wirtschaftszweig to be considered within industry sites
    """
=======
        # add calculated timeseries to df to be returned
        if not export_aggregated:
            dsm_links["p_nom"] = p_nom
        dsm_links["p_min"] = p_min
        dsm_links["p_max"] = p_max
>>>>>>> 94e0b275

    # import load data

    sources = config.datasets()["DSM_CTS_industry"]["sources"][
        "ind_sites_loadcurves_individual"
    ]

    dsm = db.select_dataframe(
        f"""
        SELECT site_id, bus_id as bus, scn_name, p_set FROM
        {sources['schema']}.{sources['table']}
        WHERE wz = {wz}
        """
    )

    # calculate share of timeseries for ventilation

    timeseries = dsm["p_set"].copy()

    for index, liste in timeseries.items():
        share = [float(item) * ind_vent_share for item in liste]
        timeseries.loc[index] = share

    dsm["p_set"] = timeseries.copy()

    return dsm


def calc_ind_site_timeseries(scenario):
    # calculate timeseries per site
    # -> using code from egon.data.datasets.industry.temporal:
    # calc_load_curves_ind_sites

    # select demands per industrial site including the subsector information
    source1 = config.datasets()["DSM_CTS_industry"]["sources"][
        "demandregio_ind_sites"
    ]

    demands_ind_sites = db.select_dataframe(
        f"""SELECT industrial_sites_id, wz, demand
            FROM {source1['schema']}.{source1['table']}
            WHERE scenario = '{scenario}'
            AND demand > 0
            """
    ).set_index(["industrial_sites_id"])

    # select industrial sites as demand_areas from database
    source2 = config.datasets()["DSM_CTS_industry"]["sources"]["ind_sites"]

    demand_area = db.select_geodataframe(
        f"""SELECT id, geom, subsector FROM
            {source2['schema']}.{source2['table']}""",
        index_col="id",
        geom_col="geom",
        epsg=3035,
    )

    # replace entries to bring it in line with demandregio's subsector
    # definitions
    demands_ind_sites.replace(1718, 17, inplace=True)
    share_wz_sites = demands_ind_sites.copy()

    # create additional df on wz_share per industrial site, which is always set
    # to one as the industrial demand per site is subsector specific
    share_wz_sites.demand = 1
    share_wz_sites.reset_index(inplace=True)

    share_transpose = pd.DataFrame(
        index=share_wz_sites.industrial_sites_id.unique(),
        columns=share_wz_sites.wz.unique(),
    )
    share_transpose.index.rename("industrial_sites_id", inplace=True)
    for wz in share_transpose.columns:
        share_transpose[wz] = (
            share_wz_sites[share_wz_sites.wz == wz]
            .set_index("industrial_sites_id")
            .demand
        )
<<<<<<< HEAD
=======
        store_id.iloc[
            rows_per_scenario.get("eGon2035", 0) : rows_per_scenario.get(
                "eGon2035", 0
            )
            + rows_per_scenario.get("eGon100RE", 0)
        ] = range(dsm_id, dsm_id + rows_per_scenario.get("eGon100RE", 0))

        dsm_stores["store_id"] = store_id

        # add calculated timeseries to df to be returned
        if not export_aggregated:
            dsm_stores["e_nom"] = e_nom
        dsm_stores["e_min"] = e_min
        dsm_stores["e_max"] = e_max
>>>>>>> 94e0b275

    # calculate load curves
    load_curves = calc_load_curve(share_transpose, demands_ind_sites["demand"])

    # identify bus per industrial site
    curves_bus = identify_bus(load_curves, demand_area)
    curves_bus.index = curves_bus["id"].astype(int)

    # initialize dataframe to be returned

<<<<<<< HEAD
    ts = pd.DataFrame(
        data=curves_bus["bus_id"], index=curves_bus["id"].astype(int)
    )
    ts["scenario_name"] = scenario
    curves_bus.drop({"id", "bus_id", "geom"}, axis=1, inplace=True)
    ts["p_set"] = curves_bus.values.tolist()

    # add subsector to relate to Schmidt's tables afterwards
    ts["application"] = demand_area["subsector"]
=======
        grouper = [df_dsm_buses.original_bus, df_dsm_buses.scn_name]
        df_dsm_buses = df_dsm_buses.groupby(grouper).first()
>>>>>>> 94e0b275

    return ts


<<<<<<< HEAD
def relate_to_schmidt_sites(dsm):
    # import industrial sites by Schmidt

    source = config.datasets()["DSM_CTS_industry"]["sources"][
        "ind_sites_schmidt"
    ]

    schmidt = db.select_dataframe(
        f"""SELECT application, geom FROM
            {source['schema']}.{source['table']}"""
    )

    # relate calculated timeseries (dsm) to Schmidt's industrial sites

    applications = np.unique(schmidt["application"])
    dsm = pd.DataFrame(dsm[dsm["application"].isin(applications)])

    # initialize dataframe to be returned

    dsm.rename(
        columns={"scenario_name": "scn_name", "bus_id": "bus"},
        inplace=True,
    )

    return dsm


def ind_sites_data_import():
    """
    Import industry sites data necessary to identify DSM-potential.
    """
    # calculate timeseries per site
=======
        df_dsm_links["p_max"] = df_dsm_links["p_max"].apply(
            lambda x: np.array(x)
        )
        df_dsm_links["p_min"] = df_dsm_links["p_min"].apply(
            lambda x: np.array(x)
        )

        grouper = [df_dsm_links.original_bus, df_dsm_links.scn_name]

        p_max = df_dsm_links.groupby(grouper)["p_max"].apply(np.sum)
        p_min = df_dsm_links.groupby(grouper)["p_min"].apply(np.sum)

        df_dsm_links = df_dsm_links.groupby(grouper).first()
        df_dsm_links.p_max = p_max
        df_dsm_links.p_min = p_min

        df_dsm_links.reset_index(inplace=True)
        df_dsm_links.sort_values("scn_name", inplace=True)

        # calculate P_nom and P per unit
        for index, row in df_dsm_links.iterrows():
            nom = max(max(row.p_max), abs(min(row.p_min)))
            df_dsm_links.at[index, "p_nom"] = nom
        df_dsm_links["p_max"] = df_dsm_links["p_max"] / df_dsm_links["p_nom"]
        df_dsm_links["p_min"] = df_dsm_links["p_min"] / df_dsm_links["p_nom"]

        df_dsm_links["p_max"] = df_dsm_links["p_max"].apply(lambda x: list(x))
        df_dsm_links["p_min"] = df_dsm_links["p_min"].apply(lambda x: list(x))

        # aggregate stores

        df_dsm_stores["e_max"] = df_dsm_stores["e_max"].apply(
            lambda x: np.array(x)
        )
        df_dsm_stores["e_min"] = df_dsm_stores["e_min"].apply(
            lambda x: np.array(x)
        )

        grouper = [df_dsm_stores.original_bus, df_dsm_stores.scn_name]

        e_max = df_dsm_stores.groupby(grouper)["e_max"].apply(np.sum)
        e_min = df_dsm_stores.groupby(grouper)["e_min"].apply(np.sum)

        df_dsm_stores = df_dsm_stores.groupby(grouper).first()
        df_dsm_stores.e_max = e_max
        df_dsm_stores.e_min = e_min

        df_dsm_stores.reset_index(inplace=True)
        df_dsm_stores.sort_values("scn_name", inplace=True)

        # calculate E_nom and E per unit
        for index, row in df_dsm_stores.iterrows():
            nom = max(max(row.e_max), abs(min(row.e_min)))
            df_dsm_stores.at[index, "e_nom"] = nom

        df_dsm_stores["e_max"] = (
            df_dsm_stores["e_max"] / df_dsm_stores["e_nom"]
        )
        df_dsm_stores["e_min"] = (
            df_dsm_stores["e_min"] / df_dsm_stores["e_nom"]
        )

        df_dsm_stores["e_max"] = df_dsm_stores["e_max"].apply(
            lambda x: list(x)
        )
        df_dsm_stores["e_min"] = df_dsm_stores["e_min"].apply(
            lambda x: list(x)
        )

        # select new bus_ids for aggregated buses and add to links and stores
        bus_id = db.next_etrago_id("Bus") + df_dsm_buses.index
>>>>>>> 94e0b275

    # scenario eGon2035
    dsm_2035 = calc_ind_site_timeseries("eGon2035")
    dsm_2035.reset_index(inplace=True)
    # scenario eGon100RE
    dsm_100 = calc_ind_site_timeseries("eGon100RE")
    dsm_100.reset_index(inplace=True)
    # bring df for both scenarios together
    dsm_100.index = range(len(dsm_2035), (len(dsm_2035) + len((dsm_100))))
    dsm = dsm_2035.append(dsm_100)

    # relate calculated timeseries to Schmidt's industrial sites

    dsm = relate_to_schmidt_sites(dsm)

    return dsm[["application", "id", "bus", "scn_name", "p_set"]]


def calculate_potentials(s_flex, s_util, s_inc, s_dec, delta_t, dsm):
    """
    Calculate DSM-potential per bus using the methods by Heitkoetter et. al.:
        https://doi.org/10.1016/j.adapen.2020.100001
    Parameters
        ----------
    s_flex: float
        Feasability factor to account for socio-technical restrictions
    s_util: float
        Average annual utilisation rate
    s_inc: float
        Shiftable share of installed capacity up to which load can be
        increased considering technical limitations
    s_dec: float
        Shiftable share of installed capacity up to which load can be
        decreased considering technical limitations
    delta_t: int
        Maximum shift duration in hours
    dsm: DataFrame
        List of existing buses with DSM-potential including timeseries of
        loads
    """

    # copy relevant timeseries
    timeseries = dsm["p_set"].copy()

    # calculate scheduled load L(t)

    scheduled_load = timeseries.copy()

    for index, liste in scheduled_load.items():
        share = []
        for item in liste:
            share.append(item * s_flex)
        scheduled_load.loc[index] = share

    # calculate maximum capacity Lambda

    # calculate energy annual requirement
    energy_annual = pd.Series(index=timeseries.index, dtype=float)
    for index, liste in timeseries.items():
        energy_annual.loc[index] = sum(liste)

    # calculate Lambda
    lam = (energy_annual * s_flex) / (8760 * s_util)

    # calculation of P_max and P_min

    # P_max
    p_max = scheduled_load.copy()
    for index, liste in scheduled_load.items():
        lamb = lam.loc[index]
        p_max.loc[index] = [lamb * s_inc - item for item in liste]

    # P_min
    p_min = scheduled_load.copy()
    for index, liste in scheduled_load.items():
        lamb = lam.loc[index]

        p_min.loc[index] = [-(item - lamb * s_dec) for item in liste]

    # calculation of E_max and E_min

    e_max = scheduled_load.copy()
    e_min = scheduled_load.copy()

    for index, liste in scheduled_load.items():
        emin = []
        emax = []
        for i in range(len(liste)):
            if i + delta_t > len(liste):
                emax.append(
                    (sum(liste[i:]) + sum(liste[: delta_t - (len(liste) - i)]))
                )
            else:
                emax.append(sum(liste[i : i + delta_t]))
            if i - delta_t < 0:
                emin.append(
                    (
                        -1
                        * (
                            (
                                sum(liste[:i])
                                + sum(liste[len(liste) - delta_t + i :])
                            )
                        )
                    )
                )
            else:
                emin.append(-1 * sum(liste[i - delta_t : i]))
        e_max.loc[index] = emax
        e_min.loc[index] = emin

    return p_max, p_min, e_max, e_min


def create_dsm_components(con, p_max, p_min, e_max, e_min, dsm):
    """
    Create components representing DSM.
    Parameters
        ----------
    con :
        Connection to database
    p_max: DataFrame
        Timeseries identifying maximum load increase
    p_min: DataFrame
        Timeseries identifying maximum load decrease
    e_max: DataFrame
        Timeseries identifying maximum energy amount to be preponed
    e_min: DataFrame
        Timeseries identifying maximum energy amount to be postponed
    dsm: DataFrame
        List of existing buses with DSM-potential including timeseries of loads
    """

    # calculate P_nom and P per unit
    p_nom = pd.Series(index=p_max.index, dtype=float)
    for index, row in p_max.items():
        nom = max(max(row), abs(min(p_min.loc[index])))
        p_nom.loc[index] = nom
        new = [element / nom for element in row]
        p_max.loc[index] = new
        new = [element / nom for element in p_min.loc[index]]
        p_min.loc[index] = new

    # calculate E_nom and E per unit
    e_nom = pd.Series(index=p_min.index, dtype=float)
    for index, row in e_max.items():
        nom = max(max(row), abs(min(e_min.loc[index])))
        e_nom.loc[index] = nom
        new = [element / nom for element in row]
        e_max.loc[index] = new
        new = [element / nom for element in e_min.loc[index]]
        e_min.loc[index] = new

    # add DSM-buses to "original" buses
    dsm_buses = gpd.GeoDataFrame(index=dsm.index)
    dsm_buses["original_bus"] = dsm["bus"].copy()
    dsm_buses["scn_name"] = dsm["scn_name"].copy()

    # get original buses and add copy of relevant information
    target1 = config.datasets()["DSM_CTS_industry"]["targets"]["bus"]
    original_buses = db.select_geodataframe(
        f"""SELECT bus_id, v_nom, scn_name, x, y, geom FROM
            {target1['schema']}.{target1['table']}""",
        geom_col="geom",
        epsg=4326,
    )

    # copy relevant information from original buses to DSM-buses
    dsm_buses["index"] = dsm_buses.index
    originals = original_buses[
        original_buses["bus_id"].isin(np.unique(dsm_buses["original_bus"]))
    ]
    dsm_buses = originals.merge(
        dsm_buses,
        left_on=["bus_id", "scn_name"],
        right_on=["original_bus", "scn_name"],
    )
    dsm_buses.index = dsm_buses["index"]
    dsm_buses.drop(["bus_id", "index"], axis=1, inplace=True)

    # new bus_ids for DSM-buses
    max_id = original_buses["bus_id"].max()
    if np.isnan(max_id):
        max_id = 0
    dsm_id = max_id + 1
    bus_id = pd.Series(index=dsm_buses.index, dtype=int)

    # Get number of DSM buses for both scenarios
    rows_per_scenario = (
        dsm_buses.groupby("scn_name").count().original_bus.to_dict()
    )

    # Assignment of DSM ids
    bus_id.iloc[: rows_per_scenario.get("eGon2035", 0)] = range(
        dsm_id, dsm_id + rows_per_scenario.get("eGon2035", 0)
    )

    bus_id.iloc[
        rows_per_scenario.get("eGon2035", 0) : rows_per_scenario.get(
            "eGon2035", 0
        )
        + rows_per_scenario.get("eGon100RE", 0)
    ] = range(dsm_id, dsm_id + rows_per_scenario.get("eGon100RE", 0))

    dsm_buses["bus_id"] = bus_id

    # add links from "orignal" buses to DSM-buses

    dsm_links = pd.DataFrame(index=dsm_buses.index)
    dsm_links["original_bus"] = dsm_buses["original_bus"].copy()
    dsm_links["dsm_bus"] = dsm_buses["bus_id"].copy()
    dsm_links["scn_name"] = dsm_buses["scn_name"].copy()

    # set link_id
    target2 = config.datasets()["DSM_CTS_industry"]["targets"]["link"]
    sql = f"""SELECT link_id FROM {target2['schema']}.{target2['table']}"""
    max_id = pd.read_sql_query(sql, con)
    max_id = max_id["link_id"].max()
    if np.isnan(max_id):
        max_id = 0
    dsm_id = max_id + 1
    link_id = pd.Series(index=dsm_buses.index, dtype=int)

    # Assignment of link ids
    link_id.iloc[: rows_per_scenario.get("eGon2035", 0)] = range(
        dsm_id, dsm_id + rows_per_scenario.get("eGon2035", 0)
    )

    link_id.iloc[
        rows_per_scenario.get("eGon2035", 0) : rows_per_scenario.get(
            "eGon2035", 0
        )
        + rows_per_scenario.get("eGon100RE", 0)
    ] = range(dsm_id, dsm_id + rows_per_scenario.get("eGon100RE", 0))

    dsm_links["link_id"] = link_id

    # add calculated timeseries to df to be returned
    dsm_links["p_nom"] = p_nom
    dsm_links["p_min"] = p_min
    dsm_links["p_max"] = p_max

    # add DSM-stores

    dsm_stores = pd.DataFrame(index=dsm_buses.index)
    dsm_stores["bus"] = dsm_buses["bus_id"].copy()
    dsm_stores["scn_name"] = dsm_buses["scn_name"].copy()
    dsm_stores["original_bus"] = dsm_buses["original_bus"].copy()

    # set store_id
    target3 = config.datasets()["DSM_CTS_industry"]["targets"]["store"]
    sql = f"""SELECT store_id FROM {target3['schema']}.{target3['table']}"""
    max_id = pd.read_sql_query(sql, con)
    max_id = max_id["store_id"].max()
    if np.isnan(max_id):
        max_id = 0
    dsm_id = max_id + 1
    store_id = pd.Series(index=dsm_buses.index, dtype=int)

    # Assignment of store ids
    store_id.iloc[: rows_per_scenario.get("eGon2035", 0)] = range(
        dsm_id, dsm_id + rows_per_scenario.get("eGon2035", 0)
    )

    store_id.iloc[
        rows_per_scenario.get("eGon2035", 0) : rows_per_scenario.get(
            "eGon2035", 0
        )
        + rows_per_scenario.get("eGon100RE", 0)
    ] = range(dsm_id, dsm_id + rows_per_scenario.get("eGon100RE", 0))

    dsm_stores["store_id"] = store_id

    # add calculated timeseries to df to be returned
    dsm_stores["e_nom"] = e_nom
    dsm_stores["e_min"] = e_min
    dsm_stores["e_max"] = e_max

    return dsm_buses, dsm_links, dsm_stores


def aggregate_components(df_dsm_buses, df_dsm_links, df_dsm_stores):
    # aggregate buses

    grouper = [df_dsm_buses.original_bus, df_dsm_buses.scn_name]

    df_dsm_buses = df_dsm_buses.groupby(grouper).first()

    df_dsm_buses.reset_index(inplace=True)
    df_dsm_buses.sort_values("scn_name", inplace=True)

    # aggregate links

    df_dsm_links["p_max"] = df_dsm_links["p_max"].apply(lambda x: np.array(x))
    df_dsm_links["p_min"] = df_dsm_links["p_min"].apply(lambda x: np.array(x))

    grouper = [df_dsm_links.original_bus, df_dsm_links.scn_name]
    p_nom = df_dsm_links.groupby(grouper)["p_nom"].sum()
    p_max = df_dsm_links.groupby(grouper)["p_max"].apply(np.sum)
    p_min = df_dsm_links.groupby(grouper)["p_min"].apply(np.sum)

    df_dsm_links = df_dsm_links.groupby(grouper).first()
    df_dsm_links.p_nom = p_nom
    df_dsm_links.p_max = p_max
    df_dsm_links.p_min = p_min

    df_dsm_links["p_max"] = df_dsm_links["p_max"].apply(lambda x: list(x))
    df_dsm_links["p_min"] = df_dsm_links["p_min"].apply(lambda x: list(x))

    df_dsm_links.reset_index(inplace=True)
    df_dsm_links.sort_values("scn_name", inplace=True)

    # aggregate stores

    df_dsm_stores["e_max"] = df_dsm_stores["e_max"].apply(
        lambda x: np.array(x)
    )
    df_dsm_stores["e_min"] = df_dsm_stores["e_min"].apply(
        lambda x: np.array(x)
    )

    grouper = [df_dsm_stores.original_bus, df_dsm_stores.scn_name]
    e_nom = df_dsm_stores.groupby(grouper)["e_nom"].sum()
    e_max = df_dsm_stores.groupby(grouper)["e_max"].apply(np.sum)
    e_min = df_dsm_stores.groupby(grouper)["e_min"].apply(np.sum)

    df_dsm_stores = df_dsm_stores.groupby(grouper).first()
    df_dsm_stores.e_nom = e_nom
    df_dsm_stores.e_max = e_max
    df_dsm_stores.e_min = e_min

    df_dsm_stores["e_max"] = df_dsm_stores["e_max"].apply(lambda x: list(x))
    df_dsm_stores["e_min"] = df_dsm_stores["e_min"].apply(lambda x: list(x))

    df_dsm_stores.reset_index(inplace=True)
    df_dsm_stores.sort_values("scn_name", inplace=True)

    # select new bus_ids for aggregated buses and add to links and stores
    bus_id = db.next_etrago_id("Bus") + df_dsm_buses.index

    df_dsm_buses["bus_id"] = bus_id
    df_dsm_links["dsm_bus"] = bus_id
    df_dsm_stores["bus"] = bus_id

    # select new link_ids for aggregated links
    link_id = db.next_etrago_id("Link") + df_dsm_links.index

    df_dsm_links["link_id"] = link_id

    # select new store_ids to aggregated stores

    store_id = db.next_etrago_id("Store") + df_dsm_stores.index

    df_dsm_stores["store_id"] = store_id

    return df_dsm_buses, df_dsm_links, df_dsm_stores


def data_export(dsm_buses, dsm_links, dsm_stores, carrier):
    """
    Export new components to database.

    Parameters
    ----------
    dsm_buses: DataFrame
        Buses representing locations of DSM-potential
    dsm_links: DataFrame
        Links connecting DSM-buses and DSM-stores
    dsm_stores: DataFrame
        Stores representing DSM-potential
    carrier: str
        Remark to be filled in column 'carrier' identifying DSM-potential
    """

    targets = config.datasets()["DSM_CTS_industry"]["targets"]

    # dsm_buses

    insert_buses = gpd.GeoDataFrame(
        index=dsm_buses.index,
        data=dsm_buses["geom"],
        geometry="geom",
        crs=dsm_buses.crs,
    )
    insert_buses["scn_name"] = dsm_buses["scn_name"]
    insert_buses["bus_id"] = dsm_buses["bus_id"]
    insert_buses["v_nom"] = dsm_buses["v_nom"]
    insert_buses["carrier"] = carrier
    insert_buses["x"] = dsm_buses["x"]
    insert_buses["y"] = dsm_buses["y"]

    # insert into database
    insert_buses.to_postgis(
        targets["bus"]["table"],
        con=db.engine(),
        schema=targets["bus"]["schema"],
        if_exists="append",
        index=False,
        dtype={"geom": "geometry"},
    )

    # dsm_links

    insert_links = pd.DataFrame(index=dsm_links.index)
    insert_links["scn_name"] = dsm_links["scn_name"]
    insert_links["link_id"] = dsm_links["link_id"]
    insert_links["bus0"] = dsm_links["original_bus"]
    insert_links["bus1"] = dsm_links["dsm_bus"]
    insert_links["carrier"] = carrier
    insert_links["p_nom"] = dsm_links["p_nom"]

    # insert into database
    insert_links.to_sql(
        targets["link"]["table"],
        con=db.engine(),
        schema=targets["link"]["schema"],
        if_exists="append",
        index=False,
    )

    insert_links_timeseries = pd.DataFrame(index=dsm_links.index)
    insert_links_timeseries["scn_name"] = dsm_links["scn_name"]
    insert_links_timeseries["link_id"] = dsm_links["link_id"]
    insert_links_timeseries["p_min_pu"] = dsm_links["p_min"]
    insert_links_timeseries["p_max_pu"] = dsm_links["p_max"]
    insert_links_timeseries["temp_id"] = 1

    # insert into database
    insert_links_timeseries.to_sql(
        targets["link_timeseries"]["table"],
        con=db.engine(),
        schema=targets["link_timeseries"]["schema"],
        if_exists="append",
        index=False,
    )

    # dsm_stores

    insert_stores = pd.DataFrame(index=dsm_stores.index)
    insert_stores["scn_name"] = dsm_stores["scn_name"]
    insert_stores["store_id"] = dsm_stores["store_id"]
    insert_stores["bus"] = dsm_stores["bus"]
    insert_stores["carrier"] = carrier
    insert_stores["e_nom"] = dsm_stores["e_nom"]

    # insert into database
    insert_stores.to_sql(
        targets["store"]["table"],
        con=db.engine(),
        schema=targets["store"]["schema"],
        if_exists="append",
        index=False,
    )

    insert_stores_timeseries = pd.DataFrame(index=dsm_stores.index)
    insert_stores_timeseries["scn_name"] = dsm_stores["scn_name"]
    insert_stores_timeseries["store_id"] = dsm_stores["store_id"]
    insert_stores_timeseries["e_min_pu"] = dsm_stores["e_min"]
    insert_stores_timeseries["e_max_pu"] = dsm_stores["e_max"]
    insert_stores_timeseries["temp_id"] = 1

    # insert into database
    insert_stores_timeseries.to_sql(
        targets["store_timeseries"]["table"],
        con=db.engine(),
        schema=targets["store_timeseries"]["schema"],
        if_exists="append",
        index=False,
    )


def delete_dsm_entries(carrier):
    """
    Deletes DSM-components from database if they already exist before creating
    new ones.

    Parameters
        ----------
     carrier: str
        Remark in column 'carrier' identifying DSM-potential
    """

    targets = config.datasets()["DSM_CTS_industry"]["targets"]

    # buses

    sql = f"""DELETE FROM {targets["bus"]["schema"]}.{targets["bus"]["table"]} b
     WHERE (b.carrier LIKE '{carrier}');"""
    db.execute_sql(sql)

    # links

    sql = f"""
        DELETE FROM {targets["link_timeseries"]["schema"]}.
        {targets["link_timeseries"]["table"]} t
        WHERE t.link_id IN
        (
            SELECT l.link_id FROM {targets["link"]["schema"]}.
            {targets["link"]["table"]} l
            WHERE l.carrier LIKE '{carrier}'
        );
        """

    db.execute_sql(sql)

    sql = f"""
        DELETE FROM {targets["link"]["schema"]}.
        {targets["link"]["table"]} l
        WHERE (l.carrier LIKE '{carrier}');
        """

    db.execute_sql(sql)

    # stores

    sql = f"""
        DELETE FROM {targets["store_timeseries"]["schema"]}.
        {targets["store_timeseries"]["table"]} t
        WHERE t.store_id IN
        (
            SELECT s.store_id FROM {targets["store"]["schema"]}.
            {targets["store"]["table"]} s
            WHERE s.carrier LIKE '{carrier}'
        );
        """

    db.execute_sql(sql)

    sql = f"""
        DELETE FROM {targets["store"]["schema"]}.{targets["store"]["table"]} s
        WHERE (s.carrier LIKE '{carrier}');
        """

    db.execute_sql(sql)


def dsm_cts_ind(
    con=db.engine(),
    cts_cool_vent_ac_share=0.22,
    ind_vent_cool_share=0.039,
    ind_vent_share=0.017,
):
    """
    Execute methodology to create and implement components for DSM considering
    a) CTS per osm-area: combined potentials of cooling, ventilation and air
      conditioning
    b) Industry per osm-are: combined potentials of cooling and ventilation
    c) Industrial Sites: potentials of ventilation in sites of
      "Wirtschaftszweig" (WZ) 23
    d) Industrial Sites: potentials of sites specified by subsectors
      identified by Schmidt (https://zenodo.org/record/3613767#.YTsGwVtCRhG):
      Paper, Recycled Paper, Pulp, Cement

    Modelled using the methods by Heitkoetter et. al.:
    https://doi.org/10.1016/j.adapen.2020.100001

    Parameters
    ----------
    con :
        Connection to database
    cts_cool_vent_ac_share: float
        Share of cooling, ventilation and AC in CTS demand
    ind_vent_cool_share: float
        Share of cooling and ventilation in industry demand
    ind_vent_share: float
        Share of ventilation in industry demand in sites of WZ 23

    """

    # CTS per osm-area: cooling, ventilation and air conditioning

    print(" ")
    print("CTS per osm-area: cooling, ventilation and air conditioning")
    print(" ")

    dsm = cts_data_import(cts_cool_vent_ac_share)

    # calculate combined potentials of cooling, ventilation and air
    # conditioning in CTS using combined parameters by Heitkoetter et. al.
    p_max, p_min, e_max, e_min = calculate_potentials(
        s_flex=S_FLEX_CTS,
        s_util=S_UTIL_CTS,
        s_inc=S_INC_CTS,
        s_dec=S_DEC_CTS,
        delta_t=DELTA_T_CTS,
        dsm=dsm,
    )

    dsm_buses, dsm_links, dsm_stores = create_dsm_components(
        con, p_max, p_min, e_max, e_min, dsm
    )

    df_dsm_buses = dsm_buses.copy()
    df_dsm_links = dsm_links.copy()
    df_dsm_stores = dsm_stores.copy()

    # industry per osm-area: cooling and ventilation

    print(" ")
    print("industry per osm-area: cooling and ventilation")
    print(" ")

    dsm = ind_osm_data_import(ind_vent_cool_share)

    # calculate combined potentials of cooling and ventilation in industrial
    # sector using combined parameters by Heitkoetter et. al.
    p_max, p_min, e_max, e_min = calculate_potentials(
        s_flex=S_FLEX_OSM,
        s_util=S_UTIL_OSM,
        s_inc=S_INC_OSM,
        s_dec=S_DEC_OSM,
        delta_t=DELTA_T_OSM,
        dsm=dsm,
    )

    dsm_buses, dsm_links, dsm_stores = create_dsm_components(
        con, p_max, p_min, e_max, e_min, dsm
    )

    df_dsm_buses = gpd.GeoDataFrame(
        pd.concat([df_dsm_buses, dsm_buses], ignore_index=True),
        crs="EPSG:4326",
    )
    df_dsm_links = pd.DataFrame(
        pd.concat([df_dsm_links, dsm_links], ignore_index=True)
    )
    df_dsm_stores = pd.DataFrame(
        pd.concat([df_dsm_stores, dsm_stores], ignore_index=True)
    )

    # industry sites

    # industry sites: different applications

    dsm = ind_sites_data_import()

    print(" ")
    print("industry sites: paper")
    print(" ")

    dsm_paper = gpd.GeoDataFrame(
        dsm[
            dsm["application"].isin(
                [
                    "Graphic Paper",
                    "Packing Paper and Board",
                    "Hygiene Paper",
                    "Technical/Special Paper and Board",
                ]
            )
        ]
    )

    # calculate potentials of industrial sites with paper-applications
    # using parameters by Heitkoetter et al.
    p_max, p_min, e_max, e_min = calculate_potentials(
        s_flex=S_FLEX_PAPER,
        s_util=S_UTIL_PAPER,
        s_inc=S_INC_PAPER,
        s_dec=S_DEC_PAPER,
        delta_t=DELTA_T_PAPER,
        dsm=dsm_paper,
    )

    dsm_buses, dsm_links, dsm_stores = create_dsm_components(
        con, p_max, p_min, e_max, e_min, dsm_paper
    )

    df_dsm_buses = gpd.GeoDataFrame(
        pd.concat([df_dsm_buses, dsm_buses], ignore_index=True),
        crs="EPSG:4326",
    )
    df_dsm_links = pd.DataFrame(
        pd.concat([df_dsm_links, dsm_links], ignore_index=True)
    )
    df_dsm_stores = pd.DataFrame(
        pd.concat([df_dsm_stores, dsm_stores], ignore_index=True)
    )

    print(" ")
    print("industry sites: recycled paper")
    print(" ")

    # calculate potentials of industrial sites with recycled paper-applications
    # using parameters by Heitkoetter et. al.
    dsm_recycled_paper = gpd.GeoDataFrame(
        dsm[dsm["application"] == "Recycled Paper"]
    )

    p_max, p_min, e_max, e_min = calculate_potentials(
        s_flex=S_FLEX_RECYCLED_PAPER,
        s_util=S_UTIL_RECYCLED_PAPER,
        s_inc=S_INC_RECYCLED_PAPER,
        s_dec=S_DEC_RECYCLED_PAPER,
        delta_t=DELTA_T_RECYCLED_PAPER,
        dsm=dsm_recycled_paper,
    )

    dsm_buses, dsm_links, dsm_stores = create_dsm_components(
        con, p_max, p_min, e_max, e_min, dsm_recycled_paper
    )

    df_dsm_buses = gpd.GeoDataFrame(
        pd.concat([df_dsm_buses, dsm_buses], ignore_index=True),
        crs="EPSG:4326",
    )
    df_dsm_links = pd.DataFrame(
        pd.concat([df_dsm_links, dsm_links], ignore_index=True)
    )
    df_dsm_stores = pd.DataFrame(
        pd.concat([df_dsm_stores, dsm_stores], ignore_index=True)
    )

    print(" ")
    print("industry sites: pulp")
    print(" ")

    dsm_pulp = gpd.GeoDataFrame(dsm[dsm["application"] == "Mechanical Pulp"])

    # calculate potentials of industrial sites with pulp-applications
    # using parameters by Heitkoetter et al.
    p_max, p_min, e_max, e_min = calculate_potentials(
        s_flex=S_FLEX_PULP,
        s_util=S_UTIL_PULP,
        s_inc=S_INC_PULP,
        s_dec=S_DEC_PULP,
        delta_t=DELTA_T_PULP,
        dsm=dsm_pulp,
    )

    dsm_buses, dsm_links, dsm_stores = create_dsm_components(
        con, p_max, p_min, e_max, e_min, dsm_pulp
    )

    df_dsm_buses = gpd.GeoDataFrame(
        pd.concat([df_dsm_buses, dsm_buses], ignore_index=True),
        crs="EPSG:4326",
    )
    df_dsm_links = pd.DataFrame(
        pd.concat([df_dsm_links, dsm_links], ignore_index=True)
    )
    df_dsm_stores = pd.DataFrame(
        pd.concat([df_dsm_stores, dsm_stores], ignore_index=True)
    )

    # industry sites: cement

    print(" ")
    print("industry sites: cement")
    print(" ")

    dsm_cement = gpd.GeoDataFrame(dsm[dsm["application"] == "Cement Mill"])

    # calculate potentials of industrial sites with cement-applications
    # using parameters by Heitkoetter et al.
    p_max, p_min, e_max, e_min = calculate_potentials(
        s_flex=S_FLEX_CEMENT,
        s_util=S_UTIL_CEMENT,
        s_inc=S_INC_CEMENT,
        s_dec=S_DEC_CEMENT,
        delta_t=DELTA_T_CEMENT,
        dsm=dsm_cement,
    )

    dsm_buses, dsm_links, dsm_stores = create_dsm_components(
        con, p_max, p_min, e_max, e_min, dsm_cement
    )

    df_dsm_buses = gpd.GeoDataFrame(
        pd.concat([df_dsm_buses, dsm_buses], ignore_index=True),
        crs="EPSG:4326",
    )
    df_dsm_links = pd.DataFrame(
        pd.concat([df_dsm_links, dsm_links], ignore_index=True)
    )
    df_dsm_stores = pd.DataFrame(
        pd.concat([df_dsm_stores, dsm_stores], ignore_index=True)
    )

    # industry sites: ventilation in WZ23

    print(" ")
    print("industry sites: ventilation in WZ23")
    print(" ")

    dsm = ind_sites_vent_data_import(ind_vent_share, wz=WZ)

    # drop entries of Cement Mills whose DSM-potentials have already been
    # modelled
    cement = np.unique(dsm_cement["bus"].values)
    index_names = np.array(dsm[dsm["bus"].isin(cement)].index)
    dsm.drop(index_names, inplace=True)

    # calculate potentials of ventialtion in industrial sites of WZ 23
    # using parameters by Heitkoetter et al.
    p_max, p_min, e_max, e_min = calculate_potentials(
        s_flex=S_FLEX_WZ,
        s_util=S_UTIL_WZ,
        s_inc=S_INC_WZ,
        s_dec=S_DEC_WZ,
        delta_t=DELTA_T_WZ,
        dsm=dsm,
    )

    dsm_buses, dsm_links, dsm_stores = create_dsm_components(
        con, p_max, p_min, e_max, e_min, dsm
    )

    df_dsm_buses = gpd.GeoDataFrame(
        pd.concat([df_dsm_buses, dsm_buses], ignore_index=True),
        crs="EPSG:4326",
    )
    df_dsm_links = pd.DataFrame(
        pd.concat([df_dsm_links, dsm_links], ignore_index=True)
    )
    df_dsm_stores = pd.DataFrame(
        pd.concat([df_dsm_stores, dsm_stores], ignore_index=True)
    )

    # aggregate DSM components per substation
    dsm_buses, dsm_links, dsm_stores = aggregate_components(
        df_dsm_buses, df_dsm_links, df_dsm_stores
    )

    # export aggregated DSM components to database

    delete_dsm_entries("dsm-cts")
    delete_dsm_entries("dsm-ind-osm")
    delete_dsm_entries("dsm-ind-sites")
    delete_dsm_entries("dsm")

    data_export(dsm_buses, dsm_links, dsm_stores, carrier="dsm")


def get_p_nom_e_nom(df: pd.DataFrame):
    p_nom = [
        max(max(val), max(abs(v) for v in df.p_min_pu.at[idx]))
        for idx, val in df.p_max_pu.items()
    ]

    e_nom = [
        max(max(val), max(abs(v) for v in df.e_min_pu.at[idx]))
        for idx, val in df.e_max_pu.items()
    ]

    return df.assign(p_nom=p_nom, e_nom=e_nom)


def calc_per_unit(df):
    df = get_p_nom_e_nom(df)

    for col in ["p_max_pu", "p_min_pu"]:
        rslt = []

        for idx, lst in df[col].items():
            p_nom = df.p_nom.at[idx]

            rslt.append([v / p_nom for v in lst])

        df[col] = rslt

    for col in ["e_max_pu", "e_min_pu"]:
        rslt = []

        for idx, lst in df[col].items():
            e_nom = df.e_nom.at[idx]

            rslt.append([v / e_nom for v in lst])

        df[col] = rslt

    return df


def create_table(df, table, engine=CON):
    """Create table"""
    table.__table__.drop(bind=engine, checkfirst=True)
    table.__table__.create(bind=engine, checkfirst=True)

    df.to_sql(
        name=table.__table__.name,
        schema=table.__table__.schema,
        con=engine,
        if_exists="append",
        index=False,
    )


def dsm_cts_ind_individual(
    cts_cool_vent_ac_share=CTS_COOL_VENT_AC_SHARE,
    ind_vent_cool_share=IND_VENT_COOL_SHARE,
    ind_vent_share=IND_VENT_SHARE,
):
    """
    Execute methodology to create and implement components for DSM considering
    a) CTS per osm-area: combined potentials of cooling, ventilation and air
      conditioning
    b) Industry per osm-are: combined potentials of cooling and ventilation
    c) Industrial Sites: potentials of ventilation in sites of
      "Wirtschaftszweig" (WZ) 23
    d) Industrial Sites: potentials of sites specified by subsectors
      identified by Schmidt (https://zenodo.org/record/3613767#.YTsGwVtCRhG):
      Paper, Recycled Paper, Pulp, Cement

    Modelled using the methods by Heitkoetter et. al.:
    https://doi.org/10.1016/j.adapen.2020.100001

    Parameters
    ----------
    cts_cool_vent_ac_share: float
        Share of cooling, ventilation and AC in CTS demand
    ind_vent_cool_share: float
        Share of cooling and ventilation in industry demand
    ind_vent_share: float
        Share of ventilation in industry demand in sites of WZ 23

    """

    # CTS per osm-area: cooling, ventilation and air conditioning

    print(" ")
    print("CTS per osm-area: cooling, ventilation and air conditioning")
    print(" ")

    dsm = cts_data_import(cts_cool_vent_ac_share)

    # calculate combined potentials of cooling, ventilation and air
    # conditioning in CTS using combined parameters by Heitkoetter et. al.
    vals = calculate_potentials(
        s_flex=S_FLEX_CTS,
        s_util=S_UTIL_CTS,
        s_inc=S_INC_CTS,
        s_dec=S_DEC_CTS,
        delta_t=DELTA_T_CTS,
        dsm=dsm,
    )

    base_columns = [
        "bus",
        "scn_name",
        "p_set",
        "p_max_pu",
        "p_min_pu",
        "e_max_pu",
        "e_min_pu",
    ]

    cts_df = pd.concat([dsm, *vals], axis=1, ignore_index=True)
    cts_df.columns = base_columns
    cts_df = calc_per_unit(cts_df)

    print(" ")
    print("industry per osm-area: cooling and ventilation")
    print(" ")

    dsm = ind_osm_data_import_individual(ind_vent_cool_share)

    # calculate combined potentials of cooling and ventilation in industrial
    # sector using combined parameters by Heitkoetter et al.
    vals = calculate_potentials(
        s_flex=S_FLEX_OSM,
        s_util=S_UTIL_OSM,
        s_inc=S_INC_OSM,
        s_dec=S_DEC_OSM,
        delta_t=DELTA_T_OSM,
        dsm=dsm,
    )

    columns = ["osm_id"] + base_columns

    osm_df = pd.concat([dsm, *vals], axis=1, ignore_index=True)
    osm_df.columns = columns
    osm_df = calc_per_unit(osm_df)

    # industry sites

    # industry sites: different applications

    dsm = ind_sites_data_import()

    print(" ")
    print("industry sites: paper")
    print(" ")

    dsm_paper = gpd.GeoDataFrame(
        dsm[
            dsm["application"].isin(
                [
                    "Graphic Paper",
                    "Packing Paper and Board",
                    "Hygiene Paper",
                    "Technical/Special Paper and Board",
                ]
            )
        ]
    )

    # calculate potentials of industrial sites with paper-applications
    # using parameters by Heitkoetter et al.
    vals = calculate_potentials(
        s_flex=S_FLEX_PAPER,
        s_util=S_UTIL_PAPER,
        s_inc=S_INC_PAPER,
        s_dec=S_DEC_PAPER,
        delta_t=DELTA_T_PAPER,
        dsm=dsm_paper,
    )

    columns = ["application", "industrial_sites_id"] + base_columns

    paper_df = pd.concat([dsm_paper, *vals], axis=1, ignore_index=True)
    paper_df.columns = columns
    paper_df = calc_per_unit(paper_df)

    print(" ")
    print("industry sites: recycled paper")
    print(" ")

    # calculate potentials of industrial sites with recycled paper-applications
    # using parameters by Heitkoetter et. al.
    dsm_recycled_paper = gpd.GeoDataFrame(
        dsm[dsm["application"] == "Recycled Paper"]
    )

    vals = calculate_potentials(
        s_flex=S_FLEX_RECYCLED_PAPER,
        s_util=S_UTIL_RECYCLED_PAPER,
        s_inc=S_INC_RECYCLED_PAPER,
        s_dec=S_DEC_RECYCLED_PAPER,
        delta_t=DELTA_T_RECYCLED_PAPER,
        dsm=dsm_recycled_paper,
    )

    recycled_paper_df = pd.concat(
        [dsm_recycled_paper, *vals], axis=1, ignore_index=True
    )
    recycled_paper_df.columns = columns
    recycled_paper_df = calc_per_unit(recycled_paper_df)

    print(" ")
    print("industry sites: pulp")
    print(" ")

    dsm_pulp = gpd.GeoDataFrame(dsm[dsm["application"] == "Mechanical Pulp"])

    # calculate potentials of industrial sites with pulp-applications
    # using parameters by Heitkoetter et al.
    vals = calculate_potentials(
        s_flex=S_FLEX_PULP,
        s_util=S_UTIL_PULP,
        s_inc=S_INC_PULP,
        s_dec=S_DEC_PULP,
        delta_t=DELTA_T_PULP,
        dsm=dsm_pulp,
    )

    pulp_df = pd.concat([dsm_pulp, *vals], axis=1, ignore_index=True)
    pulp_df.columns = columns
    pulp_df = calc_per_unit(pulp_df)

    # industry sites: cement

    print(" ")
    print("industry sites: cement")
    print(" ")

    dsm_cement = gpd.GeoDataFrame(dsm[dsm["application"] == "Cement Mill"])

    # calculate potentials of industrial sites with cement-applications
    # using parameters by Heitkoetter et al.
    vals = calculate_potentials(
        s_flex=S_FLEX_CEMENT,
        s_util=S_UTIL_CEMENT,
        s_inc=S_INC_CEMENT,
        s_dec=S_DEC_CEMENT,
        delta_t=DELTA_T_CEMENT,
        dsm=dsm_cement,
    )

    cement_df = pd.concat([dsm_cement, *vals], axis=1, ignore_index=True)
    cement_df.columns = columns
    cement_df = calc_per_unit(cement_df)

    ind_df = pd.concat(
        [paper_df, recycled_paper_df, pulp_df, cement_df], ignore_index=True
    )

    # industry sites: ventilation in WZ23

    print(" ")
    print("industry sites: ventilation in WZ23")
    print(" ")

    dsm = ind_sites_vent_data_import_individual(ind_vent_share, wz=WZ)

    # drop entries of Cement Mills whose DSM-potentials have already been
    # modelled
    cement = np.unique(dsm_cement["bus"].values)
    index_names = np.array(dsm[dsm["bus"].isin(cement)].index)
    dsm.drop(index_names, inplace=True)

    # calculate potentials of ventialtion in industrial sites of WZ 23
    # using parameters by Heitkoetter et al.
    vals = calculate_potentials(
        s_flex=S_FLEX_WZ,
        s_util=S_UTIL_WZ,
        s_inc=S_INC_WZ,
        s_dec=S_DEC_WZ,
        delta_t=DELTA_T_WZ,
        dsm=dsm,
    )

    columns = ["site_id"] + base_columns

    ind_sites_df = pd.concat([dsm, *vals], axis=1, ignore_index=True)
    ind_sites_df.columns = columns
    ind_sites_df = calc_per_unit(ind_sites_df)

    # create tables
    create_table(
        df=cts_df, table=EgonEtragoElectricityCtsDsmTimeseries, engine=CON
    )
    create_table(
        df=osm_df,
        table=EgonOsmIndLoadCurvesIndividualDsmTimeseries,
        engine=CON,
    )
    create_table(
        df=ind_df,
        table=EgonDemandregioSitesIndElectricityDsmTimeseries,
        engine=CON,
    )
    create_table(
        df=ind_sites_df,
        table=EgonSitesIndLoadCurvesIndividualDsmTimeseries,
        engine=CON,
    )


def dsm_cts_ind_processing():
    dsm_cts_ind()

    dsm_cts_ind_individual()<|MERGE_RESOLUTION|>--- conflicted
+++ resolved
@@ -76,13 +76,8 @@
 class DsmPotential(Dataset):
     def __init__(self, dependencies):
         super().__init__(
-<<<<<<< HEAD
             name="DsmPotential",
             version="0.0.4.dev",
-=======
-            name="DSM_potentials",
-            version="0.0.4",
->>>>>>> 94e0b275
             dependencies=dependencies,
             tasks=(dsm_cts_ind_processing),
         )
@@ -269,80 +264,8 @@
         """
     )
 
-<<<<<<< HEAD
     # calculate share of timeseries for cooling and ventilation out of
     # industry-data
-=======
-        def calc_ind_site_timeseries(scenario):
-
-            # calculate timeseries per site
-            # -> using code from egon.data.datasets.industry.temporal: calc_load_curves_ind_sites
-
-            # select demands per industrial site including the subsector information
-            source1 = egon.data.config.datasets()["DSM_CTS_industry"][
-                "sources"
-            ]["demandregio_ind_sites"]
-
-            demands_ind_sites = db.select_dataframe(
-                f"""SELECT industrial_sites_id, wz, demand
-                    FROM {source1['schema']}.{source1['table']}
-                    WHERE scenario = '{scenario}'
-                    AND demand > 0
-                    """
-            ).set_index(["industrial_sites_id"])
-
-            # select industrial sites as demand_areas from database
-            source2 = egon.data.config.datasets()["DSM_CTS_industry"][
-                "sources"
-            ]["ind_sites"]
-
-            demand_area = db.select_geodataframe(
-                f"""SELECT id, geom, subsector FROM
-                    {source2['schema']}.{source2['table']}""",
-                index_col="id",
-                geom_col="geom",
-                epsg=3035,
-            )
-
-            # replace entries to bring it in line with demandregio's subsector definitions
-            demands_ind_sites.replace(1718, 17, inplace=True)
-            share_wz_sites = demands_ind_sites.copy()
-
-            # create additional df on wz_share per industrial site, which is always set to one
-            # as the industrial demand per site is subsector specific
-            share_wz_sites.demand = 1
-            share_wz_sites.reset_index(inplace=True)
-
-            share_transpose = pd.DataFrame(
-                index=share_wz_sites.industrial_sites_id.unique(),
-                columns=share_wz_sites.wz.unique(),
-            )
-            share_transpose.index.rename("industrial_sites_id", inplace=True)
-            for wz in share_transpose.columns:
-                share_transpose[wz] = (
-                    share_wz_sites[share_wz_sites.wz == wz]
-                    .set_index("industrial_sites_id")
-                    .demand
-                )
-
-            # calculate load curves
-            load_curves = calc_load_curve(
-                share_transpose, demands_ind_sites["demand"]
-            )
-
-            # identify bus per industrial site
-            curves_bus = identify_bus(load_curves, demand_area)
-            curves_bus.index = curves_bus["id"].astype(int)
-
-            # initialize dataframe to be returned
-
-            ts = pd.DataFrame(
-                data=curves_bus["bus_id"], index=curves_bus["id"].astype(int)
-            )
-            ts["scenario_name"] = scenario
-            curves_bus.drop({"id", "bus_id", "geom"}, axis=1, inplace=True)
-            ts["p_set"] = curves_bus.values.tolist()
->>>>>>> 94e0b275
 
     timeseries = dsm["p_set"].copy()
 
@@ -372,234 +295,15 @@
         "ind_sites_loadcurves"
     ]
 
-<<<<<<< HEAD
     dsm = db.select_dataframe(
         f"""
         SELECT bus, scn_name, p_set FROM
         {sources['schema']}.{sources['table']}
         WHERE wz = {wz}
-=======
-        # scenario eGon2035
-        dsm_2035 = calc_ind_site_timeseries("eGon2035")
-        dsm_2035.reset_index(inplace=True)
-        # scenario eGon100RE
-        dsm_100 = calc_ind_site_timeseries("eGon100RE")
-        dsm_100.reset_index(inplace=True)
-        # bring df for both scenarios together
-        dsm_100.index = range(len(dsm_2035), (len(dsm_2035) + len((dsm_100))))
-        dsm = dsm_2035.append(dsm_100)
-
-        # relate calculated timeseries to Schmidt's industrial sites
-
-        dsm = relate_to_Schmidt_sites(dsm)
-
-        return dsm
-
-    def calculate_potentials(s_flex, s_util, s_inc, s_dec, delta_t, dsm):
-
         """
-        Calculate DSM-potential per bus using the methods by Heitkoetter et. al.:
-            https://doi.org/10.1016/j.adapen.2020.100001
-        Parameters
-            ----------
-        s_flex: float
-            Feasability factor to account for socio-technical restrictions
-        s_util: float
-            Average annual utilisation rate
-        s_inc: float
-            Shiftable share of installed capacity up to which load can be increased considering technical limitations
-        s_dec: float
-            Shiftable share of installed capacity up to which load can be decreased considering technical limitations
-        delta_t: int
-            Maximum shift duration in hours
-        dsm: DataFrame
-            List of existing buses with DSM-potential including timeseries of loads
-        """
-
-        # copy relevant timeseries
-        timeseries = dsm["p_set"].copy()
-
-        # calculate scheduled load L(t)
-
-        scheduled_load = timeseries.copy()
-
-        for index, liste in scheduled_load.iteritems():
-            share = []
-            for item in liste:
-                share.append(item * s_flex)
-            scheduled_load.loc[index] = share
-
-        # calculate maximum capacity Lambda
-
-        # calculate energy annual requirement
-        energy_annual = pd.Series(index=timeseries.index, dtype=float)
-        for index, liste in timeseries.iteritems():
-            energy_annual.loc[index] = sum(liste)
-
-        # calculate Lambda
-        lam = (energy_annual * s_flex) / (8760 * s_util)
-
-        # calculation of P_max and P_min
-
-        # P_max
-        p_max = scheduled_load.copy()
-        for index, liste in scheduled_load.iteritems():
-            lamb = lam.loc[index]
-            p = []
-            for item in liste:
-                value = lamb * s_inc - item
-                if value < 0:
-                    value = 0
-                p.append(value)
-            p_max.loc[index] = p
-
-        # P_min
-        p_min = scheduled_load.copy()
-        for index, liste in scheduled_load.iteritems():
-            lamb = lam.loc[index]
-            p = []
-            for item in liste:
-                value = -(item - lamb * s_dec)
-                if value > 0:
-                    value = 0
-                p.append(value)
-            p_min.loc[index] = p
-
-        # calculation of E_max and E_min
-
-        e_max = scheduled_load.copy()
-        e_min = scheduled_load.copy()
-
-        for index, liste in scheduled_load.iteritems():
-            emin = []
-            emax = []
-            for i in range(0, len(liste)):
-                if i + delta_t > len(liste):
-                    emax.append(
-                        sum(liste[i : len(liste)])
-                        + sum(liste[0 : delta_t - (len(liste) - i)])
-                    )
-                else:
-                    emax.append(sum(liste[i : i + delta_t]))
-                if i - delta_t < 0:
-                    emin.append(
-                        -1
-                        * (
-                            sum(liste[0:i])
-                            + sum(liste[len(liste) - delta_t + i : len(liste)])
-                        )
-                    )
-                else:
-                    emin.append(-1 * sum(liste[i - delta_t : i]))
-            e_max.loc[index] = emax
-            e_min.loc[index] = emin
-
-        return p_max, p_min, e_max, e_min
-
-    def create_dsm_components(
-        con, p_max, p_min, e_max, e_min, dsm, export_aggregated=True
-    ):
-
-        """
-        Create components representing DSM.
-        Parameters
-            ----------
-        con :
-            Connection to database
-        p_max: DataFrame
-            Timeseries identifying maximum load increase
-        p_min: DataFrame
-            Timeseries identifying maximum load decrease
-        e_max: DataFrame
-            Timeseries identifying maximum energy amount to be preponed
-        e_min: DataFrame
-            Timeseries identifying maximum energy amount to be postponed
-        dsm: DataFrame
-            List of existing buses with DSM-potential including timeseries of loads
->>>>>>> 94e0b275
-        """
-    )
-
-<<<<<<< HEAD
+    )
+
     # calculate share of timeseries for ventilation
-=======
-        # if components should be exported seperately
-        # and not as aggregated DSM-components:
-
-        if not export_aggregated:
-
-            # calculate P_nom and P per unit
-            p_nom = pd.Series(index=p_max.index, dtype=float)
-            for index, row in p_max.iteritems():
-                nom = max(max(row), abs(min(p_min.loc[index])))
-                p_nom.loc[index] = nom
-                new = [element / nom for element in row]
-                p_max.loc[index] = new
-                new = [element / nom for element in p_min.loc[index]]
-                p_min.loc[index] = new
-
-            # calculate E_nom and E per unit
-            e_nom = pd.Series(index=p_min.index, dtype=float)
-            for index, row in e_max.iteritems():
-                nom = max(max(row), abs(min(e_min.loc[index])))
-                e_nom.loc[index] = nom
-                new = [element / nom for element in row]
-                e_max.loc[index] = new
-                new = [element / nom for element in e_min.loc[index]]
-                e_min.loc[index] = new
-
-        # add DSM-buses to "original" buses
-        dsm_buses = gpd.GeoDataFrame(index=dsm.index)
-        dsm_buses["original_bus"] = dsm["bus"].copy()
-        dsm_buses["scn_name"] = dsm["scn_name"].copy()
-
-        # get original buses and add copy of relevant information
-        target1 = egon.data.config.datasets()["DSM_CTS_industry"]["targets"][
-            "bus"
-        ]
-        original_buses = db.select_geodataframe(
-            f"""SELECT bus_id, v_nom, scn_name, x, y, geom FROM
-                {target1['schema']}.{target1['table']}""",
-            geom_col="geom",
-            epsg=4326,
-        )
-
-        # copy relevant information from original buses to DSM-buses
-        dsm_buses["index"] = dsm_buses.index
-        originals = original_buses[
-            original_buses["bus_id"].isin(np.unique(dsm_buses["original_bus"]))
-        ]
-        dsm_buses = originals.merge(
-            dsm_buses,
-            left_on=["bus_id", "scn_name"],
-            right_on=["original_bus", "scn_name"],
-        )
-        dsm_buses.index = dsm_buses["index"]
-        dsm_buses.drop(["bus_id", "index"], axis=1, inplace=True)
-
-        # new bus_ids for DSM-buses
-        max_id = original_buses["bus_id"].max()
-        if np.isnan(max_id):
-            max_id = 0
-        dsm_id = max_id + 1
-        bus_id = pd.Series(index=dsm_buses.index, dtype=int)
-
-        # Get number of DSM buses for both scenarios
-        rows_per_scenario = (
-            dsm_buses.groupby("scn_name").count().original_bus.to_dict()
-        )
-
-        # Assignment of DSM ids
-        bus_id.iloc[0 : rows_per_scenario.get("eGon2035", 0)] = range(
-            dsm_id, dsm_id + rows_per_scenario.get("eGon2035", 0)
-        )
-        bus_id.iloc[
-            rows_per_scenario.get("eGon2035", 0) : rows_per_scenario.get(
-                "eGon2035", 0
-            )
-            + rows_per_scenario.get("eGon100RE", 0)
-        ] = range(dsm_id, dsm_id + rows_per_scenario.get("eGon100RE", 0))
->>>>>>> 94e0b275
 
     timeseries = dsm["p_set"].copy()
 
@@ -612,7 +316,6 @@
     return dsm
 
 
-<<<<<<< HEAD
 def ind_sites_vent_data_import_individual(ind_vent_share, wz):
     """
     Import industry sites necessary to identify DSM-potential.
@@ -622,13 +325,6 @@
     wz: int
         Wirtschaftszweig to be considered within industry sites
     """
-=======
-        # add calculated timeseries to df to be returned
-        if not export_aggregated:
-            dsm_links["p_nom"] = p_nom
-        dsm_links["p_min"] = p_min
-        dsm_links["p_max"] = p_max
->>>>>>> 94e0b275
 
     # import load data
 
@@ -707,23 +403,6 @@
             .set_index("industrial_sites_id")
             .demand
         )
-<<<<<<< HEAD
-=======
-        store_id.iloc[
-            rows_per_scenario.get("eGon2035", 0) : rows_per_scenario.get(
-                "eGon2035", 0
-            )
-            + rows_per_scenario.get("eGon100RE", 0)
-        ] = range(dsm_id, dsm_id + rows_per_scenario.get("eGon100RE", 0))
-
-        dsm_stores["store_id"] = store_id
-
-        # add calculated timeseries to df to be returned
-        if not export_aggregated:
-            dsm_stores["e_nom"] = e_nom
-        dsm_stores["e_min"] = e_min
-        dsm_stores["e_max"] = e_max
->>>>>>> 94e0b275
 
     # calculate load curves
     load_curves = calc_load_curve(share_transpose, demands_ind_sites["demand"])
@@ -734,7 +413,6 @@
 
     # initialize dataframe to be returned
 
-<<<<<<< HEAD
     ts = pd.DataFrame(
         data=curves_bus["bus_id"], index=curves_bus["id"].astype(int)
     )
@@ -744,15 +422,10 @@
 
     # add subsector to relate to Schmidt's tables afterwards
     ts["application"] = demand_area["subsector"]
-=======
-        grouper = [df_dsm_buses.original_bus, df_dsm_buses.scn_name]
-        df_dsm_buses = df_dsm_buses.groupby(grouper).first()
->>>>>>> 94e0b275
 
     return ts
 
 
-<<<<<<< HEAD
 def relate_to_schmidt_sites(dsm):
     # import industrial sites by Schmidt
 
@@ -785,79 +458,6 @@
     Import industry sites data necessary to identify DSM-potential.
     """
     # calculate timeseries per site
-=======
-        df_dsm_links["p_max"] = df_dsm_links["p_max"].apply(
-            lambda x: np.array(x)
-        )
-        df_dsm_links["p_min"] = df_dsm_links["p_min"].apply(
-            lambda x: np.array(x)
-        )
-
-        grouper = [df_dsm_links.original_bus, df_dsm_links.scn_name]
-
-        p_max = df_dsm_links.groupby(grouper)["p_max"].apply(np.sum)
-        p_min = df_dsm_links.groupby(grouper)["p_min"].apply(np.sum)
-
-        df_dsm_links = df_dsm_links.groupby(grouper).first()
-        df_dsm_links.p_max = p_max
-        df_dsm_links.p_min = p_min
-
-        df_dsm_links.reset_index(inplace=True)
-        df_dsm_links.sort_values("scn_name", inplace=True)
-
-        # calculate P_nom and P per unit
-        for index, row in df_dsm_links.iterrows():
-            nom = max(max(row.p_max), abs(min(row.p_min)))
-            df_dsm_links.at[index, "p_nom"] = nom
-        df_dsm_links["p_max"] = df_dsm_links["p_max"] / df_dsm_links["p_nom"]
-        df_dsm_links["p_min"] = df_dsm_links["p_min"] / df_dsm_links["p_nom"]
-
-        df_dsm_links["p_max"] = df_dsm_links["p_max"].apply(lambda x: list(x))
-        df_dsm_links["p_min"] = df_dsm_links["p_min"].apply(lambda x: list(x))
-
-        # aggregate stores
-
-        df_dsm_stores["e_max"] = df_dsm_stores["e_max"].apply(
-            lambda x: np.array(x)
-        )
-        df_dsm_stores["e_min"] = df_dsm_stores["e_min"].apply(
-            lambda x: np.array(x)
-        )
-
-        grouper = [df_dsm_stores.original_bus, df_dsm_stores.scn_name]
-
-        e_max = df_dsm_stores.groupby(grouper)["e_max"].apply(np.sum)
-        e_min = df_dsm_stores.groupby(grouper)["e_min"].apply(np.sum)
-
-        df_dsm_stores = df_dsm_stores.groupby(grouper).first()
-        df_dsm_stores.e_max = e_max
-        df_dsm_stores.e_min = e_min
-
-        df_dsm_stores.reset_index(inplace=True)
-        df_dsm_stores.sort_values("scn_name", inplace=True)
-
-        # calculate E_nom and E per unit
-        for index, row in df_dsm_stores.iterrows():
-            nom = max(max(row.e_max), abs(min(row.e_min)))
-            df_dsm_stores.at[index, "e_nom"] = nom
-
-        df_dsm_stores["e_max"] = (
-            df_dsm_stores["e_max"] / df_dsm_stores["e_nom"]
-        )
-        df_dsm_stores["e_min"] = (
-            df_dsm_stores["e_min"] / df_dsm_stores["e_nom"]
-        )
-
-        df_dsm_stores["e_max"] = df_dsm_stores["e_max"].apply(
-            lambda x: list(x)
-        )
-        df_dsm_stores["e_min"] = df_dsm_stores["e_min"].apply(
-            lambda x: list(x)
-        )
-
-        # select new bus_ids for aggregated buses and add to links and stores
-        bus_id = db.next_etrago_id("Bus") + df_dsm_buses.index
->>>>>>> 94e0b275
 
     # scenario eGon2035
     dsm_2035 = calc_ind_site_timeseries("eGon2035")
@@ -907,9 +507,7 @@
     scheduled_load = timeseries.copy()
 
     for index, liste in scheduled_load.items():
-        share = []
-        for item in liste:
-            share.append(item * s_flex)
+        share = [item * s_flex for item in liste]
         scheduled_load.loc[index] = share
 
     # calculate maximum capacity Lambda
@@ -972,7 +570,9 @@
     return p_max, p_min, e_max, e_min
 
 
-def create_dsm_components(con, p_max, p_min, e_max, e_min, dsm):
+def create_dsm_components(
+    con, p_max, p_min, e_max, e_min, dsm, export_aggregated=True
+):
     """
     Create components representing DSM.
     Parameters
@@ -990,26 +590,26 @@
     dsm: DataFrame
         List of existing buses with DSM-potential including timeseries of loads
     """
-
-    # calculate P_nom and P per unit
-    p_nom = pd.Series(index=p_max.index, dtype=float)
-    for index, row in p_max.items():
-        nom = max(max(row), abs(min(p_min.loc[index])))
-        p_nom.loc[index] = nom
-        new = [element / nom for element in row]
-        p_max.loc[index] = new
-        new = [element / nom for element in p_min.loc[index]]
-        p_min.loc[index] = new
-
-    # calculate E_nom and E per unit
-    e_nom = pd.Series(index=p_min.index, dtype=float)
-    for index, row in e_max.items():
-        nom = max(max(row), abs(min(e_min.loc[index])))
-        e_nom.loc[index] = nom
-        new = [element / nom for element in row]
-        e_max.loc[index] = new
-        new = [element / nom for element in e_min.loc[index]]
-        e_min.loc[index] = new
+    if not export_aggregated:
+        # calculate P_nom and P per unit
+        p_nom = pd.Series(index=p_max.index, dtype=float)
+        for index, row in p_max.items():
+            nom = max(max(row), abs(min(p_min.loc[index])))
+            p_nom.loc[index] = nom
+            new = [element / nom for element in row]
+            p_max.loc[index] = new
+            new = [element / nom for element in p_min.loc[index]]
+            p_min.loc[index] = new
+
+        # calculate E_nom and E per unit
+        e_nom = pd.Series(index=p_min.index, dtype=float)
+        for index, row in e_max.items():
+            nom = max(max(row), abs(min(e_min.loc[index])))
+            e_nom.loc[index] = nom
+            new = [element / nom for element in row]
+            e_max.loc[index] = new
+            new = [element / nom for element in e_min.loc[index]]
+            e_min.loc[index] = new
 
     # add DSM-buses to "original" buses
     dsm_buses = gpd.GeoDataFrame(index=dsm.index)
@@ -1096,7 +696,8 @@
     dsm_links["link_id"] = link_id
 
     # add calculated timeseries to df to be returned
-    dsm_links["p_nom"] = p_nom
+    if not export_aggregated:
+        dsm_links["p_nom"] = p_nom
     dsm_links["p_min"] = p_min
     dsm_links["p_max"] = p_max
 
@@ -1132,7 +733,8 @@
     dsm_stores["store_id"] = store_id
 
     # add calculated timeseries to df to be returned
-    dsm_stores["e_nom"] = e_nom
+    if not export_aggregated:
+        dsm_stores["e_nom"] = e_nom
     dsm_stores["e_min"] = e_min
     dsm_stores["e_max"] = e_max
 
@@ -1155,23 +757,29 @@
     df_dsm_links["p_min"] = df_dsm_links["p_min"].apply(lambda x: np.array(x))
 
     grouper = [df_dsm_links.original_bus, df_dsm_links.scn_name]
-    p_nom = df_dsm_links.groupby(grouper)["p_nom"].sum()
+
     p_max = df_dsm_links.groupby(grouper)["p_max"].apply(np.sum)
     p_min = df_dsm_links.groupby(grouper)["p_min"].apply(np.sum)
 
     df_dsm_links = df_dsm_links.groupby(grouper).first()
-    df_dsm_links.p_nom = p_nom
     df_dsm_links.p_max = p_max
     df_dsm_links.p_min = p_min
 
+    df_dsm_links.reset_index(inplace=True)
+    df_dsm_links.sort_values("scn_name", inplace=True)
+
+    # calculate P_nom and P per unit
+    for index, row in df_dsm_links.iterrows():
+        nom = max(max(row.p_max), abs(min(row.p_min)))
+        df_dsm_links.at[index, "p_nom"] = nom
+
+    df_dsm_links["p_max"] = df_dsm_links["p_max"] / df_dsm_links["p_nom"]
+    df_dsm_links["p_min"] = df_dsm_links["p_min"] / df_dsm_links["p_nom"]
+
     df_dsm_links["p_max"] = df_dsm_links["p_max"].apply(lambda x: list(x))
     df_dsm_links["p_min"] = df_dsm_links["p_min"].apply(lambda x: list(x))
 
-    df_dsm_links.reset_index(inplace=True)
-    df_dsm_links.sort_values("scn_name", inplace=True)
-
     # aggregate stores
-
     df_dsm_stores["e_max"] = df_dsm_stores["e_max"].apply(
         lambda x: np.array(x)
     )
@@ -1180,20 +788,27 @@
     )
 
     grouper = [df_dsm_stores.original_bus, df_dsm_stores.scn_name]
-    e_nom = df_dsm_stores.groupby(grouper)["e_nom"].sum()
+
     e_max = df_dsm_stores.groupby(grouper)["e_max"].apply(np.sum)
     e_min = df_dsm_stores.groupby(grouper)["e_min"].apply(np.sum)
 
     df_dsm_stores = df_dsm_stores.groupby(grouper).first()
-    df_dsm_stores.e_nom = e_nom
     df_dsm_stores.e_max = e_max
     df_dsm_stores.e_min = e_min
 
+    df_dsm_stores.reset_index(inplace=True)
+    df_dsm_stores.sort_values("scn_name", inplace=True)
+
+    # calculate E_nom and E per unit
+    for index, row in df_dsm_stores.iterrows():
+        nom = max(max(row.e_max), abs(min(row.e_min)))
+        df_dsm_stores.at[index, "e_nom"] = nom
+
+    df_dsm_stores["e_max"] = df_dsm_stores["e_max"] / df_dsm_stores["e_nom"]
+    df_dsm_stores["e_min"] = df_dsm_stores["e_min"] / df_dsm_stores["e_nom"]
+
     df_dsm_stores["e_max"] = df_dsm_stores["e_max"].apply(lambda x: list(x))
     df_dsm_stores["e_min"] = df_dsm_stores["e_min"].apply(lambda x: list(x))
-
-    df_dsm_stores.reset_index(inplace=True)
-    df_dsm_stores.sort_values("scn_name", inplace=True)
 
     # select new bus_ids for aggregated buses and add to links and stores
     bus_id = db.next_etrago_id("Bus") + df_dsm_buses.index
