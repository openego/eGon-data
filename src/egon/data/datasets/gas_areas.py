--- conflicted
+++ resolved
@@ -22,8 +22,6 @@
 )
 
 
-<<<<<<< HEAD
-=======
 class GasAreaseGon2035(Dataset):
     """
     Create the gas voronoi table and the gas voronoi areas for eGon2035
@@ -90,7 +88,6 @@
         )
 
 
->>>>>>> 653743e2
 Base = declarative_base()
 
 
