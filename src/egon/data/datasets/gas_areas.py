--- conflicted
+++ resolved
@@ -1,5 +1,4 @@
-"""
-The central module containing code to create CH4 and H2 voronoi polygons
+"""The central module containing code to create CH4 and H2 voronoi polygons
 
 """
 import datetime
@@ -83,7 +82,11 @@
 
 
 class EgonPfHvGasVoronoi(Base):
-<<<<<<< HEAD
+    """
+    Class definition of table grid.egon_gas_voronoi
+    """
+
+
     source_list = [
         sources()["openstreetmap"],
         sources()["SciGRID_gas"],
@@ -149,11 +152,6 @@
     }
     # Create json dump
     meta_json = "'" + json.dumps(meta, indent=4, ensure_ascii=False) + "'"
-=======
-    """
-    Class definition of table grid.egon_gas_voronoi
-    """
->>>>>>> 312d71fd
 
     __tablename__ = "egon_gas_voronoi"
     __table_args__ = {
