"""The central module containing all code dealing with importing data from
the pysa-eur-sec scenario parameter creation
"""

from pathlib import Path
from urllib.request import urlretrieve
import json
import os
import tarfile

from shapely.geometry import LineString
import geopandas as gpd
import importlib_resources as resources
import numpy as np
import pandas as pd
import pypsa
import yaml

from egon.data import __path__, config, db, logger
from egon.data.datasets import Dataset
from egon.data.datasets.scenario_parameters import get_sector_parameters
import egon.data.subprocess as subproc


def run_pypsa_eur_sec():
    cwd = Path(".")
    filepath = cwd / "run-pypsa-eur-sec"
    filepath.mkdir(parents=True, exist_ok=True)

    pypsa_eur_repos = filepath / "pypsa-eur"
    pypsa_eur_repos_data = pypsa_eur_repos / "data"
    technology_data_repos = filepath / "technology-data"
    pypsa_eur_sec_repos = filepath / "pypsa-eur-sec"
    pypsa_eur_sec_repos_data = pypsa_eur_sec_repos / "data"

    if not pypsa_eur_repos.exists():
        subproc.run(
            [
                "git",
                "clone",
                "--branch",
                "v0.4.0",
                "https://github.com/PyPSA/pypsa-eur.git",
                pypsa_eur_repos,
            ]
        )

        # subproc.run(
        #     ["git", "checkout", "4e44822514755cdd0289687556547100fba6218b"],
        #     cwd=pypsa_eur_repos,
        # )

        file_to_copy = os.path.join(
            __path__[0], "datasets", "pypsaeursec", "pypsaeur", "Snakefile"
        )

        subproc.run(["cp", file_to_copy, pypsa_eur_repos])

        # Read YAML file
        path_to_env = pypsa_eur_repos / "envs" / "environment.yaml"
        with open(path_to_env, "r") as stream:
            env = yaml.safe_load(stream)

        env["dependencies"].append("gurobi")

        # Write YAML file
        with open(path_to_env, "w", encoding="utf8") as outfile:
            yaml.dump(
                env, outfile, default_flow_style=False, allow_unicode=True
            )

        datafile = "pypsa-eur-data-bundle.tar.xz"
        datapath = pypsa_eur_repos / datafile
        if not datapath.exists():
            urlretrieve(
                f"https://zenodo.org/record/3517935/files/{datafile}", datapath
            )
            tar = tarfile.open(datapath)
            tar.extractall(pypsa_eur_repos_data)

    if not technology_data_repos.exists():
        subproc.run(
            [
                "git",
                "clone",
                "--branch",
                "v0.3.0",
                "https://github.com/PyPSA/technology-data.git",
                technology_data_repos,
            ]
        )

    if not pypsa_eur_sec_repos.exists():
        subproc.run(
            [
                "git",
                "clone",
                "https://github.com/openego/pypsa-eur-sec.git",
                pypsa_eur_sec_repos,
            ]
        )

    datafile = "pypsa-eur-sec-data-bundle.tar.gz"
    datapath = pypsa_eur_sec_repos_data / datafile
    if not datapath.exists():
        urlretrieve(
            f"https://zenodo.org/record/5824485/files/{datafile}", datapath
        )
        tar = tarfile.open(datapath)
        tar.extractall(pypsa_eur_sec_repos_data)

    with open(filepath / "Snakefile", "w") as snakefile:
        snakefile.write(
            resources.read_text("egon.data.datasets.pypsaeursec", "Snakefile")
        )

    subproc.run(
        [
            "snakemake",
            "-j1",
            "--directory",
            filepath,
            "--snakefile",
            filepath / "Snakefile",
            "--use-conda",
            "--conda-frontend=conda",
            "Main",
        ]
    )


def read_network():
    # Set execute_pypsa_eur_sec to False until optional task is implemented
    execute_pypsa_eur_sec = False
    cwd = Path(".")

    if execute_pypsa_eur_sec:
        filepath = cwd / "run-pypsa-eur-sec"
        pypsa_eur_sec_repos = filepath / "pypsa-eur-sec"
        # Read YAML file
        pes_egonconfig = pypsa_eur_sec_repos / "config_egon.yaml"
        with open(pes_egonconfig, "r") as stream:
            data_config = yaml.safe_load(stream)

        simpl = data_config["scenario"]["simpl"][0]
        clusters = data_config["scenario"]["clusters"][0]
        lv = data_config["scenario"]["lv"][0]
        opts = data_config["scenario"]["opts"][0]
        sector_opts = data_config["scenario"]["sector_opts"][0]
        planning_horizons = data_config["scenario"]["planning_horizons"][0]
        file = (
            f"elec_s{simpl}_{clusters}_lv{lv}_{opts}_{sector_opts}"
            f"_{planning_horizons}.nc"
        )

        target_file = (
            pypsa_eur_sec_repos
            / "results"
            / data_config["run"]
            / "postnetworks"
            / file
        )

    else:
        target_file = (
            cwd
            / "data_bundle_egon_data"
            / "pypsa_eur_sec"
            / "2022-07-26-egondata-integration"
            / "postnetworks"
            / "elec_s_37_lv2.0__Co2L0-1H-T-H-B-I-dist1_2050.nc"
        )

    return pypsa.Network(str(target_file))


def clean_database():
    """Remove all components abroad for eGon100RE of the database

    Remove all components abroad and their associated time series of
    the datase for the scenario 'eGon100RE'.

    Parameters
    ----------
    None

    Returns
    -------
    None

    """
    scn_name = "eGon100RE"

    comp_one_port = ["load", "generator", "store", "storage"]

    # delete existing components and associated timeseries
    for comp in comp_one_port:
        db.execute_sql(
            f"""
            DELETE FROM grid.egon_etrago_{comp}_timeseries
            WHERE {comp}_id IN (
                SELECT {comp}_id FROM grid.egon_etrago_{comp}
                WHERE bus IN (
                    SELECT bus_id FROM grid.egon_etrago_bus
                    WHERE country != 'DE'
                    AND scn_name = '{scn_name}')
                AND scn_name = '{scn_name}'
            );

            DELETE FROM grid.egon_etrago_{comp}
            WHERE bus IN (
                SELECT bus_id FROM grid.egon_etrago_bus
                WHERE country != 'DE'
                AND scn_name = '{scn_name}')
            AND scn_name = '{scn_name}';"""
        )

    comp_2_ports = [
        "line",
        "transformer",
        "link",
    ]

    for comp, id in zip(comp_2_ports, ["line_id", "trafo_id", "link_id"]):
        db.execute_sql(
            f"""
            DELETE FROM grid.egon_etrago_{comp}_timeseries
            WHERE scn_name = '{scn_name}'
            AND {id} IN (
                SELECT {id} FROM grid.egon_etrago_{comp}
            WHERE "bus0" IN (
            SELECT bus_id FROM grid.egon_etrago_bus
                WHERE country != 'DE'
                AND scn_name = '{scn_name}')
            AND "bus1" IN (
            SELECT bus_id FROM grid.egon_etrago_bus
                WHERE country != 'DE'
                AND scn_name = '{scn_name}')
            );

            DELETE FROM grid.egon_etrago_{comp}
            WHERE scn_name = '{scn_name}'
            AND "bus0" IN (
            SELECT bus_id FROM grid.egon_etrago_bus
                WHERE country != 'DE'
                AND scn_name = '{scn_name}')
            AND "bus1" IN (
            SELECT bus_id FROM grid.egon_etrago_bus
                WHERE country != 'DE'
                AND scn_name = '{scn_name}')
            ;"""
        )

    db.execute_sql(
        f"""
        DELETE FROM grid.egon_etrago_bus
        WHERE scn_name = '{scn_name}'
        AND country != 'DE'
        """
    )


def neighbor_reduction():
    network = read_network()

    network.links.drop("pipe_retrofit", axis="columns", inplace=True)

    wanted_countries = [
        "DE",
        "AT",
        "CH",
        "CZ",
        "PL",
        "SE",
        "NO",
        "DK",
        "GB",
        "NL",
        "BE",
        "FR",
        "LU",
    ]
    foreign_buses = network.buses[
        ~network.buses.index.str.contains("|".join(wanted_countries))
    ]
    network.buses = network.buses.drop(
        network.buses.loc[foreign_buses.index].index
    )

    # drop foreign lines and links from the 2nd row

    network.lines = network.lines.drop(
        network.lines[
            ~network.lines.loc[:, "bus0"].isin(network.buses.index)
            & ~network.lines["bus1"].isin(network.buses.index)
        ].index
    )

    # select all lines which have at bus1 the bus which is kept
    lines_cb_1 = network.lines[
        ~network.lines["bus0"].isin(network.buses.index)
    ]

    # create a load at bus1 with the line's hourly loading
    for i, k in zip(lines_cb_1.bus1.values, lines_cb_1.index):
        network.add(
            "Load",
            f"slack_fix {i} {k}",
            bus=i,
            p_set=network.lines_t.p1[k],
        )
        network.loads.carrier.loc[f"slack_fix {i} {k}"] = lines_cb_1.carrier[k]

    # select all lines which have at bus0 the bus which is kept
    lines_cb_0 = network.lines[
        ~network.lines["bus1"].isin(network.buses.index)
    ]

    # create a load at bus0 with the line's hourly loading
    for i, k in zip(lines_cb_0.bus0.values, lines_cb_0.index):
        network.add(
            "Load",
            f"slack_fix {i} {k}",
            bus=i,
            p_set=network.lines_t.p0[k],
        )
        network.loads.carrier.loc[f"slack_fix {i} {k}"] = lines_cb_0.carrier[k]

    # do the same for links

    network.links = network.links.drop(
        network.links[
            ~network.links["bus0"].isin(network.buses.index)
            & ~network.links["bus1"].isin(network.buses.index)
        ].index
    )

    # select all links which have at bus1 the bus which is kept
    links_cb_1 = network.links[
        ~network.links["bus0"].isin(network.buses.index)
    ]

    # create a load at bus1 with the link's hourly loading
    for i, k in zip(links_cb_1.bus1.values, links_cb_1.index):
        network.add(
            "Load",
            f"slack_fix_links {i} {k}",
            bus=i,
            p_set=network.links_t.p1[k],
        )
        network.loads.carrier.loc[
            f"slack_fix_links {i} {k}"
        ] = links_cb_1.carrier[k]

    # select all links which have at bus0 the bus which is kept
    links_cb_0 = network.links[
        ~network.links["bus1"].isin(network.buses.index)
    ]

    # create a load at bus0 with the link's hourly loading
    for i, k in zip(links_cb_0.bus0.values, links_cb_0.index):
        network.add(
            "Load",
            f"slack_fix_links {i} {k}",
            bus=i,
            p_set=network.links_t.p0[k],
        )
        network.loads.carrier.loc[
            f"slack_fix_links {i} {k}"
        ] = links_cb_0.carrier[k]

    # drop remaining foreign components

    network.lines = network.lines.drop(
        network.lines[
            ~network.lines["bus0"].isin(network.buses.index)
            | ~network.lines["bus1"].isin(network.buses.index)
        ].index
    )

    network.links = network.links.drop(
        network.links[
            ~network.links["bus0"].isin(network.buses.index)
            | ~network.links["bus1"].isin(network.buses.index)
        ].index
    )

    network.transformers = network.transformers.drop(
        network.transformers[
            ~network.transformers["bus0"].isin(network.buses.index)
            | ~network.transformers["bus1"].isin(network.buses.index)
        ].index
    )
    network.generators = network.generators.drop(
        network.generators[
            ~network.generators["bus"].isin(network.buses.index)
        ].index
    )

    network.loads = network.loads.drop(
        network.loads[~network.loads["bus"].isin(network.buses.index)].index
    )

    network.storage_units = network.storage_units.drop(
        network.storage_units[
            ~network.storage_units["bus"].isin(network.buses.index)
        ].index
    )

    components = [
        "loads",
        "generators",
        "lines",
        "buses",
        "transformers",
        "links",
    ]
    for component in components:
        component_t = getattr(network, f"{component}_t")
        for key in component_t.keys():
            columns = [
                column
                for column in component_t[key].columns
                if column not in getattr(network, component).index
            ]
            for column in columns:
                del component_t[key][column]

    # writing components of neighboring countries to etrago tables

    # Set country tag for all buses
    network.buses.country = network.buses.index.str[:2]
    neighbors = network.buses[network.buses.country != "DE"]

    neighbors.loc[:, "new_index"] = (
        db.next_etrago_id("bus") + neighbors.reset_index().index
    )

    # lines, the foreign crossborder lines
    # (without crossborder lines to Germany!)

    neighbor_lines = network.lines[
        network.lines.bus0.isin(neighbors.index)
        & network.lines.bus1.isin(neighbors.index)
    ]
    if not network.lines_t["s_max_pu"].empty:
        neighbor_lines_t = network.lines_t["s_max_pu"][neighbor_lines.index]

    neighbor_lines.reset_index(inplace=True)
    neighbor_lines.bus0 = (
        neighbors.loc[neighbor_lines.bus0, "new_index"].reset_index().new_index
    )
    neighbor_lines.bus1 = (
        neighbors.loc[neighbor_lines.bus1, "new_index"].reset_index().new_index
    )
    neighbor_lines.index += db.next_etrago_id("line")

    if not network.lines_t["s_max_pu"].empty:
        for column in neighbor_lines_t.columns:
            new_index = neighbor_lines[neighbor_lines["name"] == column].index
            neighbor_lines_t.rename(
                columns={column: new_index[0]}, inplace=True
            )

    # links
    neighbor_links = network.links[
        network.links.bus0.isin(neighbors.index)
        & network.links.bus1.isin(neighbors.index)
    ]

    neighbor_links.reset_index(inplace=True)
    neighbor_links.bus0 = (
        neighbors.loc[neighbor_links.bus0, "new_index"].reset_index().new_index
    )
    neighbor_links.bus1 = (
        neighbors.loc[neighbor_links.bus1, "new_index"].reset_index().new_index
    )
    neighbor_links.index += db.next_etrago_id("link")

    # generators
    neighbor_gens = network.generators[
        network.generators.bus.isin(neighbors.index)
    ]
    neighbor_gens_t = network.generators_t["p_max_pu"][
        neighbor_gens[
            neighbor_gens.index.isin(network.generators_t["p_max_pu"].columns)
        ].index
    ]

    neighbor_gens.reset_index(inplace=True)
    neighbor_gens.bus = (
        neighbors.loc[neighbor_gens.bus, "new_index"].reset_index().new_index
    )
    neighbor_gens.index += db.next_etrago_id("generator")

    for column in neighbor_gens_t.columns:
        new_index = neighbor_gens[neighbor_gens["name"] == column].index
        neighbor_gens_t.rename(columns={column: new_index[0]}, inplace=True)

    # loads

    neighbor_loads = network.loads[network.loads.bus.isin(neighbors.index)]
    neighbor_loads_t_index = neighbor_loads.index[
        neighbor_loads.index.isin(network.loads_t.p_set.columns)
    ]
    neighbor_loads_t = network.loads_t["p_set"][neighbor_loads_t_index]

    neighbor_loads.reset_index(inplace=True)
    neighbor_loads.bus = (
        neighbors.loc[neighbor_loads.bus, "new_index"].reset_index().new_index
    )
    neighbor_loads.index += db.next_etrago_id("load")

    for column in neighbor_loads_t.columns:
        new_index = neighbor_loads[neighbor_loads["index"] == column].index
        neighbor_loads_t.rename(columns={column: new_index[0]}, inplace=True)

    # stores
    neighbor_stores = network.stores[network.stores.bus.isin(neighbors.index)]
    neighbor_stores_t_index = neighbor_stores.index[
        neighbor_stores.index.isin(network.stores_t.e_min_pu.columns)
    ]
    neighbor_stores_t = network.stores_t["e_min_pu"][neighbor_stores_t_index]

    neighbor_stores.reset_index(inplace=True)
    neighbor_stores.bus = (
        neighbors.loc[neighbor_stores.bus, "new_index"].reset_index().new_index
    )
    neighbor_stores.index += db.next_etrago_id("store")

    for column in neighbor_stores_t.columns:
        new_index = neighbor_stores[neighbor_stores["name"] == column].index
        neighbor_stores_t.rename(columns={column: new_index[0]}, inplace=True)

    # storage_units
    neighbor_storage = network.storage_units[
        network.storage_units.bus.isin(neighbors.index)
    ]
    neighbor_storage_t_index = neighbor_storage.index[
        neighbor_storage.index.isin(network.storage_units_t.inflow.columns)
    ]
    neighbor_storage_t = network.storage_units_t["inflow"][
        neighbor_storage_t_index
    ]

    neighbor_storage.reset_index(inplace=True)
    neighbor_storage.bus = (
        neighbors.loc[neighbor_storage.bus, "new_index"]
        .reset_index()
        .new_index
    )
    neighbor_storage.index += db.next_etrago_id("storage")

    for column in neighbor_storage_t.columns:
        new_index = neighbor_storage[neighbor_storage["name"] == column].index
        neighbor_storage_t.rename(columns={column: new_index[0]}, inplace=True)

    # Connect to local database
    engine = db.engine()

    neighbors.loc[:, "scn_name"] = "eGon100RE"
    neighbors.index = neighbors.loc[:, "new_index"]

    # Correct geometry for non AC buses
    carriers = set(neighbors.carrier.to_list())
    carriers = [
        e for e in carriers if e not in ("AC", "biogas", "gas for industry")
    ]
    non_AC_neighbors = pd.DataFrame()
    for c in carriers:
        c_neighbors = neighbors[neighbors.carrier == c].set_index(
            "location", drop=False
        )
        for i in ["x", "y"]:
            c_neighbors = c_neighbors.drop(i, axis=1)
        coordinates = neighbors[neighbors.carrier == "AC"][
            ["location", "x", "y"]
        ].set_index("location")
        c_neighbors = pd.concat([coordinates, c_neighbors], axis=1).set_index(
            "new_index", drop=False
        )
        non_AC_neighbors = non_AC_neighbors.append(c_neighbors)
    neighbors = neighbors[neighbors.carrier == "AC"].append(non_AC_neighbors)

    for i in ["new_index", "control", "generator", "location", "sub_network"]:
        neighbors = neighbors.drop(i, axis=1)

    # Add geometry column
    neighbors = (
        gpd.GeoDataFrame(
            neighbors, geometry=gpd.points_from_xy(neighbors.x, neighbors.y)
        )
        .rename_geometry("geom")
        .set_crs(4326)
    )

    # Unify carrier names
    neighbors.carrier = neighbors.carrier.str.replace(" ", "_")
    neighbors.carrier.replace(
        {
            "gas": "CH4",
<<<<<<< HEAD
            "gas_for_industry": "CH4_for_industry",
            "H2": "H2_grid",
=======
>>>>>>> 874a0393
        },
        inplace=True,
    )

    neighbors.to_postgis(
        "egon_etrago_bus",
        engine,
        schema="grid",
        if_exists="append",
        index=True,
        index_label="bus_id",
    )

    # prepare and write neighboring crossborder lines to etrago tables
    def lines_to_etrago(neighbor_lines=neighbor_lines, scn="eGon100RE"):
        neighbor_lines.loc[:, "scn_name"] = scn
        neighbor_lines.loc[:, "cables"] = 3 * neighbor_lines.loc[
            :, "num_parallel"
        ].astype(int)
        neighbor_lines.loc[:, "s_nom"] = neighbor_lines.loc[:, "s_nom_min"]

        for i in [
            "name",
            "x_pu_eff",
            "r_pu_eff",
            "sub_network",
            "x_pu",
            "r_pu",
            "g_pu",
            "b_pu",
            "s_nom_opt",
        ]:
            neighbor_lines = neighbor_lines.drop(i, axis=1)

        # Define geometry and add to lines dataframe as 'topo'
        gdf = gpd.GeoDataFrame(index=neighbor_lines.index)
        gdf["geom_bus0"] = neighbors.geom[neighbor_lines.bus0].values
        gdf["geom_bus1"] = neighbors.geom[neighbor_lines.bus1].values
        gdf["geometry"] = gdf.apply(
            lambda x: LineString([x["geom_bus0"], x["geom_bus1"]]), axis=1
        )

        neighbor_lines = (
            gpd.GeoDataFrame(neighbor_lines, geometry=gdf["geometry"])
            .rename_geometry("topo")
            .set_crs(4326)
        )

        neighbor_lines["lifetime"] = get_sector_parameters("electricity", scn)[
            "lifetime"
        ]["ac_ehv_overhead_line"]

        neighbor_lines.to_postgis(
            "egon_etrago_line",
            engine,
            schema="grid",
            if_exists="append",
            index=True,
            index_label="line_id",
        )

    lines_to_etrago(neighbor_lines=neighbor_lines, scn="eGon100RE")
    lines_to_etrago(neighbor_lines=neighbor_lines, scn="eGon2035")

    def links_to_etrago(neighbor_links, scn="eGon100RE", extendable=True):
        """Prepare and write neighboring crossborder links to eTraGo table

        This function prepare the neighboring crossborder links
        generated with the PyPSA-eur-sec (p-e-s) run by:
          * Delete the useless columns
          * If extendable is false only (non default case):
              * Replace p_nom = 0 with the p_nom_op values (arrising
                from the p-e-s optimisation)
              * Setting p_nom_extendable to false
          * Add geomtry to the links: 'geom' and 'topo' columns
          * Change the name of the carriers to have the consistent in
            eGon-data

        The function insert then the links to the eTraGo table and has
        no return.

        Parameters
        ----------
        neighbor_links : pandas.DataFrame
            Dataframe containing the neighboring crossborder links
        scn : str
            Name of the scenario
        extendable : bool
            Boolean expressing if the links should be extendable or not

        Returns
        -------
        None

        """
        neighbor_links.loc[:, "scn_name"] = scn

        if extendable is True:
            neighbor_links = neighbor_links.drop(
                columns=[
                    "name",
                    "geometry",
                    "tags",
                    "under_construction",
                    "underground",
                    "underwater_fraction",
                    "bus2",
                    "bus3",
                    "bus4",
                    "efficiency2",
                    "efficiency3",
                    "efficiency4",
                    "lifetime",
                    "p_nom_opt",
                    "pipe_retrofit",
                ],
                errors="ignore",
            )

        elif extendable is False:
            neighbor_links = neighbor_links.drop(
                columns=[
                    "name",
                    "geometry",
                    "tags",
                    "under_construction",
                    "underground",
                    "underwater_fraction",
                    "bus2",
                    "bus3",
                    "bus4",
                    "efficiency2",
                    "efficiency3",
                    "efficiency4",
                    "lifetime",
                    "p_nom",
                    "p_nom_extendable",
                    "pipe_retrofit",
                ],
                errors="ignore",
            )
            neighbor_links = neighbor_links.rename(
                columns={"p_nom_opt": "p_nom"}
            )
            neighbor_links["p_nom_extendable"] = False

        # Define geometry and add to lines dataframe as 'topo'
        gdf = gpd.GeoDataFrame(index=neighbor_links.index)
        gdf["geom_bus0"] = neighbors.geom[neighbor_links.bus0].values
        gdf["geom_bus1"] = neighbors.geom[neighbor_links.bus1].values
        gdf["geometry"] = gdf.apply(
            lambda x: LineString([x["geom_bus0"], x["geom_bus1"]]), axis=1
        )

        neighbor_links = (
            gpd.GeoDataFrame(neighbor_links, geometry=gdf["geometry"])
            .rename_geometry("topo")
            .set_crs(4326)
        )

        # Unify carrier names
        neighbor_links.carrier = neighbor_links.carrier.str.replace(" ", "_")

        neighbor_links.carrier.replace(
            {
                "H2_Electrolysis": "power_to_H2",
                "H2_Fuel_Cell": "H2_to_power",
                "H2_pipeline_retrofitted": "H2_retrofit",
                "SMR": "CH4_to_H2",
                "Sabatier": "H2_to_CH4",
                "gas_pipeline": "CH4",
            },
            inplace=True,
        )

        for c in [
            "H2_to_CH4",
            "H2_to_power",
            "power_to_H2",
            "CH4_to_H2",
        ]:
            neighbor_links.loc[
                (neighbor_links.carrier == c),
                "lifetime",
            ] = get_sector_parameters("gas", "eGon100RE")["lifetime"][c]

        neighbor_links.to_postgis(
            "egon_etrago_link",
            engine,
            schema="grid",
            if_exists="append",
            index=True,
            index_label="link_id",
        )

    non_extendable_links_carriers = [
        "H2 pipeline retrofitted",
        "gas pipeline",
    ]

    map_CH4_for_ind_buses = neighbor_links[
        neighbor_links.carrier == "gas for industry"
    ].set_index("bus1")["bus0"]
    map_biogas_to_gas = neighbor_links[
        neighbor_links.carrier == "biogas to gas"
    ].set_index("bus0")["bus1"]

    # delete unwanted carriers for eTraGo
    excluded_carriers = [
        "gas for industry",
        "gas for industry CC",
        "SMR CC",
        "biogas to gas",
    ]
    neighbor_links = neighbor_links[
        ~neighbor_links.carrier.isin(excluded_carriers)
    ]

    links_to_etrago(
        neighbor_links[
            ~neighbor_links.carrier.isin(non_extendable_links_carriers)
        ],
        "eGon100RE",
    )
    links_to_etrago(
        neighbor_links[
            neighbor_links.carrier.isin(non_extendable_links_carriers)
        ],
        "eGon100RE",
        extendable=False,
    )

    links_to_etrago(neighbor_links[neighbor_links.carrier == "DC"], "eGon2035")

    # prepare neighboring generators for etrago tables
    neighbor_gens.loc[:, "scn_name"] = "eGon100RE"
    neighbor_gens.loc[:, "p_nom"] = neighbor_gens.loc[:, "p_nom_opt"]
    neighbor_gens.loc[:, "p_nom_extendable"] = False

    # Unify carrier names
    neighbor_gens.carrier = neighbor_gens.carrier.str.replace(" ", "_")

    neighbor_gens.carrier.replace(
        {
            "onwind": "wind_onshore",
            "ror": "run_of_river",
            "offwind-ac": "wind_offshore",
            "offwind-dc": "wind_offshore",
            "urban_central_solar_thermal": (
                "urban_central_solar_thermal_collector"
            ),
            "residential_rural_solar_thermal": (
                "residential_rural_solar_thermal_collector"
            ),
            "services_rural_solar_thermal": (
                "services_rural_solar_thermal_collector"
            ),
        },
        inplace=True,
    )

    for i in ["name", "weight", "lifetime", "p_set", "q_set", "p_nom_opt"]:
        neighbor_gens = neighbor_gens.drop(i, axis=1)

    neighbor_gens.to_sql(
        "egon_etrago_generator",
        engine,
        schema="grid",
        if_exists="append",
        index=True,
        index_label="generator_id",
    )

    # prepare neighboring loads for etrago tables
    neighbor_loads.loc[:, "scn_name"] = "eGon100RE"

    # Unify carrier names
    neighbor_loads.carrier = neighbor_loads.carrier.str.replace(" ", "_")

    neighbor_loads.carrier.replace(
        {
            "electricity": "AC",
            "DC": "AC",
            "industry_electricity": "AC",
            "H2_pipeline_retrofitted": "H2_system_boundary",
            "gas_pipeline": "CH4_system_boundary",
            "gas_for_industry": "CH4_for_industry",
        },
        inplace=True,
    )

    # Attribute CH4 bus to CH4_for_industry loads
    neighbor_loads["bus"] = neighbor_loads["bus"].replace(
        map_CH4_for_ind_buses
    )

    neighbor_loads = neighbor_loads.drop(
        columns=["index"],
        errors="ignore",
    )

    neighbor_loads.to_sql(
        "egon_etrago_load",
        engine,
        schema="grid",
        if_exists="append",
        index=True,
        index_label="load_id",
    )

    # prepare neighboring stores for etrago tables
    def stores_to_etrago(neighbor_stores, scn="eGon100RE", extendable=True):
        """Prepare and write neighboring stores to eTraGo table

        This function prepare the neighboring stores generated with
        the PyPSA-eur-sec (p-e-s) run by:
          * Delete the useless columns
          * If extendable is false only (non default case):
              * Replace p_nom = 0 with the p_nom_op values (arrising
                from the p-e-s optimisation)
              * Setting p_nom_extendable to false
          * Change the name of the carriers to have the consistent in
            eGon-data

        The function insert then the stores to the eTraGo table and has
        no return.

        Parameters
        ----------
        neighbor_stores : pandas.DataFrame
            Dataframe containing the neighboring stores
        scn : str
            Name of the scenario
        extendable : bool
            Boolean expressing if the stores should be extendable or not

        Returns
        -------
        None

        """
        neighbor_stores["scn_name"] = scn

        if extendable is True:
            neighbor_stores = neighbor_stores.drop(
                columns=[
                    "name",
                    "p_set",
                    "q_set",
                    "e_nom_opt",
                    "lifetime",
                ],
                errors="ignore",
            )

        elif extendable is False:
            neighbor_stores = neighbor_stores.drop(
                columns=[
                    "name",
                    "p_set",
                    "q_set",
                    "e_nom",
                    "lifetime",
                    "e_nom_extendable",
                ],
                errors="ignore",
            )
            neighbor_stores = neighbor_stores.rename(
                columns={"e_nom_opt": "e_nom"}
            )
            neighbor_stores["e_nom_extendable"] = False

        # Unify carrier names
        neighbor_stores.carrier = neighbor_stores.carrier.str.replace(" ", "_")

        neighbor_stores.carrier.replace(
            {
                "Li_ion": "battery",
                "gas": "CH4",
            },
            inplace=True,
        )
        neighbor_stores.loc[
            (
                (neighbor_stores.e_nom_max <= 1e9)
                & (neighbor_stores.carrier == "H2")
            ),
            "carrier",
        ] = "H2_underground"
        neighbor_stores.loc[
            (
                (neighbor_stores.e_nom_max > 1e9)
                & (neighbor_stores.carrier == "H2")
            ),
            "carrier",
        ] = "H2_overground"

        for c in ["H2_underground", "H2_overground"]:
            neighbor_stores.loc[
                (neighbor_stores.carrier == c),
                "lifetime",
            ] = get_sector_parameters("gas", "eGon100RE")["lifetime"][c]

        neighbor_stores.to_sql(
            "egon_etrago_store",
            engine,
            schema="grid",
            if_exists="append",
            index=True,
            index_label="store_id",
        )

    stores_to_etrago(
        neighbor_stores[neighbor_stores.carrier != "gas"],
        "eGon100RE",
        extendable=True,
    )
<<<<<<< HEAD
    stores_to_etrago(
        neighbor_stores[neighbor_stores.carrier == "gas"],
        "eGon100RE",
        extendable=False,
=======
    neighbor_stores.loc[
        (
            (neighbor_stores.e_nom_max <= 1e9)
            & (neighbor_stores.carrier == "H2")
        ),
        "carrier",
    ] = "H2_underground"
    neighbor_stores.loc[
        (
            (neighbor_stores.e_nom_max > 1e9)
            & (neighbor_stores.carrier == "H2")
        ),
        "carrier",
    ] = "H2_overground"

    for i in ["name", "p_set", "q_set", "e_nom_opt", "lifetime"]:
        neighbor_stores = neighbor_stores.drop(i, axis=1)

    # Attribute CH4 bus to CH4_for_industry loads
    neighbor_stores["bus"] = neighbor_stores["bus"].replace(map_biogas_to_gas)

    neighbor_stores.to_sql(
        "egon_etrago_store",
        engine,
        schema="grid",
        if_exists="append",
        index=True,
        index_label="store_id",
>>>>>>> 874a0393
    )

    # prepare neighboring storage_units for etrago tables
    neighbor_storage.loc[:, "scn_name"] = "eGon100RE"

    # Unify carrier names
    neighbor_storage.carrier = neighbor_storage.carrier.str.replace(" ", "_")

    neighbor_storage.carrier.replace(
        {"PHS": "pumped_hydro", "hydro": "reservoir"}, inplace=True
    )

    for i in ["name", "p_nom_opt"]:
        neighbor_storage = neighbor_storage.drop(i, axis=1)

    neighbor_storage.to_sql(
        "egon_etrago_storage",
        engine,
        schema="grid",
        if_exists="append",
        index=True,
        index_label="storage_id",
    )

    # writing neighboring loads_t p_sets to etrago tables

    neighbor_loads_t_etrago = pd.DataFrame(
        columns=["scn_name", "temp_id", "p_set"],
        index=neighbor_loads_t.columns,
    )
    neighbor_loads_t_etrago["scn_name"] = "eGon100RE"
    neighbor_loads_t_etrago["temp_id"] = 1
    for column in neighbor_loads_t.columns:
        neighbor_loads_t_etrago.at[column, "p_set"] = neighbor_loads_t.loc[
            :, column
        ].values.tolist()

    neighbor_loads_t_etrago.to_sql(
        "egon_etrago_load_timeseries",
        engine,
        schema="grid",
        if_exists="append",
        index=True,
        index_label="load_id",
    )

    # writing neighboring generator_t p_max_pu to etrago tables
    neighbor_gens_t_etrago = pd.DataFrame(
        columns=["scn_name", "temp_id", "p_max_pu"],
        index=neighbor_gens_t.columns,
    )
    neighbor_gens_t_etrago["scn_name"] = "eGon100RE"
    neighbor_gens_t_etrago["temp_id"] = 1
    for column in neighbor_gens_t.columns:
        neighbor_gens_t_etrago.at[column, "p_max_pu"] = neighbor_gens_t.loc[
            :, column
        ].values.tolist()

    neighbor_gens_t_etrago.to_sql(
        "egon_etrago_generator_timeseries",
        engine,
        schema="grid",
        if_exists="append",
        index=True,
        index_label="generator_id",
    )

    # writing neighboring stores_t e_min_pu to etrago tables
    neighbor_stores_t_etrago = pd.DataFrame(
        columns=["scn_name", "temp_id", "e_min_pu"],
        index=neighbor_stores_t.columns,
    )
    neighbor_stores_t_etrago["scn_name"] = "eGon100RE"
    neighbor_stores_t_etrago["temp_id"] = 1
    for column in neighbor_stores_t.columns:
        neighbor_stores_t_etrago.at[
            column, "e_min_pu"
        ] = neighbor_stores_t.loc[:, column].values.tolist()

    neighbor_stores_t_etrago.to_sql(
        "egon_etrago_store_timeseries",
        engine,
        schema="grid",
        if_exists="append",
        index=True,
        index_label="store_id",
    )

    # writing neighboring storage_units inflow to etrago tables
    neighbor_storage_t_etrago = pd.DataFrame(
        columns=["scn_name", "temp_id", "inflow"],
        index=neighbor_storage_t.columns,
    )
    neighbor_storage_t_etrago["scn_name"] = "eGon100RE"
    neighbor_storage_t_etrago["temp_id"] = 1
    for column in neighbor_storage_t.columns:
        neighbor_storage_t_etrago.at[
            column, "inflow"
        ] = neighbor_storage_t.loc[:, column].values.tolist()

    neighbor_storage_t_etrago.to_sql(
        "egon_etrago_storage_timeseries",
        engine,
        schema="grid",
        if_exists="append",
        index=True,
        index_label="storage_id",
    )

    # writing neighboring lines_t s_max_pu to etrago tables
    if not network.lines_t["s_max_pu"].empty:
        neighbor_lines_t_etrago = pd.DataFrame(
            columns=["scn_name", "s_max_pu"], index=neighbor_lines_t.columns
        )
        neighbor_lines_t_etrago["scn_name"] = "eGon100RE"

        for column in neighbor_lines_t.columns:
            neighbor_lines_t_etrago.at[
                column, "s_max_pu"
            ] = neighbor_lines_t.loc[:, column].values.tolist()

        neighbor_lines_t_etrago.to_sql(
            "egon_etrago_line_timeseries",
            engine,
            schema="grid",
            if_exists="append",
            index=True,
            index_label="line_id",
        )


def overwrite_H2_pipeline_share():
    """Overwrite retrofitted_CH4pipeline-to-H2pipeline_share value

    Overwrite retrofitted_CH4pipeline-to-H2pipeline_share in the
    scenario parameter table if p-e-s is run.
    This function write in the database and has no return.

    """
    scn_name = "eGon100RE"
    # Select source and target from dataset configuration
    target = config.datasets()["pypsa-eur-sec"]["target"]

    n = read_network()

    H2_pipelines = n.links[n.links["carrier"] == "H2 pipeline retrofitted"]
    CH4_pipelines = n.links[n.links["carrier"] == "gas pipeline"]
    H2_pipes_share = np.mean(
        [
            (i / j)
            for i, j in zip(
                H2_pipelines.p_nom_opt.to_list(), CH4_pipelines.p_nom.to_list()
            )
        ]
    )
    logger.info(
        "retrofitted_CH4pipeline-to-H2pipeline_share = " + str(H2_pipes_share)
    )

    parameters = db.select_dataframe(
        f"""
        SELECT *
        FROM {
            target['scenario_parameters']['schema']
        }.{
            target['scenario_parameters']['table']
        }
        WHERE name = '{scn_name}'
        """
    )

    gas_param = parameters.loc[0, "gas_parameters"]
    gas_param["retrofitted_CH4pipeline-to-H2pipeline_share"] = H2_pipes_share
    gas_param = json.dumps(gas_param)

    # Update data in db
    db.execute_sql(
        f"""
    UPDATE {
        target['scenario_parameters']['schema']
    }.{
        target['scenario_parameters']['table']
    }
    SET gas_parameters = '{gas_param}'
    WHERE name = '{scn_name}';
    """
    )


def overwrite_max_gas_generation_overtheyear():
    """Overwrite max_gas_generation_overtheyear in scenario parameter table

    Overwrite max_gas_generation_overtheyear in scenario parameter
    table if p-e-s is run.
    This function write in the database and has no return.

    """
    scn_name = "eGon100RE"

    # Select source and target from dataset configuration
    target = config.datasets()["gas_prod"]["target"]

    if execute_pypsa_eur_sec:
        n = read_network()
        max_value = n.stores[n.stores["carrier"] == "biogas"].loc[
            "DE0 0 biogas", "e_initial"
        ]

        parameters = db.select_dataframe(
            f"""
            SELECT *
<<<<<<< HEAD
            FROM {
                target['scenario_parameters']['schema']
            }.{
                target['scenario_parameters']['table']
            }
=======
            FROM {target['scenario_parameters']['schema']}.{target['scenario_parameters']['table']}
>>>>>>> 874a0393
            WHERE name = '{scn_name}'
            """
        )

        gas_param = parameters.loc[0, "gas_parameters"]
        gas_param["max_gas_generation_overtheyear"] = {"biogas": max_value}
        gas_param = json.dumps(gas_param)

        # Update data in db
        db.execute_sql(
            f"""
<<<<<<< HEAD
        UPDATE {
            target['scenario_parameters']['schema']
        }.{
            target['scenario_parameters']['table']
        }
=======
        UPDATE {target['scenario_parameters']['schema']}.{target['scenario_parameters']['table']}
>>>>>>> 874a0393
        SET gas_parameters = '{gas_param}'
        WHERE name = '{scn_name}';
        """
        )


# Skip execution of pypsa-eur-sec by default until optional task is implemented
execute_pypsa_eur_sec = False

if execute_pypsa_eur_sec:
    tasks = (
        run_pypsa_eur_sec,
        clean_database,
        neighbor_reduction,
        overwrite_H2_pipeline_share,
        overwrite_max_gas_generation_overtheyear,
    )
else:
    tasks = (
        clean_database,
        neighbor_reduction,
    )


class PypsaEurSec(Dataset):
    def __init__(self, dependencies):
        super().__init__(
            name="PypsaEurSec",
<<<<<<< HEAD
            version="0.0.10",
=======
            version="0.0.11",
>>>>>>> 874a0393
            dependencies=dependencies,
            tasks=tasks,
        )<|MERGE_RESOLUTION|>--- conflicted
+++ resolved
@@ -599,11 +599,7 @@
     neighbors.carrier.replace(
         {
             "gas": "CH4",
-<<<<<<< HEAD
-            "gas_for_industry": "CH4_for_industry",
             "H2": "H2_grid",
-=======
->>>>>>> 874a0393
         },
         inplace=True,
     )
@@ -1007,6 +1003,9 @@
                 "lifetime",
             ] = get_sector_parameters("gas", "eGon100RE")["lifetime"][c]
 
+        # Attribute CH4 bus to CH4_for_industry loads
+        neighbor_stores["bus"] = neighbor_stores["bus"].replace(map_biogas_to_gas)
+
         neighbor_stores.to_sql(
             "egon_etrago_store",
             engine,
@@ -1020,42 +1019,6 @@
         neighbor_stores[neighbor_stores.carrier != "gas"],
         "eGon100RE",
         extendable=True,
-    )
-<<<<<<< HEAD
-    stores_to_etrago(
-        neighbor_stores[neighbor_stores.carrier == "gas"],
-        "eGon100RE",
-        extendable=False,
-=======
-    neighbor_stores.loc[
-        (
-            (neighbor_stores.e_nom_max <= 1e9)
-            & (neighbor_stores.carrier == "H2")
-        ),
-        "carrier",
-    ] = "H2_underground"
-    neighbor_stores.loc[
-        (
-            (neighbor_stores.e_nom_max > 1e9)
-            & (neighbor_stores.carrier == "H2")
-        ),
-        "carrier",
-    ] = "H2_overground"
-
-    for i in ["name", "p_set", "q_set", "e_nom_opt", "lifetime"]:
-        neighbor_stores = neighbor_stores.drop(i, axis=1)
-
-    # Attribute CH4 bus to CH4_for_industry loads
-    neighbor_stores["bus"] = neighbor_stores["bus"].replace(map_biogas_to_gas)
-
-    neighbor_stores.to_sql(
-        "egon_etrago_store",
-        engine,
-        schema="grid",
-        if_exists="append",
-        index=True,
-        index_label="store_id",
->>>>>>> 874a0393
     )
 
     # prepare neighboring storage_units for etrago tables
@@ -1267,15 +1230,11 @@
         parameters = db.select_dataframe(
             f"""
             SELECT *
-<<<<<<< HEAD
             FROM {
                 target['scenario_parameters']['schema']
             }.{
                 target['scenario_parameters']['table']
             }
-=======
-            FROM {target['scenario_parameters']['schema']}.{target['scenario_parameters']['table']}
->>>>>>> 874a0393
             WHERE name = '{scn_name}'
             """
         )
@@ -1287,15 +1246,11 @@
         # Update data in db
         db.execute_sql(
             f"""
-<<<<<<< HEAD
         UPDATE {
             target['scenario_parameters']['schema']
         }.{
             target['scenario_parameters']['table']
         }
-=======
-        UPDATE {target['scenario_parameters']['schema']}.{target['scenario_parameters']['table']}
->>>>>>> 874a0393
         SET gas_parameters = '{gas_param}'
         WHERE name = '{scn_name}';
         """
@@ -1324,11 +1279,7 @@
     def __init__(self, dependencies):
         super().__init__(
             name="PypsaEurSec",
-<<<<<<< HEAD
-            version="0.0.10",
-=======
             version="0.0.11",
->>>>>>> 874a0393
             dependencies=dependencies,
             tasks=tasks,
         )