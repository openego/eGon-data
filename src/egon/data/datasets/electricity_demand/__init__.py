--- conflicted
+++ resolved
@@ -44,17 +44,12 @@
     #:
     name: str = "HouseholdElectricityDemand"
     #:
-    version: str = "0.0.3"
+    version: str = "0.0.5"
 
     def __init__(self, dependencies):
         super().__init__(
-<<<<<<< HEAD
-            name="HouseholdElectricityDemand",
-            version="0.0.5",
-=======
             name=self.name,
             version=self.version,
->>>>>>> 653743e2
             dependencies=dependencies,
             tasks=(create_tables, get_annual_household_el_demand_cells),
         )
