"""
The central module containing all code dealing with chp for eTraGo.
"""

import geopandas as gpd
from egon.data import db, config
from egon.data.datasets import Dataset

from egon.data.datasets.etrago_setup import link_geom_from_buses


class ChpEtrago(Dataset):
    def __init__(self, dependencies):
        super().__init__(
            name="ChpEtrago",
            version="0.0.0",
            dependencies=dependencies,
            tasks=(insert),
        )


def insert():

    sources = config.datasets()["chp_etrago"]["sources"]

    targets = config.datasets()["chp_etrago"]["targets"]

    db.execute_sql(
        f"""
        DELETE FROM {targets['link']['schema']}.{targets['link']['table']}
        WHERE carrier LIKE '%%CHP%%'
        AND scn_name = 'eGon2035'
        """
    )

    chp_dh = db.select_dataframe(
        f"""
        SELECT electrical_bus_id, ch4_bus_id, a.carrier,
        SUM(el_capacity) AS el_capacity, SUM(th_capacity) AS th_capacity,
        c.bus_id as heat_bus_id
        FROM {sources['chp_table']['schema']}.
        {sources['chp_table']['table']} a
        JOIN {sources['district_heating_areas']['schema']}.
        {sources['district_heating_areas']['table']}  b
        ON a.district_heating_area_id = b.area_id
        JOIN grid.egon_etrago_bus c
        ON ST_Transform(ST_Centroid(b.geom_polygon), 4326) = c.geom

        WHERE a.scenario='eGon2035'
        AND b.scenario = 'eGon2035'
        AND c.scn_name = 'eGon2035'
        AND c.carrier = 'central_heat'
        AND NOT district_heating_area_id IS NULL
        GROUP BY (
            electrical_bus_id, ch4_bus_id, a.carrier, c.bus_id)
<<<<<<< HEAD
        """)
=======
        """
    )
>>>>>>> 1d65d82a

    # Create geodataframes for CHP plants
    chp_el = link_geom_from_buses(
        gpd.GeoDataFrame(
            index=chp_dh.index,
            data={
<<<<<<< HEAD
                'scn_name': 'eGon2035',
                'bus0': chp_dh.ch4_bus_id,
                'bus1': chp_dh.electrical_bus_id,
                'p_nom': chp_dh.el_capacity,
                'carrier': 'urban central gas CHP'
                }),
        'eGon2035')

    chp_el['link_id'] = range(
        db.next_etrago_id('link'),
        len(chp_el)+db.next_etrago_id('link'))
=======
                "scn_name": "eGon2035",
                "bus0": chp_dh.ch4_bus_id,
                "bus1": chp_dh.electrical_bus_id,
                "p_nom": chp_dh.el_capacity,
                "carrier": "urban central gas CHP",
            },
        ),
        "eGon2035",
    )

    chp_el["link_id"] = range(
        db.next_etrago_id("link"), len(chp_el) + db.next_etrago_id("link")
    )
>>>>>>> 1d65d82a

    chp_el.to_postgis(
        targets["link"]["table"],
        schema=targets["link"]["schema"],
        con=db.engine(),
        if_exists="append",
    )

    chp_heat = link_geom_from_buses(
        gpd.GeoDataFrame(
            index=chp_dh.index,
            data={
<<<<<<< HEAD
                'scn_name': 'eGon2035',
                'bus0': chp_dh.ch4_bus_id,
                'bus1': chp_dh.heat_bus_id,
                'p_nom': chp_dh.th_capacity,
                'carrier': 'urban central gas CHP heat'
                }),
        'eGon2035')

    chp_heat['link_id'] = range(
        db.next_etrago_id('link'),
        len(chp_heat)+db.next_etrago_id('link'))
=======
                "scn_name": "eGon2035",
                "bus0": chp_dh.ch4_bus_id,
                "bus1": chp_dh.heat_bus_id,
                "p_nom": chp_dh.th_capacity,
                "carrier": "urban central gas CHP heat",
            },
        ),
        "eGon2035",
    )

    chp_heat["link_id"] = range(
        db.next_etrago_id("link"), len(chp_heat) + db.next_etrago_id("link")
    )
>>>>>>> 1d65d82a

    chp_heat.to_postgis(
        targets["link"]["table"],
        schema=targets["link"]["schema"],
        con=db.engine(),
        if_exists="append",
    )

    chp_industry = db.select_dataframe(
        f"""
        SELECT electrical_bus_id, ch4_bus_id, carrier,
        SUM(el_capacity) AS el_capacity, SUM(th_capacity) AS th_capacity
        FROM {sources['chp_table']['schema']}.{sources['chp_table']['table']}
        WHERE scenario='eGon2035'
        AND district_heating_area_id IS NULL
        GROUP BY (electrical_bus_id, ch4_bus_id, carrier)
<<<<<<< HEAD
        """)
=======
        """
    )
>>>>>>> 1d65d82a

    chp_el_ind = link_geom_from_buses(
        gpd.GeoDataFrame(
            index=chp_industry.index,
            data={
<<<<<<< HEAD
                'scn_name': 'eGon2035',
                'bus0': chp_industry.ch4_bus_id,
                'bus1': chp_industry.electrical_bus_id,
                'p_nom': chp_industry.el_capacity,
                'carrier': 'industrial gas CHP'
                }),
        'eGon2035')

    chp_el_ind['link_id'] = range(
        db.next_etrago_id('link'),
        len(chp_el_ind)+db.next_etrago_id('link'))
=======
                "scn_name": "eGon2035",
                "bus0": chp_industry.ch4_bus_id,
                "bus1": chp_industry.electrical_bus_id,
                "p_nom": chp_industry.el_capacity,
                "carrier": "industrial gas CHP",
            },
        ),
        "eGon2035",
    )

    chp_el_ind["link_id"] = range(
        db.next_etrago_id("link"), len(chp_el_ind) + db.next_etrago_id("link")
    )
>>>>>>> 1d65d82a

    chp_el_ind.to_postgis(
        targets["link"]["table"],
        schema=targets["link"]["schema"],
        con=db.engine(),
        if_exists="append",
    )<|MERGE_RESOLUTION|>--- conflicted
+++ resolved
@@ -53,31 +53,14 @@
         AND NOT district_heating_area_id IS NULL
         GROUP BY (
             electrical_bus_id, ch4_bus_id, a.carrier, c.bus_id)
-<<<<<<< HEAD
-        """)
-=======
         """
     )
->>>>>>> 1d65d82a
 
     # Create geodataframes for CHP plants
     chp_el = link_geom_from_buses(
         gpd.GeoDataFrame(
             index=chp_dh.index,
             data={
-<<<<<<< HEAD
-                'scn_name': 'eGon2035',
-                'bus0': chp_dh.ch4_bus_id,
-                'bus1': chp_dh.electrical_bus_id,
-                'p_nom': chp_dh.el_capacity,
-                'carrier': 'urban central gas CHP'
-                }),
-        'eGon2035')
-
-    chp_el['link_id'] = range(
-        db.next_etrago_id('link'),
-        len(chp_el)+db.next_etrago_id('link'))
-=======
                 "scn_name": "eGon2035",
                 "bus0": chp_dh.ch4_bus_id,
                 "bus1": chp_dh.electrical_bus_id,
@@ -91,7 +74,6 @@
     chp_el["link_id"] = range(
         db.next_etrago_id("link"), len(chp_el) + db.next_etrago_id("link")
     )
->>>>>>> 1d65d82a
 
     chp_el.to_postgis(
         targets["link"]["table"],
@@ -104,19 +86,6 @@
         gpd.GeoDataFrame(
             index=chp_dh.index,
             data={
-<<<<<<< HEAD
-                'scn_name': 'eGon2035',
-                'bus0': chp_dh.ch4_bus_id,
-                'bus1': chp_dh.heat_bus_id,
-                'p_nom': chp_dh.th_capacity,
-                'carrier': 'urban central gas CHP heat'
-                }),
-        'eGon2035')
-
-    chp_heat['link_id'] = range(
-        db.next_etrago_id('link'),
-        len(chp_heat)+db.next_etrago_id('link'))
-=======
                 "scn_name": "eGon2035",
                 "bus0": chp_dh.ch4_bus_id,
                 "bus1": chp_dh.heat_bus_id,
@@ -130,7 +99,6 @@
     chp_heat["link_id"] = range(
         db.next_etrago_id("link"), len(chp_heat) + db.next_etrago_id("link")
     )
->>>>>>> 1d65d82a
 
     chp_heat.to_postgis(
         targets["link"]["table"],
@@ -147,30 +115,13 @@
         WHERE scenario='eGon2035'
         AND district_heating_area_id IS NULL
         GROUP BY (electrical_bus_id, ch4_bus_id, carrier)
-<<<<<<< HEAD
-        """)
-=======
         """
     )
->>>>>>> 1d65d82a
 
     chp_el_ind = link_geom_from_buses(
         gpd.GeoDataFrame(
             index=chp_industry.index,
             data={
-<<<<<<< HEAD
-                'scn_name': 'eGon2035',
-                'bus0': chp_industry.ch4_bus_id,
-                'bus1': chp_industry.electrical_bus_id,
-                'p_nom': chp_industry.el_capacity,
-                'carrier': 'industrial gas CHP'
-                }),
-        'eGon2035')
-
-    chp_el_ind['link_id'] = range(
-        db.next_etrago_id('link'),
-        len(chp_el_ind)+db.next_etrago_id('link'))
-=======
                 "scn_name": "eGon2035",
                 "bus0": chp_industry.ch4_bus_id,
                 "bus1": chp_industry.electrical_bus_id,
@@ -184,7 +135,6 @@
     chp_el_ind["link_id"] = range(
         db.next_etrago_id("link"), len(chp_el_ind) + db.next_etrago_id("link")
     )
->>>>>>> 1d65d82a
 
     chp_el_ind.to_postgis(
         targets["link"]["table"],
