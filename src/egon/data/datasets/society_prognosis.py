"""The central module containing all code dealing with processing and
forecast Zensus data.
"""

import numpy as np

import egon.data.config
import pandas as pd
from egon.data import db
from egon.data.datasets import Dataset
from sqlalchemy import Column, Float, Integer
from sqlalchemy.ext.declarative import declarative_base

# will be later imported from another file ###
Base = declarative_base()

<<<<<<< HEAD
=======

>>>>>>> 1d65d82a
class SocietyPrognosis(Dataset):
    def __init__(self, dependencies):
        super().__init__(
            name="SocietyPrognosis",
            version="0.0.1",
            dependencies=dependencies,
<<<<<<< HEAD
            tasks=(create_tables,
                    {zensus_population,
                    zensus_household}),
=======
            tasks=(create_tables, {zensus_population, zensus_household}),
>>>>>>> 1d65d82a
        )


class EgonPopulationPrognosis(Base):
    __tablename__ = "egon_population_prognosis"
    __table_args__ = {"schema": "society"}
    zensus_population_id = Column(Integer, primary_key=True)
    year = Column(Integer, primary_key=True)
    population = Column(Float)


class EgonHouseholdPrognosis(Base):
    __tablename__ = "egon_household_prognosis"
    __table_args__ = {"schema": "society"}
    zensus_population_id = Column(Integer, primary_key=True)
    year = Column(Integer, primary_key=True)
    households = Column(Float)


def create_tables():
    """Create table to map zensus grid and administrative districts (nuts3)"""
    engine = db.engine()
    db.execute_sql("CREATE SCHEMA IF NOT EXISTS society;")
    EgonPopulationPrognosis.__table__.create(bind=engine, checkfirst=True)
    EgonHouseholdPrognosis.__table__.create(bind=engine, checkfirst=True)


def zensus_population():
    """Bring population prognosis from DemandRegio to Zensus grid"""

    cfg = egon.data.config.datasets()["society_prognosis"]

    local_engine = db.engine()

    # Input: Zensus2011 population data including the NUTS3-Code
    zensus_district = db.select_dataframe(
        f"""SELECT zensus_population_id, vg250_nuts3
        FROM {cfg['soucres']['map_zensus_vg250']['schema']}.
        {cfg['soucres']['map_zensus_vg250']['table']}
        WHERE zensus_population_id IN (
            SELECT id
        FROM {cfg['soucres']['zensus_population']['schema']}.
        {cfg['soucres']['zensus_population']['table']})""",
        index_col="zensus_population_id",
    )

    zensus = db.select_dataframe(
        f"""SELECT id, population
        FROM {cfg['soucres']['zensus_population']['schema']}.
        {cfg['soucres']['zensus_population']['table']}
        WHERE population > 0""",
        index_col="id",
    )

    zensus["nuts3"] = zensus_district.vg250_nuts3

    # Rename index
    zensus.index = zensus.index.rename("zensus_population_id")

    # Replace population value of uninhabited cells for calculation
    zensus.population = zensus.population.replace(-1, 0)

    # Calculate share of population per cell in nuts3-region
    zensus["share"] = (
        zensus.groupby(zensus.nuts3)
        .population.apply(lambda grp: grp / grp.sum())
        .fillna(0)
    )

    db.execute_sql(
        f"""DELETE FROM {cfg['target']['population_prognosis']['schema']}.
        {cfg['target']['population_prognosis']['table']}"""
    )
    # Scale to pogosis values from demandregio
    for year in [2035, 2050]:
        # Input: dataset on population prognosis on district-level (NUTS3)
        prognosis = db.select_dataframe(
            f"""SELECT nuts3, population
            FROM {cfg['soucres']['demandregio_population']['schema']}.
            {cfg['soucres']['demandregio_population']['table']}
            WHERE year={year}""",
            index_col="nuts3",
        )

        df = pd.DataFrame(
            zensus["share"]
            .mul(prognosis.population[zensus["nuts3"]].values)
            .replace(0, -1)
        ).rename({"share": "population"}, axis=1)

        df["year"] = year

        # Insert to database
        df.to_sql(
            cfg["target"]["population_prognosis"]["table"],
            schema=cfg["target"]["population_prognosis"]["schema"],
            con=local_engine,
            if_exists="append",
        )


def household_prognosis_per_year(prognosis_nuts3, zensus, year):
    """Calculate household prognosis for a specitic year"""

    prognosis_total = prognosis_nuts3.groupby(
        prognosis_nuts3.index
    ).households.sum()

    prognosis = pd.DataFrame(index=zensus.index)
    prognosis["nuts3"] = zensus.nuts3
    prognosis["quantity"] = zensus["share"].mul(
        prognosis_total[zensus["nuts3"]].values
    )
    prognosis["rounded"] = prognosis["quantity"].astype(int)
    prognosis["rest"] = prognosis["quantity"] - prognosis["rounded"]

    # Set seed for reproducibility
    np.random.seed(
        seed=egon.data.config.settings()["egon-data"]["--random-seed"]
    )

    # Rounding process to meet exact values from demandregio on nuts3-level
    for name, group in prognosis.groupby(prognosis.nuts3):
        print(f"start progosis nuts3 {name}")
        while prognosis_total[name] > group["rounded"].sum():
            index = np.random.choice(
                group["rest"].index.values[group["rest"] == max(group["rest"])]
            )
            group.at[index, "rounded"] += 1
            group.at[index, "rest"] = 0
        print(f"finished progosis nuts3 {name}")
        prognosis[prognosis.index.isin(group.index)] = group

    prognosis = prognosis.drop(["nuts3", "quantity", "rest"], axis=1).rename(
        {"rounded": "households"}, axis=1
    )
    prognosis["year"] = year

    return prognosis


def zensus_household():
    """Bring household prognosis from DemandRegio to Zensus grid"""
    cfg = egon.data.config.datasets()["society_prognosis"]

    local_engine = db.engine()

    # Input: Zensus2011 household data including the NUTS3-Code
    district = db.select_dataframe(
        f"""SELECT zensus_population_id, vg250_nuts3
        FROM {cfg['soucres']['map_zensus_vg250']['schema']}.
        {cfg['soucres']['map_zensus_vg250']['table']}""",
        index_col="zensus_population_id",
    )

    zensus = db.select_dataframe(
        f"""SELECT zensus_population_id, quantity
        FROM {cfg['soucres']['zensus_households']['schema']}.
        {cfg['soucres']['zensus_households']['table']}""",
        index_col="zensus_population_id",
    )

    # Group all household types
    zensus = zensus.groupby(zensus.index).sum()

    zensus["nuts3"] = district.loc[zensus.index, "vg250_nuts3"]

    # Calculate share of households per nuts3 region in each zensus cell
    zensus["share"] = (
        zensus.groupby(zensus.nuts3)
        .quantity.apply(lambda grp: grp / grp.sum())
        .fillna(0)
        .values
    )

    db.execute_sql(
        f"""DELETE FROM {cfg['target']['household_prognosis']['schema']}.
        {cfg['target']['household_prognosis']['table']}"""
    )

    # Apply prognosis function
    for year in [2035, 2050]:
        print(f"start prognosis for year {year}")
        # Input: dataset on household prognosis on district-level (NUTS3)
        prognosis_nuts3 = db.select_dataframe(
            f"""SELECT nuts3, hh_size, households
            FROM {cfg['soucres']['demandregio_households']['schema']}.
            {cfg['soucres']['demandregio_households']['table']}
            WHERE year={year}""",
            index_col="nuts3",
        )

        # Insert into database
        household_prognosis_per_year(prognosis_nuts3, zensus, year).to_sql(
            cfg["target"]["household_prognosis"]["table"],
            schema=cfg["target"]["household_prognosis"]["schema"],
            con=local_engine,
            if_exists="append",
        )
        print(f"finished prognosis for year {year}")<|MERGE_RESOLUTION|>--- conflicted
+++ resolved
@@ -14,23 +14,14 @@
 # will be later imported from another file ###
 Base = declarative_base()
 
-<<<<<<< HEAD
-=======
-
->>>>>>> 1d65d82a
+
 class SocietyPrognosis(Dataset):
     def __init__(self, dependencies):
         super().__init__(
             name="SocietyPrognosis",
             version="0.0.1",
             dependencies=dependencies,
-<<<<<<< HEAD
-            tasks=(create_tables,
-                    {zensus_population,
-                    zensus_household}),
-=======
             tasks=(create_tables, {zensus_population, zensus_household}),
->>>>>>> 1d65d82a
         )
 
 
