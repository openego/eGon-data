--- conflicted
+++ resolved
@@ -1,19 +1,20 @@
 """The central module containing all code dealing with scenario table.
 """
+from pathlib import Path
+from urllib.request import urlretrieve
+import shutil
+import zipfile
+
+from sqlalchemy import VARCHAR, Column, String
+from sqlalchemy.dialects.postgresql import JSONB
+from sqlalchemy.ext.declarative import declarative_base
+from sqlalchemy.orm import sessionmaker
+import pandas as pd
+
 from egon.data import db
-from sqlalchemy import Column, String, VARCHAR
-from sqlalchemy.orm import sessionmaker
-from sqlalchemy.ext.declarative import declarative_base
-from sqlalchemy.dialects.postgresql import JSONB
-import pandas as pd
+from egon.data.datasets import Dataset
+import egon.data.config
 import egon.data.datasets.scenario_parameters.parameters as parameters
-from egon.data.datasets import Dataset
-from urllib.request import urlretrieve
-import zipfile
-
-import egon.data.config
-from pathlib import Path
-import shutil
 
 Base = declarative_base()
 
@@ -105,7 +106,7 @@
 
 
 def get_sector_parameters(sector, scenario=None):
-    """ Returns parameters for each sector as dictionary.
+    """Returns parameters for each sector as dictionary.
 
     If scenario=None data for all scenarios is returned as pandas.DataFrame.
     Otherwise the parameters of the specific scenario are returned as a dict.
@@ -163,6 +164,7 @@
 
     return values
 
+
 def download_pypsa_technology_data():
     """Downlad PyPSA technology data results."""
     data_path = Path(".") / "pypsa_technology_data"
@@ -183,16 +185,17 @@
 
     with zipfile.ZipFile(target_file, "r") as zip_ref:
         zip_ref.extractall(".")
-        
+
+
 class ScenarioParameters(Dataset):
     def __init__(self, dependencies):
         super().__init__(
             name="ScenarioParameters",
-<<<<<<< HEAD
-            version="0.0.2.dev",
-=======
             version="0.0.4",
->>>>>>> 3a7a48c9
             dependencies=dependencies,
-            tasks=(create_table, download_pypsa_technology_data, insert_scenarios),
+            tasks=(
+                create_table,
+                download_pypsa_technology_data,
+                insert_scenarios,
+            ),
         )