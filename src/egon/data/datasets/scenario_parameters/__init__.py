"""The central module containing all code dealing with scenario table.
"""

from pathlib import Path
from urllib.request import urlretrieve
import shutil
import zipfile

from sqlalchemy import VARCHAR, Column, String
from sqlalchemy.dialects.postgresql import JSONB
from sqlalchemy.ext.declarative import declarative_base
from sqlalchemy.orm import sessionmaker
import pandas as pd

from egon.data import db
from egon.data.datasets import Dataset
import egon.data.config
import egon.data.datasets.scenario_parameters.parameters as parameters

Base = declarative_base()


class EgonScenario(Base):
    __tablename__ = "egon_scenario_parameters"
    __table_args__ = {"schema": "scenario"}
    name = Column(String, primary_key=True)
    global_parameters = Column(JSONB)
    electricity_parameters = Column(JSONB)
    gas_parameters = Column(JSONB)
    heat_parameters = Column(JSONB)
    mobility_parameters = Column(JSONB)
    description = Column(VARCHAR)


def create_table():
    """Create table for scenarios
    Returns
    -------
    None.
    """
    engine = db.engine()
    db.execute_sql("CREATE SCHEMA IF NOT EXISTS scenario;")
    db.execute_sql(
        "DROP TABLE IF EXISTS scenario.egon_scenario_parameters CASCADE;"
    )
    EgonScenario.__table__.create(bind=engine, checkfirst=True)


def get_scenario_year(scenario_name):
    """Derives scenarios year from scenario name. Scenario
    eGon100RE is an exception as year is not in the name."""
    try:
        year = int(scenario_name[-4:])
    except ValueError as e:
        if e.args[0] == "invalid literal for int() with base 10: '00RE'":
            year = 2050  # eGon100RE
        else:
            raise ValueError("The names of the scenarios do not end with the year!")
    return year


def insert_scenarios():
    """Insert scenarios and their parameters to scenario table

    Returns
    -------
    None.

    """

    db.execute_sql("DELETE FROM scenario.egon_scenario_parameters CASCADE;")

    session = sessionmaker(bind=db.engine())()

    # Scenario eGon2035
    egon2035 = EgonScenario(name="eGon2035")

    egon2035.description = """
        The mid-term scenario eGon2035 is based on scenario C 2035 of the
        Netzentwicklungsplan Strom 2035, Version 2021.
        Scenario C 2035 is characretized by an ambitious expansion of
        renewable energies and a higher share of sector coupling.
        Analogous to the Netzentwicklungsplan, the countries bordering germany
        are modeled based on Ten-Year Network Development Plan, Version 2020.
        """
    egon2035.global_parameters = parameters.global_settings(egon2035.name)

    egon2035.electricity_parameters = parameters.electricity(egon2035.name)

    egon2035.gas_parameters = parameters.gas(egon2035.name)

    egon2035.heat_parameters = parameters.heat(egon2035.name)

    egon2035.mobility_parameters = parameters.mobility(egon2035.name)

    session.add(egon2035)

    session.commit()

    # Scenario eGon100RE
    egon100re = EgonScenario(name="eGon100RE")

    egon100re.description = """
        The long-term scenario eGon100RE represents a 100% renewable
        energy secor in Germany.
        """
    egon100re.global_parameters = parameters.global_settings(egon100re.name)

    egon100re.electricity_parameters = parameters.electricity(egon100re.name)

    egon100re.gas_parameters = parameters.gas(egon100re.name)

    egon100re.heat_parameters = parameters.heat(egon100re.name)

    egon100re.mobility_parameters = parameters.mobility(egon100re.name)

    session.add(egon100re)

    session.commit()

    # Scenario eGon2021
    eGon2021 = EgonScenario(name="eGon2021")

    eGon2021.description = """
        Status quo scenario for 2021. Note: This is NOT A COMPLETE SCENARIO
        and covers only some sector data required by ding0, such as demand
        on NUTS 3 level and generation units .
        """
    eGon2021.global_parameters = parameters.global_settings(eGon2021.name)

    eGon2021.electricity_parameters = parameters.electricity(eGon2021.name)

    eGon2021.gas_parameters = parameters.gas(eGon2021.name)

    eGon2021.heat_parameters = parameters.heat(eGon2021.name)

    eGon2021.mobility_parameters = parameters.mobility(eGon2021.name)

    session.add(eGon2021)

    session.commit()

    # Scenario status2019
    status2019 = EgonScenario(name="status2019")

    status2019.description = """
        Status quo ante scenario for 2019 for validation use within the project PoWerD.
        """
    status2019.global_parameters = parameters.global_settings(status2019.name)

    status2019.electricity_parameters = parameters.electricity(status2019.name)

    status2019.gas_parameters = parameters.gas(status2019.name)

    status2019.heat_parameters = parameters.heat(status2019.name)

    status2019.mobility_parameters = parameters.mobility(status2019.name)

    session.add(status2019)

    session.commit()

    # Scenario status2023
    status2023 = EgonScenario(name="status2023")

    status2023.description = """
        Status quo ante scenario for 2023.
        """
    # TODO status2023 all settings from 2019 are used
    status2023.global_parameters = parameters.global_settings(status2023.name)

    status2023.electricity_parameters = parameters.electricity(status2019.name)

    status2023.gas_parameters = parameters.gas(status2019.name)

    status2023.heat_parameters = parameters.heat(status2019.name)

    status2023.mobility_parameters = parameters.mobility(status2023.name)

    session.add(status2023)

    session.commit()


def get_sector_parameters(sector, scenario=None):
    """Returns parameters for each sector as dictionary.

    If scenario=None data for all scenarios is returned as pandas.DataFrame.
    Otherwise the parameters of the specific scenario are returned as a dict.

    Parameters
    ----------
    sector : str
        Name of the sector.
        Options are: ['global', 'electricity', 'heat', 'gas', 'mobility']
    scenario : str, optional
        Name of the scenario. The default is None.

    Returns
    -------
    values : dict or pandas.DataFrane
        List or table of parameters for the selected sector

    """

    if scenario:
        if (
            scenario
            in db.select_dataframe(
                "SELECT name FROM scenario.egon_scenario_parameters"
            ).name.values
        ):
            values = db.select_dataframe(
                f"""
                    SELECT {sector}_parameters as val
                    FROM scenario.egon_scenario_parameters
                    WHERE name = '{scenario}';"""
            ).val[0]
        else:
            print(f"Scenario name {scenario} is not valid.")
    else:
        values = pd.concat(
            [
                pd.DataFrame(
                    db.select_dataframe(
                        f"""
                    SELECT {sector}_parameters as val
                    FROM scenario.egon_scenario_parameters
                    WHERE name='eGon2035'"""
                    ).val[0],
                    index=["eGon2035"],
                ),
                pd.DataFrame(
                    db.select_dataframe(
                        f"""
                        SELECT {sector}_parameters as val
                        FROM scenario.egon_scenario_parameters
                        WHERE name='eGon100RE'"""
                    ).val[0],
                    index=["eGon100RE"],
                ),
                pd.DataFrame(
                    db.select_dataframe(
                        f"""
                        SELECT {sector}_parameters as val
                        FROM scenario.egon_scenario_parameters
                        WHERE name='eGon2021'"""
                    ).val[0],
                    index=["eGon2021"],
                ),
            ],
            ignore_index=True,
        )

    return values


def download_pypsa_technology_data():
    """Downlad PyPSA technology data results."""
    data_path = Path(".") / "pypsa_technology_data"
    # Delete folder if it already exists
    if data_path.exists() and data_path.is_dir():
        shutil.rmtree(data_path)
    # Get parameters from config and set download URL
    sources = egon.data.config.datasets()["pypsa-technology-data"]["sources"][
        "zenodo"
    ]
    url = f"""https://zenodo.org/record/{sources['deposit_id']}/files/{sources['file']}"""
    target_file = egon.data.config.datasets()["pypsa-technology-data"][
        "targets"
    ]["file"]

    # Retrieve files
    urlretrieve(url, target_file)

    with zipfile.ZipFile(target_file, "r") as zip_ref:
        zip_ref.extractall(".")


class ScenarioParameters(Dataset):
    """
    Create and fill table with central parameters for each scenario

    This dataset creates and fills a table in the database that includes central parameters
    for each scenarios. These parameters are mostly from extrernal sources, they are defined
    and referenced within this dataset.
    The table is acced by various datasets to access the parameters for all sectors.


    *Dependencies*
      * :py:func:`Setup <egon.data.datasets.database.setup>`


    *Resulting tables*
      * :py:class:`scenario.egon_scenario_parameters <egon.data.datasets.scenario_parameters.EgonScenario>` is created and filled


    """

    #:
    name: str = "ScenarioParameters"
    #:
    version: str = "0.0.17"

    def __init__(self, dependencies):
        super().__init__(
<<<<<<< HEAD
            name=self.name,
            version=self.version,
=======
            name="ScenarioParameters",

            version="0.0.18",

>>>>>>> 8d9455c4
            dependencies=dependencies,
            tasks=(
                create_table,
                download_pypsa_technology_data,
                insert_scenarios,
            ),
        )<|MERGE_RESOLUTION|>--- conflicted
+++ resolved
@@ -300,19 +300,12 @@
     #:
     name: str = "ScenarioParameters"
     #:
-    version: str = "0.0.17"
+    version: str = "0.0.18"
 
     def __init__(self, dependencies):
         super().__init__(
-<<<<<<< HEAD
             name=self.name,
             version=self.version,
-=======
-            name="ScenarioParameters",
-
-            version="0.0.18",
-
->>>>>>> 8d9455c4
             dependencies=dependencies,
             tasks=(
                 create_table,
