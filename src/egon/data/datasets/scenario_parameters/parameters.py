--- conflicted
+++ resolved
@@ -571,11 +571,7 @@
         parameters = {
             "main_gas_carrier": "H2",
             "retrofitted_CH4pipeline-to-H2pipeline_share": 0.23,
-<<<<<<< HEAD
-            # p-e-s result, this value is overwritted if p-e-s is run
-=======
             # p-e-s result, this value is overwritten if p-e-s is run
->>>>>>> da196626
         }
         # Insert effciencies in p.u.
         parameters["efficiency"] = {
@@ -673,15 +669,12 @@
             "chp_gas": read_costs(costs, "central gas CHP", "VOM"),
         }
 
-<<<<<<< HEAD
         # Insert max gas production (generator) over the year
         parameters["max_gas_generation_overtheyear"] = {
             "biogas": 14450103,  # [MWh] Value from reference p-e-s run
         }
-=======
     elif scenario == "eGon2021":
         parameters = {}
->>>>>>> da196626
 
     else:
         print(f"Scenario name {scenario} is not valid.")
