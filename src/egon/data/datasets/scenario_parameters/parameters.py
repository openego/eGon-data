--- conflicted
+++ resolved
@@ -12,7 +12,9 @@
         "data_dir"
     ]
 
-    return pd.read_csv(f"{source}costs_{year}.csv")
+    return pd.read_csv(
+        f"{source}costs_{year}.csv"
+    )
 
 
 def read_costs(df, technology, parameter, value_only=True):
@@ -237,7 +239,7 @@
         parameters["efficiency"] = {
             "power_to_H2": read_costs(costs, "electrolysis", "efficiency"),
             "H2_to_power": read_costs(costs, "fuel cell", "efficiency"),
-            "CH4_to_H2": read_costs(costs, "SMR", "efficiency"),  # CC?
+            "CH4_to_H2": read_costs(costs, "SMR", "efficiency"), # CC?
             "H2_feedin": 1,
             "H2_to_CH4": read_costs(costs, "methanation", "efficiency"),
             "OCGT": read_costs(costs, "OCGT", "efficiency"),
@@ -246,21 +248,12 @@
         parameters["capital_cost"] = {
             "power_to_H2": read_costs(costs, "electrolysis", "investment"),
             "H2_to_power": read_costs(costs, "fuel cell", "investment"),
-            "CH4_to_H2": read_costs(costs, "SMR", "investment"),  # CC?
+            "CH4_to_H2": read_costs(costs, "SMR", "investment"), # CC?
             "H2_feedin": 0,
             "H2_to_CH4": read_costs(costs, "methanation", "investment"),
             #  what about H2 compressors?
-<<<<<<< HEAD
-            "H2_underground": read_costs(
-                costs, "hydrogen storage underground", "investment"
-            ),
-            "H2_overground": read_costs(
-                costs, "hydrogen storage tank", "investment"
-            ),
-=======
             "H2_underground": read_costs(costs, "hydrogen storage underground", "investment"),
             "H2_overground": read_costs(costs, "hydrogen storage tank incl. compressor", "investment"),
->>>>>>> 649a4cda
         }
         parameters["marginal_cost"] = {
             "CH4": global_settings(scenario)["fuel_costs"]["gas"]
