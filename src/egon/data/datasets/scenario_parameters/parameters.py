"""The module containing all parameters for the scenario table
"""

import pandas as pd

import egon.data.config


def read_csv(year):

    source = egon.data.config.datasets()["pypsa-technology-data"]["targets"][
        "data_dir"
    ]

    return pd.read_csv(f"{source}costs_{year}.csv")


def read_costs(df, technology, parameter, value_only=True):

    result = df.loc[
        (df.technology == technology) & (df.parameter == parameter)
    ].squeeze()

    # Rescale costs to EUR/MW
    if "EUR/kW" in result.unit:
        result.value *= 1e3
        result.unit = result.unit.replace("kW", "MW")

    if value_only:
        return result.value
    else:
        return result


def annualize_capital_costs(overnight_costs, lifetime, p):
    """

    Parameters
    ----------
    overnight_costs : float
        Overnight investment costs in EUR/MW or EUR/MW/km
    lifetime : int
        Number of years in which payments will be made
    p : float
        Interest rate in p.u.

    Returns
    -------
    float
        Annualized capital costs in EUR/MW/a or EUR/MW/km/a

    """

    # Calculate present value of an annuity (PVA)
    PVA = (1 / p) - (1 / (p * (1 + p) ** lifetime))

    return overnight_costs / PVA


def global_settings(scenario):
    """Returns global paramaters for the selected scenario.

    Parameters
    ----------
    scenario : str
        Name of the scenario.

    Returns
    -------
    parameters : dict
        List of global parameters

    """

    if scenario == "eGon2035":
        parameters = {
            "weather_year": 2011,
            "population_year": 2035,
            "fuel_costs": {  # Netzentwicklungsplan Strom 2035, Version 2021, 1. Entwurf, p. 39, table 6
                "oil": 73.8,  # [EUR/MWh]
                "gas": 25.6,  # [EUR/MWh]
                "coal": 20.2,  # [EUR/MWh]
                "lignite": 4.0,  # [EUR/MWh]
                "nuclear": 1.7,  # [EUR/MWh]
            },
            "co2_costs": 76.5,  # [EUR/t_CO2]
            "co2_emissions": {  # Netzentwicklungsplan Strom 2035, Version 2021, 1. Entwurf, p. 40, table 8
                "waste": 0.165,  # [t_CO2/MW_th]
                "lignite": 0.393,  # [t_CO2/MW_th]
                "gas": 0.201,  # [t_CO2/MW_th]
                "nuclear": 0.0,  # [t_CO2/MW_th]
                "oil": 0.288,  # [t_CO2/MW_th]
                "coal": 0.335,  # [t_CO2/MW_th]
                "other_non_renewable": 0.268,  # [t_CO2/MW_th]
            },
            "interest_rate": 0.05,  # [p.u.]
        }

    elif scenario == "eGon100RE":
        parameters = {"weather_year": 2011, "population_year": 2050,
            "fuel_costs": {  # Netzentwicklungsplan Strom 2035, Version 2021, 1. Entwurf, p. 39, table 6
                "oil": 73.8,  # [EUR/MWh]
                "gas": 25.6,  # [EUR/MWh]
                "coal": 20.2,  # [EUR/MWh]
                "lignite": 4.0,  # [EUR/MWh]
                "nuclear": 1.7,  # [EUR/MWh]
            },
            "co2_costs": 76.5,  # [EUR/t_CO2]
            "co2_emissions": {  # Netzentwicklungsplan Strom 2035, Version 2021, 1. Entwurf, p. 40, table 8
                "waste": 0.165,  # [t_CO2/MW_th]
                "lignite": 0.393,  # [t_CO2/MW_th]
                "gas": 0.201,  # [t_CO2/MW_th]
                "nuclear": 0.0,  # [t_CO2/MW_th]
                "oil": 0.288,  # [t_CO2/MW_th]
                "coal": 0.335,  # [t_CO2/MW_th]
                "other_non_renewable": 0.268,  # [t_CO2/MW_th]
            }}

    else:
        print(f"Scenario name {scenario} is not valid.")

    return parameters


def electricity(scenario):
    """Returns paramaters of the electricity sector for the selected scenario.

    Parameters
    ----------
    scenario : str
        Name of the scenario.

    Returns
    -------
    parameters : dict
        List of parameters of electricity sector

    """

    if scenario == "eGon2035":

        costs = read_csv(2035)

        parameters = {"grid_topology": "Status Quo"}
        # Insert effciencies in p.u.
        parameters["efficiency"] = {
            "oil": read_costs(costs, "oil", "efficiency"),
            "battery": {
                "store": read_costs(costs, "battery inverter", "efficiency")
                ** 0.5,
                "dispatch": read_costs(costs, "battery inverter", "efficiency")
                ** 0.5,
                "standing_loss": 0,
                "max_hours": 6,
            },
            "pumped_hydro": {
                "store": read_costs(costs, "PHS", "efficiency") ** 0.5,
                "dispatch": read_costs(costs, "PHS", "efficiency") ** 0.5,
                "standing_loss": 0,
                "max_hours": 6,
            },
        }
        # Warning: Electrical parameters are set in osmTGmod, editing these values will not change the data!
        parameters["electrical_parameters"] = {
            "ac_line_110kV": {
                "s_nom": 260,  # [MVA]
                "R": 0.109,  # [Ohm/km]
                "L": 1.2,  # [mH/km]
            },
            "ac_cable_110kV": {
                "s_nom": 280,  # [MVA]
                "R": 0.0177,  # [Ohm/km]
                "L": 0.3,  # [mH/km]
            },
            "ac_line_220kV": {
                "s_nom": 520,  # [MVA]
                "R": 0.109,  # [Ohm/km]
                "L": 1.0,  # [mH/km]
            },
            "ac_cable_220kV": {
                "s_nom": 550,  # [MVA]
                "R": 0.0176,  # [Ohm/km]
                "L": 0.3,  # [mH/km]
            },
            "ac_line_380kV": {
                "s_nom": 1790,  # [MVA]
                "R": 0.028,  # [Ohm/km]
                "L": 0.8,  # [mH/km]
            },
            "ac_cable_380kV": {
                "s_nom": 925,  # [MVA]
                "R": 0.0175,  # [Ohm/km]
                "L": 0.3,  # [mH/km]
            },
        }

        # Insert overnight investment costs
        # Source for eHV grid costs: Netzentwicklungsplan Strom 2035, Version 2021, 2. Entwurf
        # Source for HV lines and cables: Dena Verteilnetzstudie 2021, p. 146
        parameters["overnight_cost"] = {
            "ac_ehv_overhead_line": 2.5e6
            / (
                2
                * parameters["electrical_parameters"]["ac_line_380kV"]["s_nom"]
            ),  # [EUR/km/MW]
            "ac_ehv_cable": 11.5e6
            / (
                2
                * parameters["electrical_parameters"]["ac_cable_380kV"][
                    "s_nom"
                ]
            ),  # [EUR/km/MW]
            "ac_hv_overhead_line": 0.06e6
            / parameters["electrical_parameters"]["ac_line_110kV"][
                "s_nom"
            ],  # [EUR/km/MW]
            "ac_hv_cable": 0.8e6
            / parameters["electrical_parameters"]["ac_cable_110kV"][
                "s_nom"
            ],  # [EUR/km/MW]
            "dc_overhead_line": 0.5e3,  # [EUR/km/MW]
            "dc_cable": 3.25e3,  # [EUR/km/MW]
            "dc_inverter": 0.3e6,  # [EUR/MW]
            "transformer_380_110": 17.33e3,  # [EUR/MVA]
            "transformer_380_220": 13.33e3,  # [EUR/MVA]
            "transformer_220_110": 17.5e3,  # [EUR/MVA]
            "battery inverter": read_costs(
                costs, "battery inverter", "investment"
            ),
            "battery storage": read_costs(
                costs, "battery storage", "investment"
            ),
        }

        parameters["lifetime"] = {
            "ac_ehv_overhead_line": read_costs(
                costs, "HVAC overhead", "lifetime"
            ),
            "ac_ehv_cable": read_costs(costs, "HVAC overhead", "lifetime"),
            "ac_hv_overhead_line": read_costs(
                costs, "HVAC overhead", "lifetime"
            ),
            "ac_hv_cable": read_costs(costs, "HVAC overhead", "lifetime"),
            "dc_overhead_line": read_costs(costs, "HVDC overhead", "lifetime"),
            "dc_cable": read_costs(costs, "HVDC overhead", "lifetime"),
            "dc_inverter": read_costs(costs, "HVDC inverter pair", "lifetime"),
            "transformer_380_110": read_costs(
                costs, "HVAC overhead", "lifetime"
            ),
            "transformer_380_220": read_costs(
                costs, "HVAC overhead", "lifetime"
            ),
            "transformer_220_110": read_costs(
                costs, "HVAC overhead", "lifetime"
            ),
            "battery inverter": read_costs(
                costs, "battery inverter", "lifetime"
            ),
            "battery storage": read_costs(
                costs, "battery storage", "lifetime"
            ),
        }
        # Insert annualized capital costs
        # lines in EUR/km/MW/a
        # transfermer, inverter, battery in EUR/MW/a
        parameters["capital_cost"] = {}

        for comp in parameters["overnight_cost"].keys():
            parameters["capital_cost"][comp] = annualize_capital_costs(
                parameters["overnight_cost"][comp],
                parameters["lifetime"][comp],
                global_settings("eGon2035")["interest_rate"],
            )

        parameters["capital_cost"]["battery"] = (
            parameters["capital_cost"]["battery inverter"]
            + parameters["efficiency"]["battery"]["max_hours"]
            * parameters["capital_cost"]["battery storage"]
        )

        # Insert marginal_costs in EUR/MWh
        # marginal cost can include fuel, C02 and operation and maintenance costs
        parameters["marginal_cost"] = {
            "oil": global_settings(scenario)["fuel_costs"]["oil"]
            + read_costs(costs, "oil", "VOM")
            + global_settings(scenario)["co2_costs"]
            * global_settings(scenario)["co2_emissions"]["oil"],
            "other_non_renewable": global_settings(scenario)["fuel_costs"][
                "gas"
            ]
            + global_settings(scenario)["co2_costs"]
            * global_settings(scenario)["co2_emissions"][
                "other_non_renewable"
            ],
            "wind_offshore": read_costs(costs, "offwind", "VOM"),
            "wind_onshore": read_costs(costs, "onwind", "VOM"),
            "pv": read_costs(costs, "solar", "VOM"),
        }

    elif scenario == "eGon100RE":
<<<<<<< HEAD
        costs = read_csv(2050)
=======

        costs = read_csv(2050)

>>>>>>> 5c44b545
        parameters = {"grid_topology": "Status Quo"}
        # Insert effciencies in p.u.
        parameters["efficiency"] = {
            "battery": {
                "store": read_costs(costs, "battery inverter", "efficiency")
                ** 0.5,
                "dispatch": read_costs(costs, "battery inverter", "efficiency")
                ** 0.5,
                "standing_loss": 0,
                "max_hours": 6,
            },
            "pumped_hydro": {
                "store": read_costs(costs, "PHS", "efficiency") ** 0.5,
                "dispatch": read_costs(costs, "PHS", "efficiency") ** 0.5,
                "standing_loss": 0,
                "max_hours": 6,
            },
        }
        # Insert capital costs
        parameters["capital_cost"] = {
            "battery": read_costs(costs, "battery inverter", "investment")
            + parameters["efficiency"]["battery"]["max_hours"]
            * read_costs(costs, "battery storage", "investment")  # [EUR/MW]
        }

        # Insert effciencies in p.u.
        parameters["efficiency"] = {
            "battery": {
                "store": read_costs(costs, "battery inverter", "efficiency")
                ** 0.5,
                "dispatch": read_costs(costs, "battery inverter", "efficiency")
                ** 0.5,
                "standing_loss": 0,
                "max_hours": 6,
            },
            "pumped_hydro": {
                "store": read_costs(costs, "PHS", "efficiency") ** 0.5,
                "dispatch": read_costs(costs, "PHS", "efficiency") ** 0.5,
                "standing_loss": 0,
                "max_hours": 6,
            },
        }
        # Warning: Electrical parameters are set in osmTGmod, editing these values will not change the data!
        parameters["electrical_parameters"] = {
            "ac_line_110kV": {
                "s_nom": 260,  # [MVA]
                "R": 0.109,  # [Ohm/km]
                "L": 1.2,  # [mH/km]
            },
            "ac_cable_110kV": {
                "s_nom": 280,  # [MVA]
                "R": 0.0177,  # [Ohm/km]
                "L": 0.3,  # [mH/km]
            },
            "ac_line_220kV": {
                "s_nom": 520,  # [MVA]
                "R": 0.109,  # [Ohm/km]
                "L": 1.0,  # [mH/km]
            },
            "ac_cable_220kV": {
                "s_nom": 550,  # [MVA]
                "R": 0.0176,  # [Ohm/km]
                "L": 0.3,  # [mH/km]
            },
            "ac_line_380kV": {
                "s_nom": 1790,  # [MVA]
                "R": 0.028,  # [Ohm/km]
                "L": 0.8,  # [mH/km]
            },
            "ac_cable_380kV": {
                "s_nom": 925,  # [MVA]
                "R": 0.0175,  # [Ohm/km]
                "L": 0.3,  # [mH/km]
            },
        }

        # Insert overnight investment costs
        # Source for transformer costs: Netzentwicklungsplan Strom 2035, Version 2021, 2. Entwurf
        # Source for HV lines and cables: Dena Verteilnetzstudie 2021, p. 146
        parameters["overnight_cost"] = {
            "ac_ehv_overhead_line": read_costs(
                costs, "HVAC overhead", "investment"
            ),  # [EUR/km/MW]
            "ac_hv_overhead_line": 0.06e6
            / parameters["electrical_parameters"]["ac_line_110kV"][
                "s_nom"
            ],  # [EUR/km/MW]
            "ac_hv_cable": 0.8e6
            / parameters["electrical_parameters"]["ac_cable_110kV"][
                "s_nom"
            ],  # [EUR/km/MW]
            "dc_overhead_line": read_costs(
                costs, "HVDC overhead", "investment"
            ),
            "dc_cable": read_costs(costs, "HVDC overhead", "investment"),
            "dc_inverter": read_costs(
                costs, "HVDC inverter pair", "investment"
            ),
            "transformer_380_110": 17.33e3,  # [EUR/MVA]
            "transformer_380_220": 13.33e3,  # [EUR/MVA]
            "transformer_220_110": 17.5e3,  # [EUR/MVA]
            "battery inverter": read_costs(
                costs, "battery inverter", "investment"
            ),
            "battery storage": read_costs(
                costs, "battery storage", "investment"
            ),
        }

        parameters["lifetime"] = {
            "ac_ehv_overhead_line": read_costs(
                costs, "HVAC overhead", "lifetime"
            ),
            "ac_ehv_cable": read_costs(costs, "HVAC overhead", "lifetime"),
            "ac_hv_overhead_line": read_costs(
                costs, "HVAC overhead", "lifetime"
            ),
            "ac_hv_cable": read_costs(costs, "HVAC overhead", "lifetime"),
            "dc_overhead_line": read_costs(costs, "HVDC overhead", "lifetime"),
            "dc_cable": read_costs(costs, "HVDC overhead", "lifetime"),
            "dc_inverter": read_costs(costs, "HVDC inverter pair", "lifetime"),
            "transformer_380_110": read_costs(
                costs, "HVAC overhead", "lifetime"
            ),
            "transformer_380_220": read_costs(
                costs, "HVAC overhead", "lifetime"
            ),
            "transformer_220_110": read_costs(
                costs, "HVAC overhead", "lifetime"
            ),
            "battery inverter": read_costs(
                costs, "battery inverter", "lifetime"
            ),
            "battery storage": read_costs(
                costs, "battery storage", "lifetime"
            ),
        }
        # Insert annualized capital costs
        # lines in EUR/km/MW/a
        # transfermer, inverter, battery in EUR/MW/a
        parameters["capital_cost"] = {}

        for comp in parameters["overnight_cost"].keys():
            parameters["capital_cost"][comp] = annualize_capital_costs(
                parameters["overnight_cost"][comp],
                parameters["lifetime"][comp],
                global_settings("eGon2035")["interest_rate"],
            )

        parameters["capital_cost"]["battery"] = (
            parameters["capital_cost"]["battery inverter"]
            + parameters["efficiency"]["battery"]["max_hours"]
            * parameters["capital_cost"]["battery storage"]
        )

        # Insert marginal_costs in EUR/MWh
        # marginal cost can include fuel, C02 and operation and maintenance costs
        parameters["marginal_cost"] = {
            "wind_offshore": read_costs(costs, "offwind", "VOM"),
            "wind_onshore": read_costs(costs, "onwind", "VOM"),
            "pv": read_costs(costs, "solar", "VOM"),
        }

    else:
        print(f"Scenario name {scenario} is not valid.")

    return parameters


def gas(scenario):
    """Returns paramaters of the gas sector for the selected scenario.

    Parameters
    ----------
    scenario : str
        Name of the scenario.

    Returns
    -------
    parameters : dict
        List of parameters of gas sector

    """

    if scenario == "eGon2035":

        costs = read_csv(2035)

        parameters = {"main_gas_carrier": "CH4"}
        # Insert effciencies in p.u.
        parameters["efficiency"] = {
            "power_to_H2": read_costs(costs, "electrolysis", "efficiency"),
            "H2_to_power": read_costs(costs, "fuel cell", "efficiency"),
            "CH4_to_H2": read_costs(costs, "SMR", "efficiency"),  # CC?
            "H2_feedin": 1,
            "H2_to_CH4": read_costs(costs, "methanation", "efficiency"),
            "OCGT": read_costs(costs, "OCGT", "efficiency"),
        }
        # Insert overnight investment costs
        parameters["overnight_cost"] = {
            "power_to_H2": read_costs(costs, "electrolysis", "investment"),
            "H2_to_power": read_costs(costs, "fuel cell", "investment"),
            "CH4_to_H2": read_costs(costs, "SMR", "investment"),  # CC?
            "H2_to_CH4": read_costs(costs, "methanation", "investment"),
            #  what about H2 compressors?
            "H2_underground": read_costs(
                costs, "hydrogen storage underground", "investment"
            ),
            "H2_overground": read_costs(
                costs, "hydrogen storage tank incl. compressor", "investment"
            ),
            "H2_pipeline": read_costs(
                costs, "H2 (g) pipeline", "investment"
            ),  # [EUR/MW/km]
        }

        # Insert lifetime
        parameters["lifetime"] = {
            "power_to_H2": read_costs(costs, "electrolysis", "lifetime"),
            "H2_to_power": read_costs(costs, "fuel cell", "lifetime"),
            "CH4_to_H2": read_costs(costs, "SMR", "lifetime"),  # CC?
            "H2_to_CH4": read_costs(costs, "methanation", "lifetime"),
            #  what about H2 compressors?
            "H2_underground": read_costs(
                costs, "hydrogen storage underground", "lifetime"
            ),
            "H2_overground": read_costs(
                costs, "hydrogen storage tank incl. compressor", "lifetime"
            ),
            "H2_pipeline": read_costs(costs, "H2 (g) pipeline", "lifetime"),
        }

        # Insert annualized capital costs
        parameters["capital_cost"] = {}

        for comp in parameters["overnight_cost"].keys():
            parameters["capital_cost"][comp] = annualize_capital_costs(
                parameters["overnight_cost"][comp],
                parameters["lifetime"][comp],
                global_settings("eGon2035")["interest_rate"],
            )

        parameters["marginal_cost"] = {
            "CH4": global_settings(scenario)["fuel_costs"]["gas"]
            + global_settings(scenario)["co2_costs"]
            * global_settings(scenario)["co2_emissions"]["gas"],
            "OCGT": read_costs(costs, "OCGT", "VOM"),
            "biogas": global_settings(scenario)["fuel_costs"]["gas"],
        }

        # Insert max gas production (generator) over the year
        parameters["max_gas_generation_overtheyear"] = {
            "CH4": 36000000,  # [MWh] Netzentwicklungsplan Gas 2020–2030
            "biogas": 10000000,  # [MWh] Netzentwicklungsplan Gas 2020–2030
        }

    elif scenario == "eGon100RE":

        costs = read_csv(2050)

        parameters = {"main_gas_carrier": "H2"}
        # Insert effciencies in p.u.
        parameters["efficiency"] = {
            "power_to_H2": read_costs(costs, "electrolysis", "efficiency"),
            "H2_to_power": read_costs(costs, "fuel cell", "efficiency"),
            "CH4_to_H2": read_costs(costs, "SMR", "efficiency"), # CC?
            "H2_feedin": 1,
            "H2_to_CH4": read_costs(costs, "methanation", "efficiency"),
            "OCGT": read_costs(costs, "OCGT", "efficiency"),
        }
        # Insert costs
        parameters["capital_cost"] = {
            "power_to_H2": read_costs(costs, "electrolysis", "investment"),
            "H2_to_power": read_costs(costs, "fuel cell", "investment"),
            "CH4_to_H2": read_costs(costs, "SMR", "investment"), # CC?
            "H2_feedin": 0,
            "H2_to_CH4": read_costs(costs, "methanation", "investment"),
            "H2_underground": read_costs(
                costs, "hydrogen storage underground", "investment"
            ),
            "H2_overground": read_costs(
                costs, "hydrogen storage tank incl. compressor", "investment"
            ),
            "H2_pipeline": read_costs(
                costs, "H2 (g) pipeline", "investment"
            ),  # [EUR/MW/km]
            "H2_pipeline_retrofit": read_costs(
                costs, "H2 (g) pipeline repurposed", "investment"
            ),  # [EUR/MW/km]
        }
        parameters["marginal_cost"] = {
            "CH4": global_settings(scenario)["fuel_costs"]["gas"]
            + global_settings(scenario)["co2_costs"]
            * global_settings(scenario)["co2_emissions"]["gas"],
            "OCGT": read_costs(costs, "OCGT", "VOM"),
        }

    else:
        print(f"Scenario name {scenario} is not valid.")

    return parameters


def mobility(scenario):
    """Returns paramaters of the mobility sector for the selected scenario.

    Parameters
    ----------
    scenario : str
        Name of the scenario.

    Returns
    -------
    parameters : dict
        List of parameters of mobility sector

    """

    if scenario == "eGon2035":
        parameters = {}

        # Investment costs can be annualzied based on overnight investment
        # costs and life time using the following function:
        # for comp in parameters["overnight_cost"].keys():
        #     parameters["capital_cost"][comp] = annualize_capital_costs(
        #         parameters["overnight_cost"][comp],
        #         parameters["lifetime"][comp],
        #         global_settings(scenario)["interest_rate"],
        #     )

    elif scenario == "eGon100RE":
        parameters = {}

    else:
        print(f"Scenario name {scenario} is not valid.")

    return parameters


def heat(scenario):
    """Returns paramaters of the heat sector for the selected scenario.

    Parameters
    ----------
    scenario : str
        Name of the scenario.

    Returns
    -------
    parameters : dict
        List of parameters of heat sector

    """

    if scenario == "eGon2035":

        costs = read_csv(2035)

        parameters = {
            "DE_demand_reduction_residential": 0.854314018923104,
            "DE_demand_reduction_service": 0.498286864771128,
            "DE_district_heating_share": 0.14,
        }

        # Insert efficiency in p.u.
        parameters["efficiency"] = {
            "water_tank_charger": read_costs(
                costs, "water tank charger", "efficiency"
            ),
            "water_tank_discharger": read_costs(
                costs, "water tank discharger", "efficiency"
            ),
            "central_resistive_heater": read_costs(
                costs, "central resistive heater", "efficiency"
            ),
            "central_gas_boiler": read_costs(
                costs, "central gas boiler", "efficiency"
            ),
            "rural_resistive_heater": read_costs(
                costs, "decentral resistive heater", "efficiency"
            ),
            "rural_gas_boiler": read_costs(
                costs, "decentral gas boiler", "efficiency"
            ),
        }

        # Insert overnight investment costs, in EUR/MWh
        parameters["overnight_cost"] = {
            "central_water_tank": read_costs(
                costs, "central water tank storage", "investment"
            ),
            "rural_water_tank": read_costs(
                costs, "decentral water tank storage", "investment"
            ),
        }

        # Insert lifetime
        parameters["lifetime"] = {
            "central_water_tank": read_costs(
                costs, "central water tank storage", "lifetime"
            ),
            "rural_water_tank": read_costs(
                costs, "decentral water tank storage", "lifetime"
            ),
        }

        # Insert annualized capital costs
        parameters["capital_cost"] = {}

        for comp in parameters["overnight_cost"].keys():
            parameters["capital_cost"][comp] = annualize_capital_costs(
                parameters["overnight_cost"][comp],
                parameters["lifetime"][comp],
                global_settings("eGon2035")["interest_rate"],
            )

        # Insert marginal_costs in EUR/MWh
        # marginal cost can include fuel, C02 and operation and maintenance costs
        parameters["marginal_cost"] = {
            "central_heat_pump": read_costs(
                costs, "central air-sourced heat pump", "VOM"
            ),
            "central_gas_chp": read_costs(costs, "central gas CHP", "VOM"),
            "central_gas_boiler": read_costs(
                costs, "central gas boiler", "VOM"
            ),
            "central_resistive_heater": read_costs(
                costs, "central resistive heater", "VOM"
            ),
            "geo_thermal": 2.9,  # Danish Energy Agency
        }

    elif scenario == "eGon100RE":
        parameters = {
            "DE_demand_reduction_residential": 0.640720648501849,
            "DE_demand_reduction_service": 0.390895195300713,
            "DE_district_heating_share": 0.19,
        }

    else:
        print(f"Scenario name {scenario} is not valid.")

    return parameters<|MERGE_RESOLUTION|>--- conflicted
+++ resolved
@@ -141,7 +141,9 @@
 
         costs = read_csv(2035)
 
-        parameters = {"grid_topology": "Status Quo"}
+        parameters = {
+            "grid_topology": "Status Quo",
+        }
         # Insert effciencies in p.u.
         parameters["efficiency"] = {
             "oil": read_costs(costs, "oil", "efficiency"),
@@ -298,37 +300,10 @@
         }
 
     elif scenario == "eGon100RE":
-<<<<<<< HEAD
+
         costs = read_csv(2050)
-=======
-
-        costs = read_csv(2050)
-
->>>>>>> 5c44b545
+
         parameters = {"grid_topology": "Status Quo"}
-        # Insert effciencies in p.u.
-        parameters["efficiency"] = {
-            "battery": {
-                "store": read_costs(costs, "battery inverter", "efficiency")
-                ** 0.5,
-                "dispatch": read_costs(costs, "battery inverter", "efficiency")
-                ** 0.5,
-                "standing_loss": 0,
-                "max_hours": 6,
-            },
-            "pumped_hydro": {
-                "store": read_costs(costs, "PHS", "efficiency") ** 0.5,
-                "dispatch": read_costs(costs, "PHS", "efficiency") ** 0.5,
-                "standing_loss": 0,
-                "max_hours": 6,
-            },
-        }
-        # Insert capital costs
-        parameters["capital_cost"] = {
-            "battery": read_costs(costs, "battery inverter", "investment")
-            + parameters["efficiency"]["battery"]["max_hours"]
-            * read_costs(costs, "battery storage", "investment")  # [EUR/MW]
-        }
 
         # Insert effciencies in p.u.
         parameters["efficiency"] = {
@@ -582,18 +557,10 @@
             "CH4_to_H2": read_costs(costs, "SMR", "investment"), # CC?
             "H2_feedin": 0,
             "H2_to_CH4": read_costs(costs, "methanation", "investment"),
-            "H2_underground": read_costs(
-                costs, "hydrogen storage underground", "investment"
-            ),
-            "H2_overground": read_costs(
-                costs, "hydrogen storage tank incl. compressor", "investment"
-            ),
-            "H2_pipeline": read_costs(
-                costs, "H2 (g) pipeline", "investment"
-            ),  # [EUR/MW/km]
-            "H2_pipeline_retrofit": read_costs(
-                costs, "H2 (g) pipeline repurposed", "investment"
-            ),  # [EUR/MW/km]
+            "H2_underground": read_costs(costs, "hydrogen storage underground", "investment"),
+            "H2_overground": read_costs(costs, "hydrogen storage tank incl. compressor", "investment"),
+            "H2_pipeline": read_costs(costs, "H2 (g) pipeline", "investment"),  # [EUR/MW/km]
+            "H2_pipeline_retrofit": read_costs(costs, "H2 (g) pipeline repurposed", "investment"),  # [EUR/MW/km]
         }
         parameters["marginal_cost"] = {
             "CH4": global_settings(scenario)["fuel_costs"]["gas"]
