--- conflicted
+++ resolved
@@ -673,10 +673,6 @@
         parameters["max_gas_generation_overtheyear"] = {
             "biogas": 14450103,  # [MWh] Value from reference p-e-s run
         }
-<<<<<<< HEAD
-
-=======
->>>>>>> 874a0393
     elif scenario == "eGon2021":
         parameters = {}
 
