--- conflicted
+++ resolved
@@ -123,38 +123,11 @@
             "weather_year": 2011,
             "population_year": 2021,
         }
-<<<<<<< HEAD
-=======
-
->>>>>>> 25721b8b
+
     elif scenario == "status2023":
         parameters = {
             "weather_year": 2019, # TODO fixed to 2019 as long as FFE is down
             "population_year": 2019,  # TODO check if possible for 2023
-<<<<<<< HEAD
-            # "fuel_costs": {
-            #     # TYNDP 2020, data for 2020 (https://2020.entsos-tyndp-scenarios.eu/fuel-commodities-and-carbon-prices/)
-            #     "oil": 12.9 * 3.6,  # [EUR/MWh]
-            #     "gas": 5.6 * 3.6,  # [EUR/MWh]
-            #     "coal": 3.0 * 3.6,  # [EUR/MWh]
-            #     "lignite": 1.1 * 3.6,  # [EUR/MWh]
-            #     "nuclear": 0.47 * 3.6,  # [EUR/MWh]
-            #     "biomass": read_costs(read_csv(2020), "biomass", "fuel"),
-            # },
-            # "co2_costs": 24.7,  # [EUR/t_CO2], source:
-            # # https://de.statista.com/statistik/daten/studie/1304069/umfrage/preisentwicklung-von-co2-emissionsrechten-in-eu/
-            # "co2_emissions": {
-            #     # Netzentwicklungsplan Strom 2035, Version 2021, 1. Entwurf, p. 40, table 8
-            #     "waste": 0.165,  # [t_CO2/MW_th]
-            #     "lignite": 0.393,  # [t_CO2/MW_th]
-            #     "gas": 0.201,  # [t_CO2/MW_th]
-            #     "nuclear": 0.0,  # [t_CO2/MW_th]
-            #     "oil": 0.288,  # [t_CO2/MW_th]
-            #     "coal": 0.335,  # [t_CO2/MW_th]
-            #     "other_non_renewable": 0.268,  # [t_CO2/MW_th]
-            # },
-            # "interest_rate": 0.05,  # [p.u.]
-=======
             "fuel_costs": {
                 # TODO status2023 update values
                 # TYNDP 2020, data for 2020 (https://2020.entsos-tyndp-scenarios.eu/fuel-commodities-and-carbon-prices/)
@@ -179,7 +152,6 @@
                 "other_non_renewable": 0.268,  # [t_CO2/MW_th]
             },
             "interest_rate": 0.05,  # [p.u.]
->>>>>>> 25721b8b
         }
 
     elif scenario == "status2019":
