"""The module containing all parameters for the scenario table
"""

import pandas as pd

import egon.data.config


def read_csv(year):

    source = egon.data.config.datasets()["pypsa-technology-data"]["targets"][
        "data_dir"
    ]

    return pd.read_csv(f"{source}costs_{year}.csv")


def read_costs(df, technology, parameter, value_only=True):

    result = df.loc[
        (df.technology == technology) & (df.parameter == parameter)
    ].squeeze()

    # Rescale costs to EUR/MW
    if "EUR/kW" in result.unit:
        result.value *= 1e3
        result.unit = result.unit.replace("kW", "MW")

    if value_only:
        return result.value
    else:
        return result


def annualize_capital_costs(overnight_costs, lifetime, p):
    """

    Parameters
    ----------
    overnight_costs : float
        Overnight investment costs in EUR/MW or EUR/MW/km
    lifetime : int
        Number of years in which payments will be made
    p : float
        Interest rate in p.u.

    Returns
    -------
    float
        Annualized capital costs in EUR/MW/a or EUR/MW/km/a

    """

    # Calculate present value of an annuity (PVA)
    PVA = (1 / p) - (1 / (p * (1 + p) ** lifetime))

    return overnight_costs / PVA


def global_settings(scenario):
    """Returns global paramaters for the selected scenario.

    Parameters
    ----------
    scenario : str
        Name of the scenario.

    Returns
    -------
    parameters : dict
        List of global parameters

    """

    if scenario == "eGon2035":
        parameters = {
            "weather_year": 2011,
            "population_year": 2035,
            "fuel_costs": {  # Netzentwicklungsplan Strom 2035, Version 2021, 1. Entwurf, p. 39, table 6
                "oil": 73.8,  # [EUR/MWh]
                "gas": 25.6,  # [EUR/MWh]
                "coal": 20.2,  # [EUR/MWh]
                "lignite": 4.0,  # [EUR/MWh]
                "nuclear": 1.7,  # [EUR/MWh]
                "biomass": 40,  # Dummyvalue, ToDo: Find a suitable source
            },
            "co2_costs": 76.5,  # [EUR/t_CO2]
            "co2_emissions": {  # Netzentwicklungsplan Strom 2035, Version 2021, 1. Entwurf, p. 40, table 8
                "waste": 0.165,  # [t_CO2/MW_th]
                "lignite": 0.393,  # [t_CO2/MW_th]
                "gas": 0.201,  # [t_CO2/MW_th]
                "nuclear": 0.0,  # [t_CO2/MW_th]
                "oil": 0.288,  # [t_CO2/MW_th]
                "coal": 0.335,  # [t_CO2/MW_th]
                "other_non_renewable": 0.268,  # [t_CO2/MW_th]
            },
            "interest_rate": 0.05,  # [p.u.]
        }

    elif scenario == "eGon100RE":
        parameters = {
            "weather_year": 2011,
            "population_year": 2050,
            "fuel_costs": {  # Netzentwicklungsplan Strom 2035, Version 2021, 1. Entwurf, p. 39, table 6
                "oil": 73.8,  # [EUR/MWh]
                "gas": 25.6,  # [EUR/MWh]
                "coal": 20.2,  # [EUR/MWh]
                "lignite": 4.0,  # [EUR/MWh]
                "nuclear": 1.7,  # [EUR/MWh]
            },
            "co2_costs": 76.5,  # [EUR/t_CO2]
            "co2_emissions": {  # Netzentwicklungsplan Strom 2035, Version 2021, 1. Entwurf, p. 40, table 8
                "waste": 0.165,  # [t_CO2/MW_th]
                "lignite": 0.393,  # [t_CO2/MW_th]
                "gas": 0.201,  # [t_CO2/MW_th]
                "nuclear": 0.0,  # [t_CO2/MW_th]
                "oil": 0.288,  # [t_CO2/MW_th]
                "coal": 0.335,  # [t_CO2/MW_th]
                "other_non_renewable": 0.268,  # [t_CO2/MW_th]
            },
        }

    elif scenario == "eGon2021":
        parameters = {
            "weather_year": 2011,
            "population_year": 2021,
        }

    else:
        print(f"Scenario name {scenario} is not valid.")

    return parameters


def electricity(scenario):
    """Returns paramaters of the electricity sector for the selected scenario.

    Parameters
    ----------
    scenario : str
        Name of the scenario.

    Returns
    -------
    parameters : dict
        List of parameters of electricity sector

    """

    if scenario == "eGon2035":

        costs = read_csv(2035)

        parameters = {"grid_topology": "Status Quo"}
        # Insert effciencies in p.u.
        parameters["efficiency"] = {
            "oil": read_costs(costs, "oil", "efficiency"),
            "battery": {
                "store": read_costs(costs, "battery inverter", "efficiency")
                ** 0.5,
                "dispatch": read_costs(costs, "battery inverter", "efficiency")
                ** 0.5,
                "standing_loss": 0,
                "max_hours": 6,
            },
            "pumped_hydro": {
                "store": read_costs(costs, "PHS", "efficiency") ** 0.5,
                "dispatch": read_costs(costs, "PHS", "efficiency") ** 0.5,
                "standing_loss": 0,
                "max_hours": 6,
            },
        }
        # Warning: Electrical parameters are set in osmTGmod, editing these values will not change the data!
        parameters["electrical_parameters"] = {
            "ac_line_110kV": {
                "s_nom": 260,  # [MVA]
                "R": 0.109,  # [Ohm/km]
                "L": 1.2,  # [mH/km]
            },
            "ac_cable_110kV": {
                "s_nom": 280,  # [MVA]
                "R": 0.0177,  # [Ohm/km]
                "L": 0.3,  # [mH/km]
            },
            "ac_line_220kV": {
                "s_nom": 520,  # [MVA]
                "R": 0.109,  # [Ohm/km]
                "L": 1.0,  # [mH/km]
            },
            "ac_cable_220kV": {
                "s_nom": 550,  # [MVA]
                "R": 0.0176,  # [Ohm/km]
                "L": 0.3,  # [mH/km]
            },
            "ac_line_380kV": {
                "s_nom": 1790,  # [MVA]
                "R": 0.028,  # [Ohm/km]
                "L": 0.8,  # [mH/km]
            },
            "ac_cable_380kV": {
                "s_nom": 925,  # [MVA]
                "R": 0.0175,  # [Ohm/km]
                "L": 0.3,  # [mH/km]
            },
        }

        # Insert overnight investment costs
        # Source for eHV grid costs: Netzentwicklungsplan Strom 2035, Version 2021, 2. Entwurf
        # Source for HV lines and cables: Dena Verteilnetzstudie 2021, p. 146
        parameters["overnight_cost"] = {
            "ac_ehv_overhead_line": 2.5e6
            / (
                2
                * parameters["electrical_parameters"]["ac_line_380kV"]["s_nom"]
            ),  # [EUR/km/MW]
            "ac_ehv_cable": 11.5e6
            / (
                2
                * parameters["electrical_parameters"]["ac_cable_380kV"][
                    "s_nom"
                ]
            ),  # [EUR/km/MW]
            "ac_hv_overhead_line": 0.06e6
            / parameters["electrical_parameters"]["ac_line_110kV"][
                "s_nom"
            ],  # [EUR/km/MW]
            "ac_hv_cable": 0.8e6
            / parameters["electrical_parameters"]["ac_cable_110kV"][
                "s_nom"
            ],  # [EUR/km/MW]
            "dc_overhead_line": 0.5e3,  # [EUR/km/MW]
            "dc_cable": 3.25e3,  # [EUR/km/MW]
            "dc_inverter": 0.3e6,  # [EUR/MW]
            "transformer_380_110": 17.33e3,  # [EUR/MVA]
            "transformer_380_220": 13.33e3,  # [EUR/MVA]
            "transformer_220_110": 17.5e3,  # [EUR/MVA]
            "battery inverter": read_costs(
                costs, "battery inverter", "investment"
            ),
            "battery storage": read_costs(
                costs, "battery storage", "investment"
            ),
        }

        parameters["lifetime"] = {
            "ac_ehv_overhead_line": read_costs(
                costs, "HVAC overhead", "lifetime"
            ),
            "ac_ehv_cable": read_costs(costs, "HVAC overhead", "lifetime"),
            "ac_hv_overhead_line": read_costs(
                costs, "HVAC overhead", "lifetime"
            ),
            "ac_hv_cable": read_costs(costs, "HVAC overhead", "lifetime"),
            "dc_overhead_line": read_costs(costs, "HVDC overhead", "lifetime"),
            "dc_cable": read_costs(costs, "HVDC overhead", "lifetime"),
            "dc_inverter": read_costs(costs, "HVDC inverter pair", "lifetime"),
            "transformer_380_110": read_costs(
                costs, "HVAC overhead", "lifetime"
            ),
            "transformer_380_220": read_costs(
                costs, "HVAC overhead", "lifetime"
            ),
            "transformer_220_110": read_costs(
                costs, "HVAC overhead", "lifetime"
            ),
            "battery inverter": read_costs(
                costs, "battery inverter", "lifetime"
            ),
            "battery storage": read_costs(
                costs, "battery storage", "lifetime"
            ),
        }
        # Insert annualized capital costs
        # lines in EUR/km/MW/a
        # transfermer, inverter, battery in EUR/MW/a
        parameters["capital_cost"] = {}

        for comp in parameters["overnight_cost"].keys():
            parameters["capital_cost"][comp] = annualize_capital_costs(
                parameters["overnight_cost"][comp],
                parameters["lifetime"][comp],
                global_settings("eGon2035")["interest_rate"],
            )

        parameters["capital_cost"]["battery"] = (
            parameters["capital_cost"]["battery inverter"]
            + parameters["efficiency"]["battery"]["max_hours"]
            * parameters["capital_cost"]["battery storage"]
        )

        # Insert marginal_costs in EUR/MWh
        # marginal cost can include fuel, C02 and operation and maintenance costs
        parameters["marginal_cost"] = {
            "oil": global_settings(scenario)["fuel_costs"]["oil"]
            + read_costs(costs, "oil", "VOM")
            + global_settings(scenario)["co2_costs"]
            * global_settings(scenario)["co2_emissions"]["oil"],
            "other_non_renewable": global_settings(scenario)["fuel_costs"][
                "gas"
            ]
            + global_settings(scenario)["co2_costs"]
            * global_settings(scenario)["co2_emissions"][
                "other_non_renewable"
            ],
            "lignite": global_settings(scenario)["fuel_costs"]["lignite"]
            + read_costs(costs, "lignite", "VOM")
            + global_settings(scenario)["co2_costs"]
            * global_settings(scenario)["co2_emissions"]["lignite"],
            "coal": global_settings(scenario)["fuel_costs"]["coal"]
            + read_costs(costs, "coal", "VOM")
            + global_settings(scenario)["co2_costs"]
            * global_settings(scenario)["co2_emissions"]["coal"],
            "nuclear": global_settings(scenario)["fuel_costs"]["nuclear"]
            + read_costs(costs, "nuclear", "VOM"),
            "biomass": global_settings(scenario)["fuel_costs"]["biomass"]
            + read_costs(costs, "biomass CHP", "VOM"),
            "wind_offshore": read_costs(costs, "offwind", "VOM"),
            "wind_onshore": read_costs(costs, "onwind", "VOM"),
            "solar": read_costs(costs, "solar", "VOM"),
        }

    elif scenario == "eGon100RE":

        costs = read_csv(2050)

        parameters = {"grid_topology": "Status Quo"}

        # Insert effciencies in p.u.
        parameters["efficiency"] = {
            "battery": {
                "store": read_costs(costs, "battery inverter", "efficiency")
                ** 0.5,
                "dispatch": read_costs(costs, "battery inverter", "efficiency")
                ** 0.5,
                "standing_loss": 0,
                "max_hours": 6,
            },
            "pumped_hydro": {
                "store": read_costs(costs, "PHS", "efficiency") ** 0.5,
                "dispatch": read_costs(costs, "PHS", "efficiency") ** 0.5,
                "standing_loss": 0,
                "max_hours": 6,
            },
        }
        # Warning: Electrical parameters are set in osmTGmod, editing these values will not change the data!
        parameters["electrical_parameters"] = {
            "ac_line_110kV": {
                "s_nom": 260,  # [MVA]
                "R": 0.109,  # [Ohm/km]
                "L": 1.2,  # [mH/km]
            },
            "ac_cable_110kV": {
                "s_nom": 280,  # [MVA]
                "R": 0.0177,  # [Ohm/km]
                "L": 0.3,  # [mH/km]
            },
            "ac_line_220kV": {
                "s_nom": 520,  # [MVA]
                "R": 0.109,  # [Ohm/km]
                "L": 1.0,  # [mH/km]
            },
            "ac_cable_220kV": {
                "s_nom": 550,  # [MVA]
                "R": 0.0176,  # [Ohm/km]
                "L": 0.3,  # [mH/km]
            },
            "ac_line_380kV": {
                "s_nom": 1790,  # [MVA]
                "R": 0.028,  # [Ohm/km]
                "L": 0.8,  # [mH/km]
            },
            "ac_cable_380kV": {
                "s_nom": 925,  # [MVA]
                "R": 0.0175,  # [Ohm/km]
                "L": 0.3,  # [mH/km]
            },
        }

        # Insert overnight investment costs
        # Source for transformer costs: Netzentwicklungsplan Strom 2035, Version 2021, 2. Entwurf
        # Source for HV lines and cables: Dena Verteilnetzstudie 2021, p. 146
        parameters["overnight_cost"] = {
            "ac_ehv_overhead_line": read_costs(
                costs, "HVAC overhead", "investment"
            ),  # [EUR/km/MW]
            "ac_hv_overhead_line": 0.06e6
            / parameters["electrical_parameters"]["ac_line_110kV"][
                "s_nom"
            ],  # [EUR/km/MW]
            "ac_hv_cable": 0.8e6
            / parameters["electrical_parameters"]["ac_cable_110kV"][
                "s_nom"
            ],  # [EUR/km/MW]
            "dc_overhead_line": read_costs(
                costs, "HVDC overhead", "investment"
            ),
            "dc_cable": read_costs(costs, "HVDC overhead", "investment"),
            "dc_inverter": read_costs(
                costs, "HVDC inverter pair", "investment"
            ),
            "transformer_380_110": 17.33e3,  # [EUR/MVA]
            "transformer_380_220": 13.33e3,  # [EUR/MVA]
            "transformer_220_110": 17.5e3,  # [EUR/MVA]
            "battery inverter": read_costs(
                costs, "battery inverter", "investment"
            ),
            "battery storage": read_costs(
                costs, "battery storage", "investment"
            ),
        }

        parameters["lifetime"] = {
            "ac_ehv_overhead_line": read_costs(
                costs, "HVAC overhead", "lifetime"
            ),
            "ac_ehv_cable": read_costs(costs, "HVAC overhead", "lifetime"),
            "ac_hv_overhead_line": read_costs(
                costs, "HVAC overhead", "lifetime"
            ),
            "ac_hv_cable": read_costs(costs, "HVAC overhead", "lifetime"),
            "dc_overhead_line": read_costs(costs, "HVDC overhead", "lifetime"),
            "dc_cable": read_costs(costs, "HVDC overhead", "lifetime"),
            "dc_inverter": read_costs(costs, "HVDC inverter pair", "lifetime"),
            "transformer_380_110": read_costs(
                costs, "HVAC overhead", "lifetime"
            ),
            "transformer_380_220": read_costs(
                costs, "HVAC overhead", "lifetime"
            ),
            "transformer_220_110": read_costs(
                costs, "HVAC overhead", "lifetime"
            ),
            "battery inverter": read_costs(
                costs, "battery inverter", "lifetime"
            ),
            "battery storage": read_costs(
                costs, "battery storage", "lifetime"
            ),
        }
        # Insert annualized capital costs
        # lines in EUR/km/MW/a
        # transfermer, inverter, battery in EUR/MW/a
        parameters["capital_cost"] = {}

        for comp in parameters["overnight_cost"].keys():
            parameters["capital_cost"][comp] = annualize_capital_costs(
                parameters["overnight_cost"][comp],
                parameters["lifetime"][comp],
                global_settings("eGon2035")["interest_rate"],
            )

        parameters["capital_cost"]["battery"] = (
            parameters["capital_cost"]["battery inverter"]
            + parameters["efficiency"]["battery"]["max_hours"]
            * parameters["capital_cost"]["battery storage"]
        )

        # Insert marginal_costs in EUR/MWh
        # marginal cost can include fuel, C02 and operation and maintenance costs
        parameters["marginal_cost"] = {
            "wind_offshore": read_costs(costs, "offwind", "VOM"),
            "wind_onshore": read_costs(costs, "onwind", "VOM"),
            "solar": read_costs(costs, "solar", "VOM"),
        }

    elif scenario == "eGon2021":
        parameters = {}

    else:
        print(f"Scenario name {scenario} is not valid.")

    return parameters


def gas(scenario):
    """Returns paramaters of the gas sector for the selected scenario.

    Parameters
    ----------
    scenario : str
        Name of the scenario.

    Returns
    -------
    parameters : dict
        List of parameters of gas sector

    """

    if scenario == "eGon2035":

        costs = read_csv(2035)

        parameters = {
            "main_gas_carrier": "CH4",
            "H2_feedin_volumetric_fraction": 0.15,
        }
        # Insert effciencies in p.u.
        parameters["efficiency"] = {
            "power_to_H2": read_costs(costs, "electrolysis", "efficiency"),
            "H2_to_power": read_costs(costs, "fuel cell", "efficiency"),
            "CH4_to_H2": read_costs(costs, "SMR", "efficiency"),
            "H2_feedin": 1,
            "H2_to_CH4": read_costs(costs, "methanation", "efficiency"),
            "OCGT": read_costs(costs, "OCGT", "efficiency"),
        }
        # Insert overnight investment costs
        parameters["overnight_cost"] = {
            "power_to_H2": read_costs(costs, "electrolysis", "investment"),
            "H2_to_power": read_costs(costs, "fuel cell", "investment"),
            "CH4_to_H2": read_costs(costs, "SMR", "investment"),
            "H2_to_CH4": read_costs(costs, "methanation", "investment"),
            "H2_feedin": 0,
            "H2_underground": read_costs(
                costs, "hydrogen storage underground", "investment"
            ),
            "H2_overground": read_costs(
                costs, "hydrogen storage tank incl. compressor", "investment"
            ),
            "H2_pipeline": read_costs(
                costs, "H2 (g) pipeline", "investment"
            ),  # [EUR/MW/km]
        }

        # Insert lifetime
        parameters["lifetime"] = {
            "power_to_H2": read_costs(costs, "electrolysis", "lifetime"),
            "H2_to_power": read_costs(costs, "fuel cell", "lifetime"),
            "CH4_to_H2": read_costs(costs, "SMR", "lifetime"),
            "H2_to_CH4": read_costs(costs, "methanation", "lifetime"),
            "H2_underground": read_costs(
                costs, "hydrogen storage underground", "lifetime"
            ),
            "H2_overground": read_costs(
                costs, "hydrogen storage tank incl. compressor", "lifetime"
            ),
            "H2_pipeline": read_costs(costs, "H2 (g) pipeline", "lifetime"),
            "H2_feedin": read_costs(costs, "CH4 (g) pipeline", "lifetime"),
        }

        # Insert annualized capital costs
        parameters["capital_cost"] = {}

        for comp in parameters["overnight_cost"].keys():
            parameters["capital_cost"][comp] = annualize_capital_costs(
                parameters["overnight_cost"][comp],
                parameters["lifetime"][comp],
                global_settings("eGon2035")["interest_rate"],
            )

        parameters["marginal_cost"] = {
            "CH4": global_settings(scenario)["fuel_costs"]["gas"]
            + global_settings(scenario)["co2_costs"]
            * global_settings(scenario)["co2_emissions"]["gas"],
            "OCGT": read_costs(costs, "OCGT", "VOM"),
            "biogas": global_settings(scenario)["fuel_costs"]["gas"],
            "chp_gas": read_costs(costs, "central gas CHP", "VOM"),
        }

        # Insert max gas production (generator) over the year
        parameters["max_gas_generation_overtheyear"] = {
            "CH4": 36000000,  # [MWh] Netzentwicklungsplan Gas 2020–2030
            "biogas": 10000000,  # [MWh] Netzentwicklungsplan Gas 2020–2030
        }

    elif scenario == "eGon100RE":

        costs = read_csv(2050)
        interest_rate = 0.07  # [p.u.]

        parameters = {
            "main_gas_carrier": "H2",
            "retrofitted_CH4pipeline-to-H2pipeline_share": 0.23,
<<<<<<< HEAD
            # p-e-s result, this value is overwritted if p-e-s is run
=======
            # p-e-s result, this value is overwritten if p-e-s is run
>>>>>>> 6e78e3bf
        }
        # Insert effciencies in p.u.
        parameters["efficiency"] = {
            "power_to_H2": read_costs(costs, "electrolysis", "efficiency"),
            "H2_to_power": read_costs(costs, "fuel cell", "efficiency"),
            "CH4_to_H2": read_costs(costs, "SMR", "efficiency"),
            "H2_to_CH4": read_costs(costs, "methanation", "efficiency"),
            "OCGT": read_costs(costs, "OCGT", "efficiency"),
        }

        # Insert FOM in %
        parameters["FOM"] = {
            "H2_underground": read_costs(
                costs, "hydrogen storage underground", "FOM"
            ),
            "H2_overground": read_costs(
                costs, "hydrogen storage tank incl. compressor", "FOM"
            ),
            "power_to_H2": read_costs(costs, "electrolysis", "FOM"),
            "H2_to_power": read_costs(costs, "fuel cell", "FOM"),
            "CH4_to_H2": read_costs(costs, "SMR", "FOM"),
            "H2_to_CH4": read_costs(costs, "methanation", "FOM"),
            "H2_pipeline": read_costs(costs, "H2 (g) pipeline", "FOM"),
            "H2_pipeline_retrofit": read_costs(
                costs, "H2 (g) pipeline repurposed", "FOM"
            ),
        }

        # Insert overnight investment costs
        parameters["overnight_cost"] = {
            "power_to_H2": read_costs(costs, "electrolysis", "investment"),
            "H2_to_power": read_costs(costs, "fuel cell", "investment"),
            "CH4_to_H2": read_costs(costs, "SMR", "investment"),
            "H2_to_CH4": read_costs(costs, "methanation", "investment"),
            "H2_underground": read_costs(
                costs, "hydrogen storage underground", "investment"
            ),
            "H2_overground": read_costs(
                costs, "hydrogen storage tank incl. compressor", "investment"
            ),
            "H2_pipeline": read_costs(
                costs, "H2 (g) pipeline", "investment"
            ),  # [EUR/MW/km]
            "H2_pipeline_retrofit": read_costs(
                costs, "H2 (g) pipeline repurposed", "investment"
            ),  # [EUR/MW/km]
        }

        # Insert lifetime
        parameters["lifetime"] = {
            "power_to_H2": read_costs(costs, "electrolysis", "lifetime"),
            "H2_to_power": read_costs(costs, "fuel cell", "lifetime"),
            "CH4_to_H2": read_costs(costs, "SMR", "lifetime"),
            "H2_to_CH4": read_costs(costs, "methanation", "lifetime"),
            "H2_underground": read_costs(
                costs, "hydrogen storage underground", "lifetime"
            ),
            "H2_overground": read_costs(
                costs, "hydrogen storage tank incl. compressor", "lifetime"
            ),
            "H2_pipeline": read_costs(costs, "H2 (g) pipeline", "lifetime"),
            "H2_pipeline_retrofit": read_costs(
                costs, "H2 (g) pipeline repurposed", "lifetime"
            ),
        }

        # Insert costs
        parameters["capital_cost"] = {}

        for comp in parameters["overnight_cost"].keys():
            parameters["capital_cost"][comp] = (
                annualize_capital_costs(
                    parameters["overnight_cost"][comp],
                    parameters["lifetime"][comp],
                    interest_rate,
                )
                + parameters["overnight_cost"][comp]
                * (parameters["FOM"][comp] / 100)
            )

        for comp in ["H2_to_power", "H2_to_CH4"]:
            parameters["capital_cost"][comp] = (
                annualize_capital_costs(
                    parameters["overnight_cost"][comp],
                    parameters["lifetime"][comp],
                    interest_rate,
                )
                + parameters["overnight_cost"][comp]
                * (parameters["FOM"][comp] / 100)
            ) * parameters["efficiency"][comp]

        parameters["marginal_cost"] = {
            "OCGT": read_costs(costs, "OCGT", "VOM"),
            "biogas": read_costs(costs, "biogas", "fuel"),
            "chp_gas": read_costs(costs, "central gas CHP", "VOM"),
        }

        # Insert max gas production (generator) over the year
        parameters["max_gas_generation_overtheyear"] = {
            "biogas": 14450103,  # [MWh] Value from reference p-e-s run
        }

    elif scenario == "eGon2021":
        parameters = {}

    else:
        print(f"Scenario name {scenario} is not valid.")

    return parameters


def mobility(scenario):
    """Returns parameters of the mobility sector for the selected scenario.

    Parameters
    ----------
    scenario : str
        Name of the scenario.

    Returns
    -------
    parameters : dict
        List of parameters of mobility sector

    Notes
    -----
    For a detailed description of the parameters see module
    :mod:`egon.data.datasets.emobility.motorized_individual_travel`.
    """

    if scenario == "eGon2035":
        parameters = {
            "motorized_individual_travel": {
                "NEP C 2035": {
                    "ev_count": 15100000,
                    "bev_mini_share": 0.1589,
                    "bev_medium_share": 0.3533,
                    "bev_luxury_share": 0.1053,
                    "phev_mini_share": 0.0984,
                    "phev_medium_share": 0.2189,
                    "phev_luxury_share": 0.0652,
                    "model_parameters": {},
                }
            }
        }

    elif scenario == "eGon100RE":
        # eGon100RE has 3 Scenario variations
        #   * allocation will always be done for all scenarios
        #   * model data will be written to tables `egon_etrago_*` only
        #     for the variation as speciefied in `datasets.yml`
        parameters = {
            "motorized_individual_travel": {
                "Reference 2050": {
                    "ev_count": 25065000,
                    "bev_mini_share": 0.1589,
                    "bev_medium_share": 0.3533,
                    "bev_luxury_share": 0.1053,
                    "phev_mini_share": 0.0984,
                    "phev_medium_share": 0.2189,
                    "phev_luxury_share": 0.0652,
                    "model_parameters": {},
                },
                "Mobility Transition 2050": {
                    "ev_count": 37745000,
                    "bev_mini_share": 0.1589,
                    "bev_medium_share": 0.3533,
                    "bev_luxury_share": 0.1053,
                    "phev_mini_share": 0.0984,
                    "phev_medium_share": 0.2189,
                    "phev_luxury_share": 0.0652,
                    "model_parameters": {},
                },
                "Electrification 2050": {
                    "ev_count": 47700000,
                    "bev_mini_share": 0.1589,
                    "bev_medium_share": 0.3533,
                    "bev_luxury_share": 0.1053,
                    "phev_mini_share": 0.0984,
                    "phev_medium_share": 0.2189,
                    "phev_luxury_share": 0.0652,
                    "model_parameters": {},
                },
            }
        }

    elif scenario == "eGon2021":
        parameters = {}

    else:
        print(f"Scenario name {scenario} is not valid.")
        parameters = dict()

    return parameters


def heat(scenario):
    """Returns paramaters of the heat sector for the selected scenario.

    Parameters
    ----------
    scenario : str
        Name of the scenario.

    Returns
    -------
    parameters : dict
        List of parameters of heat sector

    """

    if scenario == "eGon2035":

        costs = read_csv(2035)

        parameters = {
            "DE_demand_reduction_residential": 0.854314018923104,
            "DE_demand_reduction_service": 0.498286864771128,
            "DE_district_heating_share": 0.14,
        }

        # Insert efficiency in p.u.
        parameters["efficiency"] = {
            "water_tank_charger": read_costs(
                costs, "water tank charger", "efficiency"
            ),
            "water_tank_discharger": read_costs(
                costs, "water tank discharger", "efficiency"
            ),
            "central_resistive_heater": read_costs(
                costs, "central resistive heater", "efficiency"
            ),
            "central_gas_boiler": read_costs(
                costs, "central gas boiler", "efficiency"
            ),
            "rural_resistive_heater": read_costs(
                costs, "decentral resistive heater", "efficiency"
            ),
            "rural_gas_boiler": read_costs(
                costs, "decentral gas boiler", "efficiency"
            ),
        }

        # Insert overnight investment costs, in EUR/MWh
        parameters["overnight_cost"] = {
            "central_water_tank": read_costs(
                costs, "central water tank storage", "investment"
            ),
            "rural_water_tank": read_costs(
                costs, "decentral water tank storage", "investment"
            ),
        }

        # Insert lifetime
        parameters["lifetime"] = {
            "central_water_tank": read_costs(
                costs, "central water tank storage", "lifetime"
            ),
            "rural_water_tank": read_costs(
                costs, "decentral water tank storage", "lifetime"
            ),
        }

        # Insert annualized capital costs
        parameters["capital_cost"] = {}

        for comp in parameters["overnight_cost"].keys():
            parameters["capital_cost"][comp] = annualize_capital_costs(
                parameters["overnight_cost"][comp],
                parameters["lifetime"][comp],
                global_settings("eGon2035")["interest_rate"],
            )

        # Insert marginal_costs in EUR/MWh
        # marginal cost can include fuel, C02 and operation and maintenance costs
        parameters["marginal_cost"] = {
            "central_heat_pump": read_costs(
                costs, "central air-sourced heat pump", "VOM"
            ),
            "central_gas_chp": read_costs(costs, "central gas CHP", "VOM"),
            "central_gas_boiler": read_costs(
                costs, "central gas boiler", "VOM"
            ),
            "central_resistive_heater": read_costs(
                costs, "central resistive heater", "VOM"
            ),
            "geo_thermal": 2.9,  # Danish Energy Agency
            "water_tank_charger": 0,  # Danish Energy Agency
            "water_tank_discharger": 0,  # Danish Energy Agency
            "rural_heat_pump": 0,  # Danish Energy Agency, Technology Data for Individual Heating Plants
        }

    elif scenario == "eGon100RE":
        parameters = {
            "DE_demand_reduction_residential": 0.640720648501849,
            "DE_demand_reduction_service": 0.390895195300713,
            "DE_district_heating_share": 0.19,
        }

    elif scenario == "eGon2021":
        parameters = {}

    else:
        print(f"Scenario name {scenario} is not valid.")

    return parameters<|MERGE_RESOLUTION|>--- conflicted
+++ resolved
@@ -571,11 +571,7 @@
         parameters = {
             "main_gas_carrier": "H2",
             "retrofitted_CH4pipeline-to-H2pipeline_share": 0.23,
-<<<<<<< HEAD
-            # p-e-s result, this value is overwritted if p-e-s is run
-=======
             # p-e-s result, this value is overwritten if p-e-s is run
->>>>>>> 6e78e3bf
         }
         # Insert effciencies in p.u.
         parameters["efficiency"] = {
