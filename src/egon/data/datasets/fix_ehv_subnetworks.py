"""The central module containing all code dealing with fixing ehv subnetworks
"""
import geopandas as gpd
import numpy as np
import pandas as pd

from egon.data import config, db, logger
from egon.data.config import settings
from egon.data.datasets import Dataset
from egon.data.datasets.etrago_setup import link_geom_from_buses
from egon.data.datasets.scenario_parameters import get_sector_parameters


class FixEhvSubnetworks(Dataset):
    """
    Manually fix grid topology in the extra high voltage grid to avoid subnetworks

    This dataset includes fixes for the topology of the German extra high voltage grid.
    The initial grid topology from openstreetmap resp. osmTGmod includes some issues,  eg. because of
    incomplete data. Thsi dataset does not fix all those issues, but deals only with subnetworks
    in the extra high voltage grid that would result into problems in the grid optimisation.


    *Dependencies*
      * :py:class:`Osmtgmod <egon.data.datasets.osmtgmod.Osmtgmod>`


    *Resulting tables*
      * :py:class:`grid.egon_etrago_bus <egon.data.datasets.etrago_setup.EgonPfHvBus>` is updated
      * :py:class:`grid.egon_etrago_line <egon.data.datasets.etrago_setup.EgonPfHvLine>` is updated
      * :py:class:`grid.egon_etrago_transformer <egon.data.datasets.etrago_setup.EgonPfHvTransformer>` is updated

    """

    #:
    name: str = "FixEhvSubnetworks"
    #:
    version: str = "0.0.2"

    def __init__(self, dependencies):
        super().__init__(
            name=self.name,
            version=self.version,
            dependencies=dependencies,
            tasks=run,
        )


<<<<<<< HEAD
def select_bus_id(x, y, v_nom, scn_name, carrier, find_closest=False):
=======
def select_bus_id(x, y, v_nom, scn_name, carrier):
>>>>>>> 7a03d06a
    bus_id = db.select_dataframe(
        f"""
        SELECT bus_id
        FROM grid.egon_etrago_bus
        WHERE x = {x}
        AND y = {y}
        AND v_nom = {v_nom}
        AND scn_name = '{scn_name}'
        AND carrier = '{carrier}'
        """
    )

    if bus_id.empty:
        logger.info("No bus found")
        if find_closest:
            logger.info(f"Finding closest to x = {x}, y = {y}")
            bus_id = db.select_dataframe(
                f"""
            SELECT bus_id, st_distance(geom, 'SRID=4326;POINT({x} {y})'::geometry)
            FROM grid.egon_etrago_bus
            WHERE v_nom = {v_nom}
            AND scn_name = '{scn_name}'
            AND carrier = '{carrier}'
            ORDER BY st_distance
            Limit 1
            """
            )
            logger.info(f"Bus ID = {bus_id.bus_id[0]} selected")
            return bus_id.bus_id[0]
        else:
            logger.info("Find closest == False.")
            return None
    else:
        logger.info(f"Exact match with bus ID = {bus_id.bus_id[0]} found.")
        return bus_id.bus_id[0]


def add_bus(x, y, v_nom, scn_name):
    df = pd.DataFrame(
        index=[db.next_etrago_id("bus")],
        data={
            "scn_name": scn_name,
            "v_nom": v_nom,
            "x": x,
            "y": y,
            "carrier": "AC",
        },
    )
    gdf = gpd.GeoDataFrame(
        df, geometry=gpd.points_from_xy(df.x, df.y, crs=4326)
    ).rename_geometry("geom")

    gdf.index.name = "bus_id"

    gdf.reset_index().to_postgis(
        "egon_etrago_bus", schema="grid", con=db.engine(), if_exists="append"
    )


def drop_bus(x, y, v_nom, scn_name):
    bus = select_bus_id(x, y, v_nom, scn_name, carrier="AC")

    if bus is not None:
        db.execute_sql(
            f"""
            DELETE FROM grid.egon_etrago_bus
            WHERE
            scn_name = '{scn_name}'
            AND bus_id = {bus}
            AND v_nom = {v_nom}
            AND carrier = 'AC'
            """
        )


def add_line(x0, y0, x1, y1, v_nom, scn_name, cables):
    parameters = get_sector_parameters("electricity", scenario=scn_name)
    bus0 = select_bus_id(
        x0, y0, v_nom, scn_name, carrier="AC", find_closest=True
    )
    bus1 = select_bus_id(
        x1, y1, v_nom, scn_name, carrier="AC", find_closest=True
    )

    df = pd.DataFrame(
        index=[db.next_etrago_id("line")],
        data={
            "bus0": bus0,
            "bus1": bus1,
            "scn_name": scn_name,
            "v_nom": v_nom,
            "cables": cables,
            "carrier": "AC",
        },
    )

    gdf = link_geom_from_buses(df, scn_name)

    gdf["length"] = gdf.to_crs(3035).topo.length.mul(1e-3)

    # all the values used for x, r and b are taken from the electrical values
    # reference table from oemtgmod: github.com/wupperinst/osmTGmod
    if v_nom == 220:
        s_nom = 520
        x_per_km = 0.001 * 2 * np.pi * 50
        r_per_km = 0.05475
        b_per_km = 11 * 2 * np.pi * 50 * 1e-9
        cost_per_km = parameters["capital_cost"]["ac_ehv_overhead_line"]

    elif v_nom == 380:
        s_nom = 1790
        x_per_km = 0.0008 * 2 * np.pi * 50
        r_per_km = 0.027375
        b_per_km = 14 * 2 * np.pi * 50 * 1e-9
        cost_per_km = parameters["capital_cost"]["ac_ehv_overhead_line"]

    gdf["s_nom"] = s_nom * gdf["cables"] / 3
    gdf["s_nom_extendable"] = True
    gdf["lifetime"] = parameters["lifetime"]["ac_ehv_overhead_line"]
    gdf["s_nom_min"] = s_nom * gdf["cables"] / 3

    gdf["x"] = (x_per_km * gdf["length"]) / (gdf["cables"] / 3)
    gdf["r"] = (r_per_km * gdf["length"]) / (gdf["cables"] / 3)
    gdf["b"] = (b_per_km * gdf["length"]) * (gdf["cables"] / 3)

    gdf["capital_cost"] = (cost_per_km * gdf["length"]) * (gdf["cables"] / 3)
    gdf.index.name = "line_id"
    gdf.reset_index().to_postgis(
        "egon_etrago_line", schema="grid", con=db.engine(), if_exists="append"
    )


def drop_line(x0, y0, x1, y1, v_nom, scn_name):
    bus0 = select_bus_id(x0, y0, v_nom, scn_name, carrier="AC")
    bus1 = select_bus_id(x1, y1, v_nom, scn_name, carrier="AC")

    if (bus0 is not None) and (bus1 is not None):
        db.execute_sql(
            f"""
            DELETE FROM grid.egon_etrago_line
            WHERE
            scn_name = '{scn_name}'
            AND bus0 = {bus0}
            AND bus1 = {bus1}
            AND v_nom = {v_nom}
            """
        )


def add_trafo(x, y, v_nom0, v_nom1, scn_name, n=1):
<<<<<<< HEAD
    bus0 = select_bus_id(
        x, y, v_nom0, scn_name, carrier="AC", find_closest=True
    )
    bus1 = select_bus_id(
        x, y, v_nom1, scn_name, carrier="AC", find_closest=True
    )
=======
    bus0 = select_bus_id(x, y, v_nom0, scn_name, carrier="AC")
    bus1 = select_bus_id(x, y, v_nom1, scn_name, carrier="AC")
>>>>>>> 7a03d06a

    df = pd.DataFrame(
        index=[db.next_etrago_id("line")],
        data={
            "bus0": bus0,
            "bus1": bus1,
            "scn_name": scn_name,
        },
    )

    gdf = link_geom_from_buses(df, scn_name)

    if (v_nom0 == 220) & (v_nom1 == 380):
        s_nom = 600
        x = 0.0002

    gdf["s_nom"] = s_nom * n

    gdf["x"] = x / n

    gdf.index.name = "trafo_id"

    gdf.reset_index().to_postgis(
        "egon_etrago_transformer",
        schema="grid",
        con=db.engine(),
        if_exists="append",
    )


def drop_trafo(x, y, v_nom0, v_nom1, scn_name):
    bus0 = select_bus_id(x, y, v_nom0, scn_name, carrier="AC")
    bus1 = select_bus_id(x, y, v_nom1, scn_name, carrier="AC")

    if (bus0 is not None) and (bus1 is not None):
        db.execute_sql(
            f"""
            DELETE FROM grid.egon_etrago_transformer
            WHERE
            scn_name = '{scn_name}'
            AND bus0 = {bus0}
            AND bus1 = {bus1}
            """
        )


def fix_subnetworks(scn_name):
    # Missing 220kV line to Lübeck Siems
    # add 220kV bus at substation Lübeck Siems
    add_bus(10.760835327266625, 53.90974536547805, 220, scn_name)
    # add 220/380kV transformer at substation Lübeck Siems
    add_trafo(10.760835327266625, 53.90974536547805, 220, 380, scn_name)

    # add 220kV line from Umspannwerk Lübeck to Lübeck Siems
    add_line(
        10.760835327266625,  # Lübeck Siems
        53.90974536547805,
        10.641467804496818,  # Umspannwerk Lübeck
        53.91916269128779,
        220,
        scn_name,
        3,
    )

    if settings()["egon-data"]["--dataset-boundary"] == "Everything":
        # Missing line from USW Uchtelfangen to 'Kraftwerk Weiher'
        add_line(
            7.032657738999395,  # Kraftwerk Weiher
            49.33473737285781,
            6.996454674906,  # Umspannwerk Uchtelfangen
            49.3754149606116,
            220,
            scn_name,
            6,
        )
        if (
            select_bus_id(
                12.85381530378627, 48.764209444817745, 380, scn_name, "AC"
            )
            != None
        ):
            # Missing line from Umspannwerk Plottling to Gänsdorf UW
            add_line(
                12.85381530378627,  # Umspannwerk Plottling
                48.764209444817745,
                12.769768646403532,  # Gänsdorf UW
                48.80533685376445,
                380,
                scn_name,
                3,
            )

        # Missing line inside Ottstedt
        add_line(
            11.4295305,  # Ottstedt
            50.9115176,
            11.4299277,  # Ottstedt
            50.911449600000005,
            380,
            scn_name,
            3,
        )

<<<<<<< HEAD
=======
        # Missing 220kV line near Frimmersdorf
        add_line(
            # Line west
            6.585418000000001,
            51.0495723,
            # Line east
            6.5867616,
            51.0520915,
            220,
            scn_name,
            6,
        )

        # Missing 220kV line from Wolmirstedt to Stendal
        add_line(
            # Wolmirstedt
            11.637225336209951,
            52.26707328151311,
            # Stendal
            11.7689,
            52.505533,
            220,
            scn_name,
            6,
        )

        # Plattling
        # Update way for osmTGmod in
        # 'LINESTRING (12.85328076018362 48.76616932172957,
        # 12.85221826521118 48.76597882857125,
        # 12.85092755963579 48.76451816626182,
        # 12.85081583430311 48.76336597271223,
        # 12.85089191559093 48.76309793961921,
        # 12.85171674549663 48.76313124988151,
        # 12.85233496021983 48.76290980724934,
        # 12.85257485139349 48.76326650768988,
        # 12.85238077788078 48.76354965879587,
        # 12.85335698387775 48.76399030383004,
        # 12.85444925633996 48.76422235417385,
        # 12.853289544662 48.76616304929393)'

        # Lamspringe 380kV lines
        drop_line(
            9.988215035677026,
            51.954230057487926,
            9.991477300000001,
            51.939711,
            380,
            scn_name,
        )

        drop_line(
            9.995589,
            51.969716000000005,
            9.988215035677026,
            51.954230057487926,
            380,
            scn_name,
        )

        drop_line(
            9.982829,
            51.985980000000005,
            9.995589,
            51.969716000000005,
            380,
            scn_name,
        )

        drop_line(
            10.004865,
            51.999120000000005,
            9.982829,
            51.985980000000005,
            380,
            scn_name,
        )

        drop_line(
            10.174395,
            52.036448,
            9.988215035677026,
            51.954230057487926,
            380,
            scn_name,
        )

        drop_line(
            10.195144702845797,
            52.079851837273964,
            10.174395,
            52.036448,
            380,
            scn_name,
        )

        drop_trafo(9.988215035677026, 51.954230057487926, 110, 380, scn_name)

        drop_bus(9.988215035677026, 51.954230057487926, 380, scn_name)
        drop_bus(9.991477300000001, 51.939711, 380, scn_name)
        drop_bus(9.995589, 51.969716000000005, 380, scn_name)
        drop_bus(9.982829, 51.985980000000005, 380, scn_name)
        drop_bus(10.174395, 52.036448, 380, scn_name)
        drop_bus(10.195144702845797, 52.079851837273964, 380, scn_name)

        drop_bus(10.004865, 51.999120000000005, 380, scn_name)

        # Umspannwerk Vieselbach
        # delete isolated bus and trafo
        drop_trafo(11.121774798935334, 51.00038603925895, 220, 380, scn_name)
        drop_bus(11.121774798935334, 51.00038603925895, 380, scn_name)

        # Umspannwerk Waldlaubersheim
        # delete isolated bus and trafo
        drop_trafo(7.815993836091339, 49.92211102637183, 110, 380, scn_name)
        drop_bus(7.815993836091339, 49.92211102637183, 380, scn_name)

>>>>>>> 7a03d06a

def run():
    for scenario in config.settings()["egon-data"]["--scenarios"]:
        fix_subnetworks(scenario)<|MERGE_RESOLUTION|>--- conflicted
+++ resolved
@@ -46,11 +46,7 @@
         )
 
 
-<<<<<<< HEAD
 def select_bus_id(x, y, v_nom, scn_name, carrier, find_closest=False):
-=======
-def select_bus_id(x, y, v_nom, scn_name, carrier):
->>>>>>> 7a03d06a
     bus_id = db.select_dataframe(
         f"""
         SELECT bus_id
@@ -201,17 +197,12 @@
 
 
 def add_trafo(x, y, v_nom0, v_nom1, scn_name, n=1):
-<<<<<<< HEAD
     bus0 = select_bus_id(
         x, y, v_nom0, scn_name, carrier="AC", find_closest=True
     )
     bus1 = select_bus_id(
         x, y, v_nom1, scn_name, carrier="AC", find_closest=True
     )
-=======
-    bus0 = select_bus_id(x, y, v_nom0, scn_name, carrier="AC")
-    bus1 = select_bus_id(x, y, v_nom1, scn_name, carrier="AC")
->>>>>>> 7a03d06a
 
     df = pd.DataFrame(
         index=[db.next_etrago_id("line")],
@@ -315,126 +306,6 @@
             3,
         )
 
-<<<<<<< HEAD
-=======
-        # Missing 220kV line near Frimmersdorf
-        add_line(
-            # Line west
-            6.585418000000001,
-            51.0495723,
-            # Line east
-            6.5867616,
-            51.0520915,
-            220,
-            scn_name,
-            6,
-        )
-
-        # Missing 220kV line from Wolmirstedt to Stendal
-        add_line(
-            # Wolmirstedt
-            11.637225336209951,
-            52.26707328151311,
-            # Stendal
-            11.7689,
-            52.505533,
-            220,
-            scn_name,
-            6,
-        )
-
-        # Plattling
-        # Update way for osmTGmod in
-        # 'LINESTRING (12.85328076018362 48.76616932172957,
-        # 12.85221826521118 48.76597882857125,
-        # 12.85092755963579 48.76451816626182,
-        # 12.85081583430311 48.76336597271223,
-        # 12.85089191559093 48.76309793961921,
-        # 12.85171674549663 48.76313124988151,
-        # 12.85233496021983 48.76290980724934,
-        # 12.85257485139349 48.76326650768988,
-        # 12.85238077788078 48.76354965879587,
-        # 12.85335698387775 48.76399030383004,
-        # 12.85444925633996 48.76422235417385,
-        # 12.853289544662 48.76616304929393)'
-
-        # Lamspringe 380kV lines
-        drop_line(
-            9.988215035677026,
-            51.954230057487926,
-            9.991477300000001,
-            51.939711,
-            380,
-            scn_name,
-        )
-
-        drop_line(
-            9.995589,
-            51.969716000000005,
-            9.988215035677026,
-            51.954230057487926,
-            380,
-            scn_name,
-        )
-
-        drop_line(
-            9.982829,
-            51.985980000000005,
-            9.995589,
-            51.969716000000005,
-            380,
-            scn_name,
-        )
-
-        drop_line(
-            10.004865,
-            51.999120000000005,
-            9.982829,
-            51.985980000000005,
-            380,
-            scn_name,
-        )
-
-        drop_line(
-            10.174395,
-            52.036448,
-            9.988215035677026,
-            51.954230057487926,
-            380,
-            scn_name,
-        )
-
-        drop_line(
-            10.195144702845797,
-            52.079851837273964,
-            10.174395,
-            52.036448,
-            380,
-            scn_name,
-        )
-
-        drop_trafo(9.988215035677026, 51.954230057487926, 110, 380, scn_name)
-
-        drop_bus(9.988215035677026, 51.954230057487926, 380, scn_name)
-        drop_bus(9.991477300000001, 51.939711, 380, scn_name)
-        drop_bus(9.995589, 51.969716000000005, 380, scn_name)
-        drop_bus(9.982829, 51.985980000000005, 380, scn_name)
-        drop_bus(10.174395, 52.036448, 380, scn_name)
-        drop_bus(10.195144702845797, 52.079851837273964, 380, scn_name)
-
-        drop_bus(10.004865, 51.999120000000005, 380, scn_name)
-
-        # Umspannwerk Vieselbach
-        # delete isolated bus and trafo
-        drop_trafo(11.121774798935334, 51.00038603925895, 220, 380, scn_name)
-        drop_bus(11.121774798935334, 51.00038603925895, 380, scn_name)
-
-        # Umspannwerk Waldlaubersheim
-        # delete isolated bus and trafo
-        drop_trafo(7.815993836091339, 49.92211102637183, 110, 380, scn_name)
-        drop_bus(7.815993836091339, 49.92211102637183, 380, scn_name)
-
->>>>>>> 7a03d06a
 
 def run():
     for scenario in config.settings()["egon-data"]["--scenarios"]:
