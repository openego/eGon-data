--- conflicted
+++ resolved
@@ -93,10 +93,7 @@
 
 
 def add_line(x0, y0, x1, y1, v_nom, scn_name, cables):
-<<<<<<< HEAD
-=======
     parameters = get_sector_parameters("electricity", scenario=scn_name)
->>>>>>> 197cd7be
     bus0 = select_bus_id(
         x0, y0, v_nom, scn_name, carrier="AC", find_closest=True
     )
@@ -125,29 +122,13 @@
     if v_nom == 220:
         s_nom = 520
         x_per_km = 0.001 * 2 * np.pi * 50
-<<<<<<< HEAD
-        r_per_km = 0.097  # based on average r from similar lines
-        b_per_km = 3.066e-6  # based on average b from similar lines
-        cost_km = 40.697  # based on average costs from similar lines
-=======
         r_per_km = 0.05475
         b_per_km = 11 * 2 * np.pi * 50 * 1e-9
         cost_per_km = parameters["capital_cost"]["ac_ehv_overhead_line"]
->>>>>>> 197cd7be
 
     elif v_nom == 380:
         s_nom = 1790
         x_per_km = 0.0008 * 2 * np.pi * 50
-<<<<<<< HEAD
-        r_per_km = 0.024  # based on average r from similar lines
-        b_per_km = 3.803e-6  # based on average b from similar lines
-        cost_km = 40.697  # based on average costs from similar lines
-
-    gdf["s_nom"] = s_nom * gdf["cables"] / 3
-    gdf["s_nom_extendable"] = True
-    gdf["lifetime"] = 40
-    gdf["s_nom_min"] = s_nom
-=======
         r_per_km = 0.027375
         b_per_km = 14 * 2 * np.pi * 50 * 1e-9
         cost_per_km = parameters["capital_cost"]["ac_ehv_overhead_line"]
@@ -156,16 +137,12 @@
     gdf["s_nom_extendable"] = True
     gdf["lifetime"] = parameters["lifetime"]["ac_ehv_overhead_line"]
     gdf["s_nom_min"] = s_nom * gdf["cables"] / 3
->>>>>>> 197cd7be
 
     gdf["x"] = (x_per_km * gdf["length"]) / (gdf["cables"] / 3)
     gdf["r"] = (r_per_km * gdf["length"]) / (gdf["cables"] / 3)
     gdf["b"] = (b_per_km * gdf["length"]) * (gdf["cables"] / 3)
-<<<<<<< HEAD
-    gdf["capital_cost"] = (cost_km * gdf["length"]) * (gdf["cables"] / 3)
-=======
+
     gdf["capital_cost"] = (cost_per_km * gdf["length"]) * (gdf["cables"] / 3)
->>>>>>> 197cd7be
     gdf.index.name = "line_id"
     gdf.reset_index().to_postgis(
         "egon_etrago_line", schema="grid", con=db.engine(), if_exists="append"
