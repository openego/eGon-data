"""The central module containing code to merge data on electricity demand
and feed this data into the corresponding etraGo tables.

"""
from datetime import datetime
from pathlib import Path

import os
import egon.data.config
import pandas as pd
from egon.data import db
from egon.data.datasets import Dataset


def demands_per_bus(scenario):
    """Sum all electricity demand curves up per bus

    Parameters
    ----------
    scenario : str
        Scenario name.

    Returns
    -------
    pandas.DataFrame
        Aggregated electrical demand timeseries per bus
    """

    # Read information from configuration file
    sources = egon.data.config.datasets()["etrago_electricity"]["sources"]

    # Select data on CTS electricity demands per bus
    cts_curves = db.select_dataframe(
        f"""SELECT bus_id AS bus, p_set FROM
                {sources['cts_curves']['schema']}.
                {sources['cts_curves']['table']}
                WHERE scn_name = '{scenario}'""",
    )

    # Select data on industrial demands assigned to osm landuse areas

    ind_curves_osm = db.select_dataframe(
        f"""SELECT bus, p_set FROM
                {sources['osm_curves']['schema']}.
                {sources['osm_curves']['table']}
                WHERE scn_name = '{scenario}'""",
    )

    # Select data on industrial demands assigned to industrial sites

    ind_curves_sites = db.select_dataframe(
        f"""SELECT bus, p_set FROM
                {sources['sites_curves']['schema']}.
                {sources['sites_curves']['table']}
                WHERE scn_name = '{scenario}'""",
    )

    # Select data on household electricity demands per bus

    hh_curves = db.select_dataframe(
        f"""SELECT bus_id AS bus, p_set FROM
                {sources['household_curves']['schema']}.
                {sources['household_curves']['table']}
                WHERE scn_name = '{scenario}'""",
    )

    # Create one df by appending all imported dataframes

    demand_curves = pd.concat(
        [cts_curves, ind_curves_osm, ind_curves_sites, hh_curves],
        ignore_index=True,
    ).set_index("bus")

    # Split array to single columns in the dataframe
    demand_curves_split = demand_curves

    demand_curves_split = pd.DataFrame(
        demand_curves.p_set.tolist(), index=demand_curves_split.index
    )

    # Group all rows with the same bus
    demand_curves_bus = demand_curves_split.groupby(
        demand_curves_split.index
    ).sum()

    # Initzialize and fill resulsting dataframe
    curves = pd.DataFrame(columns=["bus", "p_set"])
    curves["bus"] = demand_curves_bus.index
    curves["p_set"] = demand_curves_bus.values.tolist()

    # Store national demand time series for pypsa-eur-sec
    store_national_profiles(
        ind_curves_sites,
        ind_curves_osm,
        cts_curves,
        hh_curves,
        scenario,
    )

    return curves


def store_national_profiles(
    ind_curves_sites,
    ind_curves_osm,
    cts_curves,
    hh_curves,
    scenario,
):
    """
    Store electrical load timeseries aggregated for national level as an
    input for pypsa-eur-sec

    Parameters
    ----------
    ind_curves_sites : pd.DataFrame
        Industrial load timeseries for industrial sites per bus
    ind_curves_osm : pd.DataFrame
        Industrial load timeseries for industrial osm areas per bus
    cts_curves : pd.DataFrame
        CTS load curves per bus
    hh_curves : pd.DataFrame
        Household load curves per bus
    scenario : str
        Scenario name

    Returns
    -------
    None.

    """

    folder = Path(".") / "input-pypsa-eur-sec"
    # Create the folder, if it does not exists already
    if not os.path.exists(folder):
        os.mkdir(folder)

    national_demand = pd.DataFrame(
        columns=["residential_and_service", "industry"],
        index=pd.date_range(datetime(2011, 1, 1, 0), periods=8760, freq="H"),
    )

    national_demand["industry"] = (
        pd.DataFrame(ind_curves_sites.p_set.tolist()).sum()
        + pd.DataFrame(ind_curves_osm.p_set.tolist()).sum()
    ).values

    national_demand["residential_and_service"] = (
        pd.DataFrame(cts_curves.p_set.tolist()).sum()
        + pd.DataFrame(hh_curves.p_set.tolist()).sum()
    ).values

    national_demand.to_csv(
        folder / f"electrical_demand_timeseries_DE_{scenario}.csv"
    )


def export_to_db():
    """Prepare and export eTraGo-ready information of loads per bus and their
    time series to the database

    Returns
    -------
    None.

    """
    sources = egon.data.config.datasets()["etrago_electricity"]["sources"]
    targets = egon.data.config.datasets()["etrago_electricity"]["targets"]

    for scenario in egon.data.config.settings()["egon-data"]["--scenarios"]:
        # Delete existing data from database
        db.execute_sql(
            f"""
            DELETE FROM
            {targets['etrago_load']['schema']}.{targets['etrago_load']['table']}
            WHERE scn_name = '{scenario}'
            AND carrier = 'AC'
            AND bus IN (
                SELECT bus_id FROM
                {sources['etrago_buses']['schema']}.
                {sources['etrago_buses']['table']}
                WHERE country = 'DE'
                AND carrier = 'AC'
                AND scn_name = '{scenario}')
            """
        )

        db.execute_sql(
            f"""
            DELETE FROM
            {targets['etrago_load_curves']['schema']}.{targets['etrago_load_curves']['table']}
            WHERE scn_name = '{scenario}'
            AND load_id NOT IN (
            SELECT load_id FROM
            {targets['etrago_load']['schema']}.
            {targets['etrago_load']['table']}
            WHERE scn_name = '{scenario}')
            """
        )

        curves = demands_per_bus(scenario)

        # Initialize dataframes equivalent to database tables

        load = pd.DataFrame(
            columns=[
                "scn_name",
                "load_id",
                "bus",
                "type",
                "carrier",
                "p_set",
                "q_set",
                "sign",
            ]
        )
        load_timeseries = pd.DataFrame(
            columns=["scn_name", "load_id", "temp_id", "p_set", "q_set"]
        )

        # Choose next unused load_id
        next_load_id = db.next_etrago_id("load")

        # Insert values into load df
        load.bus = curves.bus
        load.scn_name = scenario
        load.sign = -1
        load.carrier = "AC"
        load.load_id = range(next_load_id, next_load_id + len(load))
        load.p_set = curves.p_set

        # Insert values into load timeseries df
        load_timeseries[["load_id", "p_set"]] = load[["load_id", "p_set"]]
        load_timeseries.scn_name = scenario
        load_timeseries.temp_id = 1

        # Delete p_set column from load df
        load.drop(columns=["p_set"], inplace=True)

        # Set index

        load = load.set_index(["scn_name", "load_id"])
        load_timeseries = load_timeseries.set_index(
            ["scn_name", "load_id", "temp_id"]
        )

        # Insert data into database
        load.to_sql(
            targets["etrago_load"]["table"],
            schema=targets["etrago_load"]["schema"],
            con=db.engine(),
            if_exists="append",
        )

        load_timeseries.to_sql(
            targets["etrago_load_curves"]["table"],
            schema=targets["etrago_load_curves"]["schema"],
            con=db.engine(),
            if_exists="append",
        )


class ElectricalLoadEtrago(Dataset):
    """
    Aggregate annual and hourly electricity demands per substation and export
    to eTraGo tables

    All loads including time series are aggregated per corresponding substation
    and inserted into the existing eTraGo tables. Additionally the aggregated
    national time series are stored to function as an input for pypsa-eur-sec.


    *Dependencies*
      * :py:class:`CtsElectricityDemand <egon.data.datasets.electricity_demand.CtsElectricityDemand>`
      * :py:class:`IndustrialDemandCurves <egon.data.datasets.industry.IndustrialDemandCurves>`
      * :py:class:`hh_buildings <egon.data.datasets.electricity_demand_timeseries.hh_buildings>`

    *Resulting tables*
      * :py:class:`grid.egon_etrago_load <egon.data.datasets.etrago_setup.EgonPfHvLoad>` is extended
      * :py:class:`grid.egon_etrago_load_timeseries <egon.data.datasets.etrago_setup.EgonPfHvLoadTimeseries>` is extended
    """

    #:
    name: str = "Electrical_load_etrago"
    #:
    version: str = "0.0.6"

    def __init__(self, dependencies):
        super().__init__(
<<<<<<< HEAD
            name="Electrical_load_etrago",
            version="0.0.8",
=======
            name=self.name,
            version=self.version,
>>>>>>> 653743e2
            dependencies=dependencies,
            tasks=(export_to_db,),
        )<|MERGE_RESOLUTION|>--- conflicted
+++ resolved
@@ -283,17 +283,12 @@
     #:
     name: str = "Electrical_load_etrago"
     #:
-    version: str = "0.0.6"
+    version: str = "0.0.8"
 
     def __init__(self, dependencies):
         super().__init__(
-<<<<<<< HEAD
-            name="Electrical_load_etrago",
-            version="0.0.8",
-=======
             name=self.name,
             version=self.version,
->>>>>>> 653743e2
             dependencies=dependencies,
             tasks=(export_to_db,),
         )