"""The central module containing code to merge data on electricity demand
and feed this data into the corresponding etraGo tables.

"""
from datetime import datetime
<<<<<<< HEAD

=======
from pathlib import Path

import os
>>>>>>> f94f918d
import egon.data.config
import pandas as pd
from egon.data import db
from egon.data.datasets import Dataset


def demands_per_bus(scenario):
    """Sum all electricity demand curves up per bus

    Parameters
    ----------
    scenario : str
        Scenario name.

    Returns
    -------
    pandas.DataFrame
        Aggregated electrical demand timeseries per bus
    """

    # Read information from configuration file
    sources = egon.data.config.datasets()["etrago_electricity"]["sources"]

    # Select data on CTS electricity demands per bus
    cts_curves = db.select_dataframe(
        f"""SELECT bus_id, p_set FROM
                {sources['cts_curves']['schema']}.
                {sources['cts_curves']['table']}
                WHERE scn_name = '{scenario}'""",
        index_col="bus_id",
    )

    # Rename index
    cts_curves.index.rename("bus", inplace=True)

    # Select data on industrial demands assigned to osm landuse areas

    ind_curves_osm = db.select_dataframe(
        f"""SELECT bus, p_set FROM
                {sources['osm_curves']['schema']}.
                {sources['osm_curves']['table']}
                WHERE scn_name = '{scenario}'""",
        index_col="bus",
    )

    # Select data on industrial demands assigned to industrial sites

    ind_curves_sites = db.select_dataframe(
        f"""SELECT bus, p_set FROM
                {sources['sites_curves']['schema']}.
                {sources['sites_curves']['table']}
                WHERE scn_name = '{scenario}'""",
        index_col="bus",
    )

    # Select data on household electricity demands per bus

    hh_curves = db.select_dataframe(
        f"""SELECT bus_id, p_set FROM
                {sources['household_curves']['schema']}.
                {sources['household_curves']['table']}
                WHERE scn_name = '{scenario}'""",
        index_col="bus_id",
    )

    # Create one df by appending all imported dataframes

    demand_curves = cts_curves.append(
        [ind_curves_osm, ind_curves_sites, hh_curves]
    )

    # Split array to single columns in the dataframe
    demand_curves_split = demand_curves

    demand_curves_split = pd.DataFrame(
        demand_curves.p_set.tolist(), index=demand_curves_split.index
    )

    # Group all rows with the same bus
    demand_curves_bus = demand_curves_split.groupby(
        demand_curves_split.index
    ).sum()

    # Initzialize and fill resulsting dataframe
    curves = pd.DataFrame(columns=["bus", "p_set"])
    curves["bus"] = demand_curves_bus.index
    curves["p_set"] = demand_curves_bus.values.tolist()

    # Store national demand time series for pypsa-eur-sec
    store_national_profiles(
        ind_curves_sites,
        ind_curves_osm,
        cts_curves,
        hh_curves,
        scenario,
    )

    return curves


def store_national_profiles(
    ind_curves_sites,
    ind_curves_osm,
    cts_curves,
    hh_curves,
    scenario,
):
    """
    Store electrical load timeseries aggregated for national level as an
    input for pypsa-eur-sec

    Parameters
    ----------
    ind_curves_sites : pd.DataFrame
        Industrial load timeseries for industrial sites per bus
    ind_curves_osm : pd.DataFrame
        Industrial load timeseries for industrial osm areas per bus
    cts_curves : pd.DataFrame
        CTS load curves per bus
    hh_curves : pd.DataFrame
        Household load curves per bus
    scenario : str
        Scenario name

    Returns
    -------
    None.

    """
<<<<<<< HEAD
=======

    folder = Path(".") / "input-pypsa-eur-sec"
    # Create the folder, if it does not exists already
    if not os.path.exists(folder):
        os.mkdir(folder)

>>>>>>> f94f918d
    national_demand = pd.DataFrame(
        columns=["residential_and_service", "industry"],
        index=pd.date_range(datetime(2011, 1, 1, 0), periods=8760, freq="H"),
    )

    national_demand["industry"] = (
        pd.DataFrame(ind_curves_sites.p_set.tolist()).sum()
        + pd.DataFrame(ind_curves_osm.p_set.tolist()).sum()
    ).values

    national_demand["residential_and_service"] = (
        pd.DataFrame(cts_curves.p_set.tolist()).sum()
        + pd.DataFrame(hh_curves.p_set.tolist()).sum()
    ).values

<<<<<<< HEAD
    national_demand.to_csv(f"electrical_demand_timeseries_DE_{scenario}.csv")
=======
    national_demand.to_csv(
        folder / f"electrical_demand_timeseries_DE_{scenario}.csv"
    )
>>>>>>> f94f918d


def export_to_db():
    """Prepare and export eTraGo-ready information of loads per bus and their
    time series to the database

    Returns
    -------
    None.

    """
    sources = egon.data.config.datasets()["etrago_electricity"]["sources"]
    targets = egon.data.config.datasets()["etrago_electricity"]["targets"]

    for scenario in ["eGon2035", "eGon100RE"]:

        # Delete existing data from database
        db.execute_sql(
            f"""
            DELETE FROM
            {targets['etrago_load']['schema']}.{targets['etrago_load']['table']}
            WHERE scn_name = '{scenario}'
            AND carrier = 'AC'
            AND bus IN (
                SELECT bus_id FROM 
                {sources['etrago_buses']['schema']}.
                {sources['etrago_buses']['table']}
                WHERE country = 'DE'
                AND carrier = 'AC'
                AND scn_name = '{scenario}')
            """
        )

        db.execute_sql(
            f"""
            DELETE FROM
            {targets['etrago_load_curves']['schema']}.{targets['etrago_load_curves']['table']}
            WHERE scn_name = '{scenario}'
            AND load_id NOT IN (
            SELECT load_id FROM
            {targets['etrago_load']['schema']}.
            {targets['etrago_load']['table']}
            WHERE scn_name = '{scenario}')
            """
        )

        curves = demands_per_bus(scenario)

        # Initialize dataframes equivalent to database tables

        load = pd.DataFrame(
            columns=[
                "scn_name",
                "load_id",
                "bus",
                "type",
                "carrier",
                "p_set",
                "q_set",
                "sign",
            ]
        )
        load_timeseries = pd.DataFrame(
            columns=["scn_name", "load_id", "temp_id", "p_set", "q_set"]
        )

        # Choose next unused load_id
        next_load_id = db.next_etrago_id("load")

        # Insert values into load df
        load.bus = curves.bus
        load.scn_name = scenario
        load.sign = -1
        load.carrier = "AC"
        load.load_id = range(next_load_id, next_load_id + len(load))
        load.p_set = curves.p_set

        # Insert values into load timeseries df
        load_timeseries[["load_id", "p_set"]] = load[["load_id", "p_set"]]
        load_timeseries.scn_name = scenario
        load_timeseries.temp_id = 1

        # Delete p_set column from load df
        load.drop(columns=["p_set"], inplace=True)

        # Set index

        load = load.set_index(["scn_name", "load_id"])
        load_timeseries = load_timeseries.set_index(
            ["scn_name", "load_id", "temp_id"]
        )

        # Insert data into database
        load.to_sql(
            targets["etrago_load"]["table"],
            schema=targets["etrago_load"]["schema"],
            con=db.engine(),
            if_exists="append",
        )

        load_timeseries.to_sql(
            targets["etrago_load_curves"]["table"],
            schema=targets["etrago_load_curves"]["schema"],
            con=db.engine(),
            if_exists="append",
        )


class ElectricalLoadEtrago(Dataset):
    def __init__(self, dependencies):
        super().__init__(
            name="Electrical_load_etrago",
            version="0.0.6",
            dependencies=dependencies,
            tasks=(export_to_db,),
        )<|MERGE_RESOLUTION|>--- conflicted
+++ resolved
@@ -3,13 +3,9 @@
 
 """
 from datetime import datetime
-<<<<<<< HEAD
-
-=======
 from pathlib import Path
 
 import os
->>>>>>> f94f918d
 import egon.data.config
 import pandas as pd
 from egon.data import db
@@ -139,15 +135,12 @@
     None.
 
     """
-<<<<<<< HEAD
-=======
 
     folder = Path(".") / "input-pypsa-eur-sec"
     # Create the folder, if it does not exists already
     if not os.path.exists(folder):
         os.mkdir(folder)
 
->>>>>>> f94f918d
     national_demand = pd.DataFrame(
         columns=["residential_and_service", "industry"],
         index=pd.date_range(datetime(2011, 1, 1, 0), periods=8760, freq="H"),
@@ -163,13 +156,9 @@
         + pd.DataFrame(hh_curves.p_set.tolist()).sum()
     ).values
 
-<<<<<<< HEAD
-    national_demand.to_csv(f"electrical_demand_timeseries_DE_{scenario}.csv")
-=======
     national_demand.to_csv(
         folder / f"electrical_demand_timeseries_DE_{scenario}.csv"
     )
->>>>>>> f94f918d
 
 
 def export_to_db():
