--- conflicted
+++ resolved
@@ -2,23 +2,18 @@
 Central module containing all code dealing with processing era5 weather data.
 """
 
-<<<<<<< HEAD
 import datetime
 import json
 import time
-
-=======
 from sqlalchemy import Column, ForeignKey, Integer
 from sqlalchemy.ext.declarative import declarative_base
->>>>>>> da196626
 import geopandas as gpd
 import numpy as np
 import pandas as pd
 
 from egon.data import db
 from egon.data.datasets import Dataset
-<<<<<<< HEAD
-from egon.data.datasets.era5 import EgonRenewableFeedIn, import_cutout
+from egon.data.datasets.era5 import EgonEra5Cells, EgonRenewableFeedIn, import_cutout
 from egon.data.datasets.scenario_parameters import get_sector_parameters
 from egon.data.metadata import (
     context,
@@ -27,11 +22,7 @@
     meta_metadata,
     sources,
 )
-=======
-from egon.data.datasets.era5 import EgonEra5Cells, import_cutout
-from egon.data.datasets.scenario_parameters import get_sector_parameters
 from egon.data.datasets.zensus_vg250 import DestatisZensusPopulationPerHa
->>>>>>> da196626
 import egon.data.config
 
 
@@ -39,11 +30,7 @@
     def __init__(self, dependencies):
         super().__init__(
             name="RenewableFeedin",
-<<<<<<< HEAD
-            version="0.0.6",
-=======
-            version="0.0.7",
->>>>>>> da196626
+            version="0.0.8",
             dependencies=dependencies,
             tasks={
                 wind,
@@ -593,7 +580,51 @@
     )
 
 
-<<<<<<< HEAD
+def mapping_zensus_weather():
+    """Perform mapping between era5 weather cell and zensus grid"""
+
+    with db.session_scope() as session:
+        cells_query = session.query(
+            DestatisZensusPopulationPerHa.id.label("zensus_population_id"),
+            DestatisZensusPopulationPerHa.geom_point,
+        )
+
+    gdf_zensus_population = gpd.read_postgis(
+        cells_query.statement,
+        cells_query.session.bind,
+        index_col=None,
+        geom_col="geom_point",
+    )
+
+    with db.session_scope() as session:
+        cells_query = session.query(EgonEra5Cells.w_id, EgonEra5Cells.geom)
+
+    gdf_weather_cell = gpd.read_postgis(
+        cells_query.statement,
+        cells_query.session.bind,
+        index_col=None,
+        geom_col="geom",
+    )
+    # CRS is 4326
+    gdf_weather_cell = gdf_weather_cell.to_crs(epsg=3035)
+
+    gdf_zensus_weather = gdf_zensus_population.sjoin(
+        gdf_weather_cell, how="left", predicate="within"
+    )
+
+    MapZensusWeatherCell.__table__.drop(bind=engine, checkfirst=True)
+    MapZensusWeatherCell.__table__.create(bind=engine, checkfirst=True)
+
+    # Write mapping into db
+    with db.session_scope() as session:
+        session.bulk_insert_mappings(
+            MapZensusWeatherCell,
+            gdf_zensus_weather[["zensus_population_id", "w_id"]].to_dict(
+                orient="records"
+            ),
+        )
+
+
 def add_metadata():
     """Add metdata to supply.egon_era5_renewable_feedin
 
@@ -691,49 +722,4 @@
         meta_json,
         EgonRenewableFeedIn.__table__.schema,
         EgonRenewableFeedIn.__table__.name,
-    )
-=======
-def mapping_zensus_weather():
-    """Perform mapping between era5 weather cell and zensus grid"""
-
-    with db.session_scope() as session:
-        cells_query = session.query(
-            DestatisZensusPopulationPerHa.id.label("zensus_population_id"),
-            DestatisZensusPopulationPerHa.geom_point,
-        )
-
-    gdf_zensus_population = gpd.read_postgis(
-        cells_query.statement,
-        cells_query.session.bind,
-        index_col=None,
-        geom_col="geom_point",
-    )
-
-    with db.session_scope() as session:
-        cells_query = session.query(EgonEra5Cells.w_id, EgonEra5Cells.geom)
-
-    gdf_weather_cell = gpd.read_postgis(
-        cells_query.statement,
-        cells_query.session.bind,
-        index_col=None,
-        geom_col="geom",
-    )
-    # CRS is 4326
-    gdf_weather_cell = gdf_weather_cell.to_crs(epsg=3035)
-
-    gdf_zensus_weather = gdf_zensus_population.sjoin(
-        gdf_weather_cell, how="left", predicate="within"
-    )
-
-    MapZensusWeatherCell.__table__.drop(bind=engine, checkfirst=True)
-    MapZensusWeatherCell.__table__.create(bind=engine, checkfirst=True)
-
-    # Write mapping into db
-    with db.session_scope() as session:
-        session.bulk_insert_mappings(
-            MapZensusWeatherCell,
-            gdf_zensus_weather[["zensus_population_id", "w_id"]].to_dict(
-                orient="records"
-            ),
-        )
->>>>>>> da196626
+    )