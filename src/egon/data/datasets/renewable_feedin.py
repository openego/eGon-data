--- conflicted
+++ resolved
@@ -19,11 +19,7 @@
             name="RenewableFeedin",
             version="0.0.3",
             dependencies=dependencies,
-<<<<<<< HEAD
-            tasks={wind, pv, solar_thermal, wind_offshore},
-=======
-            tasks={wind, pv, solar_thermal, heat_pump_cop},
->>>>>>> b85713e7
+            tasks={wind, pv, solar_thermal, wind_offshore, heat_pump_cop},
         )
 
 
@@ -127,13 +123,8 @@
             .drop_duplicates(subset="w_id", keep="first")
             .set_index("w_id")
         )
-<<<<<<< HEAD
   
     weather_cells = weather_cells.dropna(axis=0, subset=["federal_state"])
-=======
-
-        weather_cells = weather_cells.dropna(axis=0, subset=["federal_state"])
->>>>>>> b85713e7
 
     return weather_cells.to_crs(4326)
 
