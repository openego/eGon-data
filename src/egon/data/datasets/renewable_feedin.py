--- conflicted
+++ resolved
@@ -17,7 +17,7 @@
     def __init__(self, dependencies):
         super().__init__(
             name="RenewableFeedin",
-            version="0.0.3",
+            version="0.0.4",
             dependencies=dependencies,
             tasks={wind, pv, solar_thermal, heat_pump_cop},
         )
@@ -101,12 +101,8 @@
             .set_index("w_id")
         )
 
-<<<<<<< HEAD
-        weather_cells = weather_cells.dropna(axis=0, subset=["federal_state"])
-=======
     
     weather_cells = weather_cells.dropna(axis=0, subset=["federal_state"])
->>>>>>> c053ce58
 
     return weather_cells.to_crs(4326)
 
