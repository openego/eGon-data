"""
Central module containing all code dealing with processing era5 weather data.
"""

import geopandas as gpd
import numpy as np
import pandas as pd

from egon.data import db
from egon.data.datasets import Dataset
from egon.data.datasets.era5 import import_cutout
from egon.data.datasets.scenario_parameters import get_sector_parameters
import egon.data.config


class RenewableFeedin(Dataset):
    def __init__(self, dependencies):
        super().__init__(
            name="RenewableFeedin",
            version="0.0.4",
            dependencies=dependencies,
<<<<<<< HEAD
            tasks={wind, pv, solar_thermal, wind_offshore, heat_pump_cop},
=======
            tasks={wind, pv, solar_thermal, heat_pump_cop},
>>>>>>> b713617d
        )


def weather_cells_in_germany(geom_column="geom"):
    """Get weather cells which intersect with Germany

    Returns
    -------
    GeoPandas.GeoDataFrame
        Index and points of weather cells inside Germany

    """

    cfg = egon.data.config.datasets()["renewable_feedin"]["sources"]

    return db.select_geodataframe(
        f"""SELECT w_id, geom_point, geom
        FROM {cfg['weather_cells']['schema']}.
        {cfg['weather_cells']['table']}
        WHERE ST_Intersects('SRID=4326;
        POLYGON((5 56, 15.5 56, 15.5 47, 5 47, 5 56))', geom)""",
        geom_col=geom_column,
        index_col="w_id",
    )


def offshore_weather_cells(geom_column="geom"):
    """Get weather cells which intersect with Germany

    Returns
    -------
    GeoPandas.GeoDataFrame
        Index and points of weather cells inside Germany

    """

    cfg = egon.data.config.datasets()["renewable_feedin"]["sources"]

    return db.select_geodataframe(
        f"""SELECT w_id, geom_point, geom
        FROM {cfg['weather_cells']['schema']}.
        {cfg['weather_cells']['table']}
        WHERE ST_Intersects('SRID=4326;
        POLYGON((5.5 55.5, 14.5 55.5, 14.5 53.5, 5.5 53.5, 5.5 55.5))', geom)""",
        geom_col=geom_column,
        index_col="w_id",
    )


def federal_states_per_weather_cell():
    """Assings a federal state to each weather cell in Germany.

    Sets the federal state to the weather celss using the centroid.
    Weather cells at the borders whoes centroid is not inside Germany
    are assinged to the closest federal state.

    Returns
    -------
    GeoPandas.GeoDataFrame
        Index, points and federal state of weather cells inside Germany

    """

    cfg = egon.data.config.datasets()["renewable_feedin"]["sources"]

    # Select weather cells and ferear states from database
    weather_cells = weather_cells_in_germany(geom_column="geom_point")

    federal_states = db.select_geodataframe(
        f"""SELECT gen, geometry
        FROM {cfg['vg250_lan_union']['schema']}.
        {cfg['vg250_lan_union']['table']}""",
        geom_col="geometry",
        index_col="gen",
    )

    # Map federal state and onshore wind turbine to weather cells
    weather_cells["federal_state"] = gpd.sjoin(
        weather_cells, federal_states
    ).index_right

    # Assign a federal state to each cell inside Germany
    buffer = 1000

    while (buffer < 30000) & (
        len(weather_cells[weather_cells["federal_state"].isnull()]) > 0
    ):

        cells = weather_cells[weather_cells["federal_state"].isnull()]

        cells.loc[:, "geom_point"] = cells.geom_point.buffer(buffer)

        weather_cells.loc[cells.index, "federal_state"] = gpd.sjoin(
            cells, federal_states
        ).index_right

        buffer += 200

        weather_cells = (
            weather_cells.reset_index()
            .drop_duplicates(subset="w_id", keep="first")
            .set_index("w_id")
        )

    weather_cells = weather_cells.dropna(axis=0, subset=["federal_state"])


    return weather_cells.to_crs(4326)


def turbine_per_weather_cell():
    """Assign wind onshore turbine types to weather cells

    Returns
    -------
    weather_cells : GeoPandas.GeoDataFrame
        Weather cells in Germany including turbine type

    """

    # Select representative onshore wind turbines per federal state
    map_federal_states_turbines = {
        "Schleswig-Holstein": "E-126",
        "Bremen": "E-126",
        "Hamburg": "E-126",
        "Mecklenburg-Vorpommern": "E-126",
        "Niedersachsen": "E-126",
        "Berlin": "E-141",
        "Brandenburg": "E-141",
        "Hessen": "E-141",
        "Nordrhein-Westfalen": "E-141",
        "Sachsen": "E-141",
        "Sachsen-Anhalt": "E-141",
        "Thüringen": "E-141",
        "Baden-Württemberg": "E-141",
        "Bayern": "E-141",
        "Rheinland-Pfalz": "E-141",
        "Saarland": "E-141",
    }

    # Select weather cells and federal states
    weather_cells = federal_states_per_weather_cell()

    # Assign turbine type per federal state
    weather_cells["wind_turbine"] = weather_cells["federal_state"].map(
        map_federal_states_turbines
    )

    return weather_cells


def feedin_per_turbine():
    """Calculate feedin timeseries per turbine type and weather cell

    Returns
    -------
    gdf : GeoPandas.GeoDataFrame
        Feed-in timeseries per turbine type and weather cell

    """

    # Select weather data for Germany
    cutout = import_cutout(boundary="Germany")

    gdf = gpd.GeoDataFrame(geometry=cutout.grid_cells(), crs=4326)

    # Calculate feedin-timeseries for E-141
    # source: https://openenergy-platform.org/dataedit/view/supply/wind_turbine_library
    turbine_e141 = {
        "name": "E141 4200 kW",
        "hub_height": 129,
        "P": 4.200,
        "V": np.arange(1, 26, dtype=float),
        "POW": np.array(
            [
                0.0,
                0.022,
                0.104,
                0.26,
                0.523,
                0.92,
                1.471,
                2.151,
                2.867,
                3.481,
                3.903,
                4.119,
                4.196,
                4.2,
                4.2,
                4.2,
                4.2,
                4.2,
                4.2,
                4.2,
                4.2,
                4.2,
                4.2,
                4.2,
                4.2,
            ]
        ),
    }
    ts_e141 = cutout.wind(
        turbine_e141, per_unit=True, shapes=cutout.grid_cells()
    )

    gdf["E-141"] = ts_e141.to_pandas().transpose().values.tolist()

    # Calculate feedin-timeseries for E-126
    # source: https://openenergy-platform.org/dataedit/view/supply/wind_turbine_library
    turbine_e126 = {
        "name": "E126 4200 kW",
        "hub_height": 159,
        "P": 4.200,
        "V": np.arange(1, 26, dtype=float),
        "POW": np.array(
            [
                0.0,
                0.0,
                0.058,
                0.185,
                0.4,
                0.745,
                1.2,
                1.79,
                2.45,
                3.12,
                3.66,
                4.0,
                4.15,
                4.2,
                4.2,
                4.2,
                4.2,
                4.2,
                4.2,
                4.2,
                4.2,
                4.2,
                4.2,
                4.2,
                4.2,
            ]
        ),
    }
    ts_e126 = cutout.wind(
        turbine_e126, per_unit=True, shapes=cutout.grid_cells()
    )

    gdf["E-126"] = ts_e126.to_pandas().transpose().values.tolist()

    return gdf


def wind():
    """Insert feed-in timeseries for wind onshore turbines to database

    Returns
    -------
    None.

    """

    cfg = egon.data.config.datasets()["renewable_feedin"]["targets"]

    # Get weather cells with turbine type
    weather_cells = turbine_per_weather_cell()
    weather_cells = weather_cells[weather_cells.wind_turbine.notnull()]

    # Calculate feedin timeseries per turbine and weather cell
    timeseries_per_turbine = feedin_per_turbine()

    # Join weather cells and feedin-timeseries
    timeseries = gpd.sjoin(weather_cells, timeseries_per_turbine)[
        ["E-141", "E-126"]
    ]

    weather_year = get_sector_parameters("global", "eGon2035")["weather_year"]

    df = pd.DataFrame(
        index=weather_cells.index,
        columns=["weather_year", "carrier", "feedin"],
        data={"weather_year": weather_year, "carrier": "wind_onshore"},
    )

    # Insert feedin for selected turbine per weather cell
    for turbine in ["E-126", "E-141"]:
        idx = weather_cells.index[
            (weather_cells.wind_turbine == turbine)
            & (weather_cells.index.isin(timeseries.index))
        ]
        df.loc[idx, "feedin"] = timeseries.loc[idx, turbine].values

    db.execute_sql(
        f"""
                   DELETE FROM {cfg['feedin_table']['schema']}.
                   {cfg['feedin_table']['table']}
                   WHERE carrier = 'wind_onshore'"""
    )

    # Insert values into database
    df.to_sql(
        cfg["feedin_table"]["table"],
        schema=cfg["feedin_table"]["schema"],
        con=db.engine(),
        if_exists="append",
    )


def wind_offshore():
    """Insert feed-in timeseries for wind offshore turbines to database

    Returns
    -------
    None.

    """

    # Get offshore weather cells arround Germany
    weather_cells = offshore_weather_cells()

    # Select weather data for German coast
    cutout = import_cutout(boundary="Germany-offshore")

    # Select weather year from cutout
    weather_year = cutout.name.split("-")[2]

    # Calculate feedin timeseries
    ts_wind_offshore = cutout.wind(
        "Vestas_V164_7MW_offshore",
        per_unit=True,
        shapes=weather_cells.to_crs(4326).geom,
    )

    # Create dataframe and insert to database
    insert_feedin(ts_wind_offshore, "wind_offshore", weather_year)


def pv():
    """Insert feed-in timeseries for pv plants to database

    Returns
    -------
    None.

    """

    # Get weather cells in Germany
    weather_cells = weather_cells_in_germany()

    # Select weather data for Germany
    cutout = import_cutout(boundary="Germany")

    # Select weather year from cutout
    weather_year = cutout.name.split("-")[1]

    # Calculate feedin timeseries
    ts_pv = cutout.pv(
        "CSi",
        orientation={"slope": 35.0, "azimuth": 180.0},
        per_unit=True,
        shapes=weather_cells.to_crs(4326).geom,
    )

    # Create dataframe and insert to database
    insert_feedin(ts_pv, "pv", weather_year)


def solar_thermal():
    """Insert feed-in timeseries for pv plants to database

    Returns
    -------
    None.

    """

    # Get weather cells in Germany
    weather_cells = weather_cells_in_germany()

    # Select weather data for Germany
    cutout = import_cutout(boundary="Germany")

    # Select weather year from cutout
    weather_year = cutout.name.split("-")[1]

    # Calculate feedin timeseries
    ts_solar_thermal = cutout.solar_thermal(
        clearsky_model="simple",
        orientation={"slope": 45.0, "azimuth": 180.0},
        per_unit=True,
        shapes=weather_cells.to_crs(4326).geom,
        capacity_factor=False,
    )

    # Create dataframe and insert to database
    insert_feedin(ts_solar_thermal, "solar_thermal", weather_year)


def heat_pump_cop():
    """
    Calculate coefficient of performance for heat pumps according to
    T. Brown et al: "Synergies of sector coupling and transmission
    reinforcement in a cost-optimised, highlyrenewable European energy system",
    2018, p. 8

    Returns
    -------
    None.

    """
    # Assume temperature of heating system to 55°C according to Brown et. al
    t_sink = 55

    carrier = "heat_pump_cop"

    # Load configuration
    cfg = egon.data.config.datasets()["renewable_feedin"]

    # Get weather cells in Germany
    weather_cells = weather_cells_in_germany()

    # Select weather data for Germany
    cutout = import_cutout(boundary="Germany")

    # Select weather year from cutout
    weather_year = cutout.name.split("-")[1]

    # Calculate feedin timeseries
    temperature = cutout.temperature(
        shapes=weather_cells.to_crs(4326).geom
    ).transpose()

    t_source = temperature.to_pandas()

    delta_t = t_sink - t_source

    # Calculate coefficient of performance for air sourced heat pumps
    # according to Brown et. al
    cop = 6.81 - 0.121 * delta_t + 0.00063 * delta_t ** 2

    df = pd.DataFrame(
        index=temperature.to_pandas().index,
        columns=["weather_year", "carrier", "feedin"],
        data={"weather_year": weather_year, "carrier": carrier},
    )

    df.feedin = cop.values.tolist()

    # Delete existing rows for carrier
    db.execute_sql(
        f"""
                   DELETE FROM {cfg['targets']['feedin_table']['schema']}.
                   {cfg['targets']['feedin_table']['table']}
                   WHERE carrier = '{carrier}'"""
    )

    # Insert values into database
    df.to_sql(
        cfg["targets"]["feedin_table"]["table"],
        schema=cfg["targets"]["feedin_table"]["schema"],
        con=db.engine(),
        if_exists="append",
    )


def insert_feedin(data, carrier, weather_year):
    """Insert feedin data into database

    Parameters
    ----------
    data : xarray.core.dataarray.DataArray
        Feedin timeseries data
    carrier : str
        Name of energy carrier
    weather_year : int
        Selected weather year

    Returns
    -------
    None.

    """
    # Transpose DataFrame
    data = data.transpose().to_pandas()

    # Load configuration
    cfg = egon.data.config.datasets()["renewable_feedin"]

    # Initialize DataFrame
    df = pd.DataFrame(
        index=data.index,
        columns=["weather_year", "carrier", "feedin"],
        data={"weather_year": weather_year, "carrier": carrier},
    )

    # Convert solar thermal data from W/m^2 to MW/(1000m^2) = kW/m^2
    if carrier == "solar_thermal":
        data *= 1e-3

    # Insert feedin into DataFrame
    df.feedin = data.values.tolist()

    # Delete existing rows for carrier
    db.execute_sql(
        f"""
                   DELETE FROM {cfg['targets']['feedin_table']['schema']}.
                   {cfg['targets']['feedin_table']['table']}
                   WHERE carrier = '{carrier}'"""
    )

    # Insert values into database
    df.to_sql(
        cfg["targets"]["feedin_table"]["table"],
        schema=cfg["targets"]["feedin_table"]["schema"],
        con=db.engine(),
        if_exists="append",
    )<|MERGE_RESOLUTION|>--- conflicted
+++ resolved
@@ -19,11 +19,7 @@
             name="RenewableFeedin",
             version="0.0.4",
             dependencies=dependencies,
-<<<<<<< HEAD
             tasks={wind, pv, solar_thermal, wind_offshore, heat_pump_cop},
-=======
-            tasks={wind, pv, solar_thermal, heat_pump_cop},
->>>>>>> b713617d
         )
 
 
