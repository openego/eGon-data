"""
Central module containing all code dealing with processing era5 weather data.
"""

import numpy as np

import egon.data.config
import geopandas as gpd
import pandas as pd
from egon.data import db
from egon.data.datasets import Dataset
from egon.data.datasets.era5 import import_cutout
from egon.data.datasets.scenario_parameters import get_sector_parameters


class RenewableFeedin(Dataset):
    def __init__(self, dependencies):
        super().__init__(
            name="RenewableFeedin",
            version="0.0.1",
            dependencies=dependencies,
            tasks={wind, pv, solar_thermal},
        )

<<<<<<< HEAD
def weather_cells_in_germany(geom_column="geom"):
    """Get weather cells which intersect with Germany
=======

def weather_cells_in_germany(geom_column="geom"):
    """ Get weather cells which intersect with Germany
>>>>>>> 1d65d82a

    Returns
    -------
    GeoPandas.GeoDataFrame
        Index and points of weather cells inside Germany

    """

    cfg = egon.data.config.datasets()["renewable_feedin"]["sources"]

    return db.select_geodataframe(
        f"""SELECT w_id, geom_point, geom
        FROM {cfg['weather_cells']['schema']}.
<<<<<<< HEAD
        {cfg['weather_cells']['table']}
        WHERE ST_Intersects('SRID=4326;
        POLYGON((5 56, 15.5 56, 15.5 47, 5 47, 5 56))', geom)""",
=======
        {cfg['weather_cells']['table']} a,
        {cfg['vg250_sta_union']['schema']}.
        {cfg['vg250_sta_union']['table']} b
        WHERE ST_Intersects(ST_Transform(b.geometry, 4326), a.geom)""",
>>>>>>> 1d65d82a
        geom_col=geom_column,
        index_col="w_id",
    )


def federal_states_per_weather_cell():
    """Assings a federal state to each weather cell in Germany.

    Sets the federal state to the weather celss using the centroid.
    Weather cells at the borders whoes centroid is not inside Germany
    are assinged to the closest federal state.

    Returns
    -------
    GeoPandas.GeoDataFrame
        Index, points and federal state of weather cells inside Germany

    """

    cfg = egon.data.config.datasets()["renewable_feedin"]["sources"]

    # Select weather cells and ferear states from database
    weather_cells = weather_cells_in_germany(geom_column="geom_point")

    federal_states = db.select_geodataframe(
        f"""SELECT gen, geometry
        FROM {cfg['vg250_lan_union']['schema']}.
        {cfg['vg250_lan_union']['table']}""",
        geom_col="geometry",
        index_col="gen",
    )

    # Map federal state and onshore wind turbine to weather cells
    weather_cells["federal_state"] = gpd.sjoin(
        weather_cells, federal_states
    ).index_right

    # Assign a federal state to each cell inside Germany
    buffer = 1000

<<<<<<< HEAD
    while (buffer < 30000) & (
        len(weather_cells[weather_cells["federal_state"].isnull()]) > 0
    ):
=======
    while len(weather_cells[weather_cells["federal_state"].isnull()]) > 0:
>>>>>>> 1d65d82a

        cells = weather_cells[weather_cells["federal_state"].isnull()]

        cells.loc[:, "geom_point"] = cells.geom_point.buffer(buffer)

        weather_cells.loc[cells.index, "federal_state"] = gpd.sjoin(
            cells, federal_states
        ).index_right

        buffer += 200

        weather_cells = (
            weather_cells.reset_index()
            .drop_duplicates(subset="w_id", keep="first")
            .set_index("w_id")
        )
<<<<<<< HEAD

        weather_cells = weather_cells.dropna(axis=0, subset=["federal_state"])
=======
>>>>>>> 1d65d82a

    return weather_cells.to_crs(4326)


def turbine_per_weather_cell():
    """Assign wind onshore turbine types to weather cells

    Returns
    -------
    weather_cells : GeoPandas.GeoDataFrame
        Weather cells in Germany including turbine type

    """

    # Select representative onshore wind turbines per federal state
    map_federal_states_turbines = {
        "Schleswig-Holstein": "E-126",
        "Bremen": "E-126",
        "Hamburg": "E-126",
        "Mecklenburg-Vorpommern": "E-126",
        "Niedersachsen": "E-126",
        "Berlin": "E-141",
        "Brandenburg": "E-141",
        "Hessen": "E-141",
        "Nordrhein-Westfalen": "E-141",
        "Sachsen": "E-141",
        "Sachsen-Anhalt": "E-141",
        "Thüringen": "E-141",
        "Baden-Württemberg": "E-141",
        "Bayern": "E-141",
        "Rheinland-Pfalz": "E-141",
        "Saarland": "E-141",
    }

    # Select weather cells and federal states
    weather_cells = federal_states_per_weather_cell()

    # Assign turbine type per federal state
    weather_cells["wind_turbine"] = weather_cells["federal_state"].map(
        map_federal_states_turbines
    )

    return weather_cells


def feedin_per_turbine():
    """Calculate feedin timeseries per turbine type and weather cell

    Returns
    -------
    gdf : GeoPandas.GeoDataFrame
        Feed-in timeseries per turbine type and weather cell

    """

    # Select weather data for Germany
    cutout = import_cutout(boundary="Germany")

    gdf = gpd.GeoDataFrame(geometry=cutout.grid_cells(), crs=4326)

    # Calculate feedin-timeseries for E-141
    # source: https://openenergy-platform.org/dataedit/view/supply/wind_turbine_library
    turbine_e141 = {
        "name": "E141 4200 kW",
        "hub_height": 129,
        "P": 4.200,
        "V": np.arange(1, 26, dtype=float),
        "POW": np.array(
            [
                0.0,
                0.022,
                0.104,
                0.26,
                0.523,
                0.92,
                1.471,
                2.151,
                2.867,
                3.481,
                3.903,
                4.119,
                4.196,
                4.2,
                4.2,
                4.2,
                4.2,
                4.2,
                4.2,
                4.2,
                4.2,
                4.2,
                4.2,
                4.2,
                4.2,
            ]
        ),
    }
    ts_e141 = cutout.wind(
        turbine_e141, per_unit=True, shapes=cutout.grid_cells()
    )

    gdf["E-141"] = ts_e141.to_pandas().transpose().values.tolist()

    # Calculate feedin-timeseries for E-126
    # source: https://openenergy-platform.org/dataedit/view/supply/wind_turbine_library
    turbine_e126 = {
        "name": "E126 4200 kW",
        "hub_height": 159,
        "P": 4.200,
        "V": np.arange(1, 26, dtype=float),
        "POW": np.array(
            [
                0.0,
                0.0,
                0.058,
                0.185,
                0.4,
                0.745,
                1.2,
                1.79,
                2.45,
                3.12,
                3.66,
                4.0,
                4.15,
                4.2,
                4.2,
                4.2,
                4.2,
                4.2,
                4.2,
                4.2,
                4.2,
                4.2,
                4.2,
                4.2,
                4.2,
            ]
        ),
    }
    ts_e126 = cutout.wind(
        turbine_e126, per_unit=True, shapes=cutout.grid_cells()
    )

    gdf["E-126"] = ts_e126.to_pandas().transpose().values.tolist()

    return gdf


def wind():
    """Insert feed-in timeseries for wind onshore turbines to database

    Returns
    -------
    None.

    """

    cfg = egon.data.config.datasets()["renewable_feedin"]["targets"]

    # Get weather cells with turbine type
    weather_cells = turbine_per_weather_cell()
    weather_cells = weather_cells[weather_cells.wind_turbine.notnull()]

    # Calculate feedin timeseries per turbine and weather cell
    timeseries_per_turbine = feedin_per_turbine()

    # Join weather cells and feedin-timeseries
    timeseries = gpd.sjoin(weather_cells, timeseries_per_turbine)[
        ["E-141", "E-126"]
    ]

    weather_year = get_sector_parameters("global", "eGon2035")["weather_year"]

    df = pd.DataFrame(
        index=weather_cells.index,
        columns=["weather_year", "carrier", "feedin"],
        data={"weather_year": weather_year, "carrier": "wind_onshore"},
    )

    # Insert feedin for selected turbine per weather cell
    for turbine in ["E-126", "E-141"]:
        idx = weather_cells.index[
            (weather_cells.wind_turbine == turbine)
            & (weather_cells.index.isin(timeseries.index))
        ]
        df.loc[idx, "feedin"] = timeseries.loc[idx, turbine].values

    db.execute_sql(
        f"""
                   DELETE FROM {cfg['feedin_table']['schema']}.
                   {cfg['feedin_table']['table']}
                   WHERE carrier = 'wind_onshore'"""
    )

    # Insert values into database
    df.to_sql(
        cfg["feedin_table"]["table"],
        schema=cfg["feedin_table"]["schema"],
        con=db.engine(),
        if_exists="append",
    )


def pv():
    """Insert feed-in timeseries for pv plants to database

    Returns
    -------
    None.

    """

    # Get weather cells in Germany
    weather_cells = weather_cells_in_germany()

    # Select weather data for Germany
    cutout = import_cutout(boundary="Germany")

    # Select weather year from cutout
    weather_year = cutout.name.split("-")[1]

    # Calculate feedin timeseries
    ts_pv = cutout.pv(
        "CSi",
        orientation={"slope": 35.0, "azimuth": 180.0},
        per_unit=True,
        shapes=weather_cells.to_crs(4326).geom,
    )

    # Create dataframe and insert to database
    insert_feedin(ts_pv, "pv", weather_year)


def solar_thermal():
    """Insert feed-in timeseries for pv plants to database

    Returns
    -------
    None.

    """

    # Get weather cells in Germany
    weather_cells = weather_cells_in_germany()

    # Select weather data for Germany
    cutout = import_cutout(boundary="Germany")

    # Select weather year from cutout
    weather_year = cutout.name.split("-")[1]

    # Calculate feedin timeseries
    ts_solar_thermal = cutout.solar_thermal(
        clearsky_model="simple",
        orientation={"slope": 45.0, "azimuth": 180.0},
        per_unit=True,
        shapes=weather_cells.to_crs(4326).geom,
    )

    # Create dataframe and insert to database
    insert_feedin(ts_solar_thermal, "solar_thermal", weather_year)


def insert_feedin(data, carrier, weather_year):
    """Insert feedin data into database

    Parameters
    ----------
    data : xarray.core.dataarray.DataArray
        Feedin timeseries data
    carrier : str
        Name of energy carrier
    weather_year : int
        Selected weather year

    Returns
    -------
    None.

    """
    # Transpose DataFrame
    data = data.transpose()

    # Load configuration
    cfg = egon.data.config.datasets()["renewable_feedin"]

    # Initialize DataFrame
    df = pd.DataFrame(
        index=data.to_pandas().index,
        columns=["weather_year", "carrier", "feedin"],
        data={"weather_year": weather_year, "carrier": carrier},
    )

    # Insert feedin into DataFrame
    df.feedin = data.to_pandas().values.tolist()

    # Delete existing rows for carrier
    db.execute_sql(
        f"""
                   DELETE FROM {cfg['targets']['feedin_table']['schema']}.
                   {cfg['targets']['feedin_table']['table']}
                   WHERE carrier = '{carrier}'"""
    )

    # Insert values into database
    df.to_sql(
        cfg["targets"]["feedin_table"]["table"],
        schema=cfg["targets"]["feedin_table"]["schema"],
        con=db.engine(),
        if_exists="append",
    )<|MERGE_RESOLUTION|>--- conflicted
+++ resolved
@@ -22,14 +22,9 @@
             tasks={wind, pv, solar_thermal},
         )
 
-<<<<<<< HEAD
-def weather_cells_in_germany(geom_column="geom"):
-    """Get weather cells which intersect with Germany
-=======
 
 def weather_cells_in_germany(geom_column="geom"):
     """ Get weather cells which intersect with Germany
->>>>>>> 1d65d82a
 
     Returns
     -------
@@ -41,25 +36,19 @@
     cfg = egon.data.config.datasets()["renewable_feedin"]["sources"]
 
     return db.select_geodataframe(
-        f"""SELECT w_id, geom_point, geom
+        f"""SELECT a.w_id, a.geom_point, a.geom
         FROM {cfg['weather_cells']['schema']}.
-<<<<<<< HEAD
-        {cfg['weather_cells']['table']}
-        WHERE ST_Intersects('SRID=4326;
-        POLYGON((5 56, 15.5 56, 15.5 47, 5 47, 5 56))', geom)""",
-=======
         {cfg['weather_cells']['table']} a,
         {cfg['vg250_sta_union']['schema']}.
         {cfg['vg250_sta_union']['table']} b
         WHERE ST_Intersects(ST_Transform(b.geometry, 4326), a.geom)""",
->>>>>>> 1d65d82a
         geom_col=geom_column,
         index_col="w_id",
     )
 
 
 def federal_states_per_weather_cell():
-    """Assings a federal state to each weather cell in Germany.
+    """ Assings a federal state to each weather cell in Germany.
 
     Sets the federal state to the weather celss using the centroid.
     Weather cells at the borders whoes centroid is not inside Germany
@@ -93,13 +82,9 @@
     # Assign a federal state to each cell inside Germany
     buffer = 1000
 
-<<<<<<< HEAD
     while (buffer < 30000) & (
         len(weather_cells[weather_cells["federal_state"].isnull()]) > 0
     ):
-=======
-    while len(weather_cells[weather_cells["federal_state"].isnull()]) > 0:
->>>>>>> 1d65d82a
 
         cells = weather_cells[weather_cells["federal_state"].isnull()]
 
@@ -116,11 +101,8 @@
             .drop_duplicates(subset="w_id", keep="first")
             .set_index("w_id")
         )
-<<<<<<< HEAD
 
         weather_cells = weather_cells.dropna(axis=0, subset=["federal_state"])
-=======
->>>>>>> 1d65d82a
 
     return weather_cells.to_crs(4326)
 
@@ -167,7 +149,7 @@
 
 
 def feedin_per_turbine():
-    """Calculate feedin timeseries per turbine type and weather cell
+    """ Calculate feedin timeseries per turbine type and weather cell
 
     Returns
     -------
@@ -271,7 +253,7 @@
 
 
 def wind():
-    """Insert feed-in timeseries for wind onshore turbines to database
+    """ Insert feed-in timeseries for wind onshore turbines to database
 
     Returns
     -------
@@ -326,7 +308,7 @@
 
 
 def pv():
-    """Insert feed-in timeseries for pv plants to database
+    """ Insert feed-in timeseries for pv plants to database
 
     Returns
     -------
@@ -356,7 +338,7 @@
 
 
 def solar_thermal():
-    """Insert feed-in timeseries for pv plants to database
+    """ Insert feed-in timeseries for pv plants to database
 
     Returns
     -------
@@ -386,7 +368,7 @@
 
 
 def insert_feedin(data, carrier, weather_year):
-    """Insert feedin data into database
+    """ Insert feedin data into database
 
     Parameters
     ----------
