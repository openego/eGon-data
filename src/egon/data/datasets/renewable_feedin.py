--- conflicted
+++ resolved
@@ -123,13 +123,8 @@
             .drop_duplicates(subset="w_id", keep="first")
             .set_index("w_id")
         )
-<<<<<<< HEAD
   
     weather_cells = weather_cells.dropna(axis=0, subset=["federal_state"])
-=======
-
-        weather_cells = weather_cells.dropna(axis=0, subset=["federal_state"])
->>>>>>> 06b3c6f2
 
     return weather_cells.to_crs(4326)
 
@@ -176,7 +171,7 @@
 
 
 def feedin_per_turbine():
-    """ Calculate feedin timeseries per turbine type and weather cell
+    """Calculate feedin timeseries per turbine type and weather cell
 
     Returns
     -------
@@ -280,7 +275,7 @@
 
 
 def wind():
-    """ Insert feed-in timeseries for wind onshore turbines to database
+    """Insert feed-in timeseries for wind onshore turbines to database
 
     Returns
     -------
@@ -364,7 +359,7 @@
 
 
 def pv():
-    """ Insert feed-in timeseries for pv plants to database
+    """Insert feed-in timeseries for pv plants to database
 
     Returns
     -------
@@ -394,7 +389,7 @@
 
 
 def solar_thermal():
-    """ Insert feed-in timeseries for pv plants to database
+    """Insert feed-in timeseries for pv plants to database
 
     Returns
     -------
@@ -424,7 +419,7 @@
 
 
 def insert_feedin(data, carrier, weather_year):
-    """ Insert feedin data into database
+    """Insert feedin data into database
 
     Parameters
     ----------
