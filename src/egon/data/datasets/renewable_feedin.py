--- conflicted
+++ resolved
@@ -100,14 +100,8 @@
             .drop_duplicates(subset="w_id", keep="first")
             .set_index("w_id")
         )
-
-<<<<<<< HEAD
-        weather_cells = weather_cells.dropna(axis=0, subset=["federal_state"])
-
-=======
-    
+  
     weather_cells = weather_cells.dropna(axis=0, subset=["federal_state"])
->>>>>>> 595d7c92
 
     return weather_cells.to_crs(4326)
 
