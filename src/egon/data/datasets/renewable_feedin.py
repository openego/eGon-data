--- conflicted
+++ resolved
@@ -123,14 +123,9 @@
             .drop_duplicates(subset="w_id", keep="first")
             .set_index("w_id")
         )
-<<<<<<< HEAD
-  
+
     weather_cells = weather_cells.dropna(axis=0, subset=["federal_state"])
-=======
-
-    weather_cells = weather_cells.dropna(axis=0, subset=["federal_state"])
-
->>>>>>> 133e1327
+
 
     return weather_cells.to_crs(4326)
 
