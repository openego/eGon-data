openstreetmap:
  original_data:
    source:
      url: "http://download.geofabrik.de/europe/germany-200101.osm.pbf"
      url_testmode: "https://download.geofabrik.de/europe/germany/schleswig-holstein-200101.osm.pbf"
      stylefile: "oedb.style"
    target:
      table_prefix: "osm"
      path: "germany-200101.osm.pbf"
      path_testmode: "schleswig-holstein-200101.osm.pbf"
  processed:
    schema: "openstreetmap"
    tables:
      - "osm_line"
      - "osm_nodes"
      - "osm_point"
      - "osm_polygon"
      - "osm_rels"
      - "osm_roads"
      - "osm_ways"
vg250:
  original_data:
    source:
      url: "https://daten.gdz.bkg.bund.de/produkte/vg/vg250_ebenen_0101/2020/vg250_01-01.geo84.shape.ebenen.zip"
    target:
      path: "vg250_01-01.geo84.shape.ebenen.zip"
  processed:
    schema: "boundaries"
    file_table_map:
      "VG250_STA.shp": "vg250_sta"
      "VG250_LAN.shp": "vg250_lan"
      "VG250_RBZ.shp": "vg250_rbz"
      "VG250_KRS.shp": "vg250_krs"
      "VG250_VWG.shp": "vg250_vwg"
      "VG250_GEM.shp": "vg250_gem"
zensus_population:
  original_data:
    source:
      url: "https://www.zensus2011.de/SharedDocs/Downloads/DE/Pressemitteilung/DemografischeGrunddaten/csv_Bevoelkerung_100m_Gitter.zip?__blob=publicationFile&v=3"
    target:
      path: "csv_Bevoelkerung_100m_Gitter.zip"
  processed:
    schema: "society"
    table: "destatis_zensus_population_per_ha"
zensus_misc:
  original_data:
    source:
      url:
        - "https://www.zensus2011.de/SharedDocs/Downloads/DE/Pressemitteilung/DemografischeGrunddaten/csv_Haushalte_100m_Gitter.zip?__blob=publicationFile&v=2"
        - "https://www.zensus2011.de/SharedDocs/Downloads/DE/Pressemitteilung/DemografischeGrunddaten/csv_Gebaeude_100m_Gitter.zip?__blob=publicationFile&v=2"
        - "https://www.zensus2011.de/SharedDocs/Downloads/DE/Pressemitteilung/DemografischeGrunddaten/csv_Wohnungen_100m_Gitter.zip?__blob=publicationFile&v=5"
  processed:
    schema: "society"
    path_table_map:
      "csv_Haushalte_100m_Gitter.zip": "destatis_zensus_household_per_ha"
      "csv_Gebaeude_100m_Gitter.zip": "destatis_zensus_building_per_ha"
      "csv_Wohnungen_100m_Gitter.zip": "destatis_zensus_apartment_per_ha"

<<<<<<< HEAD
demandregio_society:
  sources:
    disaggregator:
      git: 'https://github.com/openego/disaggregator/tree/features/pip_install'
    vg250_krs:
      schema: 'boundaries'
      table: 'vg250_krs'
  targets:
    population:
      schema: 'society'
      table: 'egon_demandregio_population'
      target_years: [2018, 2035, 2050]
    household:
      schema: 'society'
      table: 'egon_demandregio_household'
      target_years: [2018, 2035, 2050]

demandregio_household_demand:
  sources:
    disaggregator:
      git: 'https://github.com/openego/disaggregator/tree/features/pip_install'
    vg250_krs:
      schema: 'boundaries'
      table: 'vg250_krs'
  targets:
    household_demand:
      schema: 'demand'
      table: 'egon_demandregio_hh'
      scenarios: ["eGon2035", "eGon100RE"]

demandregio_cts_ind_demand:
  sources:
    disaggregator:
      git: 'https://github.com/openego/disaggregator/tree/features/pip_install'
    vg250_krs:
      schema: 'boundaries'
      table: 'vg250_krs'
=======
map_zensus_vg250:
  sources:
    zensus_population:
      schema: 'society'
      table: 'destatis_zensus_population_per_ha'
    vg250_municipalities:
      schema: 'boundaries'
      table: 'vg250_gem'
  targets:
    map:
      schema: 'boundaries'
      table: 'egon_map_zensus_vg250'

demandregio:
  demand_data:
    schema: "demand"
    table_names:
      "household": "egon_demandregio_hh"
      "CTS": "egon_demandregio_cts_ind"
      "industry": "egon_demandregio_cts_ind"
      "wz_definitions": "egon_demandregio_wz"
    scenarios:
      "eGon2035": 2035
      "eGon100RE": 2050
>>>>>>> c6930701
    new_consumers_2035: 'new_largescale_consumers_nep.csv'
    wz_definitions:
      "CTS": 'CTS_WZ_definition.csv'
      "industry": 'ind_WZ_definition.csv'
  targets:
    cts_ind_demand:
      schema: 'demand'
      table: 'egon_demandregio_cts_ind'
      scenarios: ["eGon2035", "eGon100RE"]
    wz_definitions:
      schema: 'demand'
      table: 'egon_demandregio_wz'

electrical_demands_households:
  sources:
    demandregio:
      schema: 'demand'
      table: 'egon_demandregio_hh'
      scenarios: ["eGon2035", "eGon100RE"]
    population_prognosis_zensus:
      schema: 'society'
      table: 'egon_population_prognosis'
    map_zensus_vg250:
      schema: 'boundaries'
      table: 'egon_map_zensus_nuts3'
  targets:
    household_demands_zensus:
      schema: 'demand'
      table: 'egon_demandregio_zensus_electricity'

hvmv_substation:
  original_data:
    source:
      url:
    target:
      path:
  processed:
    schema: "grid"
    table: "egon_hvmv_substation"
ehv_substation:
  original_data:
    source:
      url:
    target:
      path:
  processed:
    schema: "grid"
    table: "egon_ehv_substation"
hvmv_substation_voronoi:
  original_data:
    source:
      url:
    target:
      path:
  processed:
    schema: "grid"
    table: "egon_hvmv_substation_voronoi"
ehv_substation_voronoi:
  original_data:
    source:
      url:
    target:
      path:
  processed:
    schema: "grid"
    table: "egon_ehv_substation_voronoi"


society_prognosis:
  soucres:
    zensus_population:
      schema: 'society'
      table: 'destatis_zensus_population_per_ha'
    zensus_households:
      schema: 'society'
      table: 'destatis_zensus_household_per_ha'
    demandregio_population:
      schema: 'society'
      table: 'egon_demandregio_population'
    demandregio_households:
      schema: 'society'
      table: 'egon_demandregio_household'
    map_zensus_vg250:
      schema: 'boundaries'
      table: 'egon_map_zensus_vg250'

  target:
    population_prognosis:
      schema: 'society'
      table: 'egon_population_prognosis'
    household_prognosis:
      schema: 'society'
      table: 'egon_household_prognosis'

scenario_input:
  eGon2035:
    paths:
      "capacities": "NEP2035_V2021_scnC2035.xlsx"
      "list_conv_pp": "Kraftwerksliste_NEP_2021_konv.csv"

mastr:
  technologies:
    - "wind"
    - "hydro"
    - "solar"
    - "biomass"
    - "combustion"
    - "nuclear"
    - "gsgk"
    - "storage"
  file_basename: "bnetza_mastr"
  deposit_id: 740153

re_potential_areas:
  original_data:
    source:
      url:
        #TODO: finally replace sandbox
        - "https://sandbox.zenodo.org/record/746695/files/potentialarea_pv_agriculture.gpkg?download=1"
        - "https://sandbox.zenodo.org/record/746695/files/potentialarea_pv_road_railway.gpkg?download=1"
        - "https://sandbox.zenodo.org/record/746695/files/potentialarea_wind.gpkg?download=1"
      url_testmode:
        - "https://sandbox.zenodo.org/record/746695/files/potentialarea_pv_agriculture_SH.gpkg?download=1"
        - "https://sandbox.zenodo.org/record/746695/files/potentialarea_pv_road_railway_SH.gpkg?download=1"
        - "https://sandbox.zenodo.org/record/746695/files/potentialarea_wind_SH.gpkg?download=1"
    target:
      schema: "supply"
      path_table_map:
        "potentialarea_pv_agriculture.gpkg": "egon_re_potential_area_pv_agriculture"
        "potentialarea_pv_road_railway.gpkg": "egon_re_potential_area_pv_road_railway"
        "potentialarea_wind.gpkg": "egon_re_potential_area_wind"

peta5_0_1_res_heat_demands:
  original_data:
    source:
    # In case the link breaks (hopefully it does not), you are able to download
    # the data manually. Here you also find background information:
    # https://s-eenergies-open-data-euf.hub.arcgis.com/search?categories=seenergies_buildings
    # https://www.arcgis.com/home/item.html?id=d7d18b63250240a49eb81db972aa573e
      url: "https://arcgis.com/sharing/rest/content/items/d7d18b63250240a49eb81db972aa573e/data"
    target:
      path: "Peta5_0_1_HD_res.zip"
  processed:
    schema: "demand"
    file_table_map:
    table: # 2015 heat demand data not stored in database
peta5_0_1_ser_heat_demands:
  original_data:
    source:
    # In case the link breaks (hopefully it does not), you are able to download
    # the data manually. Here you also find background information:
    # https://s-eenergies-open-data-euf.hub.arcgis.com/search?categories=seenergies_buildings
    # https://www.arcgis.com/home/item.html?id=52ff5e02111142459ed5c2fe3d80b3a0
      url: "https://arcgis.com/sharing/rest/content/items/52ff5e02111142459ed5c2fe3d80b3a0/data"
    target:
      path: "Peta5_0_1_HD_ser.zip"
  processed:
    schema: "demand"
    file_table_map:
    table: # 2015 heat demand data not stored in database

power_plants:
  sources:
      mastr_biomass: "bnetza_mastr_biomass_cleaned.csv"
      mastr_hydro: "bnetza_mastr_hydro_cleaned.csv"
      capacities: "supply.egon_scenario_capacities"
      geom_germany: "boundaries.vg250_sta_union"
      geom_federal_states: "boundaries.vg250_lan"
  target:
      table: 'egon_power_plants'
      schema: 'supply'<|MERGE_RESOLUTION|>--- conflicted
+++ resolved
@@ -56,7 +56,19 @@
       "csv_Gebaeude_100m_Gitter.zip": "destatis_zensus_building_per_ha"
       "csv_Wohnungen_100m_Gitter.zip": "destatis_zensus_apartment_per_ha"
 
-<<<<<<< HEAD
+map_zensus_vg250:
+  sources:
+    zensus_population:
+      schema: 'society'
+      table: 'destatis_zensus_population_per_ha'
+    vg250_municipalities:
+      schema: 'boundaries'
+      table: 'vg250_gem'
+  targets:
+    map:
+      schema: 'boundaries'
+      table: 'egon_map_zensus_vg250'
+
 demandregio_society:
   sources:
     disaggregator:
@@ -94,32 +106,6 @@
     vg250_krs:
       schema: 'boundaries'
       table: 'vg250_krs'
-=======
-map_zensus_vg250:
-  sources:
-    zensus_population:
-      schema: 'society'
-      table: 'destatis_zensus_population_per_ha'
-    vg250_municipalities:
-      schema: 'boundaries'
-      table: 'vg250_gem'
-  targets:
-    map:
-      schema: 'boundaries'
-      table: 'egon_map_zensus_vg250'
-
-demandregio:
-  demand_data:
-    schema: "demand"
-    table_names:
-      "household": "egon_demandregio_hh"
-      "CTS": "egon_demandregio_cts_ind"
-      "industry": "egon_demandregio_cts_ind"
-      "wz_definitions": "egon_demandregio_wz"
-    scenarios:
-      "eGon2035": 2035
-      "eGon100RE": 2050
->>>>>>> c6930701
     new_consumers_2035: 'new_largescale_consumers_nep.csv'
     wz_definitions:
       "CTS": 'CTS_WZ_definition.csv'
