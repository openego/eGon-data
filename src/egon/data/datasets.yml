openstreetmap:
  original_data:
    source:
      url: "https://download.geofabrik.de/europe/germany-210101.osm.pbf"
      url_testmode: "https://download.geofabrik.de/europe/germany/schleswig-holstein-210101.osm.pbf"
      stylefile: "oedb.style"
    target:
      table_prefix: "osm"
      file: "germany-210101.osm.pbf"
      file_testmode: "schleswig-holstein-210101.osm.pbf"
  processed:
    schema: "openstreetmap"
    tables:
      - "osm_line"
      - "osm_nodes"
      - "osm_point"
      - "osm_polygon"
      - "osm_rels"
      - "osm_roads"
      - "osm_ways"
vg250:
  original_data:
    source:
      url: "https://daten.gdz.bkg.bund.de/produkte/vg/vg250_ebenen_0101/2020/vg250_01-01.geo84.shape.ebenen.zip"
    target:
      file: "vg250_01-01.geo84.shape.ebenen.zip"
  processed:
    schema: "boundaries"
    file_table_map:
      "VG250_STA.shp": "vg250_sta"
      "VG250_LAN.shp": "vg250_lan"
      "VG250_RBZ.shp": "vg250_rbz"
      "VG250_KRS.shp": "vg250_krs"
      "VG250_VWG.shp": "vg250_vwg"
      "VG250_GEM.shp": "vg250_gem"

bgr:
  processed:
    schema: "boundaries"
    file_table_map:
      "saltstructures_updated.shp": "saltstructures_inspee"
  sources:
    vg250_federal_states:
      schema: 'boundaries'
      table: 'vg250_lan'
    saltcaverns:
      schema: 'boundaries'
      table: 'saltstructures_inspee'
  targets:
    storage_potential:
      schema: 'grid'
      table: 'egon_saltstructures_storage_potential'

zensus_population:
  original_data:
    source:
      url: "https://www.zensus2011.de/SharedDocs/Downloads/DE/Pressemitteilung/DemografischeGrunddaten/csv_Bevoelkerung_100m_Gitter.zip?__blob=publicationFile&v=3"
    target:
      file: "csv_Bevoelkerung_100m_Gitter.zip"
  processed:
    schema: "society"
    table: "destatis_zensus_population_per_ha"
zensus_misc:
  original_data:
    source:
      url:
        - "https://www.zensus2011.de/SharedDocs/Downloads/DE/Pressemitteilung/DemografischeGrunddaten/csv_Haushalte_100m_Gitter.zip?__blob=publicationFile&v=2"
        - "https://www.zensus2011.de/SharedDocs/Downloads/DE/Pressemitteilung/DemografischeGrunddaten/csv_Gebaeude_100m_Gitter.zip?__blob=publicationFile&v=2"
        - "https://www.zensus2011.de/SharedDocs/Downloads/DE/Pressemitteilung/DemografischeGrunddaten/csv_Wohnungen_100m_Gitter.zip?__blob=publicationFile&v=5"
  processed:
    schema: "society"
    file_table_map:
      "csv_Haushalte_100m_Gitter.zip": "egon_destatis_zensus_household_per_ha"
      "csv_Gebaeude_100m_Gitter.zip": "egon_destatis_zensus_building_per_ha"
      "csv_Wohnungen_100m_Gitter.zip": "egon_destatis_zensus_apartment_per_ha"

map_zensus_vg250:
  sources:
    zensus_population:
      schema: 'society'
      table: 'destatis_zensus_population_per_ha'
    vg250_municipalities:
      schema: 'boundaries'
      table: 'vg250_gem'
  targets:
    map:
      schema: 'boundaries'
      table: 'egon_map_zensus_vg250'

demandregio_installation:
  sources:
    git-repository: "https://github.com/openego/disaggregator.git"
    branch: "features/pip_install"
  targets:
    path: 'demandregio-disaggregator'

demandregio_society:
  sources:
    disaggregator:
      path: 'demandregio-disaggregator'
    vg250_krs:
      schema: 'boundaries'
      table: 'vg250_krs'
    scenarios:
      schema: 'scenario'
      table: 'egon_scenario_parameters'
  targets:
    population:
      schema: 'society'
      table: 'egon_demandregio_population'
    household:
      schema: 'society'
      table: 'egon_demandregio_household'


demandregio_household_demand:
  sources:
    disaggregator:
      path: 'demandregio-disaggregator'
    vg250_krs:
      schema: 'boundaries'
      table: 'vg250_krs'
    scenarios:
      schema: 'scenario'
      table: 'egon_scenario_parameters'
  targets:
    household_demand:
      schema: 'demand'
      table: 'egon_demandregio_hh'

demandregio_cts_ind_demand:
  sources:
    disaggregator:
      path: 'demandregio-disaggregator'
    vg250_krs:
      schema: 'boundaries'
      table: 'vg250_krs'
    new_consumers_2035: 'new_largescale_consumers_nep.csv'
    wz_definitions:
      "CTS": 'CTS_WZ_definition.csv'
      "industry": 'ind_WZ_definition.csv'
    scenarios:
      schema: 'scenario'
      table: 'egon_scenario_parameters'
  targets:
    cts_ind_demand:
      schema: 'demand'
      table: 'egon_demandregio_cts_ind'
    wz_definitions:
      schema: 'demand'
      table: 'egon_demandregio_wz'
    timeseries_cts_ind:
      schema: 'demand'
      table: 'egon_demandregio_timeseries_cts_ind'

electrical_demands_households:
  sources:
    demandregio:
      schema: 'demand'
      table: 'egon_demandregio_hh'
      scenarios: ["eGon2035", "eGon100RE"]
    population_prognosis_zensus:
      schema: 'society'
      table: 'egon_population_prognosis'
    map_zensus_vg250:
      schema: 'boundaries'
      table: 'egon_map_zensus_vg250'
  targets:
    household_demands_zensus:
      schema: 'demand'
      table: 'egon_demandregio_zensus_electricity'

electrical_demands_cts:
  sources:
    demandregio:
      schema: 'demand'
      table: 'egon_demandregio_cts_ind'
      scenarios: ["eGon2035", "eGon100RE"]
    demandregio_wz:
      schema: 'demand'
      table: 'egon_demandregio_wz'
    heat_demand_cts:
      schema: 'demand'
      table: 'egon_peta_heat'
    map_zensus_vg250:
      schema: 'boundaries'
      table: 'egon_map_zensus_vg250'
  targets:
    cts_demands_zensus:
      schema: 'demand'
      table: 'egon_demandregio_zensus_electricity'

substation_extraction:
  sources:
    osm_ways:
      schema: 'openstreetmap'
      table: 'osm_ways'
    osm_nodes:
      schema: 'openstreetmap'
      table: 'osm_nodes'
    osm_points:
      schema: 'openstreetmap'
      table: 'osm_point'
    osm_lines:
      schema: 'openstreetmap'
      table: 'osm_line'
  targets:
    hvmv_substation:
      schema: 'grid'
      table: 'egon_hvmv_substation'
    ehv_substation:
      schema: 'grid'
      table: 'egon_ehv_substation'

substation_voronoi:
  sources:
    hvmv_substation:
      schema: 'grid'
      table: 'egon_hvmv_substation'
    ehv_substation:
      schema: 'grid'
      table: 'egon_ehv_substation'
    boundaries:
      schema: 'boundaries'
      table: 'vg250_sta_union'
  targets:
    hvmv_substation_voronoi:
      schema: 'grid'
      table: 'egon_hvmv_substation_voronoi'
    ehv_substation_voronoi:
      schema: 'grid'
      table: 'egon_ehv_substation_voronoi'

society_prognosis:
  soucres:
    zensus_population:
      schema: 'society'
      table: 'destatis_zensus_population_per_ha'
    zensus_households:
      schema: 'society'
      table: 'egon_destatis_zensus_household_per_ha'
    demandregio_population:
      schema: 'society'
      table: 'egon_demandregio_population'
    demandregio_households:
      schema: 'society'
      table: 'egon_demandregio_household'
    map_zensus_vg250:
      schema: 'boundaries'
      table: 'egon_map_zensus_vg250'

  target:
    population_prognosis:
      schema: 'society'
      table: 'egon_population_prognosis'
    household_prognosis:
      schema: 'society'
      table: 'egon_household_prognosis'

scenario_input:
  eGon2035:
    paths:
      "capacities": "NEP2035_V2021_scnC2035.xlsx"
      "list_conv_pp": "Kraftwerksliste_NEP_2021_konv.csv"

mastr:
  technologies:
    - "wind"
    - "hydro"
    - "solar"
    - "biomass"
    - "combustion"
    - "nuclear"
    - "gsgk"
    - "storage"
  file_basename: "bnetza_mastr"
  deposit_id: 808086

re_potential_areas:
  original_data:
    source:
      url:
        #TODO: finally replace sandbox
        - "https://sandbox.zenodo.org/record/746695/files/potentialarea_pv_agriculture.gpkg?download=1"
        - "https://sandbox.zenodo.org/record/746695/files/potentialarea_pv_road_railway.gpkg?download=1"
        - "https://sandbox.zenodo.org/record/746695/files/potentialarea_wind.gpkg?download=1"
      url_testmode:
        - "https://sandbox.zenodo.org/record/746695/files/potentialarea_pv_agriculture_SH.gpkg?download=1"
        - "https://sandbox.zenodo.org/record/746695/files/potentialarea_pv_road_railway_SH.gpkg?download=1"
        - "https://sandbox.zenodo.org/record/746695/files/potentialarea_wind_SH.gpkg?download=1"
    target:
      schema: "supply"
      path_table_map:
        "potentialarea_pv_agriculture.gpkg": "egon_re_potential_area_pv_agriculture"
        "potentialarea_pv_road_railway.gpkg": "egon_re_potential_area_pv_road_railway"
        "potentialarea_wind.gpkg": "egon_re_potential_area_wind"

peta5_0_1_res_heat_demands:
  original_data:
    source:
    # In case the link breaks (hopefully it does not), you are able to download
    # the data manually. Here you also find background information:
    # https://s-eenergies-open-data-euf.hub.arcgis.com/search?categories=seenergies_buildings
    # https://www.arcgis.com/home/item.html?id=d7d18b63250240a49eb81db972aa573e
      url: "https://arcgis.com/sharing/rest/content/items/d7d18b63250240a49eb81db972aa573e/data"
    target:
      path: "Peta5_0_1_HD_res.zip"
  processed:
    schema: "demand"
    file_table_map:
    table: # 2015 heat demand data not stored in database
peta5_0_1_ser_heat_demands:
  original_data:
    source:
    # In case the link breaks (hopefully it does not), you are able to download
    # the data manually. Here you also find background information:
    # https://s-eenergies-open-data-euf.hub.arcgis.com/search?categories=seenergies_buildings
    # https://www.arcgis.com/home/item.html?id=52ff5e02111142459ed5c2fe3d80b3a0
      url: "https://arcgis.com/sharing/rest/content/items/52ff5e02111142459ed5c2fe3d80b3a0/data"
    target:
      path: "Peta5_0_1_HD_ser.zip"
  processed:
    schema: "demand"
    file_table_map:
    table: # 2015 heat demand data not stored in database

power_plants:
  sources:
      mastr_biomass: "bnetza_mastr_biomass_cleaned.csv"
      mastr_hydro: "bnetza_mastr_hydro_cleaned.csv"
      mastr_location: "location_elec_generation_raw.csv"
      mastr_combustion_without_chp: "supply.egon_mastr_conventional_without_chp"
      mastr_storage: "bnetza_mastr_storage_cleaned.csv"
      capacities: "supply.egon_scenario_capacities"
      geom_germany: "boundaries.vg250_sta_union"
      geom_federal_states: "boundaries.vg250_lan"
      egon_mv_grid_district: "grid.egon_mv_grid_district"
      ehv_voronoi: "grid.egon_ehv_substation_voronoi"
      nep_conv: "supply.egon_nep_2021_conventional_powerplants"
      buses_data: "osmtgmod_results.bus_data"
      power_plants: 'supply.egon_power_plants'
      nep_2035: "NEP2035_V2021_scnC2035.xlsx"
  target:
      table: 'egon_power_plants'
      schema: 'supply'

storages:
  sources:
      mastr_storage: "bnetza_mastr_storage_cleaned.csv"
      capacities: "supply.egon_scenario_capacities"
      geom_germany: "boundaries.vg250_sta_union"
      geom_federal_states: "boundaries.vg250_lan"
      egon_mv_grid_district: "grid.egon_mv_grid_district"
      ehv_voronoi: "grid.egon_ehv_substation_voronoi"
      nep_conv: "supply.egon_nep_2021_conventional_powerplants"
  target:
      table: 'egon_storages'
      schema: 'supply'

landuse:
  sources:
    osm_polygons:
      schema: 'openstreetmap'
      table: 'osm_polygon'
    vg250:
      schema: 'boundaries'
      table: 'vg250_sta_union'
  target:
      table: 'osm_landuse'
      schema: 'openstreetmap'

era5_weather_data:
  targets:
    weather_data:
      path: 'cutouts'
    weather_cells:
      schema: 'supply'
      table: 'egon_era5_weather_cells'

renewable_feedin:
  sources:
    era5_weather_data:
      path: 'cutouts'
    weather_cells:
      schema: 'supply'
      table: 'egon_era5_weather_cells'
    vg250_lan_union:
      schema: 'boundaries'
      table: 'vg250_lan_union'
    vg250_sta_union:
      schema: 'boundaries'
      table: 'vg250_sta_union'
  targets:
    feedin_table:
      schema: 'supply'
      table: 'egon_era5_renewable_feedin'

map_zensus_grid_districts:
  sources:
    zensus_population:
      schema: 'society'
      table: 'destatis_zensus_population_per_ha'
    egon_mv_grid_district:
      schema: 'grid'
      table: 'egon_mv_grid_district'
  targets:
    map:
      schema: 'boundaries'
      table: 'egon_map_zensus_grid_districts'

electrical_load_curves_cts:
  sources:
    map_grid_districts:
      schema: 'boundaries'
      table: 'egon_map_zensus_grid_districts'
    map_vg250:
      schema: 'boundaries'
      table: 'egon_map_zensus_vg250'
    zensus_electricity:
      schema: 'demand'
      table: 'egon_demandregio_zensus_electricity'
    demandregio_cts:
      schema: 'demand'
      table: 'egon_demandregio_cts_ind'
    demandregio_wz:
      schema: 'demand'
      table: 'egon_demandregio_wz'
    demandregio_timeseries:
      schema: 'demand'
      table: 'egon_demandregio_timeseries_cts_ind'
    hvmv_substation:
      schema: 'grid'
      table: 'egon_hvmv_substation'
  targets:
    cts_demand_curves:
      schema: 'demand'
      table: 'egon_etrago_electricity_cts'

hh_demand_profiles:
  sources:
    household_electricity_demand_profiles:
      path_testmode: "household_electricity_demand_profiles_2400.hdf5"
      path: "household_electricity_demand_profiles_100k.hdf5"

    zensus_household_types:
      path: "Zensus2011_Personen.csv"

map_mvgrid_vg250:
  sources:
    egon_mv_grid_district:
      schema: 'grid'
      table: 'egon_mv_grid_district'
    federal_states:
      schema: 'boundaries'
      table: 'vg250_lan_union'
  targets:
    map:
      schema: 'boundaries'
      table: 'egon_map_mvgriddistrict_vg250'

solar_rooftop:
  sources:
    solar_feedin:
      schema: 'supply'
      table: 'egon_era5_renewable_feedin'
    egon_mv_grid_district:
      schema: 'grid'
      table: 'egon_mv_grid_district'
    weather_cells:
      schema: 'supply'
      table: 'egon_era5_weather_cells'
    electricity_demand:
      schema: 'demand'
      table: 'egon_demandregio_zensus_electricity'
    map_zensus_grid_districts:
      schema: 'boundaries'
      table: 'egon_map_zensus_grid_districts'
    map_grid_boundaries:
      schema: 'boundaries'
      table: 'egon_map_mvgriddistrict_vg250'
    scenario_capacities:
      schema: 'supply'
      table: 'egon_scenario_capacities'
    federal_states:
      schema: 'boundaries'
      table: 'vg250_lan'
  targets:
    generators:
      schema: 'grid'
      table: 'egon_etrago_generator'
    generator_timeseries:
      schema: 'grid'
      table: 'egon_etrago_generator_timeseries'

data-bundle:
  sources:
    zenodo:
      deposit_id: 5645351
  targets:
    file:
      'data_bundle_egon_data.zip'

heat_supply:
  sources:
    scenario_capacities:
      schema: 'supply'
      table: 'egon_scenario_capacities'
    district_heating_areas:
      schema: 'demand'
      table: 'egon_district_heating_areas'
    chp:
      schema: 'supply'
      table: 'egon_chp_plants'
    federal_states:
      schema: 'boundaries'
      table: 'vg250_lan'
    heat_demand:
      schema: 'demand'
      table: 'egon_peta_heat'
    map_zensus_grid:
      schema: 'boundaries'
      table: 'egon_map_zensus_grid_districts'
    map_vg250_grid:
      schema: 'boundaries'
      table: 'egon_map_mvgriddistrict_vg250'
    mv_grids:
      schema: 'grid'
      table: 'egon_mv_grid_district'
    map_dh:
      schema: 'demand'
      table: 'egon_map_zensus_district_heating_areas'
    etrago_buses:
      table: 'egon_pf_hv_bus'
      schema: 'grid'
  targets:
    district_heating_supply:
      schema: 'supply'
      table: 'egon_district_heating'
    individual_heating_supply:
      schema: 'supply'
      table: 'egon_individual_heating'

etrago_heat:
  sources:
    scenario_capacities:
      schema: 'supply'
      table: 'egon_scenario_capacities'
    district_heating_areas:
      schema: 'demand'
      table: 'egon_district_heating_areas'
    map_district_heating_areas:
      schema: 'demand'
      table: 'egon_map_zensus_district_heating_areas'
    mv_grids:
      schema: 'grid'
      table: 'egon_mv_grid_district'
    district_heating_supply:
      schema: 'supply'
      table: 'egon_district_heating'
    individual_heating_supply:
      schema: 'supply'
      table: 'egon_individual_heating'
    weather_cells:
      schema: 'supply'
      table: 'egon_era5_weather_cells'
    solar_thermal_feedin:
      schema: 'supply'
      table: 'egon_era5_renewable_feedin'
    egon_mv_grid_district:
      schema: 'grid'
      table: 'egon_mv_grid_district'
    heat_demand:
      schema: 'demand'
      table: 'egon_peta_heat'
    ch4_voronoi:
      schema: 'grid'
      table: 'egon_voronoi_ch4'
  targets:
    heat_buses:
      schema: 'grid'
      table: 'egon_etrago_bus'
    heat_generators:
      schema: 'grid'
      table: 'egon_etrago_generator'
    heat_generator_timeseries:
      schema: 'grid'
      table: 'egon_etrago_generator_timeseries'
    heat_links:
      schema: 'grid'
      table: 'egon_etrago_link'

etrago_hydrogen:
  sources:
    saltcavern_data:
      schema: 'grid'
      table: 'egon_saltstructures_storage_potential'
    buses:
      schema: 'grid'
      table: 'egon_etrago_bus'
    H2_AC_map:
      schema: 'grid'
      table: 'egon_etrago_ac_h2'
  targets:
    hydrogen_buses:
      schema: 'grid'
      table: 'egon_etrago_bus'
    hydrogen_links:
      schema: 'grid'
      table: 'egon_etrago_link'
    hydrogen_stores:
      schema: 'grid'
      table: 'egon_etrago_store'

industrial_sites:
  sources:
    hotmaps:
      url: "https://gitlab.com/hotmaps/industrial_sites/industrial_sites_Industrial_Database/-/raw/388278c6df35889b1447a959fc3759e3d78bf659/data/Industrial_Database.csv?inline=false"
      path: "data_Industrial_Database.csv"
    seenergies:
      url: "https://opendata.arcgis.com/datasets/5e36c0af918040ed936b4e4c101f611d_0.csv"
      path: "D5_1_Industry_Dataset_With_Demand_Data.csv"
    schmidt:
      path: "MA_Schmidt_Industriestandorte_georef.csv"
  targets:
    hotmaps:
      schema: "demand"
      table: "egon_hotmaps_industrial_sites"
    seenergies:
      schema: "demand"
      table: "egon_seenergies_industrial_sites"
    schmidt:
      schema: "demand"
      table: "egon_schmidt_industrial_sites"
    sites:
      schema: "demand"
      table: "egon_industrial_sites"

distributed_industrial_demand:
  sources:
    demandregio:
      schema: 'demand'
      table: 'egon_demandregio_cts_ind'
      scenarios: ["eGon2035", "eGon100RE"]
    wz:
      schema: 'demand'
      table: 'egon_demandregio_wz'
    osm_landuse:
      schema: 'openstreetmap'
      table: 'osm_landuse'
    industrial_sites:
      schema: 'demand'
      table: 'egon_industrial_sites'
    vg250_krs:
      schema: 'boundaries'
      table: 'vg250_krs'
  targets:
    osm:
      schema: 'demand'
      table: 'egon_demandregio_osm_ind_electricity'
    sites:
      schema: 'demand'
      table: 'egon_demandregio_sites_ind_electricity'

electrical_load_curves_industry:
  sources:
    osm:
      schema: 'demand'
      table: 'egon_demandregio_osm_ind_electricity'
    osm_landuse:
      schema: 'openstreetmap'
      table: 'osm_landuse'
    sites:
      schema: 'demand'
      table: 'egon_demandregio_sites_ind_electricity'
    sites_geom:
      schema: 'demand'
      table: 'egon_industrial_sites'
    demandregio_industry:
      schema: 'demand'
      table: 'egon_demandregio_cts_ind'
    demandregio_wz:
      schema: 'demand'
      table: 'egon_demandregio_wz'
    demandregio_timeseries:
      schema: 'demand'
      table: 'egon_demandregio_timeseries_cts_ind'
    hvmv_substation:
      schema: 'grid'
      table: 'egon_hvmv_substation'
    egon_mv_grid_district:
      schema: 'grid'
      table: 'egon_mv_grid_district'
  targets:
    osm_load:
      schema: 'demand'
      table: 'egon_osm_ind_load_curves'
    sites_load:
      schema: 'demand'
      table: 'egon_sites_ind_load_curves'

etrago_electricity:
  sources:
    osm_curves:
      schema: 'demand'
      table: 'egon_osm_ind_load_curves'
    sites_curves:
      schema: 'demand'
      table: 'egon_sites_ind_load_curves'
    cts_curves:
      schema: 'demand'
      table: 'egon_etrago_electricity_cts'
  targets:
    etrago_load:
      schema: 'grid'
      table: 'egon_etrago_load'
    etrago_load_curves:
      schema: 'grid'
      table: 'egon_etrago_load_timeseries'

chp_location:
  sources:
    list_conv_pp:
      table: 'egon_nep_2021_conventional_powerplants'
      schema: 'supply'
    mastr_combustion: 'bnetza_mastr_combustion_cleaned.csv'
    mastr_location: 'location_elec_generation_raw.csv'
    egon_mv_grid_district: 'grid.egon_mv_grid_district'
    ehv_voronoi: "grid.egon_ehv_substation_voronoi"
    etrago_buses:
      table: 'egon_pf_hv_bus'
      schema: 'grid'
    osm_landuse:
      table: 'osm_landuse'
      schema: 'openstreetmap'
    osm_polygon:
      table: 'osm_polygon'
      schema: 'openstreetmap'
    district_heating_areas:
      schema: 'demand'
      table: 'egon_district_heating_areas'
    industrial_demand_osm:
      schema: 'demand'
      table: 'egon_demandregio_osm_ind_electricity'
    vg250_lan:
      schema: 'boundaries'
      table: 'vg250_lan'
    mastr_biomass: "bnetza_mastr_biomass_cleaned.csv"
  targets:
    chp_table:
      table: 'egon_chp_plants'
      schema: 'supply'
    mastr_conventional_without_chp:
      table: 'egon_mastr_conventional_without_chp'
      schema: 'supply'

chp_etrago:
  sources:
    chp_table:
      table: 'egon_chp_plants'
      schema: 'supply'
    district_heating_areas:
      schema: 'demand'
      table: 'egon_district_heating_areas'
    etrago_buses:
      table: 'egon_pf_hv_bus'
      schema: 'grid'
  targets:
    link:
      schema: 'grid'
      table: 'egon_etrago_link'
<<<<<<< HEAD
    generator:
      schema: 'grid'
      table: 'egon_etrago_generator'
      
=======

>>>>>>> 2908a258
DSM_CTS_industry:
  sources:
    cts_loadcurves:
      schema: 'demand'
      table: 'egon_etrago_electricity_cts'
    ind_osm_loadcurves:
      schema: 'demand'
      table: 'egon_osm_ind_load_curves'
    ind_sites_loadcurves:
      schema: 'demand'
      table: 'egon_sites_ind_load_curves'
    ind_sites:
      schema: 'demand'
      table: 'egon_industrial_sites'
    ind_sites_schmidt:
      schema: 'demand'
      table: 'egon_schmidt_industrial_sites'
    demandregio_ind_sites:
      schema: 'demand'
      table: 'egon_demandregio_sites_ind_electricity'
  targets:
    bus:
      schema: 'grid'
      table: 'egon_etrago_bus'
    link:
      schema: 'grid'
      table: 'egon_etrago_link'
    link_timeseries:
      schema: 'grid'
      table: 'egon_etrago_link_timeseries'
    store:
      schema: 'grid'
      table: 'egon_etrago_store'
    store_timeseries:
      schema: 'grid'
      table: 'egon_etrago_store_timeseries'
<<<<<<< HEAD

generators_etrago:
  sources:
    power_plants:
      schema: 'supply'
      table: 'egon_power_plants'
    renewable_feedin:
      schema: 'supply'
      table: 'egon_era5_renewable_feedin'
    weather_cells:
      schema: 'supply'
      table: 'egon_era5_weather_cells'
    egon_mv_grid_district: 'grid.egon_mv_grid_district'
    ehv_voronoi: 'grid.egon_ehv_substation_voronoi'
  targets:
    etrago_generators:
      schema: 'grid'
      table: 'egon_etrago_generator'
    etrago_gen_time:
      schema: 'grid'
      table: 'egon_etrago_generator_timeseries'
      
weather_BusID:
  sources:
    power_plants:
      schema: 'supply'
      table: 'egon_power_plants'
    renewable_feedin:
      schema: 'supply'
      table: 'egon_era5_renewable_feedin'
    weather_cells:
      schema: 'supply'
      table: 'egon_era5_weather_cells'
    boundaries:
      schema: 'boundaries'
      table: 'vg250_sta'
    egon_mv_grid_district: 'grid.egon_mv_grid_district'
    ehv_voronoi: 'grid.egon_ehv_substation_voronoi'
  targets:
    power_plants:
      schema: 'supply'
      table: 'egon_power_plants'

storage_etrago:
  sources:
    storage:
      table: 'egon_storages'
      schema: 'supply'
    scenario_parameters:
      table: 'egon_scenario_parameters'
      schema: 'scenario'
  targets:
    storage:
      schema: 'grid'
      table: 'egon_etrago_storage'
=======
>>>>>>> 2908a258

dlr:
  sources:
    trans_lines:
      schema: "grid"
      table: "egon_etrago_line"
    line_timeseries:
      schema: "grid"
      table: "egon_etrago_line_timeseries"
  targets:
    line_timeseries:
      schema: "grid"
      table: "egon_etrago_line_timeseries"<|MERGE_RESOLUTION|>--- conflicted
+++ resolved
@@ -768,14 +768,10 @@
     link:
       schema: 'grid'
       table: 'egon_etrago_link'
-<<<<<<< HEAD
     generator:
       schema: 'grid'
       table: 'egon_etrago_generator'
       
-=======
-
->>>>>>> 2908a258
 DSM_CTS_industry:
   sources:
     cts_loadcurves:
@@ -812,7 +808,6 @@
     store_timeseries:
       schema: 'grid'
       table: 'egon_etrago_store_timeseries'
-<<<<<<< HEAD
 
 generators_etrago:
   sources:
@@ -868,8 +863,6 @@
     storage:
       schema: 'grid'
       table: 'egon_etrago_storage'
-=======
->>>>>>> 2908a258
 
 dlr:
   sources:
