openstreetmap:
  original_data:
    source:
      url: "https://download.geofabrik.de/europe/germany-210101.osm.pbf"
      url_testmode: "https://download.geofabrik.de/europe/germany/schleswig-holstein-210101.osm.pbf"
      stylefile: "oedb.style"
    target:
      table_prefix: "osm"
      path: "germany-210101.osm.pbf"
      path_testmode: "schleswig-holstein-210101.osm.pbf"
  processed:
    schema: "openstreetmap"
    tables:
      - "osm_line"
      - "osm_nodes"
      - "osm_point"
      - "osm_polygon"
      - "osm_rels"
      - "osm_roads"
      - "osm_ways"
vg250:
  original_data:
    source:
      url: "https://daten.gdz.bkg.bund.de/produkte/vg/vg250_ebenen_0101/2020/vg250_01-01.geo84.shape.ebenen.zip"
    target:
      path: "vg250_01-01.geo84.shape.ebenen.zip"
  processed:
    schema: "boundaries"
    file_table_map:
      "VG250_STA.shp": "vg250_sta"
      "VG250_LAN.shp": "vg250_lan"
      "VG250_RBZ.shp": "vg250_rbz"
      "VG250_KRS.shp": "vg250_krs"
      "VG250_VWG.shp": "vg250_vwg"
      "VG250_GEM.shp": "vg250_gem"
zensus_population:
  original_data:
    source:
      url: "https://www.zensus2011.de/SharedDocs/Downloads/DE/Pressemitteilung/DemografischeGrunddaten/csv_Bevoelkerung_100m_Gitter.zip?__blob=publicationFile&v=3"
    target:
      path: "csv_Bevoelkerung_100m_Gitter.zip"
  processed:
    schema: "society"
    table: "destatis_zensus_population_per_ha"
zensus_misc:
  original_data:
    source:
      url:
        - "https://www.zensus2011.de/SharedDocs/Downloads/DE/Pressemitteilung/DemografischeGrunddaten/csv_Haushalte_100m_Gitter.zip?__blob=publicationFile&v=2"
        - "https://www.zensus2011.de/SharedDocs/Downloads/DE/Pressemitteilung/DemografischeGrunddaten/csv_Gebaeude_100m_Gitter.zip?__blob=publicationFile&v=2"
        - "https://www.zensus2011.de/SharedDocs/Downloads/DE/Pressemitteilung/DemografischeGrunddaten/csv_Wohnungen_100m_Gitter.zip?__blob=publicationFile&v=5"
  processed:
    schema: "society"
    path_table_map:
      "csv_Haushalte_100m_Gitter.zip": "egon_destatis_zensus_household_per_ha"
      "csv_Gebaeude_100m_Gitter.zip": "egon_destatis_zensus_building_per_ha"
      "csv_Wohnungen_100m_Gitter.zip": "egon_destatis_zensus_apartment_per_ha"

map_zensus_vg250:
  sources:
    zensus_population:
      schema: 'society'
      table: 'destatis_zensus_population_per_ha'
    vg250_municipalities:
      schema: 'boundaries'
      table: 'vg250_gem'
  targets:
    map:
      schema: 'boundaries'
      table: 'egon_map_zensus_vg250'

demandregio_installation:
  sources:
    git-repository: "https://github.com/openego/disaggregator.git"
    branch: "features/pip_install"
  targets:
    path: 'demandregio-disaggregator'

demandregio_society:
  sources:
    disaggregator:
      path: 'demandregio-disaggregator'
    vg250_krs:
      schema: 'boundaries'
      table: 'vg250_krs'
    scenarios:
      schema: 'scenario'
      table: 'egon_scenario_parameters'
  targets:
    population:
      schema: 'society'
      table: 'egon_demandregio_population'
    household:
      schema: 'society'
      table: 'egon_demandregio_household'


demandregio_household_demand:
  sources:
    disaggregator:
      path: 'demandregio-disaggregator'
    vg250_krs:
      schema: 'boundaries'
      table: 'vg250_krs'
    scenarios:
      schema: 'scenario'
      table: 'egon_scenario_parameters'
  targets:
    household_demand:
      schema: 'demand'
      table: 'egon_demandregio_hh'

demandregio_cts_ind_demand:
  sources:
    disaggregator:
      path: 'demandregio-disaggregator'
    vg250_krs:
      schema: 'boundaries'
      table: 'vg250_krs'
    new_consumers_2035: 'new_largescale_consumers_nep.csv'
    wz_definitions:
      "CTS": 'CTS_WZ_definition.csv'
      "industry": 'ind_WZ_definition.csv'
    scenarios:
      schema: 'scenario'
      table: 'egon_scenario_parameters'
  targets:
    cts_ind_demand:
      schema: 'demand'
      table: 'egon_demandregio_cts_ind'
    wz_definitions:
      schema: 'demand'
      table: 'egon_demandregio_wz'
    timeseries_cts_ind:
      schema: 'demand'
      table: 'egon_demandregio_timeseries_cts_ind'

electrical_demands_households:
  sources:
    demandregio:
      schema: 'demand'
      table: 'egon_demandregio_hh'
      scenarios: ["eGon2035", "eGon100RE"]
    population_prognosis_zensus:
      schema: 'society'
      table: 'egon_population_prognosis'
    map_zensus_vg250:
      schema: 'boundaries'
      table: 'egon_map_zensus_vg250'
  targets:
    household_demands_zensus:
      schema: 'demand'
      table: 'egon_demandregio_zensus_electricity'
hotmaps:
  original_data:
    source:
      url: "https://gitlab.com/hotmaps/industrial_sites/industrial_sites_Industrial_Database/-/raw/388278c6df35889b1447a959fc3759e3d78bf659/data/Industrial_Database.csv?inline=false"
    target:
      path: "data_Industrial_Database.csv"
  processed:
    schema: "demand"
    table: "hotmaps_industrial_sites"
seenergies:
  original_data:
    source:
      url: "https://opendata.arcgis.com/datasets/5e36c0af918040ed936b4e4c101f611d_0.csv"
    target:
      path: "D5_1_Industry_Dataset_With_Demand_Data.csv"
  processed:
    schema: "demand"
    table: "seenergies_industrial_sites"
schmidt:
  original_data:
    source:
      url:
    target:
      path: "MA_Schmidt_Industriestandorte_georef.csv"
  processed:
    schema: "demand"
    table: "schmidt_industrial_sites"
industrial_sites:
  original_data:
    source:
      url:
    target:
      path:
  processed:
    schema: "demand"
    table: "industrial_sites"

electrical_demands_cts:
  sources:
    demandregio:
      schema: 'demand'
      table: 'egon_demandregio_cts_ind'
      scenarios: ["eGon2035", "eGon100RE"]
    demandregio_wz:
      schema: 'demand'
      table: 'egon_demandregio_wz'
    heat_demand_cts:
      schema: 'demand'
      table: 'egon_peta_heat'
    map_zensus_vg250:
      schema: 'boundaries'
      table: 'egon_map_zensus_vg250'
  targets:
    cts_demands_zensus:
      schema: 'demand'
      table: 'egon_demandregio_zensus_electricity'

hvmv_substation:
  original_data:
    source:
      url:
    target:
      path:
  processed:
    schema: "grid"
    table: "egon_hvmv_substation"
ehv_substation:
  original_data:
    source:
      url:
    target:
      path:
  processed:
    schema: "grid"
    table: "egon_ehv_substation"
hvmv_substation_voronoi:
  original_data:
    source:
      url:
    target:
      path:
  processed:
    schema: "grid"
    table: "egon_hvmv_substation_voronoi"
ehv_substation_voronoi:
  original_data:
    source:
      url:
    target:
      path:
  processed:
    schema: "grid"
    table: "egon_ehv_substation_voronoi"


society_prognosis:
  soucres:
    zensus_population:
      schema: 'society'
      table: 'destatis_zensus_population_per_ha'
    zensus_households:
      schema: 'society'
      table: 'egon_destatis_zensus_household_per_ha'
    demandregio_population:
      schema: 'society'
      table: 'egon_demandregio_population'
    demandregio_households:
      schema: 'society'
      table: 'egon_demandregio_household'
    map_zensus_vg250:
      schema: 'boundaries'
      table: 'egon_map_zensus_vg250'

  target:
    population_prognosis:
      schema: 'society'
      table: 'egon_population_prognosis'
    household_prognosis:
      schema: 'society'
      table: 'egon_household_prognosis'

scenario_input:
  eGon2035:
    paths:
      "capacities": "NEP2035_V2021_scnC2035.xlsx"
      "list_conv_pp": "Kraftwerksliste_NEP_2021_konv.csv"

mastr:
  technologies:
    - "wind"
    - "hydro"
    - "solar"
    - "biomass"
    - "combustion"
    - "nuclear"
    - "gsgk"
    - "storage"
  file_basename: "bnetza_mastr"
  deposit_id: 808086

re_potential_areas:
  original_data:
    source:
      url:
        #TODO: finally replace sandbox
        - "https://sandbox.zenodo.org/record/746695/files/potentialarea_pv_agriculture.gpkg?download=1"
        - "https://sandbox.zenodo.org/record/746695/files/potentialarea_pv_road_railway.gpkg?download=1"
        - "https://sandbox.zenodo.org/record/746695/files/potentialarea_wind.gpkg?download=1"
      url_testmode:
        - "https://sandbox.zenodo.org/record/746695/files/potentialarea_pv_agriculture_SH.gpkg?download=1"
        - "https://sandbox.zenodo.org/record/746695/files/potentialarea_pv_road_railway_SH.gpkg?download=1"
        - "https://sandbox.zenodo.org/record/746695/files/potentialarea_wind_SH.gpkg?download=1"
    target:
      schema: "supply"
      path_table_map:
        "potentialarea_pv_agriculture.gpkg": "egon_re_potential_area_pv_agriculture"
        "potentialarea_pv_road_railway.gpkg": "egon_re_potential_area_pv_road_railway"
        "potentialarea_wind.gpkg": "egon_re_potential_area_wind"

peta5_0_1_res_heat_demands:
  original_data:
    source:
    # In case the link breaks (hopefully it does not), you are able to download
    # the data manually. Here you also find background information:
    # https://s-eenergies-open-data-euf.hub.arcgis.com/search?categories=seenergies_buildings
    # https://www.arcgis.com/home/item.html?id=d7d18b63250240a49eb81db972aa573e
      url: "https://arcgis.com/sharing/rest/content/items/d7d18b63250240a49eb81db972aa573e/data"
    target:
      path: "Peta5_0_1_HD_res.zip"
  processed:
    schema: "demand"
    file_table_map:
    table: # 2015 heat demand data not stored in database
peta5_0_1_ser_heat_demands:
  original_data:
    source:
    # In case the link breaks (hopefully it does not), you are able to download
    # the data manually. Here you also find background information:
    # https://s-eenergies-open-data-euf.hub.arcgis.com/search?categories=seenergies_buildings
    # https://www.arcgis.com/home/item.html?id=52ff5e02111142459ed5c2fe3d80b3a0
      url: "https://arcgis.com/sharing/rest/content/items/52ff5e02111142459ed5c2fe3d80b3a0/data"
    target:
      path: "Peta5_0_1_HD_ser.zip"
  processed:
    schema: "demand"
    file_table_map:
    table: # 2015 heat demand data not stored in database

power_plants:
  sources:
      mastr_biomass: "bnetza_mastr_biomass_cleaned.csv"
      mastr_hydro: "bnetza_mastr_hydro_cleaned.csv"
      mastr_location: "location_elec_generation_raw.csv"
      capacities: "supply.egon_scenario_capacities"
      geom_germany: "boundaries.vg250_sta_union"
      geom_federal_states: "boundaries.vg250_lan"
      mv_grid_districts: "grid.mv_grid_districts"
      ehv_voronoi: "grid.egon_ehv_substation_voronoi"
  target:
      table: 'egon_power_plants'
      schema: 'supply'

landuse:
  sources:
    osm_polygons:
      schema: 'openstreetmap'
      table: 'osm_polygon'
    vg250:
      schema: 'boundaries'
      table: 'vg250_sta_union'
  target:
      table: 'osm_landuse'
      schema: 'openstreetmap'

<<<<<<< HEAD
distributed_industrial_demand:
  sources:
    demandregio:
      schema: 'demand'
      table: 'egon_demandregio_cts_ind'
      scenarios: ["eGon2035", "eGon100RE"]
    osm_landuse:
      schema: 'openstreetmap'
      table: 'osm_landuse'
    industrial_sites:
      schema: 'demand'
      table: 'industrial_sites'
  target:
      schema: 'demand'
      table: 'egon_demandregio_industry_distributed'
=======
era5_weather_data:
  targets:
    weather_data:
      path: 'cutouts'
    weather_cells:
      schema: 'supply'
      table: 'egon_era5_weather_cells'

renewable_feedin:
  sources:
    era5_weather_data:
      path: 'cutouts'
    weather_cells:
      schema: 'supply'
      table: 'egon_era5_weather_cells'
    vg250_lan_union:
      schema: 'boundaries'
      table: 'vg250_lan_union'
    vg250_sta_union:
      schema: 'boundaries'
      table: 'vg250_sta_union'
  targets:
    feedin_table:
      schema: 'supply'
      table: 'egon_era5_renewable_feedin'

map_zensus_grid_districts:
  sources:
    zensus_population:
      schema: 'society'
      table: 'destatis_zensus_population_per_ha'
    mv_grid_districts:
      schema: 'grid'
      table: 'mv_grid_districts'
  targets:
    map:
      schema: 'boundaries'
      table: 'egon_map_zensus_grid_districts'

electrical_load_curves_cts:
  sources:
    map_grid_districts:
      schema: 'boundaries'
      table: 'egon_map_zensus_grid_districts'
    map_vg250:
      schema: 'boundaries'
      table: 'egon_map_zensus_vg250'
    zensus_electricity:
      schema: 'demand'
      table: 'egon_demandregio_zensus_electricity'
    demandregio_cts:
      schema: 'demand'
      table: 'egon_demandregio_cts_ind'
    demandregio_wz:
      schema: 'demand'
      table: 'egon_demandregio_wz'
    demandregio_timeseries:
      schema: 'demand'
      table: 'egon_demandregio_timeseries_cts_ind'
    hvmv_substation:
      schema: 'grid'
      table: 'egon_hvmv_substation'
  targets:
    pf_load:
      schema: 'grid'
      table: 'egon_pf_hv_load'
    pf_load_timeseries:
      schema: 'grid'
      table: 'egon_pf_hv_load_timeseries'
>>>>>>> 009b77ab
<|MERGE_RESOLUTION|>--- conflicted
+++ resolved
@@ -365,7 +365,76 @@
       table: 'osm_landuse'
       schema: 'openstreetmap'
 
-<<<<<<< HEAD
+era5_weather_data:
+  targets:
+    weather_data:
+      path: 'cutouts'
+    weather_cells:
+      schema: 'supply'
+      table: 'egon_era5_weather_cells'
+
+renewable_feedin:
+  sources:
+    era5_weather_data:
+      path: 'cutouts'
+    weather_cells:
+      schema: 'supply'
+      table: 'egon_era5_weather_cells'
+    vg250_lan_union:
+      schema: 'boundaries'
+      table: 'vg250_lan_union'
+    vg250_sta_union:
+      schema: 'boundaries'
+      table: 'vg250_sta_union'
+  targets:
+    feedin_table:
+      schema: 'supply'
+      table: 'egon_era5_renewable_feedin'
+
+map_zensus_grid_districts:
+  sources:
+    zensus_population:
+      schema: 'society'
+      table: 'destatis_zensus_population_per_ha'
+    mv_grid_districts:
+      schema: 'grid'
+      table: 'mv_grid_districts'
+  targets:
+    map:
+      schema: 'boundaries'
+      table: 'egon_map_zensus_grid_districts'
+
+electrical_load_curves_cts:
+  sources:
+    map_grid_districts:
+      schema: 'boundaries'
+      table: 'egon_map_zensus_grid_districts'
+    map_vg250:
+      schema: 'boundaries'
+      table: 'egon_map_zensus_vg250'
+    zensus_electricity:
+      schema: 'demand'
+      table: 'egon_demandregio_zensus_electricity'
+    demandregio_cts:
+      schema: 'demand'
+      table: 'egon_demandregio_cts_ind'
+    demandregio_wz:
+      schema: 'demand'
+      table: 'egon_demandregio_wz'
+    demandregio_timeseries:
+      schema: 'demand'
+      table: 'egon_demandregio_timeseries_cts_ind'
+    hvmv_substation:
+      schema: 'grid'
+      table: 'egon_hvmv_substation'
+  targets:
+    pf_load:
+      schema: 'grid'
+      table: 'egon_pf_hv_load'
+    pf_load_timeseries:
+      schema: 'grid'
+      table: 'egon_pf_hv_load_timeseries'
+
 distributed_industrial_demand:
   sources:
     demandregio:
@@ -381,74 +450,3 @@
   target:
       schema: 'demand'
       table: 'egon_demandregio_industry_distributed'
-=======
-era5_weather_data:
-  targets:
-    weather_data:
-      path: 'cutouts'
-    weather_cells:
-      schema: 'supply'
-      table: 'egon_era5_weather_cells'
-
-renewable_feedin:
-  sources:
-    era5_weather_data:
-      path: 'cutouts'
-    weather_cells:
-      schema: 'supply'
-      table: 'egon_era5_weather_cells'
-    vg250_lan_union:
-      schema: 'boundaries'
-      table: 'vg250_lan_union'
-    vg250_sta_union:
-      schema: 'boundaries'
-      table: 'vg250_sta_union'
-  targets:
-    feedin_table:
-      schema: 'supply'
-      table: 'egon_era5_renewable_feedin'
-
-map_zensus_grid_districts:
-  sources:
-    zensus_population:
-      schema: 'society'
-      table: 'destatis_zensus_population_per_ha'
-    mv_grid_districts:
-      schema: 'grid'
-      table: 'mv_grid_districts'
-  targets:
-    map:
-      schema: 'boundaries'
-      table: 'egon_map_zensus_grid_districts'
-
-electrical_load_curves_cts:
-  sources:
-    map_grid_districts:
-      schema: 'boundaries'
-      table: 'egon_map_zensus_grid_districts'
-    map_vg250:
-      schema: 'boundaries'
-      table: 'egon_map_zensus_vg250'
-    zensus_electricity:
-      schema: 'demand'
-      table: 'egon_demandregio_zensus_electricity'
-    demandregio_cts:
-      schema: 'demand'
-      table: 'egon_demandregio_cts_ind'
-    demandregio_wz:
-      schema: 'demand'
-      table: 'egon_demandregio_wz'
-    demandregio_timeseries:
-      schema: 'demand'
-      table: 'egon_demandregio_timeseries_cts_ind'
-    hvmv_substation:
-      schema: 'grid'
-      table: 'egon_hvmv_substation'
-  targets:
-    pf_load:
-      schema: 'grid'
-      table: 'egon_pf_hv_load'
-    pf_load_timeseries:
-      schema: 'grid'
-      table: 'egon_pf_hv_load_timeseries'
->>>>>>> 009b77ab
