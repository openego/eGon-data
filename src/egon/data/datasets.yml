openstreetmap:
  original_data:
    source:
      url: "https://download.geofabrik.de/europe/germany-200101.osm.pbf"
      url_testmode: "https://download.geofabrik.de/europe/germany/schleswig-holstein-200101.osm.pbf"
      stylefile: "oedb.style"
    target:
      table_prefix: "osm"
      file: "germany-200101.osm.pbf"
      file_testmode: "schleswig-holstein-200101.osm.pbf"
  processed:
    schema: "openstreetmap"
    tables:
      - "osm_line"
      - "osm_nodes"
      - "osm_point"
      - "osm_polygon"
      - "osm_rels"
      - "osm_roads"
      - "osm_ways"
vg250:
  original_data:
    source:
      url: "https://daten.gdz.bkg.bund.de/produkte/vg/vg250_ebenen_0101/2020/vg250_01-01.geo84.shape.ebenen.zip"
    target:
      file: "vg250_01-01.geo84.shape.ebenen.zip"
  processed:
    schema: "boundaries"
    file_table_map:
      "VG250_STA.shp": "vg250_sta"
      "VG250_LAN.shp": "vg250_lan"
      "VG250_RBZ.shp": "vg250_rbz"
      "VG250_KRS.shp": "vg250_krs"
      "VG250_VWG.shp": "vg250_vwg"
      "VG250_GEM.shp": "vg250_gem"

bgr:
  processed:
    schema: "boundaries"
    file_table_map:
      "Potenzialbewertung_InSpEE_InSpEE_DS.shp": "inspee_saltstructures"
  sources:
    vg250_federal_states:
      schema: 'boundaries'
      table: 'vg250_lan'
    saltcaverns:
      schema: 'boundaries'
      table: 'inspee_saltstructures'
  targets:
    storage_potential:
      schema: 'grid'
      table: 'egon_saltstructures_storage_potential'

zensus_population:
  original_data:
    source:
      url: "https://www.zensus2011.de/SharedDocs/Downloads/DE/Pressemitteilung/DemografischeGrunddaten/csv_Bevoelkerung_100m_Gitter.zip?__blob=publicationFile&v=3"
    target:
      file: "csv_Bevoelkerung_100m_Gitter.zip"
  processed:
    schema: "society"
    table: "destatis_zensus_population_per_ha"
zensus_misc:
  original_data:
    source:
      url:
        - "https://www.zensus2011.de/SharedDocs/Downloads/DE/Pressemitteilung/DemografischeGrunddaten/csv_Haushalte_100m_Gitter.zip?__blob=publicationFile&v=2"
        - "https://www.zensus2011.de/SharedDocs/Downloads/DE/Pressemitteilung/DemografischeGrunddaten/csv_Gebaeude_100m_Gitter.zip?__blob=publicationFile&v=2"
        - "https://www.zensus2011.de/SharedDocs/Downloads/DE/Pressemitteilung/DemografischeGrunddaten/csv_Wohnungen_100m_Gitter.zip?__blob=publicationFile&v=5"
  processed:
    schema: "society"
    file_table_map:
      "csv_Haushalte_100m_Gitter.zip": "egon_destatis_zensus_household_per_ha"
      "csv_Gebaeude_100m_Gitter.zip": "egon_destatis_zensus_building_per_ha"
      "csv_Wohnungen_100m_Gitter.zip": "egon_destatis_zensus_apartment_per_ha"

map_zensus_vg250:
  sources:
    zensus_population:
      schema: 'society'
      table: 'destatis_zensus_population_per_ha'
    vg250_municipalities:
      schema: 'boundaries'
      table: 'vg250_gem'
  targets:
    map:
      schema: 'boundaries'
      table: 'egon_map_zensus_vg250'

demandregio_installation:
  sources:
    git-repository: "https://github.com/openego/disaggregator.git"
    branch: "features/pandas-update-plus-master"
  targets:
    path: 'demandregio-disaggregator'

demandregio_workaround:
  source:
    cache:
      url: "https://tubcloud.tu-berlin.de/s/dKqF6wKJnLRyDws/download/cache.zip"
    dbdump:
      url: "https://tubcloud.tu-berlin.de/s/ktaxyo8kSTK8w3f/download/status2019-egon-demandregio-cts-ind.zip"
  targets:
    cache:
      path: 'demandregio-disaggregator/disaggregator/disaggregator/data_in/'
    dbdump:
      path: "demandregio_dbdump"

demandregio_society:
  sources:
    disaggregator:
      path: 'demandregio-disaggregator'
    vg250_krs:
      schema: 'boundaries'
      table: 'vg250_krs'
    scenarios:
      schema: 'scenario'
      table: 'egon_scenario_parameters'
  targets:
    population:
      schema: 'society'
      table: 'egon_demandregio_population'
    household:
      schema: 'society'
      table: 'egon_demandregio_household'


demandregio_household_demand:
  sources:
    disaggregator:
      path: 'demandregio-disaggregator'
    vg250_krs:
      schema: 'boundaries'
      table: 'vg250_krs'
    scenarios:
      schema: 'scenario'
      table: 'egon_scenario_parameters'
  targets:
    household_demand:
      schema: 'demand'
      table: 'egon_demandregio_hh'
    household_demand_load_profiles:
      schema: 'demand'
      table: 'demandregio_household_load_profiles'

demandregio_cts_ind_demand:
  sources:
    disaggregator:
      path: 'demandregio-disaggregator'
    vg250_krs:
      schema: 'boundaries'
      table: 'vg250_krs'
    new_consumers_2035: 'new_largescale_consumers_nep.csv'
    new_consumers_2050:
      "pes-demand-today": "industrial_energy_demand_per_country_today.csv"
      "pes-production-tomorrow": "industrial_production_per_country_tomorrow_2050.csv"
      "pes-sector-ratios": "industry_sector_ratios.csv"
    wz_definitions:
      "CTS": 'CTS_WZ_definition.csv'
      "industry": 'ind_WZ_definition.csv'
    scenarios:
      schema: 'scenario'
      table: 'egon_scenario_parameters'
  targets:
    cts_ind_demand:
      schema: 'demand'
      table: 'egon_demandregio_cts_ind'
    wz_definitions:
      schema: 'demand'
      table: 'egon_demandregio_wz'
    timeseries_cts_ind:
      schema: 'demand'
      table: 'egon_demandregio_timeseries_cts_ind'

electrical_demands_households:
  sources:
    demandregio:
      schema: 'demand'
      table: 'egon_demandregio_hh'
      scenarios: ["eGon2035", "eGon100RE"]
    population_prognosis_zensus:
      schema: 'society'
      table: 'egon_population_prognosis'
    map_zensus_vg250:
      schema: 'boundaries'
      table: 'egon_map_zensus_vg250'
  targets:
    household_demands_zensus:
      schema: 'demand'
      table: 'egon_demandregio_zensus_electricity'

electrical_demands_cts:
  sources:
    demandregio:
      schema: 'demand'
      table: 'egon_demandregio_cts_ind'
      scenarios: ["eGon2035", "eGon100RE"]
    demandregio_wz:
      schema: 'demand'
      table: 'egon_demandregio_wz'
    heat_demand_cts:
      schema: 'demand'
      table: 'egon_peta_heat'
    map_zensus_vg250:
      schema: 'boundaries'
      table: 'egon_map_zensus_vg250'
  targets:
    cts_demands_zensus:
      schema: 'demand'
      table: 'egon_demandregio_zensus_electricity'

substation_extraction:
  sources:
    osm_ways:
      schema: 'openstreetmap'
      table: 'osm_ways'
    osm_nodes:
      schema: 'openstreetmap'
      table: 'osm_nodes'
    osm_points:
      schema: 'openstreetmap'
      table: 'osm_point'
    osm_lines:
      schema: 'openstreetmap'
      table: 'osm_line'
  targets:
    hvmv_substation:
      schema: 'grid'
      table: 'egon_hvmv_transfer_buses'
    ehv_substation:
      schema: 'grid'
      table: 'egon_ehv_transfer_buses'
    transfer_busses:
      table: 'transfer_busses_complete'

substation_voronoi:
  sources:
    hvmv_substation:
      schema: 'grid'
      table: 'egon_hvmv_substation'
    ehv_substation:
      schema: 'grid'
      table: 'egon_ehv_substation'
    boundaries:
      schema: 'boundaries'
      table: 'vg250_sta_union'
  targets:
    hvmv_substation_voronoi:
      schema: 'grid'
      table: 'egon_hvmv_substation_voronoi'
    ehv_substation_voronoi:
      schema: 'grid'
      table: 'egon_ehv_substation_voronoi'

society_prognosis:
  soucres:
    zensus_population:
      schema: 'society'
      table: 'destatis_zensus_population_per_ha'
    zensus_households:
      schema: 'society'
      table: 'egon_destatis_zensus_household_per_ha'
    demandregio_population:
      schema: 'society'
      table: 'egon_demandregio_population'
    demandregio_households:
      schema: 'society'
      table: 'egon_demandregio_household'
    map_zensus_vg250:
      schema: 'boundaries'
      table: 'egon_map_zensus_vg250'

  target:
    population_prognosis:
      schema: 'society'
      table: 'egon_population_prognosis'
    household_prognosis:
      schema: 'society'
      table: 'egon_household_prognosis'

scenario_input:
  sources:
    eGon2035:
      capacities: "NEP2035_V2021_scnC2035.xlsx"
      list_conv_pp: "Kraftwerksliste_NEP_2021_konv.csv"
    eGon100RE:
      capacities: "nodal_capacities.csv"
    boundaries:
      schema: 'boundaries'
      table: 'vg250_lan'
    zensus_population:
      schema: 'society'
      table: 'destatis_zensus_population_per_ha'
  targets:
    scenario_capacities:
      schema: 'supply'
      table: 'egon_scenario_capacities'
    nep_conventional_powerplants:
      schema: 'supply'
      table: 'egon_nep_2021_conventional_powerplants'

mastr:
  technologies:
    - "wind"
    - "hydro"
    - "solar"
    - "biomass"
    - "combustion"
    - "nuclear"
    - "gsgk"
    - "storage"
  file_basename: "bnetza_mastr"
  deposit_id: 10480930

mastr_new:
  technologies:
    - "wind"
    - "hydro"
    - "solar"
    - "biomass"
    - "combustion"
    - "nuclear"
  file_basename: "bnetza_mastr"
  deposit_id: 10480958
  egon2021_date_max: "2021-12-31 23:59:00"
  status2019_date_max: "2019-12-31 23:59:00"

re_potential_areas:
  target:
    schema: "supply"
    path_table_map:
      "potentialarea_pv_agriculture.gpkg": "egon_re_potential_area_pv_agriculture"
      "potentialarea_pv_road_railway.gpkg": "egon_re_potential_area_pv_road_railway"
      "potentialarea_wind.gpkg": "egon_re_potential_area_wind"
    path_table_map_testmode:
      "potentialarea_pv_agriculture_SH.gpkg": "egon_re_potential_area_pv_agriculture"
      "potentialarea_pv_road_railway_SH.gpkg": "egon_re_potential_area_pv_road_railway"
      "potentialarea_wind_SH.gpkg": "egon_re_potential_area_wind"

peta5_0_1_res_heat_demands:
  original_data:
    source:
    # In case the link breaks (hopefully it does not), you are able to download
    # the data manually. Here you also find background information:
    # https://s-eenergies-open-data-euf.hub.arcgis.com/search?categories=seenergies_buildings
    # https://www.arcgis.com/home/item.html?id=d7d18b63250240a49eb81db972aa573e
      url: "https://arcgis.com/sharing/rest/content/items/d7d18b63250240a49eb81db972aa573e/data"
    target:
      path: "Peta5_0_1_HD_res.zip"
  processed:
    schema: "demand"
    file_table_map:
    table: # 2015 heat demand data not stored in database
peta5_0_1_ser_heat_demands:
  original_data:
    source:
    # In case the link breaks (hopefully it does not), you are able to download
    # the data manually. Here you also find background information:
    # https://s-eenergies-open-data-euf.hub.arcgis.com/search?categories=seenergies_buildings
    # https://www.arcgis.com/home/item.html?id=52ff5e02111142459ed5c2fe3d80b3a0
      url: "https://arcgis.com/sharing/rest/content/items/52ff5e02111142459ed5c2fe3d80b3a0/data"
    target:
      path: "Peta5_0_1_HD_ser.zip"
  processed:
    schema: "demand"
    file_table_map:
    table: # 2015 heat demand data not stored in database

hotmaps_current_policy_scenario_heat_demands_buildings:
  sources:
      url: "https://gitlab.com/hotmaps/scen_current_building_demand/-/raw/master/data/scen_current_building_demand.csv?inline=false"
  targets:
      path: "scen_current_building_demand.csv"

power_plants:
  sources:
      mastr_pv: "bnetza_mastr_solar_cleaned.csv"
      mastr_wind: "bnetza_mastr_wind_cleaned.csv"
      mastr_biomass: "bnetza_mastr_biomass_cleaned.csv"
      mastr_hydro: "bnetza_mastr_hydro_cleaned.csv"
      mastr_location: "location_elec_generation_raw.csv"
      mastr_combustion_without_chp: "supply.egon_mastr_conventional_without_chp"
      mastr_combustion: "bnetza_mastr/dump_2022-11-17/bnetza_mastr_combustion_cleaned.csv"
      mastr_nuclear: "bnetza_mastr/dump_2022-11-17/bnetza_mastr_nuclear_cleaned.csv"
      mastr_storage: "bnetza_mastr_storage_cleaned.csv"
      mastr_gsgk: "bnetza_mastr_gsgk_cleaned.csv"
      capacities: "supply.egon_scenario_capacities"
      geom_germany: "boundaries.vg250_sta_union"
      geom_federal_states: "boundaries.vg250_lan"
      egon_mv_grid_district: "grid.egon_mv_grid_district"
      ehv_voronoi: "grid.egon_ehv_substation_voronoi"
      nep_conv: "supply.egon_nep_2021_conventional_powerplants"
      buses_data: "osmtgmod_results.bus_data"
      power_plants: 'supply.egon_power_plants'
      biomass: 'supply.egon_power_plants_biomass'
      hydro: 'supply.egon_power_plants_hydro'
      pv: 'supply.egon_power_plants_pv'
      wind: 'supply.egon_power_plants_wind'
      nep_2035: "NEP2035_V2021_scnC2035.xlsx"
      wind_offshore_status2019: "windoffshore_status2019.xlsx"
      storages: 'supply.egon_storages'
  target:
      table: 'egon_power_plants'
      schema: 'supply'

storages:
  sources:
      mastr_storage: "bnetza_mastr_storage_cleaned.csv"
      capacities: "supply.egon_scenario_capacities"
      geom_germany: "boundaries.vg250_sta_union"
      geom_federal_states: "boundaries.vg250_lan"
      egon_mv_grid_district: "grid.egon_mv_grid_district"
      ehv_voronoi: "grid.egon_ehv_substation_voronoi"
      nep_conv: "supply.egon_nep_2021_conventional_powerplants"
      nep_capacities: "NEP2035_V2021_scnC2035.xlsx"
      generators: "grid.egon_etrago_generator"
      bus: "grid.egon_etrago_bus"
  target:
      table: 'egon_storages'
      schema: 'supply'

landuse:
  sources:
    osm_polygons:
      schema: 'openstreetmap'
      table: 'osm_polygon'
    vg250:
      schema: 'boundaries'
      table: 'vg250_sta_union'
  target:
      table: 'osm_landuse'
      schema: 'openstreetmap'

era5_weather_data:
  targets:
    weather_data:
      path: 'cutouts'
    weather_cells:
      schema: 'supply'
      table: 'egon_era5_weather_cells'

renewable_feedin:
  sources:
    era5_weather_data:
      path: 'cutouts'
    weather_cells:
      schema: 'supply'
      table: 'egon_era5_weather_cells'
    vg250_lan_union:
      schema: 'boundaries'
      table: 'vg250_lan_union'
    vg250_sta_union:
      schema: 'boundaries'
      table: 'vg250_sta_union'
  targets:
    feedin_table:
      schema: 'supply'
      table: 'egon_era5_renewable_feedin'

map_zensus_grid_districts:
  sources:
    zensus_population:
      schema: 'society'
      table: 'destatis_zensus_population_per_ha'
    egon_mv_grid_district:
      schema: 'grid'
      table: 'egon_mv_grid_district'
  targets:
    map:
      schema: 'boundaries'
      table: 'egon_map_zensus_grid_districts'

electrical_load_curves_cts:
  sources:
    map_grid_districts:
      schema: 'boundaries'
      table: 'egon_map_zensus_grid_districts'
    map_vg250:
      schema: 'boundaries'
      table: 'egon_map_zensus_vg250'
    zensus_electricity:
      schema: 'demand'
      table: 'egon_demandregio_zensus_electricity'
    demandregio_cts:
      schema: 'demand'
      table: 'egon_demandregio_cts_ind'
    demandregio_wz:
      schema: 'demand'
      table: 'egon_demandregio_wz'
    demandregio_timeseries:
      schema: 'demand'
      table: 'egon_demandregio_timeseries_cts_ind'
    hvmv_substation:
      schema: 'grid'
      table: 'egon_hvmv_substation'
  targets:
    cts_demand_curves:
      schema: 'demand'
      table: 'egon_etrago_electricity_cts'

hh_demand_profiles:
  sources:
    household_electricity_demand_profiles:
      path_testmode: "hh_el_load_profiles_2511.hdf"
      path: "hh_el_load_profiles_100k.hdf"

    zensus_household_types:
      path: "Zensus2011_Personen.csv"

map_mvgrid_vg250:
  sources:
    egon_mv_grid_district:
      schema: 'grid'
      table: 'egon_mv_grid_district'
    federal_states:
      schema: 'boundaries'
      table: 'vg250_lan_union'
  targets:
    map:
      schema: 'boundaries'
      table: 'egon_map_mvgriddistrict_vg250'

solar_rooftop:
  sources:
    solar_feedin:
      schema: 'supply'
      table: 'egon_era5_renewable_feedin'
    egon_mv_grid_district:
      schema: 'grid'
      table: 'egon_mv_grid_district'
    weather_cells:
      schema: 'supply'
      table: 'egon_era5_weather_cells'
    electricity_demand:
      schema: 'demand'
      table: 'egon_demandregio_zensus_electricity'
    map_zensus_grid_districts:
      schema: 'boundaries'
      table: 'egon_map_zensus_grid_districts'
    map_grid_boundaries:
      schema: 'boundaries'
      table: 'egon_map_mvgriddistrict_vg250'
    scenario_capacities:
      schema: 'supply'
      table: 'egon_scenario_capacities'
    federal_states:
      schema: 'boundaries'
      table: 'vg250_lan'
    power_plants:
      schema: 'supply'
      table: 'egon_power_plants'
  targets:
    generator_timeseries:
      schema: 'grid'
      table: 'egon_etrago_generator_timeseries'
    generators:
      schema: 'grid'
      table: 'egon_etrago_generator'

data-bundle:
  sources:
    zenodo:
      deposit_id: 10226009
      deposit_id_powerd: 11618105
  targets:
    file:
      'data_bundle_egon_data.zip'
    file_powerd:
      'data_bundle_powerd_data.zip'

pypsa-technology-data:
  sources:
    zenodo:
      deposit_id: 5544025
      file: 'PyPSA/technology-data-v0.3.0.zip'
  targets:
    file:
      'pypsa_technology_data_egon_data.zip'
    data_dir:
      'PyPSA-technology-data-94085a8/outputs/'

heat_supply:
  sources:
    scenario_capacities:
      schema: 'supply'
      table: 'egon_scenario_capacities'
    district_heating_areas:
      schema: 'demand'
      table: 'egon_district_heating_areas'
    chp:
      schema: 'supply'
      table: 'egon_chp_plants'
    federal_states:
      schema: 'boundaries'
      table: 'vg250_lan'
    heat_demand:
      schema: 'demand'
      table: 'egon_peta_heat'
    map_zensus_grid:
      schema: 'boundaries'
      table: 'egon_map_zensus_grid_districts'
    map_vg250_grid:
      schema: 'boundaries'
      table: 'egon_map_mvgriddistrict_vg250'
    mv_grids:
      schema: 'grid'
      table: 'egon_mv_grid_district'
    map_dh:
      schema: 'demand'
      table: 'egon_map_zensus_district_heating_areas'
    etrago_buses:
      table: 'egon_etrago_bus'
      schema: 'grid'
  targets:
    district_heating_supply:
      schema: 'supply'
      table: 'egon_district_heating'
    individual_heating_supply:
      schema: 'supply'
      table: 'egon_individual_heating'

etrago_heat:
  sources:
    scenario_capacities:
      schema: 'supply'
      table: 'egon_scenario_capacities'
    district_heating_areas:
      schema: 'demand'
      table: 'egon_district_heating_areas'
    map_district_heating_areas:
      schema: 'demand'
      table: 'egon_map_zensus_district_heating_areas'
    mv_grids:
      schema: 'grid'
      table: 'egon_mv_grid_district'
    district_heating_supply:
      schema: 'supply'
      table: 'egon_district_heating'
    individual_heating_supply:
      schema: 'supply'
      table: 'egon_individual_heating'
    weather_cells:
      schema: 'supply'
      table: 'egon_era5_weather_cells'
    feedin_timeseries:
      schema: 'supply'
      table: 'egon_era5_renewable_feedin'
    egon_mv_grid_district:
      schema: 'grid'
      table: 'egon_mv_grid_district'
    heat_demand:
      schema: 'demand'
      table: 'egon_peta_heat'
    ch4_voronoi:
      schema: 'grid'
      table: 'egon_gas_voronoi'
  targets:
    heat_buses:
      schema: 'grid'
      table: 'egon_etrago_bus'
    heat_generators:
      schema: 'grid'
      table: 'egon_etrago_generator'
    heat_generator_timeseries:
      schema: 'grid'
      table: 'egon_etrago_generator_timeseries'
    heat_links:
      schema: 'grid'
      table: 'egon_etrago_link'
    heat_link_timeseries:
      schema: 'grid'
      table: 'egon_etrago_link_timeseries'
    heat_stores:
      schema: 'grid'
      table: 'egon_etrago_store'

etrago_hydrogen:
  sources:
    saltcavern_data:
      schema: 'grid'
      table: 'egon_saltstructures_storage_potential'
    buses:
      schema: 'grid'
      table: 'egon_etrago_bus'
    H2_AC_map:
      schema: 'grid'
      table: 'egon_etrago_ac_h2'
<<<<<<< HEAD
=======
    links:
      schema: 'grid'
      table: 'egon_etrago_link'
>>>>>>> c6dec7b4
    H2_grid:
      new_constructed_pipes:  
        url: 'https://fnb-gas.de/wp-content/uploads/2024/07/2024_07_22_Anlage3_FNB_Massnahmenliste_Neubau.xlsx'
        path: "Anlage_3_Wasserstoffkernnetz_Neubau.xlsx"
      converted_ch4_pipes:
        url: 'https://fnb-gas.de/wp-content/uploads/2024/07/2024_07_22_Anlage4_FNB_Massnahmenliste_Umstellung.xlsx'
        path: "Anlage_4_Wasserstoffkernnetz_Umstellung.xlsx"
      pipes_of_further_h2_grid_operators:
        url: 'https://fnb-gas.de/wp-content/uploads/2024/07/2024_07_22_Anlage2_Leitungsmeldungen_weiterer_potenzieller_Wasserstoffnetzbetreiber.xlsx'
        path: "Anlage_2_Wasserstoffkernetz_weitere_Leitungen.xlsx"     
  targets:
    hydrogen_buses:
      schema: 'grid'
      table: 'egon_etrago_bus'
    hydrogen_links:
      schema: 'grid'
      table: 'egon_etrago_link'
    hydrogen_stores:
      schema: 'grid'
      table: 'egon_etrago_store'

industrial_sites:
  sources:
    hotmaps:
      url: "https://gitlab.com/hotmaps/industrial_sites/industrial_sites_Industrial_Database/-/raw/388278c6df35889b1447a959fc3759e3d78bf659/data/Industrial_Database.csv?inline=false"
      path: "data_Industrial_Database.csv"
    seenergies:
      url: "https://opendata.arcgis.com/datasets/5e36c0af918040ed936b4e4c101f611d_0.csv"
      path: "D5_1_Industry_Dataset_With_Demand_Data.csv"
    schmidt:
      path: "MA_Schmidt_Industriestandorte_georef.csv"
  targets:
    hotmaps:
      schema: "demand"
      table: "egon_hotmaps_industrial_sites"
    seenergies:
      schema: "demand"
      table: "egon_seenergies_industrial_sites"
    schmidt:
      schema: "demand"
      table: "egon_schmidt_industrial_sites"
    sites:
      schema: "demand"
      table: "egon_industrial_sites"

distributed_industrial_demand:
  sources:
    demandregio:
      schema: 'demand'
      table: 'egon_demandregio_cts_ind'
      scenarios: ["status2019","eGon2021", "eGon2035", "eGon100RE"]
    wz:
      schema: 'demand'
      table: 'egon_demandregio_wz'
    osm_landuse:
      schema: 'openstreetmap'
      table: 'osm_landuse'
    industrial_sites:
      schema: 'demand'
      table: 'egon_industrial_sites'
    vg250_krs:
      schema: 'boundaries'
      table: 'vg250_krs'
  targets:
    osm:
      schema: 'demand'
      table: 'egon_demandregio_osm_ind_electricity'
    sites:
      schema: 'demand'
      table: 'egon_demandregio_sites_ind_electricity'

electrical_load_curves_industry:
  sources:
    osm:
      schema: 'demand'
      table: 'egon_demandregio_osm_ind_electricity'
    osm_landuse:
      schema: 'openstreetmap'
      table: 'osm_landuse'
    sites:
      schema: 'demand'
      table: 'egon_demandregio_sites_ind_electricity'
    sites_geom:
      schema: 'demand'
      table: 'egon_industrial_sites'
    demandregio_industry:
      schema: 'demand'
      table: 'egon_demandregio_cts_ind'
    demandregio_wz:
      schema: 'demand'
      table: 'egon_demandregio_wz'
    demandregio_timeseries:
      schema: 'demand'
      table: 'egon_demandregio_timeseries_cts_ind'
    hvmv_substation:
      schema: 'grid'
      table: 'egon_hvmv_substation'
    egon_mv_grid_district:
      schema: 'grid'
      table: 'egon_mv_grid_district'
    egon_ehv_voronoi:
      schema: 'grid'
      table: 'egon_ehv_substation_voronoi'
  targets:
    osm_load:
      schema: 'demand'
      table: 'egon_osm_ind_load_curves'
    osm_load_individual:
      schema: 'demand'
      table: 'egon_osm_ind_load_curves_individual'
    sites_load:
      schema: 'demand'
      table: 'egon_sites_ind_load_curves'
    sites_load_individual:
      schema: 'demand'
      table: 'egon_sites_ind_load_curves_individual'

etrago_electricity:
  sources:
    etrago_buses:
      table: 'egon_etrago_bus'
      schema: 'grid'
    osm_curves:
      schema: 'demand'
      table: 'egon_osm_ind_load_curves'
    sites_curves:
      schema: 'demand'
      table: 'egon_sites_ind_load_curves'
    cts_curves:
      schema: 'demand'
      table: 'egon_etrago_electricity_cts'
    household_curves:
      schema: 'demand'
      table: 'egon_etrago_electricity_households'
  targets:
    etrago_load:
      schema: 'grid'
      table: 'egon_etrago_load'
    etrago_load_curves:
      schema: 'grid'
      table: 'egon_etrago_load_timeseries'

chp_location:
  sources:
    list_conv_pp:
      table: 'egon_nep_2021_conventional_powerplants'
      schema: 'supply'
    mastr_combustion: 'bnetza_mastr_combustion_cleaned.csv'
    mastr_location: 'location_elec_generation_raw.csv'
    egon_mv_grid_district: 'grid.egon_mv_grid_district'
    ehv_voronoi: "grid.egon_ehv_substation_voronoi"
    etrago_buses:
      table: 'egon_etrago_bus'
      schema: 'grid'
    osm_landuse:
      table: 'osm_landuse'
      schema: 'openstreetmap'
    osm_polygon:
      table: 'osm_polygon'
      schema: 'openstreetmap'
    district_heating_areas:
      schema: 'demand'
      table: 'egon_district_heating_areas'
    industrial_demand_osm:
      schema: 'demand'
      table: 'egon_demandregio_osm_ind_electricity'
    vg250_lan:
      schema: 'boundaries'
      table: 'vg250_lan'
    mastr_biomass: "bnetza_mastr_biomass_cleaned.csv"
  targets:
    chp_table:
      table: 'egon_chp_plants'
      schema: 'supply'
    mastr_conventional_without_chp:
      table: 'egon_mastr_conventional_without_chp'
      schema: 'supply'

chp_etrago:
  sources:
    chp_table:
      table: 'egon_chp_plants'
      schema: 'supply'
    district_heating_areas:
      schema: 'demand'
      table: 'egon_district_heating_areas'
    etrago_buses:
      table: 'egon_etrago_bus'
      schema: 'grid'
  targets:
    link:
      schema: 'grid'
      table: 'egon_etrago_link'
    generator:
      schema: 'grid'
      table: 'egon_etrago_generator'

DSM_CTS_industry:
  sources:
    cts_loadcurves:
      schema: 'demand'
      table: 'egon_etrago_electricity_cts'
    ind_osm_loadcurves:
      schema: 'demand'
      table: 'egon_osm_ind_load_curves'
    ind_osm_loadcurves_individual:
      schema: 'demand'
      table: 'egon_osm_ind_load_curves_individual'
    ind_sites_loadcurves:
      schema: 'demand'
      table: 'egon_sites_ind_load_curves'
    ind_sites_loadcurves_individual:
      schema: 'demand'
      table: 'egon_sites_ind_load_curves_individual'
    ind_sites:
      schema: 'demand'
      table: 'egon_industrial_sites'
    ind_sites_schmidt:
      schema: 'demand'
      table: 'egon_schmidt_industrial_sites'
    demandregio_ind_sites:
      schema: 'demand'
      table: 'egon_demandregio_sites_ind_electricity'
  targets:
    bus:
      schema: 'grid'
      table: 'egon_etrago_bus'
    link:
      schema: 'grid'
      table: 'egon_etrago_link'
    link_timeseries:
      schema: 'grid'
      table: 'egon_etrago_link_timeseries'
    store:
      schema: 'grid'
      table: 'egon_etrago_store'
    store_timeseries:
      schema: 'grid'
      table: 'egon_etrago_store_timeseries'
    cts_loadcurves_dsm:
      schema: 'demand'
      table: 'egon_etrago_electricity_cts_dsm_timeseries'
    ind_osm_loadcurves_individual_dsm:
      schema: 'demand'
      table: 'egon_osm_ind_load_curves_individual_dsm_timeseries'
    demandregio_ind_sites_dsm:
      schema: 'demand'
      table: 'egon_demandregio_sites_ind_electricity_dsm_timeseries'
    ind_sites_loadcurves_individual:
      schema: 'demand'
      table: 'egon_sites_ind_load_curves_individual_dsm_timeseries'

generators_etrago:
  sources:
    bus:
      schema: 'grid'
      table: 'egon_etrago_bus'
    power_plants:
      schema: 'supply'
      table: 'egon_power_plants'
    renewable_feedin:
      schema: 'supply'
      table: 'egon_era5_renewable_feedin'
    weather_cells:
      schema: 'supply'
      table: 'egon_era5_weather_cells'
    egon_mv_grid_district: 'grid.egon_mv_grid_district'
    ehv_voronoi: 'grid.egon_ehv_substation_voronoi'
  targets:
    etrago_generators:
      schema: 'grid'
      table: 'egon_etrago_generator'
    etrago_gen_time:
      schema: 'grid'
      table: 'egon_etrago_generator_timeseries'


gas_grid:
  targets:
    links:
      schema: 'grid'
      table: 'egon_etrago_link'
    buses:
      schema: 'grid'
      table: 'egon_etrago_bus'


gas_stores:
  source:
    buses:
      schema: 'grid'
      table: 'egon_etrago_bus'
  target:
    stores:
      schema: 'grid'
      table: 'egon_etrago_store'

pypsa-eur-sec:
  target:
    scenario_parameters:
      schema: 'scenario'
      table: 'egon_scenario_parameters'

gas_prod:
  source:
    buses:
      schema: 'grid'
      table: 'egon_etrago_bus'
  target:
    stores:
      schema: 'grid'
      table: 'egon_etrago_generator'

weather_BusID:
  sources:
    power_plants:
      schema: 'supply'
      table: 'egon_power_plants'
    renewable_feedin:
      schema: 'supply'
      table: 'egon_era5_renewable_feedin'
    weather_cells:
      schema: 'supply'
      table: 'egon_era5_weather_cells'
    boundaries:
      schema: 'boundaries'
      table: 'vg250_sta'
    egon_mv_grid_district: 'grid.egon_mv_grid_district'
    ehv_voronoi: 'grid.egon_ehv_substation_voronoi'
  targets:
    power_plants:
      schema: 'supply'
      table: 'egon_power_plants'

storage_etrago:
  sources:
    storage:
      table: 'egon_storages'
      schema: 'supply'
    scenario_parameters:
      table: 'egon_scenario_parameters'
      schema: 'scenario'
    bus:
      table: 'egon_etrago_bus'
      schema: 'grid'
    ehv-substation:
      table: 'egon_ehv_substation'
      schema: 'grid'
    hv-substation:
      table: 'egon_hvmv_substation'
      schema: 'grid'
  targets:
    storage:
      schema: 'grid'
      table: 'egon_etrago_storage'


dlr:
  sources:
    trans_lines:
      schema: "grid"
      table: "egon_etrago_line"
    line_timeseries:
      schema: "grid"
      table: "egon_etrago_line_timeseries"
  targets:
    line_timeseries:
      schema: "grid"
      table: "egon_etrago_line_timeseries"

electrical_neighbours:
  sources:
    electricity_buses:
      schema: 'grid'
      table: 'egon_etrago_bus'
    lines:
      schema: 'grid'
      table: 'egon_etrago_line'
    german_borders:
      schema: 'boundaries'
      table: 'vg250_sta_union'
    osmtgmod_bus:
      schema: 'osmtgmod_results'
      table: 'bus_data'
    osmtgmod_branch:
      schema: 'osmtgmod_results'
      table: 'branch_data'
    tyndp_capacities: "TYNDP-2020-Scenario-Datafile.xlsx.zip"
    tyndp_demand_2030: "Demand_TimeSeries_2030_DistributedEnergy.xlsx"
    tyndp_demand_2040: "Demand_TimeSeries_2040_DistributedEnergy.xlsx"
  targets:
    buses:
      schema: 'grid'
      table: 'egon_etrago_bus'
    lines:
      schema: 'grid'
      table: 'egon_etrago_line'
    links:
      schema: 'grid'
      table: 'egon_etrago_link'
    transformers:
      schema: 'grid'
      table: 'egon_etrago_transformer'
    loads:
      schema: 'grid'
      table: 'egon_etrago_load'
    load_timeseries:
      schema: 'grid'
      table: 'egon_etrago_load_timeseries'
    generators:
      schema: 'grid'
      table: 'egon_etrago_generator'
    generators_timeseries:
      schema: 'grid'
      table: 'egon_etrago_generator_timeseries'
    storage:
      schema: 'grid'
      table: 'egon_etrago_storage'

tyndp:
  sources:
      capacities: "https://2020.entsos-tyndp-scenarios.eu/wp-content/uploads/2020/06/TYNDP-2020-Scenario-Datafile.xlsx.zip"
      demand_2030: "https://eepublicdownloads.entsoe.eu/tyndp-documents/2020-data/Demand_TimeSeries_2030_DistributedEnergy.xlsx"
      demand_2040: "https://eepublicdownloads.entsoe.eu/tyndp-documents/2020-data/Demand_TimeSeries_2040_DistributedEnergy.xlsx"
  targets:
      capacities: "TYNDP-2020-Scenario-Datafile.xlsx.zip"
      demand_2030: "Demand_TimeSeries_2030_DistributedEnergy.xlsx"
      demand_2040: "Demand_TimeSeries_2040_DistributedEnergy.xlsx"

gas_neighbours:
  sources:
    tyndp_capacities: "TYNDP-2020-Scenario-Datafile.xlsx.zip"
    buses:
      schema: 'grid'
      table: 'egon_etrago_bus'
    links:
      schema: 'grid'
      table: 'egon_etrago_link'
  targets:
    generators:
      schema: 'grid'
      table: 'egon_etrago_generator'
    loads:
      schema: 'grid'
      table: 'egon_etrago_load'
    load_timeseries:
      schema: 'grid'
      table: 'egon_etrago_load_timeseries'
    stores:
      schema: 'grid'
      table: 'egon_etrago_store'
    links:
      schema: 'grid'
      table: 'egon_etrago_link'

emobility_mit:
  original_data:
    sources:
      RS7:
        url: "https://www.bmvi.de/SharedDocs/DE/Anlage/G/regiostar-referenzdateien.xlsx?__blob=publicationFile"
        file: "regiostar-referenzdateien.xlsx"
        file_processed: "regiostar-referenzdateien_preprocessed.csv"
        sheet: "ReferenzGebietsstand2020"
      KBA:
        url: "https://www.kba.de/SharedDocs/Downloads/DE/Statistik/Fahrzeuge/FZ1/fz1_2020_xlsx.xlsx?__blob=publicationFile&v=2"
        file: "fz1_2020_xlsx.xlsx"
        file_processed: "fz1_2020_preprocessed.csv"
        sheet: "FZ1.1"
        columns: "D, J:N"
        skiprows: 8
      trips:
        status2019:
          file:  "eGon2035_RS7_min2k_2022-06-01_175429_simbev_run.tar.gz"
          file_metadata: "metadata_simbev_run.json"
        eGon2035:
          file: "eGon2035_RS7_min2k_2022-06-01_175429_simbev_run.tar.gz"
          file_metadata: "metadata_simbev_run.json"
        eGon100RE:
          file: "eGon100RE_RS7_min2k_2022-06-01_175444_simbev_run.tar.gz"
          file_metadata: "metadata_simbev_run.json"
  scenario:
    # used scenario variation (available scenarios see parameters.py)
    variation:
      status2019: "status2019"
      eGon2035: "NEP C 2035"
      eGon100RE: "Reference 2050"
    # name of low-flex scenario
    lowflex:
      create_lowflex_scenario: True
      names:
        eGon2035: "eGon2035_lowflex"
        eGon100RE: "eGon100RE_lowflex"

  model_timeseries:
    reduce_memory: True
    export_results_to_csv: True
    parallel_tasks: 10

demand_timeseries_mvgd:
  parallel_tasks: 10

charging_infrastructure:
  original_data:
    sources:
      tracbev:
        url: "https://zenodo.org/record/6466480/files/data.zip?download=1"
        file: "data.zip"
        files_to_use:
          - "hpc_positions.gpkg"
          - "landuse.gpkg"
          - "poi_cluster.gpkg"
          - "public_positions.gpkg"
        srid: 3035
  constants:
    work_weight_retail: 0.8
    work_weight_commercial: 1.25
    work_weight_industrial: 1
    single_family_home_share: 0.6
    single_family_home_spots: 1.5
    multi_family_home_share: 0.4
    multi_family_home_spots: 10
    random_seed: 5
  targets:
    charging_infrastructure:
      schema: "grid"
      table: "egon_emob_charging_infrastructure"
      cols_to_export:
        - "mv_grid_id"
        - "use_case"
        - "weight"
        - "geometry"

mobility_hgv:
    original_data:
      sources:
        BAST:
          url: "https://www.bast.de/DE/Verkehrstechnik/Fachthemen/v2-verkehrszaehlung/Daten/2020_1/Jawe2020.csv?view=renderTcDataExportCSV&cms_strTyp=A"
          file: "Jawe2020.csv"
          relevant_columns: ["DTV_SV_MobisSo_Q", "Koor_WGS84_E", "Koor_WGS84_N"]
          srid: 4326
    tables:
      srid: 3035
      srid_buses: 4326
    constants:
      # leakage rate / losses - constant
      # https://www.energy.gov/eere/fuelcells/doe-technical-targets-hydrogen-delivery
      # --> 0.5%
      leakage: True
      leakage_rate: 0.005
      # Hydrogen
      # HGV traffic hydrogen consumption in kg per 100 km
      # Assumption: 30L Diesel / 100 km --> kgH2/100 km
      hydrogen_consumption: 6.68
      # share of FCEV trucks
      # within the egon project the flat guess is 100%
      fcev_share: 1.
      scenarios:
        - "eGon2035"
        - "eGon100RE"
      carrier: "H2_hgv_load"
      energy_value_h2: 39.4  # kWh/kg
      hours_per_year: 8760
      fac: 0.001
    hgv_mileage:
      # NEP data
      # https://www.netzentwicklungsplan.de/sites/default/files/paragraphs-files/NEP_2035_V2021_2_Entwurf_Teil1.pdf
      # total amount of HGVs  - Scenario C 2035
      # hgv_amount = 100000
      # HGV traffic annual mileage per vehicle
      # hgv_mean_mileage = 100000
      # Total mileage
      eGon2035: 10000000000
      # Langfristszenarien
      # https://www.langfristszenarien.de/enertile-explorer-wAssets/docs/LFS3_Langbericht_Verkehr_final.pdf#page=17
      eGon100RE: 40000000000

home_batteries:
  constants:
    scenarios:
      - "eGon2035"
      - "eGon100RE"
    # Mean ratio between the storage capacity and the power of the pv rooftop system
    cbat_ppv_ratio: 1
    rtol: 0.05
    max_it: 100
  sources:
    etrago_storage:
      schema: 'grid'
      table: 'egon_etrago_storage'
    storage:
      schema: 'supply'
      table: 'egon_storages'
  targets:
    home_batteries:
      schema: 'supply'
      table: 'egon_home_batteries'
      
PtH2_waste_heat_O2:
  sources:
    ehv_substation:
      schema: 'grid'
      table: 'egon_ehv_substation'
    hvmv_substation:
      schema: 'grid'
      table: 'egon_hvmv_substation'
    buses:
      schema: 'grid'
      table: 'egon_etrago_bus'
    loads:
      schema: 'grid'
      table: 'egon_etrago_load'
    load_timeseries:
      schema: 'grid'
      table: 'egon_etrago_load_timeseries'
    links:
      schema: 'grid'
      table: 'egon_etrago_link'
    mv_districts:
      schema: 'grid'
      table: 'egon_mv_grid_district'
    ehv_voronoi:
      schema: 'grid'
      table: 'egon_ehv_substation_voronoi'
    district_heating_area:
      schema: 'demand'
      table: 'egon_district_heating_areas'
    o2_load_profile:
      schema: 'demand'
      table: 'egon_demandregio_timeseries_cts_ind'
  targets:
    links:
      schema: 'grid'
      table: 'egon_etrago_link'
    loads:
      schema: 'grid'
      table: 'egon_etrago_load'
    load_timeseries:
      schema: 'grid'
      table: 'egon_etrago_load_timeseries'
    generators:
      schema: 'grid'
      table: 'egon_etrago_generator'
    buses:
      schema: 'grid'
      table: 'egon_etrago_bus'
      

scenario_path:
  sources:
    url_status2019: 'https://zenodo.org/records/13865306/files/PoWerD_status2019_v2.backup'
<|MERGE_RESOLUTION|>--- conflicted
+++ resolved
@@ -685,12 +685,9 @@
     H2_AC_map:
       schema: 'grid'
       table: 'egon_etrago_ac_h2'
-<<<<<<< HEAD
-=======
     links:
       schema: 'grid'
       table: 'egon_etrago_link'
->>>>>>> c6dec7b4
     H2_grid:
       new_constructed_pipes:  
         url: 'https://fnb-gas.de/wp-content/uploads/2024/07/2024_07_22_Anlage3_FNB_Massnahmenliste_Neubau.xlsx'
@@ -1340,4 +1337,4 @@
 
 scenario_path:
   sources:
-    url_status2019: 'https://zenodo.org/records/13865306/files/PoWerD_status2019_v2.backup'
+    url_status2019: 'https://zenodo.org/records/13865306/files/PoWerD_status2019_v2.backup'