openstreetmap:
  original_data:
    source:
      url: "http://download.geofabrik.de/europe/germany-200101.osm.pbf"
      url_testmode: "https://download.geofabrik.de/europe/germany/schleswig-holstein-200101.osm.pbf"
      stylefile: "oedb.style"
    target:
      table_prefix: "osm"
      path: "germany-200101.osm.pbf"
      path_testmode: "schleswig-holstein-200101.osm.pbf"
  processed:
    schema: "openstreetmap"
    tables:
      - "osm_line"
      - "osm_nodes"
      - "osm_point"
      - "osm_polygon"
      - "osm_rels"
      - "osm_roads"
      - "osm_ways"
vg250:
  original_data:
    source:
      url: "https://daten.gdz.bkg.bund.de/produkte/vg/vg250_ebenen_0101/2020/vg250_01-01.geo84.shape.ebenen.zip"
    target:
      path: "vg250_01-01.geo84.shape.ebenen.zip"
  processed:
    schema: "boundaries"
    file_table_map:
      "VG250_STA.shp": "vg250_sta"
      "VG250_LAN.shp": "vg250_lan"
      "VG250_RBZ.shp": "vg250_rbz"
      "VG250_KRS.shp": "vg250_krs"
      "VG250_VWG.shp": "vg250_vwg"
      "VG250_GEM.shp": "vg250_gem"
zensus_population:
  original_data:
    source:
      url: "https://www.zensus2011.de/SharedDocs/Downloads/DE/Pressemitteilung/DemografischeGrunddaten/csv_Bevoelkerung_100m_Gitter.zip?__blob=publicationFile&v=3"
    target:
      path: "csv_Bevoelkerung_100m_Gitter.zip"
  processed:
    schema: "society"
    table: "destatis_zensus_population_per_ha"
zensus_misc:
  original_data:
    source:
      url:
        - "https://www.zensus2011.de/SharedDocs/Downloads/DE/Pressemitteilung/DemografischeGrunddaten/csv_Haushalte_100m_Gitter.zip?__blob=publicationFile&v=2"
        - "https://www.zensus2011.de/SharedDocs/Downloads/DE/Pressemitteilung/DemografischeGrunddaten/csv_Gebaeude_100m_Gitter.zip?__blob=publicationFile&v=2"
        - "https://www.zensus2011.de/SharedDocs/Downloads/DE/Pressemitteilung/DemografischeGrunddaten/csv_Wohnungen_100m_Gitter.zip?__blob=publicationFile&v=5"
  processed:
    schema: "society"
    path_table_map:
      "csv_Haushalte_100m_Gitter.zip": "destatis_zensus_household_per_ha"
      "csv_Gebaeude_100m_Gitter.zip": "destatis_zensus_building_per_ha"
      "csv_Wohnungen_100m_Gitter.zip": "destatis_zensus_apartment_per_ha"
demandregio:
  demand_data:
    schema: "demand"
    table_names:
      "household": "egon_demandregio_hh"
      "CTS": "egon_demandregio_cts_ind"
      "industry": "egon_demandregio_cts_ind"
      "wz_definitions": "egon_demandregio_wz"
    scenarios:
      "eGon2035": 2035
      "eGon100RE": 2050
    new_consumers_2035: 'new_largescale_consumers_nep.csv'
    wz_definitions:
      "CTS": 'CTS_WZ_definition.csv'
      "industry": 'ind_WZ_definition.csv'
  society_data:
    schema: "society"
    table_names:
      "household": "egon_demandregio_household"
      "population": "egon_demandregio_population"
    target_years:
      - 2018
      - 2035
      - 2050
<<<<<<< HEAD
peta5_0_1_res_heat_demands:
  original_data:
    source:
    # In case the link breaks (hopefully it does not), you are able to download
    # the data manually. Here you also find background information:
    # https://s-eenergies-open-data-euf.hub.arcgis.com/search?categories=seenergies_buildings
    # https://www.arcgis.com/home/item.html?id=d7d18b63250240a49eb81db972aa573e
      url: "https://arcgis.com/sharing/rest/content/items/d7d18b63250240a49eb81db972aa573e/data"
    target:
      path: "Peta5_0_1_HD_res.zip"
  processed:
    schema: "demand"
    file_table_map:
    table: # 2015 heat demand data not stored in database
peta5_0_1_ser_heat_demands:
  original_data:
    source:
    # In case the link breaks (hopefully it does not), you are able to download
    # the data manually. Here you also find background information:
    # https://s-eenergies-open-data-euf.hub.arcgis.com/search?categories=seenergies_buildings
    # https://www.arcgis.com/home/item.html?id=52ff5e02111142459ed5c2fe3d80b3a0
      url: "https://arcgis.com/sharing/rest/content/items/52ff5e02111142459ed5c2fe3d80b3a0/data"
    target:
      path: "Peta5_0_1_HD_ser.zip"
  processed:
    schema: "demand"
    file_table_map:
    table: # 2015 heat demand data not stored in database
=======
hvmv_substation:
  original_data:
    source:
      url:
    target:
      path:
  processed:
    schema: "grid"
    table: "egon_hvmv_substation"
ehv_substation:
  original_data:
    source:
      url:
    target:
      path:
  processed:
    schema: "grid"
    table: "egon_ehv_substation"



scenario_input:
  eGon2035:
    paths:
      "capacities": "NEP2035_V2021_scnC2035.xlsx"
      "list_conv_pp": "Kraftwerksliste_NEP_2021_konv.csv"

mastr:
  technologies:
    - "wind"
    - "hydro"
    - "solar"
    - "biomass"
    - "combustion"
    - "nuclear"
    - "gsgk"
    - "storage"
  file_basename: "bnetza_mastr"
  deposit_id: 740153
>>>>>>> 7607650f
<|MERGE_RESOLUTION|>--- conflicted
+++ resolved
@@ -55,6 +55,7 @@
       "csv_Haushalte_100m_Gitter.zip": "destatis_zensus_household_per_ha"
       "csv_Gebaeude_100m_Gitter.zip": "destatis_zensus_building_per_ha"
       "csv_Wohnungen_100m_Gitter.zip": "destatis_zensus_apartment_per_ha"
+
 demandregio:
   demand_data:
     schema: "demand"
@@ -79,36 +80,7 @@
       - 2018
       - 2035
       - 2050
-<<<<<<< HEAD
-peta5_0_1_res_heat_demands:
-  original_data:
-    source:
-    # In case the link breaks (hopefully it does not), you are able to download
-    # the data manually. Here you also find background information:
-    # https://s-eenergies-open-data-euf.hub.arcgis.com/search?categories=seenergies_buildings
-    # https://www.arcgis.com/home/item.html?id=d7d18b63250240a49eb81db972aa573e
-      url: "https://arcgis.com/sharing/rest/content/items/d7d18b63250240a49eb81db972aa573e/data"
-    target:
-      path: "Peta5_0_1_HD_res.zip"
-  processed:
-    schema: "demand"
-    file_table_map:
-    table: # 2015 heat demand data not stored in database
-peta5_0_1_ser_heat_demands:
-  original_data:
-    source:
-    # In case the link breaks (hopefully it does not), you are able to download
-    # the data manually. Here you also find background information:
-    # https://s-eenergies-open-data-euf.hub.arcgis.com/search?categories=seenergies_buildings
-    # https://www.arcgis.com/home/item.html?id=52ff5e02111142459ed5c2fe3d80b3a0
-      url: "https://arcgis.com/sharing/rest/content/items/52ff5e02111142459ed5c2fe3d80b3a0/data"
-    target:
-      path: "Peta5_0_1_HD_ser.zip"
-  processed:
-    schema: "demand"
-    file_table_map:
-    table: # 2015 heat demand data not stored in database
-=======
+
 hvmv_substation:
   original_data:
     source:
@@ -148,4 +120,32 @@
     - "storage"
   file_basename: "bnetza_mastr"
   deposit_id: 740153
->>>>>>> 7607650f
+
+peta5_0_1_res_heat_demands:
+  original_data:
+    source:
+    # In case the link breaks (hopefully it does not), you are able to download
+    # the data manually. Here you also find background information:
+    # https://s-eenergies-open-data-euf.hub.arcgis.com/search?categories=seenergies_buildings
+    # https://www.arcgis.com/home/item.html?id=d7d18b63250240a49eb81db972aa573e
+      url: "https://arcgis.com/sharing/rest/content/items/d7d18b63250240a49eb81db972aa573e/data"
+    target:
+      path: "Peta5_0_1_HD_res.zip"
+  processed:
+    schema: "demand"
+    file_table_map:
+    table: # 2015 heat demand data not stored in database
+peta5_0_1_ser_heat_demands:
+  original_data:
+    source:
+    # In case the link breaks (hopefully it does not), you are able to download
+    # the data manually. Here you also find background information:
+    # https://s-eenergies-open-data-euf.hub.arcgis.com/search?categories=seenergies_buildings
+    # https://www.arcgis.com/home/item.html?id=52ff5e02111142459ed5c2fe3d80b3a0
+      url: "https://arcgis.com/sharing/rest/content/items/52ff5e02111142459ed5c2fe3d80b3a0/data"
+    target:
+      path: "Peta5_0_1_HD_ser.zip"
+  processed:
+    schema: "demand"
+    file_table_map:
+    table: # 2015 heat demand data not stored in database