--- conflicted
+++ resolved
@@ -38,11 +38,7 @@
   processed:
     schema: "boundaries"
     file_table_map:
-<<<<<<< HEAD
-      "saltstructures_updated.shp": "saltstructures_inspee"
-=======
       "Potenzialbewertung_InSpEE_InSpEE_DS.shp": "saltstructures_inspee"
->>>>>>> 6fdbefd9
   sources:
     vg250_federal_states:
       schema: 'boundaries'
@@ -628,28 +624,6 @@
       schema: 'grid'
       table: 'egon_etrago_store'
 
-etrago_hydrogen:
-  sources:
-    saltcavern_data:
-      schema: 'grid'
-      table: 'egon_saltstructures_storage_potential'
-    buses:
-      schema: 'grid'
-      table: 'egon_etrago_bus'
-    H2_AC_map:
-      schema: 'grid'
-      table: 'egon_etrago_ac_h2'
-  targets:
-    hydrogen_buses:
-      schema: 'grid'
-      table: 'egon_etrago_bus'
-    hydrogen_links:
-      schema: 'grid'
-      table: 'egon_etrago_link'
-    hydrogen_stores:
-      schema: 'grid'
-      table: 'egon_etrago_store'
-
 industrial_sites:
   sources:
     hotmaps:
