openstreetmap:
  original_data:
    source:
      url: "https://download.geofabrik.de/europe/germany-210101.osm.pbf"
      url_testmode: "https://download.geofabrik.de/europe/germany/schleswig-holstein-210101.osm.pbf"
      stylefile: "oedb.style"
    target:
      table_prefix: "osm"
      path: "germany-210101.osm.pbf"
      path_testmode: "schleswig-holstein-210101.osm.pbf"
  processed:
    schema: "openstreetmap"
    tables:
      - "osm_line"
      - "osm_nodes"
      - "osm_point"
      - "osm_polygon"
      - "osm_rels"
      - "osm_roads"
      - "osm_ways"
vg250:
  original_data:
    source:
      url: "https://daten.gdz.bkg.bund.de/produkte/vg/vg250_ebenen_0101/2020/vg250_01-01.geo84.shape.ebenen.zip"
    target:
      path: "vg250_01-01.geo84.shape.ebenen.zip"
  processed:
    schema: "boundaries"
    file_table_map:
      "VG250_STA.shp": "vg250_sta"
      "VG250_LAN.shp": "vg250_lan"
      "VG250_RBZ.shp": "vg250_rbz"
      "VG250_KRS.shp": "vg250_krs"
      "VG250_VWG.shp": "vg250_vwg"
      "VG250_GEM.shp": "vg250_gem"
zensus_population:
  original_data:
    source:
      url: "https://www.zensus2011.de/SharedDocs/Downloads/DE/Pressemitteilung/DemografischeGrunddaten/csv_Bevoelkerung_100m_Gitter.zip?__blob=publicationFile&v=3"
    target:
      path: "csv_Bevoelkerung_100m_Gitter.zip"
  processed:
    schema: "society"
    table: "destatis_zensus_population_per_ha"
zensus_misc:
  original_data:
    source:
      url:
        - "https://www.zensus2011.de/SharedDocs/Downloads/DE/Pressemitteilung/DemografischeGrunddaten/csv_Haushalte_100m_Gitter.zip?__blob=publicationFile&v=2"
        - "https://www.zensus2011.de/SharedDocs/Downloads/DE/Pressemitteilung/DemografischeGrunddaten/csv_Gebaeude_100m_Gitter.zip?__blob=publicationFile&v=2"
        - "https://www.zensus2011.de/SharedDocs/Downloads/DE/Pressemitteilung/DemografischeGrunddaten/csv_Wohnungen_100m_Gitter.zip?__blob=publicationFile&v=5"
  processed:
    schema: "society"
    path_table_map:
      "csv_Haushalte_100m_Gitter.zip": "egon_destatis_zensus_household_per_ha"
      "csv_Gebaeude_100m_Gitter.zip": "egon_destatis_zensus_building_per_ha"
      "csv_Wohnungen_100m_Gitter.zip": "egon_destatis_zensus_apartment_per_ha"

map_zensus_vg250:
  sources:
    zensus_population:
      schema: 'society'
      table: 'destatis_zensus_population_per_ha'
    vg250_municipalities:
      schema: 'boundaries'
      table: 'vg250_gem'
  targets:
    map:
      schema: 'boundaries'
      table: 'egon_map_zensus_vg250'

demandregio_installation:
  sources:
    git-repository: "https://github.com/openego/disaggregator.git"
    branch: "features/pip_install"
  targets:
    path: 'demandregio-disaggregator'

demandregio_society:
  sources:
    disaggregator:
      path: 'demandregio-disaggregator'
    vg250_krs:
      schema: 'boundaries'
      table: 'vg250_krs'
    scenarios:
      schema: 'scenario'
      table: 'egon_scenario_parameters'
  targets:
    population:
      schema: 'society'
      table: 'egon_demandregio_population'
    household:
      schema: 'society'
      table: 'egon_demandregio_household'


demandregio_household_demand:
  sources:
    disaggregator:
      path: 'demandregio-disaggregator'
    vg250_krs:
      schema: 'boundaries'
      table: 'vg250_krs'
    scenarios:
      schema: 'scenario'
      table: 'egon_scenario_parameters'
  targets:
    household_demand:
      schema: 'demand'
      table: 'egon_demandregio_hh'

demandregio_cts_ind_demand:
  sources:
    disaggregator:
      path: 'demandregio-disaggregator'
    vg250_krs:
      schema: 'boundaries'
      table: 'vg250_krs'
    new_consumers_2035: 'new_largescale_consumers_nep.csv'
    wz_definitions:
      "CTS": 'CTS_WZ_definition.csv'
      "industry": 'ind_WZ_definition.csv'
    scenarios:
      schema: 'scenario'
      table: 'egon_scenario_parameters'
  targets:
    cts_ind_demand:
      schema: 'demand'
      table: 'egon_demandregio_cts_ind'
    wz_definitions:
      schema: 'demand'
      table: 'egon_demandregio_wz'
    timeseries_cts_ind:
      schema: 'demand'
      table: 'egon_demandregio_timeseries_cts_ind'

electrical_demands_households:
  sources:
    demandregio:
      schema: 'demand'
      table: 'egon_demandregio_hh'
      scenarios: ["eGon2035", "eGon100RE"]
    population_prognosis_zensus:
      schema: 'society'
      table: 'egon_population_prognosis'
    map_zensus_vg250:
      schema: 'boundaries'
      table: 'egon_map_zensus_vg250'
  targets:
    household_demands_zensus:
      schema: 'demand'
      table: 'egon_demandregio_zensus_electricity'
hotmaps:
  original_data:
    source:
      url: "https://gitlab.com/hotmaps/industrial_sites/industrial_sites_Industrial_Database/-/raw/388278c6df35889b1447a959fc3759e3d78bf659/data/Industrial_Database.csv?inline=false"
    target:
      path: "data_Industrial_Database.csv"
  processed:
    schema: "demand"
    table: "hotmaps_industrial_sites"
seenergies:
  original_data:
    source:
      url: "https://opendata.arcgis.com/datasets/5e36c0af918040ed936b4e4c101f611d_0.csv"
    target:
      path: "D5_1_Industry_Dataset_With_Demand_Data.csv"
  processed:
    schema: "demand"
    table: "seenergies_industrial_sites"
schmidt:
  original_data:
    source:
      url:
    target:
      path: "MA_Schmidt_Industriestandorte_georef.csv"
  processed:
    schema: "demand"
    table: "schmidt_industrial_sites"
industrial_sites:
  original_data:
    source:
      url:
    target:
      path:
  processed:
    schema: "demand"
    table: "industrial_sites"

electrical_demands_cts:
  sources:
    demandregio:
      schema: 'demand'
      table: 'egon_demandregio_cts_ind'
      scenarios: ["eGon2035", "eGon100RE"]
    demandregio_wz:
      schema: 'demand'
      table: 'egon_demandregio_wz'
    heat_demand_cts:
      schema: 'demand'
      table: 'egon_peta_heat'
    map_zensus_vg250:
      schema: 'boundaries'
      table: 'egon_map_zensus_vg250'
  targets:
    cts_demands_zensus:
      schema: 'demand'
      table: 'egon_demandregio_zensus_electricity'

hvmv_substation:
  original_data:
    source:
      url:
    target:
      path:
  processed:
    schema: "grid"
    table: "egon_hvmv_substation"
ehv_substation:
  original_data:
    source:
      url:
    target:
      path:
  processed:
    schema: "grid"
    table: "egon_ehv_substation"
hvmv_substation_voronoi:
  original_data:
    source:
      url:
    target:
      path:
  processed:
    schema: "grid"
    table: "egon_hvmv_substation_voronoi"
ehv_substation_voronoi:
  original_data:
    source:
      url:
    target:
      path:
  processed:
    schema: "grid"
    table: "egon_ehv_substation_voronoi"


society_prognosis:
  soucres:
    zensus_population:
      schema: 'society'
      table: 'destatis_zensus_population_per_ha'
    zensus_households:
      schema: 'society'
      table: 'egon_destatis_zensus_household_per_ha'
    demandregio_population:
      schema: 'society'
      table: 'egon_demandregio_population'
    demandregio_households:
      schema: 'society'
      table: 'egon_demandregio_household'
    map_zensus_vg250:
      schema: 'boundaries'
      table: 'egon_map_zensus_vg250'

  target:
    population_prognosis:
      schema: 'society'
      table: 'egon_population_prognosis'
    household_prognosis:
      schema: 'society'
      table: 'egon_household_prognosis'

scenario_input:
  eGon2035:
    paths:
      "capacities": "NEP2035_V2021_scnC2035.xlsx"
      "list_conv_pp": "Kraftwerksliste_NEP_2021_konv.csv"

mastr:
  technologies:
    - "wind"
    - "hydro"
    - "solar"
    - "biomass"
    - "combustion"
    - "nuclear"
    - "gsgk"
    - "storage"
  file_basename: "bnetza_mastr"
  deposit_id: 808086

re_potential_areas:
  original_data:
    source:
      url:
        #TODO: finally replace sandbox
        - "https://sandbox.zenodo.org/record/746695/files/potentialarea_pv_agriculture.gpkg?download=1"
        - "https://sandbox.zenodo.org/record/746695/files/potentialarea_pv_road_railway.gpkg?download=1"
        - "https://sandbox.zenodo.org/record/746695/files/potentialarea_wind.gpkg?download=1"
      url_testmode:
        - "https://sandbox.zenodo.org/record/746695/files/potentialarea_pv_agriculture_SH.gpkg?download=1"
        - "https://sandbox.zenodo.org/record/746695/files/potentialarea_pv_road_railway_SH.gpkg?download=1"
        - "https://sandbox.zenodo.org/record/746695/files/potentialarea_wind_SH.gpkg?download=1"
    target:
      schema: "supply"
      path_table_map:
        "potentialarea_pv_agriculture.gpkg": "egon_re_potential_area_pv_agriculture"
        "potentialarea_pv_road_railway.gpkg": "egon_re_potential_area_pv_road_railway"
        "potentialarea_wind.gpkg": "egon_re_potential_area_wind"

peta5_0_1_res_heat_demands:
  original_data:
    source:
    # In case the link breaks (hopefully it does not), you are able to download
    # the data manually. Here you also find background information:
    # https://s-eenergies-open-data-euf.hub.arcgis.com/search?categories=seenergies_buildings
    # https://www.arcgis.com/home/item.html?id=d7d18b63250240a49eb81db972aa573e
      url: "https://arcgis.com/sharing/rest/content/items/d7d18b63250240a49eb81db972aa573e/data"
    target:
      path: "Peta5_0_1_HD_res.zip"
  processed:
    schema: "demand"
    file_table_map:
    table: # 2015 heat demand data not stored in database
peta5_0_1_ser_heat_demands:
  original_data:
    source:
    # In case the link breaks (hopefully it does not), you are able to download
    # the data manually. Here you also find background information:
    # https://s-eenergies-open-data-euf.hub.arcgis.com/search?categories=seenergies_buildings
    # https://www.arcgis.com/home/item.html?id=52ff5e02111142459ed5c2fe3d80b3a0
      url: "https://arcgis.com/sharing/rest/content/items/52ff5e02111142459ed5c2fe3d80b3a0/data"
    target:
      path: "Peta5_0_1_HD_ser.zip"
  processed:
    schema: "demand"
    file_table_map:
    table: # 2015 heat demand data not stored in database

power_plants:
  sources:
      mastr_biomass: "bnetza_mastr_biomass_cleaned.csv"
      mastr_hydro: "bnetza_mastr_hydro_cleaned.csv"
      mastr_location: "location_elec_generation_raw.csv"
      capacities: "supply.egon_scenario_capacities"
      geom_germany: "boundaries.vg250_sta_union"
      geom_federal_states: "boundaries.vg250_lan"
      mv_grid_districts: "grid.mv_grid_districts"
      ehv_voronoi: "grid.egon_ehv_substation_voronoi"
  target:
      table: 'egon_power_plants'
      schema: 'supply'

landuse:
  sources:
    osm_polygons:
      schema: 'openstreetmap'
      table: 'osm_polygon'
    vg250:
      schema: 'boundaries'
      table: 'vg250_sta_union'
  target:
      table: 'osm_landuse'
      schema: 'openstreetmap'

era5_weather_data:
  targets:
    weather_data:
      path: 'cutouts'
    weather_cells:
      schema: 'supply'
      table: 'egon_era5_weather_cells'

renewable_feedin:
  sources:
    era5_weather_data:
      path: 'cutouts'
    weather_cells:
      schema: 'supply'
      table: 'egon_era5_weather_cells'
    vg250_lan_union:
      schema: 'boundaries'
      table: 'vg250_lan_union'
    vg250_sta_union:
      schema: 'boundaries'
      table: 'vg250_sta_union'
  targets:
    feedin_table:
      schema: 'supply'
      table: 'egon_era5_renewable_feedin'

map_zensus_grid_districts:
  sources:
    zensus_population:
      schema: 'society'
      table: 'destatis_zensus_population_per_ha'
    mv_grid_districts:
      schema: 'grid'
      table: 'mv_grid_districts'
  targets:
    map:
      schema: 'boundaries'
      table: 'egon_map_zensus_grid_districts'

electrical_load_curves_cts:
  sources:
    map_grid_districts:
      schema: 'boundaries'
      table: 'egon_map_zensus_grid_districts'
    map_vg250:
      schema: 'boundaries'
      table: 'egon_map_zensus_vg250'
    zensus_electricity:
      schema: 'demand'
      table: 'egon_demandregio_zensus_electricity'
    demandregio_cts:
      schema: 'demand'
      table: 'egon_demandregio_cts_ind'
    demandregio_wz:
      schema: 'demand'
      table: 'egon_demandregio_wz'
    demandregio_timeseries:
      schema: 'demand'
      table: 'egon_demandregio_timeseries_cts_ind'
    hvmv_substation:
      schema: 'grid'
      table: 'egon_hvmv_substation'
  targets:
    pf_load:
      schema: 'grid'
      table: 'egon_pf_hv_load'
    pf_load_timeseries:
      schema: 'grid'
      table: 'egon_pf_hv_load_timeseries'

map_mvgrid_vg250:
  sources:
    mv_grid_districts:
      schema: 'grid'
      table: 'mv_grid_districts'
    federal_states:
      schema: 'boundaries'
      table: 'vg250_lan_union'
  targets:
    map:
      schema: 'boundaries'
      table: 'egon_map_mvgriddistrict_vg250'

solar_rooftop:
  sources:
    solar_feedin:
      schema: 'supply'
      table: 'egon_era5_renewable_feedin'
    mv_grid_districts:
      schema: 'grid'
      table: 'mv_grid_districts'
    weather_cells:
      schema: 'supply'
      table: 'egon_era5_weather_cells'
    electricity_demand:
      schema: 'demand'
      table: 'egon_demandregio_zensus_electricity'
    map_zensus_grid_districts:
      schema: 'boundaries'
      table: 'egon_map_zensus_grid_districts'
    map_grid_boundaries:
      schema: 'boundaries'
      table: 'egon_map_mvgriddistrict_vg250'
    scenario_capacities:
      schema: 'supply'
      table: 'egon_scenario_capacities'
    federal_states:
      schema: 'boundaries'
      table: 'vg250_lan'
  targets:
    generators:
      schema: 'grid'
      table: 'egon_pf_hv_generator'
    generator_timeseries:
      schema: 'grid'
      table: 'egon_pf_hv_generator_timeseries'

data-bundle:
  sources:
    zenodo:
      deposit_id: 4896527
  targets:
    file:
      'data_bundle_egon_data.zip'

<<<<<<< HEAD
chp_location:
  sources:
    list_conv_pp:
      table: 'nep_2021_conv_powerplants'
      schema: 'supply'
    mastr_combustion: 'bnetza_mastr_combustion_cleaned.csv'
    mastr_location: 'location_elec_generation_raw.csv'
    mv_grid_districts: 'grid.mv_grid_districts'
    ehv_voronoi: "grid.egon_ehv_substation_voronoi"
  targets:
    power_plants:
      table: 'egon_chp'
      schema: 'supply'
=======
heat_supply:
  sources:
    scenario_capacities:
      schema: 'supply'
      table: 'egon_scenario_capacities'
    district_heating_areas:
      schema: 'demand'
      table: 'district_heating_areas'
    power_plants:
      schema: 'supply'
      table: 'egon_power_plants'
    federal_states:
      schema: 'boundaries'
      table: 'vg250_lan'
    heat_demand:
      schema: 'demand'
      table: 'egon_peta_heat'
    map_zensus_grid:
      schema: 'boundaries'
      table: 'egon_map_zensus_grid_districts'
    map_vg250_grid:
      schema: 'boundaries'
      table: 'egon_map_mvgriddistrict_vg250'
    mv_grids:
      schema: 'grid'
      table: 'mv_grid_districts'
    map_dh:
      schema: 'demand'
      table: 'map_zensus_district_heating_areas'
  targets:
    district_heating_supply:
      schema: 'supply'
      table: 'egon_district_heating'
    individual_heating_supply:
      schema: 'supply'
      table: 'egon_individual_heating'

etrago_heat:
  sources:
    scenario_capacities:
      schema: 'supply'
      table: 'egon_scenario_capacities'
    district_heating_areas:
      schema: 'demand'
      table: 'district_heating_areas'
    map_district_heating_areas:
      schema: 'demand'
      table: 'map_zensus_district_heating_areas'
    mv_grids:
      schema: 'grid'
      table: 'mv_grid_districts'
    district_heating_supply:
      schema: 'supply'
      table: 'egon_district_heating'
    individual_heating_supply:
      schema: 'supply'
      table: 'egon_individual_heating'
    weather_cells:
      schema: 'supply'
      table: 'egon_era5_weather_cells'
    solar_thermal_feedin:
      schema: 'supply'
      table: 'egon_era5_renewable_feedin'
    mv_grid_districts:
      schema: 'grid'
      table: 'mv_grid_districts'
    heat_demand:
      schema: 'demand'
      table: 'egon_peta_heat'
  targets:
    heat_buses:
      schema: 'grid'
      table: 'egon_pf_hv_bus'
    heat_generators:
      schema: 'grid'
      table: 'egon_pf_hv_generator'
    heat_generator_timeseries:
      schema: 'grid'
      table: 'egon_pf_hv_generator_timeseries'
    heat_links:
      schema: 'grid'
      table: 'egon_pf_hv_link'
>>>>>>> fb1b84cd
<|MERGE_RESOLUTION|>--- conflicted
+++ resolved
@@ -490,7 +490,89 @@
     file:
       'data_bundle_egon_data.zip'
 
-<<<<<<< HEAD
+heat_supply:
+  sources:
+    scenario_capacities:
+      schema: 'supply'
+      table: 'egon_scenario_capacities'
+    district_heating_areas:
+      schema: 'demand'
+      table: 'district_heating_areas'
+    power_plants:
+      schema: 'supply'
+      table: 'egon_power_plants'
+    federal_states:
+      schema: 'boundaries'
+      table: 'vg250_lan'
+    heat_demand:
+      schema: 'demand'
+      table: 'egon_peta_heat'
+    map_zensus_grid:
+      schema: 'boundaries'
+      table: 'egon_map_zensus_grid_districts'
+    map_vg250_grid:
+      schema: 'boundaries'
+      table: 'egon_map_mvgriddistrict_vg250'
+    mv_grids:
+      schema: 'grid'
+      table: 'mv_grid_districts'
+    map_dh:
+      schema: 'demand'
+      table: 'map_zensus_district_heating_areas'
+  targets:
+    district_heating_supply:
+      schema: 'supply'
+      table: 'egon_district_heating'
+    individual_heating_supply:
+      schema: 'supply'
+      table: 'egon_individual_heating'
+
+etrago_heat:
+  sources:
+    scenario_capacities:
+      schema: 'supply'
+      table: 'egon_scenario_capacities'
+    district_heating_areas:
+      schema: 'demand'
+      table: 'district_heating_areas'
+    map_district_heating_areas:
+      schema: 'demand'
+      table: 'map_zensus_district_heating_areas'
+    mv_grids:
+      schema: 'grid'
+      table: 'mv_grid_districts'
+    district_heating_supply:
+      schema: 'supply'
+      table: 'egon_district_heating'
+    individual_heating_supply:
+      schema: 'supply'
+      table: 'egon_individual_heating'
+    weather_cells:
+      schema: 'supply'
+      table: 'egon_era5_weather_cells'
+    solar_thermal_feedin:
+      schema: 'supply'
+      table: 'egon_era5_renewable_feedin'
+    mv_grid_districts:
+      schema: 'grid'
+      table: 'mv_grid_districts'
+    heat_demand:
+      schema: 'demand'
+      table: 'egon_peta_heat'
+  targets:
+    heat_buses:
+      schema: 'grid'
+      table: 'egon_pf_hv_bus'
+    heat_generators:
+      schema: 'grid'
+      table: 'egon_pf_hv_generator'
+    heat_generator_timeseries:
+      schema: 'grid'
+      table: 'egon_pf_hv_generator_timeseries'
+    heat_links:
+      schema: 'grid'
+      table: 'egon_pf_hv_link'
+
 chp_location:
   sources:
     list_conv_pp:
@@ -503,88 +585,4 @@
   targets:
     power_plants:
       table: 'egon_chp'
-      schema: 'supply'
-=======
-heat_supply:
-  sources:
-    scenario_capacities:
-      schema: 'supply'
-      table: 'egon_scenario_capacities'
-    district_heating_areas:
-      schema: 'demand'
-      table: 'district_heating_areas'
-    power_plants:
-      schema: 'supply'
-      table: 'egon_power_plants'
-    federal_states:
-      schema: 'boundaries'
-      table: 'vg250_lan'
-    heat_demand:
-      schema: 'demand'
-      table: 'egon_peta_heat'
-    map_zensus_grid:
-      schema: 'boundaries'
-      table: 'egon_map_zensus_grid_districts'
-    map_vg250_grid:
-      schema: 'boundaries'
-      table: 'egon_map_mvgriddistrict_vg250'
-    mv_grids:
-      schema: 'grid'
-      table: 'mv_grid_districts'
-    map_dh:
-      schema: 'demand'
-      table: 'map_zensus_district_heating_areas'
-  targets:
-    district_heating_supply:
-      schema: 'supply'
-      table: 'egon_district_heating'
-    individual_heating_supply:
-      schema: 'supply'
-      table: 'egon_individual_heating'
-
-etrago_heat:
-  sources:
-    scenario_capacities:
-      schema: 'supply'
-      table: 'egon_scenario_capacities'
-    district_heating_areas:
-      schema: 'demand'
-      table: 'district_heating_areas'
-    map_district_heating_areas:
-      schema: 'demand'
-      table: 'map_zensus_district_heating_areas'
-    mv_grids:
-      schema: 'grid'
-      table: 'mv_grid_districts'
-    district_heating_supply:
-      schema: 'supply'
-      table: 'egon_district_heating'
-    individual_heating_supply:
-      schema: 'supply'
-      table: 'egon_individual_heating'
-    weather_cells:
-      schema: 'supply'
-      table: 'egon_era5_weather_cells'
-    solar_thermal_feedin:
-      schema: 'supply'
-      table: 'egon_era5_renewable_feedin'
-    mv_grid_districts:
-      schema: 'grid'
-      table: 'mv_grid_districts'
-    heat_demand:
-      schema: 'demand'
-      table: 'egon_peta_heat'
-  targets:
-    heat_buses:
-      schema: 'grid'
-      table: 'egon_pf_hv_bus'
-    heat_generators:
-      schema: 'grid'
-      table: 'egon_pf_hv_generator'
-    heat_generator_timeseries:
-      schema: 'grid'
-      table: 'egon_pf_hv_generator_timeseries'
-    heat_links:
-      schema: 'grid'
-      table: 'egon_pf_hv_link'
->>>>>>> fb1b84cd
+      schema: 'supply'