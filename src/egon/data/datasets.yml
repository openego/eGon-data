--- conflicted
+++ resolved
@@ -435,14 +435,13 @@
       schema: 'grid'
       table: 'egon_pf_hv_load_timeseries'
 
-<<<<<<< HEAD
 household_electricity_demand:
   sources:
     household_electricity_demand_profiles:
       url: "https://next.rl-institut.de/s/M8o3ALXPappRM3Y/download/h0_profiles.h5"
     zensus_household_types:
       url: "https://next.rl-institut.de/s/oQXRkYgWLXK3zND/download/Zensus2011_Personen.csv"
-=======
+
 map_mvgrid_vg250:
   sources:
     mv_grid_districts:
@@ -497,4 +496,3 @@
   targets:
     file:
       'data_bundle_egon_data.zip'
->>>>>>> b1c29700
