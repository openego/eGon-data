--- conflicted
+++ resolved
@@ -316,26 +316,16 @@
     - "hydro"
     - "nuclear"
     - "solar"
-<<<<<<< HEAD
-    - "biomass"
-    - "combustion"
-    - "nuclear"
     - "storage"
+    - "wind"
   file_basename: "bnetza_mastr"
   deposit_id: 10491882
   egon2021_date_max: "2021-12-31 23:59:00"
   status2019_date_max: "2019-12-31 23:59:00"
   status2023_date_max: "2023-12-31 23:59:00"
-=======
-    - "storage"
-    - "wind"
-  file_basename: "bnetza_mastr"
-  deposit_id: 10480958
-  egon2021_date_max: "2021-12-31 23:59:00"
   geocoding_path:
     - "data_bundle_egon_data"
     - "mastr_geocoding"
->>>>>>> 7a03d06a
 
 re_potential_areas:
   target:
@@ -392,14 +382,8 @@
       mastr_gsgk: "bnetza_mastr_gsgk_cleaned.csv"
       mastr_hydro: "bnetza_mastr_hydro_cleaned.csv"
       mastr_location: "location_elec_generation_raw.csv"
-<<<<<<< HEAD
-      mastr_combustion_without_chp: "supply.egon_mastr_conventional_without_chp"
-      mastr_combustion: "bnetza_mastr/dump_2024-01-08/bnetza_mastr_combustion_cleaned.csv"
-      mastr_nuclear: "bnetza_mastr/dump_2024-01-08/bnetza_mastr_nuclear_cleaned.csv"
-=======
       mastr_nuclear: "bnetza_mastr_nuclear_cleaned.csv"
       mastr_pv: "bnetza_mastr_solar_cleaned.csv"
->>>>>>> 7a03d06a
       mastr_storage: "bnetza_mastr_storage_cleaned.csv"
       mastr_wind: "bnetza_mastr_wind_cleaned.csv"
       capacities: "supply.egon_scenario_capacities"
@@ -568,6 +552,9 @@
       schema: 'supply'
       table: 'egon_power_plants'
   targets:
+    generators:
+      schema: 'grid'
+      table: 'egon_etrago_generator'
     generator_timeseries:
       schema: 'grid'
       table: 'egon_etrago_generator_timeseries'
