--- conflicted
+++ resolved
@@ -760,8 +760,28 @@
       table: 'egon_etrago_store'  
     store_timeseries:
       schema: 'grid'
-<<<<<<< HEAD
-      table: 'egon_etrago_store_timeseries' 
+      table: 'egon_etrago_store_timeseries'
+
+generators_etrago:
+  sources:
+    power_plants:
+      schema: 'supply'
+      table: 'egon_power_plants'
+    renewable_feedin:
+      schema: 'supply'
+      table: 'egon_era5_renewable_feedin'
+    weather_cells:
+      schema: 'supply'
+      table: 'egon_era5_weather_cells'
+    egon_mv_grid_district: 'grid.egon_mv_grid_district'
+    ehv_voronoi: 'grid.egon_ehv_substation_voronoi'
+  targets:
+    etrago_generators:
+      schema: 'grid'
+      table: 'egon_etrago_generator'
+    etrago_gen_time:
+      schema: 'grid'
+      table: 'egon_etrago_generator_timeseries'
 
 dlr:
   sources:
@@ -774,28 +794,4 @@
   targets:
     line_timeseries:
       schema: "grid"
-      table: "egon_etrago_line_timeseries"   
-=======
-      table: 'egon_etrago_store_timeseries'
-
-generators_etrago:
-  sources:
-    power_plants:
-      schema: 'supply'
-      table: 'egon_power_plants'
-    renewable_feedin:
-      schema: 'supply'
-      table: 'egon_era5_renewable_feedin'
-    weather_cells:
-      schema: 'supply'
-      table: 'egon_era5_weather_cells'
-    egon_mv_grid_district: 'grid.egon_mv_grid_district'
-    ehv_voronoi: 'grid.egon_ehv_substation_voronoi'
-  targets:
-    etrago_generators:
-      schema: 'grid'
-      table: 'egon_etrago_generator'
-    etrago_gen_time:
-      schema: 'grid'
-      table: 'egon_etrago_generator_timeseries'
->>>>>>> c52e5707
+      table: "egon_etrago_line_timeseries"   