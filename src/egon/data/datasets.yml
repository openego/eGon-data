--- conflicted
+++ resolved
@@ -362,7 +362,32 @@
       table: 'osm_landuse'
       schema: 'openstreetmap'
 
-<<<<<<< HEAD
+era5_weather_data:
+  targets:
+    weather_data:
+      path: 'cutouts'
+    weather_cells:
+      schema: 'supply'
+      table: 'egon_era5_weather_cells'
+
+renewable_feedin:
+  sources:
+    era5_weather_data:
+      path: 'cutouts'
+    weather_cells:
+      schema: 'supply'
+      table: 'egon_era5_weather_cells'
+    vg250_lan_union:
+      schema: 'boundaries'
+      table: 'vg250_lan_union'
+    vg250_sta_union:
+      schema: 'boundaries'
+      table: 'vg250_sta_union'
+  targets:
+    feedin_table:
+      schema: 'supply'
+      table: 'egon_era5_renewable_feedin'
+
 map_zensus_grid_districts:
   sources:
     zensus_population:
@@ -406,30 +431,3 @@
     pf_load_timeseries:
       schema: 'grid'
       table: 'egon_pf_hv_load_timeseries'
-=======
-era5_weather_data:
-  targets:
-    weather_data:
-      path: 'cutouts'
-    weather_cells:
-      schema: 'supply'
-      table: 'egon_era5_weather_cells'
-
-renewable_feedin:
-  sources:
-    era5_weather_data:
-      path: 'cutouts'
-    weather_cells:
-      schema: 'supply'
-      table: 'egon_era5_weather_cells'
-    vg250_lan_union:
-      schema: 'boundaries'
-      table: 'vg250_lan_union'
-    vg250_sta_union:
-      schema: 'boundaries'
-      table: 'vg250_sta_union'
-  targets:
-    feedin_table:
-      schema: 'supply'
-      table: 'egon_era5_renewable_feedin'
->>>>>>> 78387fcc
