--- conflicted
+++ resolved
@@ -707,10 +707,6 @@
     link:
       schema: 'grid'
       table: 'egon_etrago_link'
-<<<<<<< HEAD
-
-=======
->>>>>>> 1d65d82a
       
 DSM_CTS_industry:
   sources:
