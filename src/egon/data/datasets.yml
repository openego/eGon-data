openstreetmap:
  original_data:
    source:
      url: "https://download.geofabrik.de/europe/germany-210101.osm.pbf"
      url_testmode: "https://download.geofabrik.de/europe/germany/schleswig-holstein-210101.osm.pbf"
      stylefile: "oedb.style"
    target:
      table_prefix: "osm"
      file: "germany-210101.osm.pbf"
      file_testmode: "schleswig-holstein-210101.osm.pbf"
  processed:
    schema: "openstreetmap"
    tables:
      - "osm_line"
      - "osm_nodes"
      - "osm_point"
      - "osm_polygon"
      - "osm_rels"
      - "osm_roads"
      - "osm_ways"
vg250:
  original_data:
    source:
      url: "https://daten.gdz.bkg.bund.de/produkte/vg/vg250_ebenen_0101/2020/vg250_01-01.geo84.shape.ebenen.zip"
    target:
      file: "vg250_01-01.geo84.shape.ebenen.zip"
  processed:
    schema: "boundaries"
    file_table_map:
      "VG250_STA.shp": "vg250_sta"
      "VG250_LAN.shp": "vg250_lan"
      "VG250_RBZ.shp": "vg250_rbz"
      "VG250_KRS.shp": "vg250_krs"
      "VG250_VWG.shp": "vg250_vwg"
      "VG250_GEM.shp": "vg250_gem"
zensus_population:
  original_data:
    source:
      url: "https://www.zensus2011.de/SharedDocs/Downloads/DE/Pressemitteilung/DemografischeGrunddaten/csv_Bevoelkerung_100m_Gitter.zip?__blob=publicationFile&v=3"
    target:
      file: "csv_Bevoelkerung_100m_Gitter.zip"
  processed:
    schema: "society"
    table: "destatis_zensus_population_per_ha"
zensus_misc:
  original_data:
    source:
      url:
        - "https://www.zensus2011.de/SharedDocs/Downloads/DE/Pressemitteilung/DemografischeGrunddaten/csv_Haushalte_100m_Gitter.zip?__blob=publicationFile&v=2"
        - "https://www.zensus2011.de/SharedDocs/Downloads/DE/Pressemitteilung/DemografischeGrunddaten/csv_Gebaeude_100m_Gitter.zip?__blob=publicationFile&v=2"
        - "https://www.zensus2011.de/SharedDocs/Downloads/DE/Pressemitteilung/DemografischeGrunddaten/csv_Wohnungen_100m_Gitter.zip?__blob=publicationFile&v=5"
  processed:
    schema: "society"
    file_table_map:
      "csv_Haushalte_100m_Gitter.zip": "egon_destatis_zensus_household_per_ha"
      "csv_Gebaeude_100m_Gitter.zip": "egon_destatis_zensus_building_per_ha"
      "csv_Wohnungen_100m_Gitter.zip": "egon_destatis_zensus_apartment_per_ha"

map_zensus_vg250:
  sources:
    zensus_population:
      schema: 'society'
      table: 'destatis_zensus_population_per_ha'
    vg250_municipalities:
      schema: 'boundaries'
      table: 'vg250_gem'
  targets:
    map:
      schema: 'boundaries'
      table: 'egon_map_zensus_vg250'

demandregio_installation:
  sources:
    git-repository: "https://github.com/openego/disaggregator.git"
    branch: "features/pip_install"
  targets:
    path: 'demandregio-disaggregator'

demandregio_society:
  sources:
    disaggregator:
      path: 'demandregio-disaggregator'
    vg250_krs:
      schema: 'boundaries'
      table: 'vg250_krs'
    scenarios:
      schema: 'scenario'
      table: 'egon_scenario_parameters'
  targets:
    population:
      schema: 'society'
      table: 'egon_demandregio_population'
    household:
      schema: 'society'
      table: 'egon_demandregio_household'


demandregio_household_demand:
  sources:
    disaggregator:
      path: 'demandregio-disaggregator'
    vg250_krs:
      schema: 'boundaries'
      table: 'vg250_krs'
    scenarios:
      schema: 'scenario'
      table: 'egon_scenario_parameters'
  targets:
    household_demand:
      schema: 'demand'
      table: 'egon_demandregio_hh'

demandregio_cts_ind_demand:
  sources:
    disaggregator:
      path: 'demandregio-disaggregator'
    vg250_krs:
      schema: 'boundaries'
      table: 'vg250_krs'
    new_consumers_2035: 'new_largescale_consumers_nep.csv'
    wz_definitions:
      "CTS": 'CTS_WZ_definition.csv'
      "industry": 'ind_WZ_definition.csv'
    scenarios:
      schema: 'scenario'
      table: 'egon_scenario_parameters'
  targets:
    cts_ind_demand:
      schema: 'demand'
      table: 'egon_demandregio_cts_ind'
    wz_definitions:
      schema: 'demand'
      table: 'egon_demandregio_wz'
    timeseries_cts_ind:
      schema: 'demand'
      table: 'egon_demandregio_timeseries_cts_ind'

electrical_demands_households:
  sources:
    demandregio:
      schema: 'demand'
      table: 'egon_demandregio_hh'
      scenarios: ["eGon2035", "eGon100RE"]
    population_prognosis_zensus:
      schema: 'society'
      table: 'egon_population_prognosis'
    map_zensus_vg250:
      schema: 'boundaries'
      table: 'egon_map_zensus_vg250'
  targets:
    household_demands_zensus:
      schema: 'demand'
      table: 'egon_demandregio_zensus_electricity'

electrical_demands_cts:
  sources:
    demandregio:
      schema: 'demand'
      table: 'egon_demandregio_cts_ind'
      scenarios: ["eGon2035", "eGon100RE"]
    demandregio_wz:
      schema: 'demand'
      table: 'egon_demandregio_wz'
    heat_demand_cts:
      schema: 'demand'
      table: 'egon_peta_heat'
    map_zensus_vg250:
      schema: 'boundaries'
      table: 'egon_map_zensus_vg250'
  targets:
    cts_demands_zensus:
      schema: 'demand'
      table: 'egon_demandregio_zensus_electricity'

hvmv_substation:
  original_data:
    source:
      url:
    target:
      path:
  processed:
    schema: "grid"
    table: "egon_hvmv_substation"
ehv_substation:
  original_data:
    source:
      url:
    target:
      path:
  processed:
    schema: "grid"
    table: "egon_ehv_substation"
hvmv_substation_voronoi:
  original_data:
    source:
      url:
    target:
      path:
  processed:
    schema: "grid"
    table: "egon_hvmv_substation_voronoi"
ehv_substation_voronoi:
  original_data:
    source:
      url:
    target:
      path:
  processed:
    schema: "grid"
    table: "egon_ehv_substation_voronoi"


society_prognosis:
  soucres:
    zensus_population:
      schema: 'society'
      table: 'destatis_zensus_population_per_ha'
    zensus_households:
      schema: 'society'
      table: 'egon_destatis_zensus_household_per_ha'
    demandregio_population:
      schema: 'society'
      table: 'egon_demandregio_population'
    demandregio_households:
      schema: 'society'
      table: 'egon_demandregio_household'
    map_zensus_vg250:
      schema: 'boundaries'
      table: 'egon_map_zensus_vg250'

  target:
    population_prognosis:
      schema: 'society'
      table: 'egon_population_prognosis'
    household_prognosis:
      schema: 'society'
      table: 'egon_household_prognosis'

scenario_input:
  eGon2035:
    paths:
      "capacities": "NEP2035_V2021_scnC2035.xlsx"
      "list_conv_pp": "Kraftwerksliste_NEP_2021_konv.csv"

mastr:
  technologies:
    - "wind"
    - "hydro"
    - "solar"
    - "biomass"
    - "combustion"
    - "nuclear"
    - "gsgk"
    - "storage"
  file_basename: "bnetza_mastr"
  deposit_id: 808086

re_potential_areas:
  original_data:
    source:
      url:
        #TODO: finally replace sandbox
        - "https://sandbox.zenodo.org/record/746695/files/potentialarea_pv_agriculture.gpkg?download=1"
        - "https://sandbox.zenodo.org/record/746695/files/potentialarea_pv_road_railway.gpkg?download=1"
        - "https://sandbox.zenodo.org/record/746695/files/potentialarea_wind.gpkg?download=1"
      url_testmode:
        - "https://sandbox.zenodo.org/record/746695/files/potentialarea_pv_agriculture_SH.gpkg?download=1"
        - "https://sandbox.zenodo.org/record/746695/files/potentialarea_pv_road_railway_SH.gpkg?download=1"
        - "https://sandbox.zenodo.org/record/746695/files/potentialarea_wind_SH.gpkg?download=1"
    target:
      schema: "supply"
      path_table_map:
        "potentialarea_pv_agriculture.gpkg": "egon_re_potential_area_pv_agriculture"
        "potentialarea_pv_road_railway.gpkg": "egon_re_potential_area_pv_road_railway"
        "potentialarea_wind.gpkg": "egon_re_potential_area_wind"

peta5_0_1_res_heat_demands:
  original_data:
    source:
    # In case the link breaks (hopefully it does not), you are able to download
    # the data manually. Here you also find background information:
    # https://s-eenergies-open-data-euf.hub.arcgis.com/search?categories=seenergies_buildings
    # https://www.arcgis.com/home/item.html?id=d7d18b63250240a49eb81db972aa573e
      url: "https://arcgis.com/sharing/rest/content/items/d7d18b63250240a49eb81db972aa573e/data"
    target:
      path: "Peta5_0_1_HD_res.zip"
  processed:
    schema: "demand"
    file_table_map:
    table: # 2015 heat demand data not stored in database
peta5_0_1_ser_heat_demands:
  original_data:
    source:
    # In case the link breaks (hopefully it does not), you are able to download
    # the data manually. Here you also find background information:
    # https://s-eenergies-open-data-euf.hub.arcgis.com/search?categories=seenergies_buildings
    # https://www.arcgis.com/home/item.html?id=52ff5e02111142459ed5c2fe3d80b3a0
      url: "https://arcgis.com/sharing/rest/content/items/52ff5e02111142459ed5c2fe3d80b3a0/data"
    target:
      path: "Peta5_0_1_HD_ser.zip"
  processed:
    schema: "demand"
    file_table_map:
    table: # 2015 heat demand data not stored in database

power_plants:
  sources:
      mastr_biomass: "bnetza_mastr_biomass_cleaned.csv"
      mastr_hydro: "bnetza_mastr_hydro_cleaned.csv"
      mastr_location: "location_elec_generation_raw.csv"
      capacities: "supply.egon_scenario_capacities"
      geom_germany: "boundaries.vg250_sta_union"
      geom_federal_states: "boundaries.vg250_lan"
      egon_mv_grid_district: "grid.egon_mv_grid_district"
      ehv_voronoi: "grid.egon_ehv_substation_voronoi"
  target:
      table: 'egon_power_plants'
      schema: 'supply'

landuse:
  sources:
    osm_polygons:
      schema: 'openstreetmap'
      table: 'osm_polygon'
    vg250:
      schema: 'boundaries'
      table: 'vg250_sta_union'
  target:
      table: 'osm_landuse'
      schema: 'openstreetmap'

era5_weather_data:
  targets:
    weather_data:
      path: 'cutouts'
    weather_cells:
      schema: 'supply'
      table: 'egon_era5_weather_cells'

renewable_feedin:
  sources:
    era5_weather_data:
      path: 'cutouts'
    weather_cells:
      schema: 'supply'
      table: 'egon_era5_weather_cells'
    vg250_lan_union:
      schema: 'boundaries'
      table: 'vg250_lan_union'
    vg250_sta_union:
      schema: 'boundaries'
      table: 'vg250_sta_union'
  targets:
    feedin_table:
      schema: 'supply'
      table: 'egon_era5_renewable_feedin'

map_zensus_grid_districts:
  sources:
    zensus_population:
      schema: 'society'
      table: 'destatis_zensus_population_per_ha'
    egon_mv_grid_district:
      schema: 'grid'
      table: 'egon_mv_grid_district'
  targets:
    map:
      schema: 'boundaries'
      table: 'egon_map_zensus_grid_districts'

electrical_load_curves_cts:
  sources:
    map_grid_districts:
      schema: 'boundaries'
      table: 'egon_map_zensus_grid_districts'
    map_vg250:
      schema: 'boundaries'
      table: 'egon_map_zensus_vg250'
    zensus_electricity:
      schema: 'demand'
      table: 'egon_demandregio_zensus_electricity'
    demandregio_cts:
      schema: 'demand'
      table: 'egon_demandregio_cts_ind'
    demandregio_wz:
      schema: 'demand'
      table: 'egon_demandregio_wz'
    demandregio_timeseries:
      schema: 'demand'
      table: 'egon_demandregio_timeseries_cts_ind'
    hvmv_substation:
      schema: 'grid'
      table: 'egon_hvmv_substation'
  targets:
    cts_demand_curves:
      schema: 'demand'
      table: 'egon_etrago_electricity_cts'

hh_demand_profiles:
  sources:
    household_electricity_demand_profiles:
      path_testmode: "household_electricity_demand_profiles_2400.hdf5"
      path: "household_electricity_demand_profiles_100k.hdf5"

    zensus_household_types:
      path: "Zensus2011_Personen.csv"

map_mvgrid_vg250:
  sources:
    egon_mv_grid_district:
      schema: 'grid'
      table: 'egon_mv_grid_district'
    federal_states:
      schema: 'boundaries'
      table: 'vg250_lan_union'
  targets:
    map:
      schema: 'boundaries'
      table: 'egon_map_mvgriddistrict_vg250'

solar_rooftop:
  sources:
    solar_feedin:
      schema: 'supply'
      table: 'egon_era5_renewable_feedin'
    egon_mv_grid_district:
      schema: 'grid'
      table: 'egon_mv_grid_district'
    weather_cells:
      schema: 'supply'
      table: 'egon_era5_weather_cells'
    electricity_demand:
      schema: 'demand'
      table: 'egon_demandregio_zensus_electricity'
    map_zensus_grid_districts:
      schema: 'boundaries'
      table: 'egon_map_zensus_grid_districts'
    map_grid_boundaries:
      schema: 'boundaries'
      table: 'egon_map_mvgriddistrict_vg250'
    scenario_capacities:
      schema: 'supply'
      table: 'egon_scenario_capacities'
    federal_states:
      schema: 'boundaries'
      table: 'vg250_lan'
  targets:
    generators:
      schema: 'grid'
      table: 'egon_etrago_generator'
    generator_timeseries:
      schema: 'grid'
      table: 'egon_etrago_generator_timeseries'

data-bundle:
  sources:
    zenodo:
      deposit_id: 5211145
  targets:
    file:
      'data_bundle_egon_data.zip'

heat_supply:
  sources:
    scenario_capacities:
      schema: 'supply'
      table: 'egon_scenario_capacities'
    district_heating_areas:
      schema: 'demand'
      table: 'egon_district_heating_areas'
    chp:
      schema: 'supply'
      table: 'egon_chp'
    federal_states:
      schema: 'boundaries'
      table: 'vg250_lan'
    heat_demand:
      schema: 'demand'
      table: 'egon_peta_heat'
    map_zensus_grid:
      schema: 'boundaries'
      table: 'egon_map_zensus_grid_districts'
    map_vg250_grid:
      schema: 'boundaries'
      table: 'egon_map_mvgriddistrict_vg250'
    mv_grids:
      schema: 'grid'
      table: 'egon_mv_grid_district'
    map_dh:
      schema: 'demand'
      table: 'egon_map_zensus_district_heating_areas'
    etrago_buses:
      table: 'egon_pf_hv_bus'
      schema: 'grid'
  targets:
    district_heating_supply:
      schema: 'supply'
      table: 'egon_district_heating'
    individual_heating_supply:
      schema: 'supply'
      table: 'egon_individual_heating'

etrago_heat:
  sources:
    scenario_capacities:
      schema: 'supply'
      table: 'egon_scenario_capacities'
    district_heating_areas:
      schema: 'demand'
      table: 'egon_district_heating_areas'
    map_district_heating_areas:
      schema: 'demand'
      table: 'egon_map_zensus_district_heating_areas'
    mv_grids:
      schema: 'grid'
      table: 'egon_mv_grid_district'
    district_heating_supply:
      schema: 'supply'
      table: 'egon_district_heating'
    individual_heating_supply:
      schema: 'supply'
      table: 'egon_individual_heating'
    weather_cells:
      schema: 'supply'
      table: 'egon_era5_weather_cells'
    solar_thermal_feedin:
      schema: 'supply'
      table: 'egon_era5_renewable_feedin'
    egon_mv_grid_district:
      schema: 'grid'
      table: 'egon_mv_grid_district'
    heat_demand:
      schema: 'demand'
      table: 'egon_peta_heat'
  targets:
    heat_buses:
      schema: 'grid'
      table: 'egon_etrago_bus'
    heat_generators:
      schema: 'grid'
      table: 'egon_etrago_generator'
    heat_generator_timeseries:
      schema: 'grid'
      table: 'egon_etrago_generator_timeseries'
    heat_links:
      schema: 'grid'
      table: 'egon_etrago_link'

industrial_sites:
  sources:
    hotmaps:
      url: "https://gitlab.com/hotmaps/industrial_sites/industrial_sites_Industrial_Database/-/raw/388278c6df35889b1447a959fc3759e3d78bf659/data/Industrial_Database.csv?inline=false"
      path: "data_Industrial_Database.csv"
    seenergies:
      url: "https://opendata.arcgis.com/datasets/5e36c0af918040ed936b4e4c101f611d_0.csv"
      path: "D5_1_Industry_Dataset_With_Demand_Data.csv"
    schmidt:
      path: "MA_Schmidt_Industriestandorte_georef.csv"
  targets:
    hotmaps:
      schema: "demand"
      table: "egon_hotmaps_industrial_sites"
    seenergies:
      schema: "demand"
      table: "egon_seenergies_industrial_sites"
    schmidt:
      schema: "demand"
      table: "egon_schmidt_industrial_sites"
    sites:
      schema: "demand"
      table: "egon_industrial_sites"

distributed_industrial_demand:
  sources:
    demandregio:
      schema: 'demand'
      table: 'egon_demandregio_cts_ind'
      scenarios: ["eGon2035", "eGon100RE"]
    wz:
      schema: 'demand'
      table: 'egon_demandregio_wz'
    osm_landuse:
      schema: 'openstreetmap'
      table: 'osm_landuse'
    industrial_sites:
      schema: 'demand'
      table: 'egon_industrial_sites'
    vg250_krs:
      schema: 'boundaries'
      table: 'vg250_krs'
  targets:
    osm:
      schema: 'demand'
      table: 'egon_demandregio_osm_ind_electricity'
    sites:
      schema: 'demand'
      table: 'egon_demandregio_sites_ind_electricity'

electrical_load_curves_industry:
  sources:
    osm:
      schema: 'demand'
      table: 'egon_demandregio_osm_ind_electricity'
    osm_landuse:
      schema: 'openstreetmap'
      table: 'osm_landuse'
    sites:
      schema: 'demand'
      table: 'egon_demandregio_sites_ind_electricity'
    sites_geom:
      schema: 'demand'
      table: 'egon_industrial_sites'
    demandregio_industry:
      schema: 'demand'
      table: 'egon_demandregio_cts_ind'
    demandregio_wz:
      schema: 'demand'
      table: 'egon_demandregio_wz'
    demandregio_timeseries:
      schema: 'demand'
      table: 'egon_demandregio_timeseries_cts_ind'
    hvmv_substation:
      schema: 'grid'
      table: 'egon_hvmv_substation'
    egon_mv_grid_district:
      schema: 'grid'
      table: 'egon_mv_grid_district'
  targets:
    osm_load:
      schema: 'demand'
      table: 'egon_osm_ind_load_curves'
    sites_load:
      schema: 'demand'
      table: 'egon_sites_ind_load_curves'

etrago_electricity:
  sources:
    osm_curves:
      schema: 'demand'
      table: 'egon_osm_ind_load_curves'
    sites_curves:
      schema: 'demand'
      table: 'egon_sites_ind_load_curves'
    cts_curves:
      schema: 'demand'
      table: 'egon_etrago_electricity_cts'
  targets:
    etrago_load:
      schema: 'grid'
      table: 'egon_etrago_load'
    etrago_load_curves:
      schema: 'grid'
      table: 'egon_etrago_load_timeseries'

chp_location:
  sources:
    list_conv_pp:
      table: 'nep_2021_conv_powerplants'
      schema: 'supply'
    mastr_combustion: 'bnetza_mastr_combustion_cleaned.csv'
    mastr_location: 'location_elec_generation_raw.csv'
    egon_mv_grid_district: 'grid.egon_mv_grid_district'
    ehv_voronoi: "grid.egon_ehv_substation_voronoi"
    etrago_buses:
      table: 'egon_pf_hv_bus'
      schema: 'grid'
    osm_landuse:
      table: 'osm_landuse'
      schema: 'openstreetmap'
    osm_polygon:
      table: 'osm_polygon'
      schema: 'openstreetmap'
    district_heating_areas:
      schema: 'demand'
      table: 'egon_district_heating_areas'
    industrial_demand_osm:
      schema: 'demand'
      table: 'egon_demandregio_osm_ind_electricity'
    vg250_lan:
      schema: 'boundaries'
      table: 'vg250_lan'
  targets:
    chp_table:
      table: 'egon_chp'
      schema: 'supply'
    mastr_conventional_without_chp:
      table: 'egon_mastr_conventional_without_chp'
<<<<<<< HEAD
      schema: 'supply'
=======
      schema: 'supply'
      
DSM_CTS_industry:
  sources:
    cts_loadcurves:
      schema: 'demand'
      table: 'egon_etrago_electricity_cts'
    ind_osm_loadcurves:
      schema: 'demand'
      table: 'egon_osm_ind_load_curves'
    ind_sites_loadcurves:
      schema: 'demand'
      table: 'egon_sites_ind_load_curves'
    ind_sites:
      schema: 'demand'
      table: 'egon_industrial_sites'
    ind_sites_schmidt:
      schema: 'demand'
      table: 'egon_schmidt_industrial_sites'
    demandregio_ind_sites:
      schema: 'demand'
      table: 'egon_demandregio_sites_ind_electricity'
  targets:
    bus:
      schema: 'grid'
      table: 'egon_etrago_bus'
    link:
      schema: 'grid'
      table: 'egon_etrago_link'  
    link_timeseries:
      schema: 'grid'
      table: 'egon_etrago_link_timeseries'   
    store:
      schema: 'grid'
      table: 'egon_etrago_store'  
    store_timeseries:
      schema: 'grid'
      table: 'egon_etrago_store_timeseries' 
>>>>>>> 0db45240
<|MERGE_RESOLUTION|>--- conflicted
+++ resolved
@@ -685,9 +685,6 @@
       schema: 'supply'
     mastr_conventional_without_chp:
       table: 'egon_mastr_conventional_without_chp'
-<<<<<<< HEAD
-      schema: 'supply'
-=======
       schema: 'supply'
       
 DSM_CTS_industry:
@@ -726,4 +723,3 @@
     store_timeseries:
       schema: 'grid'
       table: 'egon_etrago_store_timeseries' 
->>>>>>> 0db45240
