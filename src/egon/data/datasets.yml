openstreetmap:
  original_data:
    source:
      url: "https://download.geofabrik.de/europe/germany/bremen-200101.osm.pbf"
      stylefile: "oedb.style"
    target:
      table_prefix: "osm"
      path: "bremen-200101.osm.pbf"
  processed:
    schema: "openstreetmap"
    tables:
      - "osm_line"
      - "osm_nodes"
      - "osm_point"
      - "osm_polygon"
      - "osm_rels"
      - "osm_roads"
      - "osm_ways"
vg250:
  original_data:
    source:
      url: "https://daten.gdz.bkg.bund.de/produkte/vg/vg250_ebenen_0101/2020/vg250_01-01.geo84.shape.ebenen.zip"
    target:
      path: "vg250_01-01.geo84.shape.ebenen.zip"
  processed:
    schema: "boundaries"
    file_table_map:
      "VG250_STA.shp": "vg250_sta"
      "VG250_LAN.shp": "vg250_lan"
      "VG250_RBZ.shp": "vg250_rbz"
      "VG250_KRS.shp": "vg250_krs"
      "VG250_VWG.shp": "vg250_vwg"
      "VG250_GEM.shp": "vg250_gem"
zensus_population:
  original_data:
    source:
      url: "https://www.zensus2011.de/SharedDocs/Downloads/DE/Pressemitteilung/DemografischeGrunddaten/csv_Bevoelkerung_100m_Gitter.zip?__blob=publicationFile&v=3"
    target:
      path: "csv_Bevoelkerung_100m_Gitter.zip"
  processed:
    schema: "society"
    table: "destatis_zensus_population_per_ha"
zensus_misc:
  original_data:
    source:
      url:
        - "https://www.zensus2011.de/SharedDocs/Downloads/DE/Pressemitteilung/DemografischeGrunddaten/csv_Haushalte_100m_Gitter.zip?__blob=publicationFile&v=2"
        - "https://www.zensus2011.de/SharedDocs/Downloads/DE/Pressemitteilung/DemografischeGrunddaten/csv_Gebaeude_100m_Gitter.zip?__blob=publicationFile&v=2"
        - "https://www.zensus2011.de/SharedDocs/Downloads/DE/Pressemitteilung/DemografischeGrunddaten/csv_Wohnungen_100m_Gitter.zip?__blob=publicationFile&v=5"
  processed:
    schema: "society"
    path_table_map:
      "csv_Haushalte_100m_Gitter.zip": "destatis_zensus_household_per_ha"
      "csv_Gebaeude_100m_Gitter.zip": "destatis_zensus_building_per_ha"
      "csv_Wohnungen_100m_Gitter.zip": "destatis_zensus_apartment_per_ha"

demandregio:
  demand_data:
    schema: "demand"
    table_names:
      "household": "egon_demandregio_hh"
      "CTS": "egon_demandregio_cts_ind"
      "industry": "egon_demandregio_cts_ind"
      "wz_definitions": "egon_demandregio_wz"
    scenarios:
      "eGon2035": 2035
      "eGon100RE": 2050
    new_consumers_2035: 'new_largescale_consumers_nep.csv'
    wz_definitions:
      "CTS": 'CTS_WZ_definition.csv'
      "industry": 'ind_WZ_definition.csv'
  society_data:
    schema: "society"
    table_names:
      "household": "egon_demandregio_household"
      "population": "egon_demandregio_population"
    target_years:
      - 2018
      - 2035
      - 2050
<<<<<<< HEAD
hvmv_substation:
  original_data:
    source:
      url:
    target:
      path:
  processed:
    schema: "grid"
    table: "egon_hvmv_substation"
ehv_substation:
  original_data:
    source:
      url:
    target:
      path:
  processed:
    schema: "grid"
    table: "egon_ehv_substation"


=======

scenario_input:
  eGon2035:
    paths:
      "capacities": "NEP2035_V2021_scnC2035.xlsx"
      "list_conv_pp": "Kraftwerksliste_NEP_2021_konv.csv"
>>>>>>> 52f89521
<|MERGE_RESOLUTION|>--- conflicted
+++ resolved
@@ -78,7 +78,6 @@
       - 2018
       - 2035
       - 2050
-<<<<<<< HEAD
 hvmv_substation:
   original_data:
     source:
@@ -99,11 +98,9 @@
     table: "egon_ehv_substation"
 
 
-=======
 
 scenario_input:
   eGon2035:
     paths:
       "capacities": "NEP2035_V2021_scnC2035.xlsx"
-      "list_conv_pp": "Kraftwerksliste_NEP_2021_konv.csv"
->>>>>>> 52f89521
+      "list_conv_pp": "Kraftwerksliste_NEP_2021_konv.csv"