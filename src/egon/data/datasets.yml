openstreetmap:
  original_data:
    source:
      url: "https://download.geofabrik.de/europe/germany/bremen-200101.osm.pbf"
      stylefile: "oedb.style"
    target:
      table_prefix: "osm"
      path: "bremen-200101.osm.pbf"
  processed:
    schema: "openstreetmap"
    tables:
      - "osm_line"
      - "osm_nodes"
      - "osm_point"
      - "osm_polygon"
      - "osm_rels"
      - "osm_roads"
      - "osm_ways"
vg250:
  original_data:
    source:
      url: "https://daten.gdz.bkg.bund.de/produkte/vg/vg250_ebenen_0101/2020/vg250_01-01.geo84.shape.ebenen.zip"
    target:
      path: "vg250_01-01.geo84.shape.ebenen.zip"
  processed:
    schema: "boundaries"
    file_table_map:
      "VG250_STA.shp": "vg250_sta"
      "VG250_LAN.shp": "vg250_lan"
      "VG250_RBZ.shp": "vg250_rbz"
      "VG250_KRS.shp": "vg250_krs"
      "VG250_VWG.shp": "vg250_vwg"
      "VG250_GEM.shp": "vg250_gem"
zensus_population: 
  original_data:
    source:
      url: "https://www.zensus2011.de/SharedDocs/Downloads/DE/Pressemitteilung/DemografischeGrunddaten/csv_Bevoelkerung_100m_Gitter.zip?__blob=publicationFile&v=3"
    target:
      path: "csv_Bevoelkerung_100m_Gitter.zip"
  processed:
    schema: "society"
    table: "destatis_zensus_population_per_ha"
zensus_misc:
  original_data:
    source:
      url:
        - "https://www.zensus2011.de/SharedDocs/Downloads/DE/Pressemitteilung/DemografischeGrunddaten/csv_Haushalte_100m_Gitter.zip?__blob=publicationFile&v=2"
        - "https://www.zensus2011.de/SharedDocs/Downloads/DE/Pressemitteilung/DemografischeGrunddaten/csv_Gebaeude_100m_Gitter.zip?__blob=publicationFile&v=2"
        - "https://www.zensus2011.de/SharedDocs/Downloads/DE/Pressemitteilung/DemografischeGrunddaten/csv_Wohnungen_100m_Gitter.zip?__blob=publicationFile&v=5"
  processed:
    schema: "society"
<<<<<<< HEAD
    table: "destatis_zensus_apartment_per_ha"

demandregio:
  demand_data:
    schema: "demand"
    table_names:
      "household": "egon_demandregio_hh"
      "CTS": "egon_demandregio_cts_ind"
      "industry": "egon_demandregio_cts_ind"
      "wz_definitions": "egon_demandregio_wz"
    scenarios:
      "eGon2035": 2035
      "eGon100RE": 2050
    new_consumers_2035: 'new_largescale_consumers_nep.csv'
    wz_definitions:
      "CTS": 'CTS_WZ_definition.csv'
      "industry": 'ind_WZ_definition.csv'
  society_data:
    schema: "society"
    table_names:
      "household": "egon_demandregio_household"
      "population": "egon_demandregio_population"
    target_years:
      - 2018
      - 2035
      - 2050
=======
    path_table_map:
      "csv_Haushalte_100m_Gitter.zip": "destatis_zensus_household_per_ha"
      "csv_Gebaeude_100m_Gitter.zip": "destatis_zensus_building_per_ha"
      "csv_Wohnungen_100m_Gitter.zip": "destatis_zensus_apartment_per_ha"
>>>>>>> 30bff3ba
<|MERGE_RESOLUTION|>--- conflicted
+++ resolved
@@ -49,8 +49,10 @@
         - "https://www.zensus2011.de/SharedDocs/Downloads/DE/Pressemitteilung/DemografischeGrunddaten/csv_Wohnungen_100m_Gitter.zip?__blob=publicationFile&v=5"
   processed:
     schema: "society"
-<<<<<<< HEAD
-    table: "destatis_zensus_apartment_per_ha"
+    path_table_map:
+      "csv_Haushalte_100m_Gitter.zip": "destatis_zensus_household_per_ha"
+      "csv_Gebaeude_100m_Gitter.zip": "destatis_zensus_building_per_ha"
+      "csv_Wohnungen_100m_Gitter.zip": "destatis_zensus_apartment_per_ha"
 
 demandregio:
   demand_data:
@@ -76,9 +78,3 @@
       - 2018
       - 2035
       - 2050
-=======
-    path_table_map:
-      "csv_Haushalte_100m_Gitter.zip": "destatis_zensus_household_per_ha"
-      "csv_Gebaeude_100m_Gitter.zip": "destatis_zensus_building_per_ha"
-      "csv_Wohnungen_100m_Gitter.zip": "destatis_zensus_apartment_per_ha"
->>>>>>> 30bff3ba
