--- conflicted
+++ resolved
@@ -652,9 +652,6 @@
       schema: 'grid'
       table: 'egon_etrago_load_timeseries'
 
-<<<<<<< HEAD
-=======
-
 chp_location:
   sources:
     list_conv_pp:
@@ -689,4 +686,3 @@
     mastr_conventional_without_chp:
       table: 'egon_mastr_conventional_without_chp'
       schema: 'supply'
->>>>>>> aa794a54
