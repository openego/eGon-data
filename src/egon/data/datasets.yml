openstreetmap:
  original_data:
    source:
      url: "https://download.geofabrik.de/europe/germany-220101.osm.pbf"
      url_testmode: "https://download.geofabrik.de/europe/germany/schleswig-holstein-220101.osm.pbf"
      stylefile: "oedb.style"
    target:
      table_prefix: "osm"
      file: "germany-220101.osm.pbf"
      file_testmode: "schleswig-holstein-220101.osm.pbf"
  processed:
    schema: "openstreetmap"
    tables:
      - "osm_line"
      - "osm_nodes"
      - "osm_point"
      - "osm_polygon"
      - "osm_rels"
      - "osm_roads"
      - "osm_ways"
vg250:
  original_data:
    source:
      url: "https://daten.gdz.bkg.bund.de/produkte/vg/vg250_ebenen_0101/2020/vg250_01-01.geo84.shape.ebenen.zip"
    target:
      file: "vg250_01-01.geo84.shape.ebenen.zip"
  processed:
    schema: "boundaries"
    file_table_map:
      "VG250_STA.shp": "vg250_sta"
      "VG250_LAN.shp": "vg250_lan"
      "VG250_RBZ.shp": "vg250_rbz"
      "VG250_KRS.shp": "vg250_krs"
      "VG250_VWG.shp": "vg250_vwg"
      "VG250_GEM.shp": "vg250_gem"

bgr:
  processed:
    schema: "boundaries"
    file_table_map:
      "Potenzialbewertung_InSpEE_InSpEE_DS.shp": "inspee_saltstructures"
  sources:
    vg250_federal_states:
      schema: 'boundaries'
      table: 'vg250_lan'
    saltcaverns:
      schema: 'boundaries'
      table: 'inspee_saltstructures'
  targets:
    storage_potential:
      schema: 'grid'
      table: 'egon_saltstructures_storage_potential'

zensus_population:
  original_data:
    source:
      url: "https://www.zensus2011.de/SharedDocs/Downloads/DE/Pressemitteilung/DemografischeGrunddaten/csv_Bevoelkerung_100m_Gitter.zip?__blob=publicationFile&v=3"
    target:
      file: "csv_Bevoelkerung_100m_Gitter.zip"
  processed:
    schema: "society"
    table: "destatis_zensus_population_per_ha"
zensus_misc:
  original_data:
    source:
      url:
        - "https://www.zensus2011.de/SharedDocs/Downloads/DE/Pressemitteilung/DemografischeGrunddaten/csv_Haushalte_100m_Gitter.zip?__blob=publicationFile&v=2"
        - "https://www.zensus2011.de/SharedDocs/Downloads/DE/Pressemitteilung/DemografischeGrunddaten/csv_Gebaeude_100m_Gitter.zip?__blob=publicationFile&v=2"
        - "https://www.zensus2011.de/SharedDocs/Downloads/DE/Pressemitteilung/DemografischeGrunddaten/csv_Wohnungen_100m_Gitter.zip?__blob=publicationFile&v=5"
  processed:
    schema: "society"
    file_table_map:
      "csv_Haushalte_100m_Gitter.zip": "egon_destatis_zensus_household_per_ha"
      "csv_Gebaeude_100m_Gitter.zip": "egon_destatis_zensus_building_per_ha"
      "csv_Wohnungen_100m_Gitter.zip": "egon_destatis_zensus_apartment_per_ha"

map_zensus_vg250:
  sources:
    zensus_population:
      schema: 'society'
      table: 'destatis_zensus_population_per_ha'
    vg250_municipalities:
      schema: 'boundaries'
      table: 'vg250_gem'
  targets:
    map:
      schema: 'boundaries'
      table: 'egon_map_zensus_vg250'

demandregio_installation:
  sources:
    git-repository: "https://github.com/openego/disaggregator.git"
    branch: "features/pip_install"
  targets:
    path: 'demandregio-disaggregator'

demandregio_society:
  sources:
    disaggregator:
      path: 'demandregio-disaggregator'
    vg250_krs:
      schema: 'boundaries'
      table: 'vg250_krs'
    scenarios:
      schema: 'scenario'
      table: 'egon_scenario_parameters'
  targets:
    population:
      schema: 'society'
      table: 'egon_demandregio_population'
    household:
      schema: 'society'
      table: 'egon_demandregio_household'


demandregio_household_demand:
  sources:
    disaggregator:
      path: 'demandregio-disaggregator'
    vg250_krs:
      schema: 'boundaries'
      table: 'vg250_krs'
    scenarios:
      schema: 'scenario'
      table: 'egon_scenario_parameters'
  targets:
    household_demand:
      schema: 'demand'
      table: 'egon_demandregio_hh'

demandregio_cts_ind_demand:
  sources:
    disaggregator:
      path: 'demandregio-disaggregator'
    vg250_krs:
      schema: 'boundaries'
      table: 'vg250_krs'
    new_consumers_2035: 'new_largescale_consumers_nep.csv'
    new_consumers_2050:
      "pes-demand-today": "industrial_energy_demand_per_country_today.csv"
      "pes-production-tomorrow": "industrial_production_per_country_tomorrow_2050.csv"
      "pes-sector-ratios": "industry_sector_ratios.csv"
    wz_definitions:
      "CTS": 'CTS_WZ_definition.csv'
      "industry": 'ind_WZ_definition.csv'
    scenarios:
      schema: 'scenario'
      table: 'egon_scenario_parameters'
  targets:
    cts_ind_demand:
      schema: 'demand'
      table: 'egon_demandregio_cts_ind'
    wz_definitions:
      schema: 'demand'
      table: 'egon_demandregio_wz'
    timeseries_cts_ind:
      schema: 'demand'
      table: 'egon_demandregio_timeseries_cts_ind'

electrical_demands_households:
  sources:
    demandregio:
      schema: 'demand'
      table: 'egon_demandregio_hh'
      scenarios: ["eGon2035", "eGon100RE"]
    population_prognosis_zensus:
      schema: 'society'
      table: 'egon_population_prognosis'
    map_zensus_vg250:
      schema: 'boundaries'
      table: 'egon_map_zensus_vg250'
  targets:
    household_demands_zensus:
      schema: 'demand'
      table: 'egon_demandregio_zensus_electricity'

electrical_demands_cts:
  sources:
    demandregio:
      schema: 'demand'
      table: 'egon_demandregio_cts_ind'
      scenarios: ["eGon2035", "eGon100RE"]
    demandregio_wz:
      schema: 'demand'
      table: 'egon_demandregio_wz'
    heat_demand_cts:
      schema: 'demand'
      table: 'egon_peta_heat'
    map_zensus_vg250:
      schema: 'boundaries'
      table: 'egon_map_zensus_vg250'
  targets:
    cts_demands_zensus:
      schema: 'demand'
      table: 'egon_demandregio_zensus_electricity'

substation_extraction:
  sources:
    osm_ways:
      schema: 'openstreetmap'
      table: 'osm_ways'
    osm_nodes:
      schema: 'openstreetmap'
      table: 'osm_nodes'
    osm_points:
      schema: 'openstreetmap'
      table: 'osm_point'
    osm_lines:
      schema: 'openstreetmap'
      table: 'osm_line'
  targets:
    hvmv_substation:
      schema: 'grid'
      table: 'egon_hvmv_transfer_buses'
    ehv_substation:
      schema: 'grid'
      table: 'egon_ehv_transfer_buses'
    transfer_busses:
      table: 'transfer_busses_complete'

substation_voronoi:
  sources:
    hvmv_substation:
      schema: 'grid'
      table: 'egon_hvmv_substation'
    ehv_substation:
      schema: 'grid'
      table: 'egon_ehv_substation'
    boundaries:
      schema: 'boundaries'
      table: 'vg250_sta_union'
  targets:
    hvmv_substation_voronoi:
      schema: 'grid'
      table: 'egon_hvmv_substation_voronoi'
    ehv_substation_voronoi:
      schema: 'grid'
      table: 'egon_ehv_substation_voronoi'

society_prognosis:
  soucres:
    zensus_population:
      schema: 'society'
      table: 'destatis_zensus_population_per_ha'
    zensus_households:
      schema: 'society'
      table: 'egon_destatis_zensus_household_per_ha'
    demandregio_population:
      schema: 'society'
      table: 'egon_demandregio_population'
    demandregio_households:
      schema: 'society'
      table: 'egon_demandregio_household'
    map_zensus_vg250:
      schema: 'boundaries'
      table: 'egon_map_zensus_vg250'

  target:
    population_prognosis:
      schema: 'society'
      table: 'egon_population_prognosis'
    household_prognosis:
      schema: 'society'
      table: 'egon_household_prognosis'

scenario_input:
  sources:
    eGon2035:
      capacities: "NEP2035_V2021_scnC2035.xlsx"
      list_conv_pp: "Kraftwerksliste_NEP_2021_konv.csv"
    eGon100RE:
      capacities: "nodal_capacities.csv"
    boundaries:
      schema: 'boundaries'
      table: 'vg250_lan'
    zensus_population:
      schema: 'society'
      table: 'destatis_zensus_population_per_ha'
  targets:
    scenario_capacities:
      schema: 'supply'
      table: 'egon_scenario_capacities'
    nep_conventional_powerplants:
      schema: 'supply'
      table: 'egon_nep_2021_conventional_powerplants'

mastr:
  technologies:
    - "wind"
    - "hydro"
    - "solar"
    - "biomass"
    - "combustion"
    - "nuclear"
    - "gsgk"
    - "storage"
  file_basename: "bnetza_mastr"
  deposit_id: 808086

re_potential_areas:
  target:
    schema: "supply"
    path_table_map:
      "potentialarea_pv_agriculture.gpkg": "egon_re_potential_area_pv_agriculture"
      "potentialarea_pv_road_railway.gpkg": "egon_re_potential_area_pv_road_railway"
      "potentialarea_wind.gpkg": "egon_re_potential_area_wind"
    path_table_map_testmode:
      "potentialarea_pv_agriculture_SH.gpkg": "egon_re_potential_area_pv_agriculture"
      "potentialarea_pv_road_railway_SH.gpkg": "egon_re_potential_area_pv_road_railway"
      "potentialarea_wind_SH.gpkg": "egon_re_potential_area_wind"

peta5_0_1_res_heat_demands:
  original_data:
    source:
    # In case the link breaks (hopefully it does not), you are able to download
    # the data manually. Here you also find background information:
    # https://s-eenergies-open-data-euf.hub.arcgis.com/search?categories=seenergies_buildings
    # https://www.arcgis.com/home/item.html?id=d7d18b63250240a49eb81db972aa573e
      url: "https://arcgis.com/sharing/rest/content/items/d7d18b63250240a49eb81db972aa573e/data"
    target:
      path: "Peta5_0_1_HD_res.zip"
  processed:
    schema: "demand"
    file_table_map:
    table: # 2015 heat demand data not stored in database
peta5_0_1_ser_heat_demands:
  original_data:
    source:
    # In case the link breaks (hopefully it does not), you are able to download
    # the data manually. Here you also find background information:
    # https://s-eenergies-open-data-euf.hub.arcgis.com/search?categories=seenergies_buildings
    # https://www.arcgis.com/home/item.html?id=52ff5e02111142459ed5c2fe3d80b3a0
      url: "https://arcgis.com/sharing/rest/content/items/52ff5e02111142459ed5c2fe3d80b3a0/data"
    target:
      path: "Peta5_0_1_HD_ser.zip"
  processed:
    schema: "demand"
    file_table_map:
    table: # 2015 heat demand data not stored in database

hotmaps_current_policy_scenario_heat_demands_buildings:
  sources:
      url: "https://gitlab.com/hotmaps/scen_current_building_demand/-/raw/master/data/scen_current_building_demand.csv?inline=false"
  targets:
      path: "scen_current_building_demand.csv"

power_plants:
  sources:
      mastr_biomass: "bnetza_mastr_biomass_cleaned.csv"
      mastr_hydro: "bnetza_mastr_hydro_cleaned.csv"
      mastr_location: "location_elec_generation_raw.csv"
      mastr_combustion_without_chp: "supply.egon_mastr_conventional_without_chp"
      mastr_storage: "bnetza_mastr_storage_cleaned.csv"
      capacities: "supply.egon_scenario_capacities"
      geom_germany: "boundaries.vg250_sta_union"
      geom_federal_states: "boundaries.vg250_lan"
      egon_mv_grid_district: "grid.egon_mv_grid_district"
      ehv_voronoi: "grid.egon_ehv_substation_voronoi"
      nep_conv: "supply.egon_nep_2021_conventional_powerplants"
      buses_data: "osmtgmod_results.bus_data"
      power_plants: 'supply.egon_power_plants'
      nep_2035: "NEP2035_V2021_scnC2035.xlsx"
  target:
      table: 'egon_power_plants'
      schema: 'supply'

storages:
  sources:
      mastr_storage: "bnetza_mastr_storage_cleaned.csv"
      capacities: "supply.egon_scenario_capacities"
      geom_germany: "boundaries.vg250_sta_union"
      geom_federal_states: "boundaries.vg250_lan"
      egon_mv_grid_district: "grid.egon_mv_grid_district"
      ehv_voronoi: "grid.egon_ehv_substation_voronoi"
      nep_conv: "supply.egon_nep_2021_conventional_powerplants"
  target:
      table: 'egon_storages'
      schema: 'supply'

landuse:
  sources:
    osm_polygons:
      schema: 'openstreetmap'
      table: 'osm_polygon'
    vg250:
      schema: 'boundaries'
      table: 'vg250_sta_union'
  target:
      table: 'osm_landuse'
      schema: 'openstreetmap'

era5_weather_data:
  targets:
    weather_data:
      path: 'cutouts'
    weather_cells:
      schema: 'supply'
      table: 'egon_era5_weather_cells'

renewable_feedin:
  sources:
    era5_weather_data:
      path: 'cutouts'
    weather_cells:
      schema: 'supply'
      table: 'egon_era5_weather_cells'
    vg250_lan_union:
      schema: 'boundaries'
      table: 'vg250_lan_union'
    vg250_sta_union:
      schema: 'boundaries'
      table: 'vg250_sta_union'
  targets:
    feedin_table:
      schema: 'supply'
      table: 'egon_era5_renewable_feedin'

map_zensus_grid_districts:
  sources:
    zensus_population:
      schema: 'society'
      table: 'destatis_zensus_population_per_ha'
    egon_mv_grid_district:
      schema: 'grid'
      table: 'egon_mv_grid_district'
  targets:
    map:
      schema: 'boundaries'
      table: 'egon_map_zensus_grid_districts'

electrical_load_curves_cts:
  sources:
    map_grid_districts:
      schema: 'boundaries'
      table: 'egon_map_zensus_grid_districts'
    map_vg250:
      schema: 'boundaries'
      table: 'egon_map_zensus_vg250'
    zensus_electricity:
      schema: 'demand'
      table: 'egon_demandregio_zensus_electricity'
    demandregio_cts:
      schema: 'demand'
      table: 'egon_demandregio_cts_ind'
    demandregio_wz:
      schema: 'demand'
      table: 'egon_demandregio_wz'
    demandregio_timeseries:
      schema: 'demand'
      table: 'egon_demandregio_timeseries_cts_ind'
    hvmv_substation:
      schema: 'grid'
      table: 'egon_hvmv_substation'
  targets:
    cts_demand_curves:
      schema: 'demand'
      table: 'egon_etrago_electricity_cts'

hh_demand_profiles:
  sources:
    household_electricity_demand_profiles:
      path_testmode: "hh_el_load_profiles_2511.hdf"
      path: "hh_el_load_profiles_100k.hdf"

    zensus_household_types:
      path: "Zensus2011_Personen.csv"

map_mvgrid_vg250:
  sources:
    egon_mv_grid_district:
      schema: 'grid'
      table: 'egon_mv_grid_district'
    federal_states:
      schema: 'boundaries'
      table: 'vg250_lan_union'
  targets:
    map:
      schema: 'boundaries'
      table: 'egon_map_mvgriddistrict_vg250'

solar_rooftop:
  sources:
    solar_feedin:
      schema: 'supply'
      table: 'egon_era5_renewable_feedin'
    egon_mv_grid_district:
      schema: 'grid'
      table: 'egon_mv_grid_district'
    weather_cells:
      schema: 'supply'
      table: 'egon_era5_weather_cells'
    electricity_demand:
      schema: 'demand'
      table: 'egon_demandregio_zensus_electricity'
    map_zensus_grid_districts:
      schema: 'boundaries'
      table: 'egon_map_zensus_grid_districts'
    map_grid_boundaries:
      schema: 'boundaries'
      table: 'egon_map_mvgriddistrict_vg250'
    scenario_capacities:
      schema: 'supply'
      table: 'egon_scenario_capacities'
    federal_states:
      schema: 'boundaries'
      table: 'vg250_lan'
  targets:
    generators:
      schema: 'grid'
      table: 'egon_etrago_generator'
    generator_timeseries:
      schema: 'grid'
      table: 'egon_etrago_generator_timeseries'

data-bundle:
  sources:
    zenodo:
      deposit_id: 1095882
  targets:
    file:
      'data_bundle_egon_data.zip'

pypsa-technology-data:
  sources:
    zenodo:
      deposit_id: 5544025
      file: 'PyPSA/technology-data-v0.3.0.zip'
  targets:
    file:
      'pypsa_technology_data_egon_data.zip'
    data_dir:
      'PyPSA-technology-data-94085a8/outputs/'

heat_supply:
  sources:
    scenario_capacities:
      schema: 'supply'
      table: 'egon_scenario_capacities'
    district_heating_areas:
      schema: 'demand'
      table: 'egon_district_heating_areas'
    chp:
      schema: 'supply'
      table: 'egon_chp_plants'
    federal_states:
      schema: 'boundaries'
      table: 'vg250_lan'
    heat_demand:
      schema: 'demand'
      table: 'egon_peta_heat'
    map_zensus_grid:
      schema: 'boundaries'
      table: 'egon_map_zensus_grid_districts'
    map_vg250_grid:
      schema: 'boundaries'
      table: 'egon_map_mvgriddistrict_vg250'
    mv_grids:
      schema: 'grid'
      table: 'egon_mv_grid_district'
    map_dh:
      schema: 'demand'
      table: 'egon_map_zensus_district_heating_areas'
    etrago_buses:
      table: 'egon_etrago_bus'
      schema: 'grid'
  targets:
    district_heating_supply:
      schema: 'supply'
      table: 'egon_district_heating'
    individual_heating_supply:
      schema: 'supply'
      table: 'egon_individual_heating'

etrago_heat:
  sources:
    scenario_capacities:
      schema: 'supply'
      table: 'egon_scenario_capacities'
    district_heating_areas:
      schema: 'demand'
      table: 'egon_district_heating_areas'
    map_district_heating_areas:
      schema: 'demand'
      table: 'egon_map_zensus_district_heating_areas'
    mv_grids:
      schema: 'grid'
      table: 'egon_mv_grid_district'
    district_heating_supply:
      schema: 'supply'
      table: 'egon_district_heating'
    individual_heating_supply:
      schema: 'supply'
      table: 'egon_individual_heating'
    weather_cells:
      schema: 'supply'
      table: 'egon_era5_weather_cells'
    feedin_timeseries:
      schema: 'supply'
      table: 'egon_era5_renewable_feedin'
    egon_mv_grid_district:
      schema: 'grid'
      table: 'egon_mv_grid_district'
    heat_demand:
      schema: 'demand'
      table: 'egon_peta_heat'
    ch4_voronoi:
      schema: 'grid'
      table: 'egon_gas_voronoi'
  targets:
    heat_buses:
      schema: 'grid'
      table: 'egon_etrago_bus'
    heat_generators:
      schema: 'grid'
      table: 'egon_etrago_generator'
    heat_generator_timeseries:
      schema: 'grid'
      table: 'egon_etrago_generator_timeseries'
    heat_links:
      schema: 'grid'
      table: 'egon_etrago_link'
    heat_link_timeseries:
      schema: 'grid'
      table: 'egon_etrago_link_timeseries'
    heat_stores:
      schema: 'grid'
      table: 'egon_etrago_store'

etrago_hydrogen:
  sources:
    saltcavern_data:
      schema: 'grid'
      table: 'egon_saltstructures_storage_potential'
    buses:
      schema: 'grid'
      table: 'egon_etrago_bus'
    H2_AC_map:
      schema: 'grid'
      table: 'egon_etrago_ac_h2'
  targets:
    hydrogen_buses:
      schema: 'grid'
      table: 'egon_etrago_bus'
    hydrogen_links:
      schema: 'grid'
      table: 'egon_etrago_link'
    hydrogen_stores:
      schema: 'grid'
      table: 'egon_etrago_store'

industrial_sites:
  sources:
    hotmaps:
      url: "https://gitlab.com/hotmaps/industrial_sites/industrial_sites_Industrial_Database/-/raw/388278c6df35889b1447a959fc3759e3d78bf659/data/Industrial_Database.csv?inline=false"
      path: "data_Industrial_Database.csv"
    seenergies:
      url: "https://opendata.arcgis.com/datasets/5e36c0af918040ed936b4e4c101f611d_0.csv"
      path: "D5_1_Industry_Dataset_With_Demand_Data.csv"
    schmidt:
      path: "MA_Schmidt_Industriestandorte_georef.csv"
  targets:
    hotmaps:
      schema: "demand"
      table: "egon_hotmaps_industrial_sites"
    seenergies:
      schema: "demand"
      table: "egon_seenergies_industrial_sites"
    schmidt:
      schema: "demand"
      table: "egon_schmidt_industrial_sites"
    sites:
      schema: "demand"
      table: "egon_industrial_sites"

distributed_industrial_demand:
  sources:
    demandregio:
      schema: 'demand'
      table: 'egon_demandregio_cts_ind'
      scenarios: ["eGon2035", "eGon100RE"]
    wz:
      schema: 'demand'
      table: 'egon_demandregio_wz'
    osm_landuse:
      schema: 'openstreetmap'
      table: 'osm_landuse'
    industrial_sites:
      schema: 'demand'
      table: 'egon_industrial_sites'
    vg250_krs:
      schema: 'boundaries'
      table: 'vg250_krs'
  targets:
    osm:
      schema: 'demand'
      table: 'egon_demandregio_osm_ind_electricity'
    sites:
      schema: 'demand'
      table: 'egon_demandregio_sites_ind_electricity'

electrical_load_curves_industry:
  sources:
    osm:
      schema: 'demand'
      table: 'egon_demandregio_osm_ind_electricity'
    osm_landuse:
      schema: 'openstreetmap'
      table: 'osm_landuse'
    sites:
      schema: 'demand'
      table: 'egon_demandregio_sites_ind_electricity'
    sites_geom:
      schema: 'demand'
      table: 'egon_industrial_sites'
    demandregio_industry:
      schema: 'demand'
      table: 'egon_demandregio_cts_ind'
    demandregio_wz:
      schema: 'demand'
      table: 'egon_demandregio_wz'
    demandregio_timeseries:
      schema: 'demand'
      table: 'egon_demandregio_timeseries_cts_ind'
    hvmv_substation:
      schema: 'grid'
      table: 'egon_hvmv_substation'
    egon_mv_grid_district:
      schema: 'grid'
      table: 'egon_mv_grid_district'
  targets:
    osm_load:
      schema: 'demand'
      table: 'egon_osm_ind_load_curves'
    sites_load:
      schema: 'demand'
      table: 'egon_sites_ind_load_curves'

etrago_electricity:
  sources:
    etrago_buses:
      table: 'egon_etrago_bus'
      schema: 'grid'
    osm_curves:
      schema: 'demand'
      table: 'egon_osm_ind_load_curves'
    sites_curves:
      schema: 'demand'
      table: 'egon_sites_ind_load_curves'
    cts_curves:
      schema: 'demand'
      table: 'egon_etrago_electricity_cts'
    household_curves:
      schema: 'demand'
      table: 'egon_etrago_electricity_households'
  targets:
    etrago_load:
      schema: 'grid'
      table: 'egon_etrago_load'
    etrago_load_curves:
      schema: 'grid'
      table: 'egon_etrago_load_timeseries'

chp_location:
  sources:
    list_conv_pp:
      table: 'egon_nep_2021_conventional_powerplants'
      schema: 'supply'
    mastr_combustion: 'bnetza_mastr_combustion_cleaned.csv'
    mastr_location: 'location_elec_generation_raw.csv'
    egon_mv_grid_district: 'grid.egon_mv_grid_district'
    ehv_voronoi: "grid.egon_ehv_substation_voronoi"
    etrago_buses:
      table: 'egon_etrago_bus'
      schema: 'grid'
    osm_landuse:
      table: 'osm_landuse'
      schema: 'openstreetmap'
    osm_polygon:
      table: 'osm_polygon'
      schema: 'openstreetmap'
    district_heating_areas:
      schema: 'demand'
      table: 'egon_district_heating_areas'
    industrial_demand_osm:
      schema: 'demand'
      table: 'egon_demandregio_osm_ind_electricity'
    vg250_lan:
      schema: 'boundaries'
      table: 'vg250_lan'
    mastr_biomass: "bnetza_mastr_biomass_cleaned.csv"
  targets:
    chp_table:
      table: 'egon_chp_plants'
      schema: 'supply'
    mastr_conventional_without_chp:
      table: 'egon_mastr_conventional_without_chp'
      schema: 'supply'

chp_etrago:
  sources:
    chp_table:
      table: 'egon_chp_plants'
      schema: 'supply'
    district_heating_areas:
      schema: 'demand'
      table: 'egon_district_heating_areas'
    etrago_buses:
      table: 'egon_etrago_bus'
      schema: 'grid'
  targets:
    link:
      schema: 'grid'
      table: 'egon_etrago_link'
    generator:
      schema: 'grid'
      table: 'egon_etrago_generator'

DSM_CTS_industry:
  sources:
    cts_loadcurves:
      schema: 'demand'
      table: 'egon_etrago_electricity_cts'
    ind_osm_loadcurves:
      schema: 'demand'
      table: 'egon_osm_ind_load_curves'
    ind_sites_loadcurves:
      schema: 'demand'
      table: 'egon_sites_ind_load_curves'
    ind_sites:
      schema: 'demand'
      table: 'egon_industrial_sites'
    ind_sites_schmidt:
      schema: 'demand'
      table: 'egon_schmidt_industrial_sites'
    demandregio_ind_sites:
      schema: 'demand'
      table: 'egon_demandregio_sites_ind_electricity'
  targets:
    bus:
      schema: 'grid'
      table: 'egon_etrago_bus'
    link:
      schema: 'grid'
      table: 'egon_etrago_link'
    link_timeseries:
      schema: 'grid'
      table: 'egon_etrago_link_timeseries'
    store:
      schema: 'grid'
      table: 'egon_etrago_store'
    store_timeseries:
      schema: 'grid'
      table: 'egon_etrago_store_timeseries'

generators_etrago:
  sources:
    bus:
      schema: 'grid'
      table: 'egon_etrago_bus'
    power_plants:
      schema: 'supply'
      table: 'egon_power_plants'
    renewable_feedin:
      schema: 'supply'
      table: 'egon_era5_renewable_feedin'
    weather_cells:
      schema: 'supply'
      table: 'egon_era5_weather_cells'
    egon_mv_grid_district: 'grid.egon_mv_grid_district'
    ehv_voronoi: 'grid.egon_ehv_substation_voronoi'
  targets:
    etrago_generators:
      schema: 'grid'
      table: 'egon_etrago_generator'
    etrago_gen_time:
      schema: 'grid'
      table: 'egon_etrago_generator_timeseries'


gas_grid:
  targets:
    links:
      schema: 'grid'
      table: 'egon_etrago_link'
    buses:
      schema: 'grid'
      table: 'egon_etrago_bus'


gas_stores:
  source:
    buses:
      schema: 'grid'
      table: 'egon_etrago_bus'
  target:
    stores:
      schema: 'grid'
      table: 'egon_etrago_store'

gas_prod:
  source:
    buses:
      schema: 'grid'
      table: 'egon_etrago_bus'
  target:
    stores:
      schema: 'grid'
      table: 'egon_etrago_generator'

weather_BusID:
  sources:
    power_plants:
      schema: 'supply'
      table: 'egon_power_plants'
    renewable_feedin:
      schema: 'supply'
      table: 'egon_era5_renewable_feedin'
    weather_cells:
      schema: 'supply'
      table: 'egon_era5_weather_cells'
    boundaries:
      schema: 'boundaries'
      table: 'vg250_sta'
    egon_mv_grid_district: 'grid.egon_mv_grid_district'
    ehv_voronoi: 'grid.egon_ehv_substation_voronoi'
  targets:
    power_plants:
      schema: 'supply'
      table: 'egon_power_plants'

storage_etrago:
  sources:
    storage:
      table: 'egon_storages'
      schema: 'supply'
    scenario_parameters:
      table: 'egon_scenario_parameters'
      schema: 'scenario'
    bus:
      table: 'egon_etrago_bus'
      schema: 'grid'
    ehv-substation:
      table: 'egon_ehv_substation'
      schema: 'grid'
    hv-substation:
      table: 'egon_hvmv_substation'
      schema: 'grid'
  targets:
    storage:
      schema: 'grid'
      table: 'egon_etrago_storage'


dlr:
  sources:
    trans_lines:
      schema: "grid"
      table: "egon_etrago_line"
    line_timeseries:
      schema: "grid"
      table: "egon_etrago_line_timeseries"
  targets:
    line_timeseries:
      schema: "grid"
      table: "egon_etrago_line_timeseries"

electrical_neighbours:
  sources:
    electricity_buses:
      schema: 'grid'
      table: 'egon_etrago_bus'
    lines:
      schema: 'grid'
      table: 'egon_etrago_line'
    german_borders:
      schema: 'boundaries'
      table: 'vg250_sta_union'
    osmtgmod_bus:
      schema: 'osmtgmod_results'
      table: 'bus_data'
    osmtgmod_branch:
      schema: 'osmtgmod_results'
      table: 'branch_data'
    tyndp_capacities: "TYNDP-2020-Scenario-Datafile.xlsx.zip"
    tyndp_demand_2030: "Demand_TimeSeries_2030_DistributedEnergy.xlsx"
    tyndp_demand_2040: "Demand_TimeSeries_2040_DistributedEnergy.xlsx"
  targets:
    buses:
      schema: 'grid'
      table: 'egon_etrago_bus'
    lines:
      schema: 'grid'
      table: 'egon_etrago_line'
    links:
      schema: 'grid'
      table: 'egon_etrago_link'
    transformers:
      schema: 'grid'
      table: 'egon_etrago_transformer'
    loads:
      schema: 'grid'
      table: 'egon_etrago_load'
    load_timeseries:
      schema: 'grid'
      table: 'egon_etrago_load_timeseries'
    generators:
      schema: 'grid'
      table: 'egon_etrago_generator'
    generators_timeseries:
      schema: 'grid'
      table: 'egon_etrago_generator_timeseries'
    storage:
      schema: 'grid'
      table: 'egon_etrago_storage'

tyndp:
  sources:
      capacities: "https://www.entsos-tyndp2020-scenarios.eu/wp-content/uploads/2020/06/TYNDP-2020-Scenario-Datafile.xlsx.zip"
      demand_2030: "https://eepublicdownloads.entsoe.eu/tyndp-documents/2020-data/Demand_TimeSeries_2030_DistributedEnergy.xlsx"
      demand_2040: "https://eepublicdownloads.entsoe.eu/tyndp-documents/2020-data/Demand_TimeSeries_2040_DistributedEnergy.xlsx"
  targets:
      capacities: "TYNDP-2020-Scenario-Datafile.xlsx.zip"
      demand_2030: "Demand_TimeSeries_2030_DistributedEnergy.xlsx"
      demand_2040: "Demand_TimeSeries_2040_DistributedEnergy.xlsx"

gas_neighbours:
  sources:
    tyndp_capacities: "TYNDP-2020-Scenario-Datafile.xlsx.zip"
    buses:
      schema: 'grid'
      table: 'egon_etrago_bus'
    links:
      schema: 'grid'
      table: 'egon_etrago_link'
  targets:
    generators:
      schema: 'grid'
      table: 'egon_etrago_generator'
    loads:
      schema: 'grid'
      table: 'egon_etrago_load'
    load_timeseries:
      schema: 'grid'
      table: 'egon_etrago_load_timeseries'
    stores:
      schema: 'grid'
      table: 'egon_etrago_store'
    links:
      schema: 'grid'
      table: 'egon_etrago_link'

emobility_mit:
  original_data:
    sources:
      RS7:
        url: "https://www.bmvi.de/SharedDocs/DE/Anlage/G/regiostar-referenzdateien.xlsx?__blob=publicationFile"
        file: "regiostar-referenzdateien.xlsx"
        file_processed: "regiostar-referenzdateien_preprocessed.csv"
        sheet: "ReferenzGebietsstand2020"
      KBA:
        url: "https://www.kba.de/SharedDocs/Downloads/DE/Statistik/Fahrzeuge/FZ1/fz1_2021.xlsx?__blob=publicationFile&v=2"
        file: "fz1_2021.xlsx"
        file_processed: "fz1_2021_preprocessed.csv"
        sheet: "FZ1.1"
        columns: "D, J:N"
        skiprows: 8
      trips:
        eGon2035:
          file: "eGon2035_RS7_min2k_2022-06-01_175429_simbev_run.tar.gz"
          file_metadata: "metadata_simbev_run.json"
        eGon100RE:
          file: "eGon100RE_RS7_min2k_2022-06-01_175444_simbev_run.tar.gz"
          file_metadata: "metadata_simbev_run.json"
  scenario:
    # used scenario variation (available scenarios see parameters.py)
    variation:
      eGon2035: "NEP C 2035"
      eGon100RE: "Reference 2050"
    # name of low-flex scenario
    lowflex:
      create_lowflex_scenario: True
      names:
        eGon2035: "eGon2035_lowflex"
        eGon100RE: "eGon100RE_lowflex"

  model_timeseries:
    reduce_memory: True
    export_results_to_csv: True
    parallel_tasks: 10

<<<<<<< HEAD
charging_infrastructure:
  original_data:
    sources:
      tracbev:
        url: "https://zenodo.org/record/6466480/files/data.zip?download=1"
        file: "data.zip"
        files_to_use:
          - "hpc_positions.gpkg"
          - "landuse.gpkg"
          - "poi_cluster.gpkg"
          - "public_positions.gpkg"
        srid: 3035
  constants:
    work_weight_retail: 0.8
    work_weight_commercial: 1.25
    work_weight_industrial: 1
    single_family_home_share: 0.6
    single_family_home_spots: 1.5
    multi_family_home_share: 0.4
    multi_family_home_spots: 10
    random_seed: 5
  targets:
    charging_infrastructure:
      schema: "grid"
      table: "egon_emob_charging_infrastructure"
      cols_to_export:
        - "mv_grid_id"
        - "use_case"
        - "weight"
        - "geometry"
=======
mobility_hgv:
    original_data:
      sources:
        BAST:
          url: "https://www.bast.de/DE/Verkehrstechnik/Fachthemen/v2-verkehrszaehlung/Daten/2020_1/Jawe2020.csv?view=renderTcDataExportCSV&cms_strTyp=A"
          file: "Jawe2020.csv"
          relevant_columns: ["DTV_SV_MobisSo_Q", "Koor_WGS84_E", "Koor_WGS84_N"]
          srid: 4326
        germany:
          url: "https://raw.githubusercontent.com/isellsoap/deutschlandGeoJSON/main/1_deutschland/1_sehr_hoch.geo.json"
        NUTS:
          url: "https://daten.gdz.bkg.bund.de/produkte/vg/nuts250_1231/aktuell/nuts250_12-31.utm32s.shape.zip"
          file: "nuts250_12-31.utm32s.shape.zip"
          shp_file: "nuts250_12-31.utm32s.shape/nuts250_1231/250_NUTS1.shp"
          NUTS_CODE: "DEF"
    tables:
      srid: 3035
      srid_buses: 4326
    constants:
      # leakage rate / losses - constant
      # https://www.energy.gov/eere/fuelcells/doe-technical-targets-hydrogen-delivery
      # --> 0.5%
      leakage: True
      leakage_rate: 0.005
      # Hydrogen
      # HGV traffic hydrogen consumption in kg per 100 km
      # Assumption: 30L Diesel / 100 km --> kgH2/100 km
      hydrogen_consumption: 6.68
      # share of FCEV trucks
      # within the egon project the flat guess is 100%
      fcev_share: 1.
      scenarios: ["eGon2035", "eGon100RE"]
      carrier: "H2_hgv_load"
      energy_value_h2: 39.4  # kWh/kg
      hours_per_year: 8760
      fac: 0.001
    hgv_mileage:
      # NEP data
      # https://www.netzentwicklungsplan.de/sites/default/files/paragraphs-files/NEP_2035_V2021_2_Entwurf_Teil1.pdf
      # total amount of HGVs  - Scenario C 2035
      # hgv_amount = 100000
      # HGV traffic annual mileage per vehicle
      # hgv_mean_mileage = 100000
      # Total mileage
      eGon2035: 10000000000
      # Langfristszenarien
      # https://www.langfristszenarien.de/enertile-explorer-wAssets/docs/LFS3_Langbericht_Verkehr_final.pdf#page=17
      eGon100RE: 40000000000
>>>>>>> 6b0082a6
<|MERGE_RESOLUTION|>--- conflicted
+++ resolved
@@ -1088,7 +1088,6 @@
     export_results_to_csv: True
     parallel_tasks: 10
 
-<<<<<<< HEAD
 charging_infrastructure:
   original_data:
     sources:
@@ -1119,7 +1118,7 @@
         - "use_case"
         - "weight"
         - "geometry"
-=======
+
 mobility_hgv:
     original_data:
       sources:
@@ -1167,5 +1166,4 @@
       eGon2035: 10000000000
       # Langfristszenarien
       # https://www.langfristszenarien.de/enertile-explorer-wAssets/docs/LFS3_Langbericht_Verkehr_final.pdf#page=17
-      eGon100RE: 40000000000
->>>>>>> 6b0082a6
+      eGon100RE: 40000000000