--- conflicted
+++ resolved
@@ -308,11 +308,8 @@
       mastr_biomass: "bnetza_mastr_biomass_cleaned.csv"
       mastr_hydro: "bnetza_mastr_hydro_cleaned.csv"
       mastr_location: "location_elec_generation_raw.csv"
-<<<<<<< HEAD
+      mastr_combustion_without_chp: "supply.egon_mastr_conventional_without_chp"
       mastr_storage: "bnetza_mastr_storage_cleaned.csv"
-=======
-      mastr_combustion_without_chp: "supply.egon_mastr_conventional_without_chp"
->>>>>>> 2bffb51e
       capacities: "supply.egon_scenario_capacities"
       geom_germany: "boundaries.vg250_sta_union"
       geom_federal_states: "boundaries.vg250_lan"
