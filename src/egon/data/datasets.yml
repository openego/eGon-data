openstreetmap:
  original_data:
    source:
      url: "https://download.geofabrik.de/europe/germany-210101.osm.pbf"
      url_testmode: "https://download.geofabrik.de/europe/germany/schleswig-holstein-210101.osm.pbf"
      stylefile: "oedb.style"
    target:
      table_prefix: "osm"
      path: "germany-210101.osm.pbf"
      path_testmode: "schleswig-holstein-210101.osm.pbf"
  processed:
    schema: "openstreetmap"
    tables:
      - "osm_line"
      - "osm_nodes"
      - "osm_point"
      - "osm_polygon"
      - "osm_rels"
      - "osm_roads"
      - "osm_ways"
vg250:
  original_data:
    source:
      url: "https://daten.gdz.bkg.bund.de/produkte/vg/vg250_ebenen_0101/2020/vg250_01-01.geo84.shape.ebenen.zip"
    target:
      path: "vg250_01-01.geo84.shape.ebenen.zip"
  processed:
    schema: "boundaries"
    file_table_map:
      "VG250_STA.shp": "vg250_sta"
      "VG250_LAN.shp": "vg250_lan"
      "VG250_RBZ.shp": "vg250_rbz"
      "VG250_KRS.shp": "vg250_krs"
      "VG250_VWG.shp": "vg250_vwg"
      "VG250_GEM.shp": "vg250_gem"
zensus_population:
  original_data:
    source:
      url: "https://www.zensus2011.de/SharedDocs/Downloads/DE/Pressemitteilung/DemografischeGrunddaten/csv_Bevoelkerung_100m_Gitter.zip?__blob=publicationFile&v=3"
    target:
      path: "csv_Bevoelkerung_100m_Gitter.zip"
  processed:
    schema: "society"
    table: "destatis_zensus_population_per_ha"
zensus_misc:
  original_data:
    source:
      url:
        - "https://www.zensus2011.de/SharedDocs/Downloads/DE/Pressemitteilung/DemografischeGrunddaten/csv_Haushalte_100m_Gitter.zip?__blob=publicationFile&v=2"
        - "https://www.zensus2011.de/SharedDocs/Downloads/DE/Pressemitteilung/DemografischeGrunddaten/csv_Gebaeude_100m_Gitter.zip?__blob=publicationFile&v=2"
        - "https://www.zensus2011.de/SharedDocs/Downloads/DE/Pressemitteilung/DemografischeGrunddaten/csv_Wohnungen_100m_Gitter.zip?__blob=publicationFile&v=5"
  processed:
    schema: "society"
    path_table_map:
      "csv_Haushalte_100m_Gitter.zip": "egon_destatis_zensus_household_per_ha"
      "csv_Gebaeude_100m_Gitter.zip": "egon_destatis_zensus_building_per_ha"
      "csv_Wohnungen_100m_Gitter.zip": "egon_destatis_zensus_apartment_per_ha"

map_zensus_vg250:
  sources:
    zensus_population:
      schema: 'society'
      table: 'destatis_zensus_population_per_ha'
    vg250_municipalities:
      schema: 'boundaries'
      table: 'vg250_gem'
  targets:
    map:
      schema: 'boundaries'
      table: 'egon_map_zensus_vg250'

demandregio_installation:
  sources:
    git-repository: "https://github.com/openego/disaggregator.git"
    branch: "features/pip_install"
  targets:
    path: 'demandregio-disaggregator'

demandregio_society:
  sources:
    disaggregator:
      path: 'demandregio-disaggregator'
    vg250_krs:
      schema: 'boundaries'
      table: 'vg250_krs'
    scenarios:
      schema: 'scenario'
      table: 'egon_scenario_parameters'
  targets:
    population:
      schema: 'society'
      table: 'egon_demandregio_population'
    household:
      schema: 'society'
      table: 'egon_demandregio_household'


demandregio_household_demand:
  sources:
    disaggregator:
      path: 'demandregio-disaggregator'
    vg250_krs:
      schema: 'boundaries'
      table: 'vg250_krs'
    scenarios:
      schema: 'scenario'
      table: 'egon_scenario_parameters'
  targets:
    household_demand:
      schema: 'demand'
      table: 'egon_demandregio_hh'

demandregio_cts_ind_demand:
  sources:
    disaggregator:
      path: 'demandregio-disaggregator'
    vg250_krs:
      schema: 'boundaries'
      table: 'vg250_krs'
    new_consumers_2035: 'new_largescale_consumers_nep.csv'
    wz_definitions:
      "CTS": 'CTS_WZ_definition.csv'
      "industry": 'ind_WZ_definition.csv'
    scenarios:
      schema: 'scenario'
      table: 'egon_scenario_parameters'
  targets:
    cts_ind_demand:
      schema: 'demand'
      table: 'egon_demandregio_cts_ind'
    wz_definitions:
      schema: 'demand'
      table: 'egon_demandregio_wz'
    timeseries_cts_ind:
      schema: 'demand'
      table: 'egon_demandregio_timeseries_cts_ind'

electrical_demands_households:
  sources:
    demandregio:
      schema: 'demand'
      table: 'egon_demandregio_hh'
      scenarios: ["eGon2035", "eGon100RE"]
    population_prognosis_zensus:
      schema: 'society'
      table: 'egon_population_prognosis'
    map_zensus_vg250:
      schema: 'boundaries'
      table: 'egon_map_zensus_vg250'
  targets:
    household_demands_zensus:
      schema: 'demand'
      table: 'egon_demandregio_zensus_electricity'
hotmaps:
  original_data:
    source:
      url: "https://gitlab.com/hotmaps/industrial_sites/industrial_sites_Industrial_Database/-/raw/388278c6df35889b1447a959fc3759e3d78bf659/data/Industrial_Database.csv?inline=false"
    target:
      path: "data_Industrial_Database.csv"
  processed:
    schema: "demand"
    table: "hotmaps_industrial_sites"
seenergies:
  original_data:
    source:
      url: "https://opendata.arcgis.com/datasets/5e36c0af918040ed936b4e4c101f611d_0.csv"
    target:
      path: "D5_1_Industry_Dataset_With_Demand_Data.csv"
  processed:
    schema: "demand"
    table: "seenergies_industrial_sites"
schmidt:
  original_data:
    source:
      url:
    target:
      path: "MA_Schmidt_Industriestandorte_georef.csv"
  processed:
    schema: "demand"
    table: "schmidt_industrial_sites"
industrial_sites:
  original_data:
    source:
      url:
    target:
      path:
  processed:
    schema: "demand"
    table: "industrial_sites"

electrical_demands_cts:
  sources:
    demandregio:
      schema: 'demand'
      table: 'egon_demandregio_cts_ind'
      scenarios: ["eGon2035", "eGon100RE"]
    demandregio_wz:
      schema: 'demand'
      table: 'egon_demandregio_wz'
    heat_demand_cts:
      schema: 'demand'
      table: 'egon_peta_heat'
    map_zensus_vg250:
      schema: 'boundaries'
      table: 'egon_map_zensus_vg250'
  targets:
    cts_demands_zensus:
      schema: 'demand'
      table: 'egon_demandregio_zensus_electricity'

hvmv_substation:
  original_data:
    source:
      url:
    target:
      path:
  processed:
    schema: "grid"
    table: "egon_hvmv_substation"
ehv_substation:
  original_data:
    source:
      url:
    target:
      path:
  processed:
    schema: "grid"
    table: "egon_ehv_substation"
hvmv_substation_voronoi:
  original_data:
    source:
      url:
    target:
      path:
  processed:
    schema: "grid"
    table: "egon_hvmv_substation_voronoi"
ehv_substation_voronoi:
  original_data:
    source:
      url:
    target:
      path:
  processed:
    schema: "grid"
    table: "egon_ehv_substation_voronoi"


society_prognosis:
  soucres:
    zensus_population:
      schema: 'society'
      table: 'destatis_zensus_population_per_ha'
    zensus_households:
      schema: 'society'
      table: 'egon_destatis_zensus_household_per_ha'
    demandregio_population:
      schema: 'society'
      table: 'egon_demandregio_population'
    demandregio_households:
      schema: 'society'
      table: 'egon_demandregio_household'
    map_zensus_vg250:
      schema: 'boundaries'
      table: 'egon_map_zensus_vg250'

  target:
    population_prognosis:
      schema: 'society'
      table: 'egon_population_prognosis'
    household_prognosis:
      schema: 'society'
      table: 'egon_household_prognosis'

scenario_input:
  eGon2035:
    paths:
      "capacities": "NEP2035_V2021_scnC2035.xlsx"
      "list_conv_pp": "Kraftwerksliste_NEP_2021_konv.csv"

mastr:
  technologies:
    - "wind"
    - "hydro"
    - "solar"
    - "biomass"
    - "combustion"
    - "nuclear"
    - "gsgk"
    - "storage"
  file_basename: "bnetza_mastr"
  deposit_id: 808086

re_potential_areas:
  original_data:
    source:
      url:
        #TODO: finally replace sandbox
        - "https://sandbox.zenodo.org/record/746695/files/potentialarea_pv_agriculture.gpkg?download=1"
        - "https://sandbox.zenodo.org/record/746695/files/potentialarea_pv_road_railway.gpkg?download=1"
        - "https://sandbox.zenodo.org/record/746695/files/potentialarea_wind.gpkg?download=1"
      url_testmode:
        - "https://sandbox.zenodo.org/record/746695/files/potentialarea_pv_agriculture_SH.gpkg?download=1"
        - "https://sandbox.zenodo.org/record/746695/files/potentialarea_pv_road_railway_SH.gpkg?download=1"
        - "https://sandbox.zenodo.org/record/746695/files/potentialarea_wind_SH.gpkg?download=1"
    target:
      schema: "supply"
      path_table_map:
        "potentialarea_pv_agriculture.gpkg": "egon_re_potential_area_pv_agriculture"
        "potentialarea_pv_road_railway.gpkg": "egon_re_potential_area_pv_road_railway"
        "potentialarea_wind.gpkg": "egon_re_potential_area_wind"

peta5_0_1_res_heat_demands:
  original_data:
    source:
    # In case the link breaks (hopefully it does not), you are able to download
    # the data manually. Here you also find background information:
    # https://s-eenergies-open-data-euf.hub.arcgis.com/search?categories=seenergies_buildings
    # https://www.arcgis.com/home/item.html?id=d7d18b63250240a49eb81db972aa573e
      url: "https://arcgis.com/sharing/rest/content/items/d7d18b63250240a49eb81db972aa573e/data"
    target:
      path: "Peta5_0_1_HD_res.zip"
  processed:
    schema: "demand"
    file_table_map:
    table: # 2015 heat demand data not stored in database
peta5_0_1_ser_heat_demands:
  original_data:
    source:
    # In case the link breaks (hopefully it does not), you are able to download
    # the data manually. Here you also find background information:
    # https://s-eenergies-open-data-euf.hub.arcgis.com/search?categories=seenergies_buildings
    # https://www.arcgis.com/home/item.html?id=52ff5e02111142459ed5c2fe3d80b3a0
      url: "https://arcgis.com/sharing/rest/content/items/52ff5e02111142459ed5c2fe3d80b3a0/data"
    target:
      path: "Peta5_0_1_HD_ser.zip"
  processed:
    schema: "demand"
    file_table_map:
    table: # 2015 heat demand data not stored in database

power_plants:
  sources:
      mastr_biomass: "bnetza_mastr_biomass_cleaned.csv"
      mastr_hydro: "bnetza_mastr_hydro_cleaned.csv"
      mastr_location: "location_elec_generation_raw.csv"
      capacities: "supply.egon_scenario_capacities"
      geom_germany: "boundaries.vg250_sta_union"
      geom_federal_states: "boundaries.vg250_lan"
      mv_grid_districts: "grid.mv_grid_districts"
      ehv_voronoi: "grid.egon_ehv_substation_voronoi"
  target:
      table: 'egon_power_plants'
      schema: 'supply'

landuse:
  sources:
    osm_polygons:
      schema: 'openstreetmap'
      table: 'osm_polygon'
    vg250:
      schema: 'boundaries'
      table: 'vg250_sta_union'
  target:
      table: 'osm_landuse'
      schema: 'openstreetmap'

era5_weather_data:
  targets:
    weather_data:
      path: 'cutouts'
    weather_cells:
      schema: 'supply'
      table: 'egon_era5_weather_cells'

renewable_feedin:
  sources:
    era5_weather_data:
      path: 'cutouts'
    weather_cells:
      schema: 'supply'
      table: 'egon_era5_weather_cells'
    vg250_lan_union:
      schema: 'boundaries'
      table: 'vg250_lan_union'
    vg250_sta_union:
      schema: 'boundaries'
      table: 'vg250_sta_union'
  targets:
    feedin_table:
      schema: 'supply'
      table: 'egon_era5_renewable_feedin'

map_zensus_grid_districts:
  sources:
    zensus_population:
      schema: 'society'
      table: 'destatis_zensus_population_per_ha'
    mv_grid_districts:
      schema: 'grid'
      table: 'mv_grid_districts'
  targets:
    map:
      schema: 'boundaries'
      table: 'egon_map_zensus_grid_districts'

electrical_load_curves_cts:
  sources:
    map_grid_districts:
      schema: 'boundaries'
      table: 'egon_map_zensus_grid_districts'
    map_vg250:
      schema: 'boundaries'
      table: 'egon_map_zensus_vg250'
    zensus_electricity:
      schema: 'demand'
      table: 'egon_demandregio_zensus_electricity'
    demandregio_cts:
      schema: 'demand'
      table: 'egon_demandregio_cts_ind'
    demandregio_wz:
      schema: 'demand'
      table: 'egon_demandregio_wz'
    demandregio_timeseries:
      schema: 'demand'
      table: 'egon_demandregio_timeseries_cts_ind'
    hvmv_substation:
      schema: 'grid'
      table: 'egon_hvmv_substation'
  targets:
<<<<<<< HEAD
    pf_load:
      schema: 'grid'
      table: 'egon_etrago_load'
    pf_load_timeseries:
      schema: 'grid'
      table: 'egon_etrago_load_timeseries'
=======
    cts_demand_curves:
      schema: 'demand'
      table: 'egon_etrago_electricity_cts'
>>>>>>> 75e68626

map_mvgrid_vg250:
  sources:
    mv_grid_districts:
      schema: 'grid'
      table: 'mv_grid_districts'
    federal_states:
      schema: 'boundaries'
      table: 'vg250_lan_union'
  targets:
    map:
      schema: 'boundaries'
      table: 'egon_map_mvgriddistrict_vg250'

solar_rooftop:
  sources:
    solar_feedin:
      schema: 'supply'
      table: 'egon_era5_renewable_feedin'
    mv_grid_districts:
      schema: 'grid'
      table: 'mv_grid_districts'
    weather_cells:
      schema: 'supply'
      table: 'egon_era5_weather_cells'
    electricity_demand:
      schema: 'demand'
      table: 'egon_demandregio_zensus_electricity'
    map_zensus_grid_districts:
      schema: 'boundaries'
      table: 'egon_map_zensus_grid_districts'
    map_grid_boundaries:
      schema: 'boundaries'
      table: 'egon_map_mvgriddistrict_vg250'
    scenario_capacities:
      schema: 'supply'
      table: 'egon_scenario_capacities'
    federal_states:
      schema: 'boundaries'
      table: 'vg250_lan'
  targets:
    generators:
      schema: 'grid'
      table: 'egon_etrago_generator'
    generator_timeseries:
      schema: 'grid'
      table: 'egon_etrago_generator_timeseries'

data-bundle:
  sources:
    zenodo:
      deposit_id: 4896527
  targets:
    file:
      'data_bundle_egon_data.zip'

heat_supply:
  sources:
    scenario_capacities:
      schema: 'supply'
      table: 'egon_scenario_capacities'
    district_heating_areas:
      schema: 'demand'
      table: 'district_heating_areas'
    power_plants:
      schema: 'supply'
      table: 'egon_power_plants'
    federal_states:
      schema: 'boundaries'
      table: 'vg250_lan'
    heat_demand:
      schema: 'demand'
      table: 'egon_peta_heat'
    map_zensus_grid:
      schema: 'boundaries'
      table: 'egon_map_zensus_grid_districts'
    map_vg250_grid:
      schema: 'boundaries'
      table: 'egon_map_mvgriddistrict_vg250'
    mv_grids:
      schema: 'grid'
      table: 'mv_grid_districts'
    map_dh:
      schema: 'demand'
      table: 'map_zensus_district_heating_areas'
  targets:
    district_heating_supply:
      schema: 'supply'
      table: 'egon_district_heating'
    individual_heating_supply:
      schema: 'supply'
      table: 'egon_individual_heating'

etrago_heat:
  sources:
    scenario_capacities:
      schema: 'supply'
      table: 'egon_scenario_capacities'
    district_heating_areas:
      schema: 'demand'
      table: 'district_heating_areas'
    map_district_heating_areas:
      schema: 'demand'
      table: 'map_zensus_district_heating_areas'
    mv_grids:
      schema: 'grid'
      table: 'mv_grid_districts'
    district_heating_supply:
      schema: 'supply'
      table: 'egon_district_heating'
    individual_heating_supply:
      schema: 'supply'
      table: 'egon_individual_heating'
    weather_cells:
      schema: 'supply'
      table: 'egon_era5_weather_cells'
    solar_thermal_feedin:
      schema: 'supply'
      table: 'egon_era5_renewable_feedin'
    mv_grid_districts:
      schema: 'grid'
      table: 'mv_grid_districts'
    heat_demand:
      schema: 'demand'
      table: 'egon_peta_heat'
  targets:
    heat_buses:
      schema: 'grid'
      table: 'egon_etrago_bus'
    heat_generators:
      schema: 'grid'
      table: 'egon_etrago_generator'
    heat_generator_timeseries:
      schema: 'grid'
      table: 'egon_etrago_generator_timeseries'
    heat_links:
      schema: 'grid'
      table: 'egon_etrago_link'
<|MERGE_RESOLUTION|>--- conflicted
+++ resolved
@@ -428,18 +428,9 @@
       schema: 'grid'
       table: 'egon_hvmv_substation'
   targets:
-<<<<<<< HEAD
-    pf_load:
-      schema: 'grid'
-      table: 'egon_etrago_load'
-    pf_load_timeseries:
-      schema: 'grid'
-      table: 'egon_etrago_load_timeseries'
-=======
     cts_demand_curves:
       schema: 'demand'
       table: 'egon_etrago_electricity_cts'
->>>>>>> 75e68626
 
 map_mvgrid_vg250:
   sources:
