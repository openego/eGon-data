openstreetmap:
  original_data:
    source:
      url: "https://download.geofabrik.de/europe/germany-240101.osm.pbf"
      url_testmode: "https://download.geofabrik.de/europe/germany/schleswig-holstein-240101.osm.pbf"
      stylefile: "oedb.style"
    target:
      table_prefix: "osm"
      file: "germany-240101.osm.pbf"
      file_testmode: "schleswig-holstein-240101.osm.pbf"
  processed:
    schema: "openstreetmap"
    tables:
      - "osm_line"
      - "osm_nodes"
      - "osm_point"
      - "osm_polygon"
      - "osm_rels"
      - "osm_roads"
      - "osm_ways"
vg250:
  original_data:
    source:
      url: "https://daten.gdz.bkg.bund.de/produkte/vg/vg250_ebenen_0101/2020/vg250_01-01.geo84.shape.ebenen.zip"
    target:
      file: "vg250_01-01.geo84.shape.ebenen.zip"
  processed:
    schema: "boundaries"
    file_table_map:
      "VG250_STA.shp": "vg250_sta"
      "VG250_LAN.shp": "vg250_lan"
      "VG250_RBZ.shp": "vg250_rbz"
      "VG250_KRS.shp": "vg250_krs"
      "VG250_VWG.shp": "vg250_vwg"
      "VG250_GEM.shp": "vg250_gem"

bgr:
  processed:
    schema: "boundaries"
    file_table_map:
      "Potenzialbewertung_InSpEE_InSpEE_DS.shp": "inspee_saltstructures"
  sources:
    vg250_federal_states:
      schema: 'boundaries'
      table: 'vg250_lan'
    saltcaverns:
      schema: 'boundaries'
      table: 'inspee_saltstructures'
  targets:
    storage_potential:
      schema: 'grid'
      table: 'egon_saltstructures_storage_potential'

zensus_population:
  original_data:
    source:
      url: "https://www.zensus2011.de/SharedDocs/Downloads/DE/Pressemitteilung/DemografischeGrunddaten/csv_Bevoelkerung_100m_Gitter.zip?__blob=publicationFile&v=3"
    target:
      file: "csv_Bevoelkerung_100m_Gitter.zip"
  processed:
    schema: "society"
    table: "destatis_zensus_population_per_ha"
zensus_misc:
  original_data:
    source:
      url:
        - "https://www.zensus2011.de/SharedDocs/Downloads/DE/Pressemitteilung/DemografischeGrunddaten/csv_Haushalte_100m_Gitter.zip?__blob=publicationFile&v=2"
        - "https://www.zensus2011.de/SharedDocs/Downloads/DE/Pressemitteilung/DemografischeGrunddaten/csv_Gebaeude_100m_Gitter.zip?__blob=publicationFile&v=2"
        - "https://www.zensus2011.de/SharedDocs/Downloads/DE/Pressemitteilung/DemografischeGrunddaten/csv_Wohnungen_100m_Gitter.zip?__blob=publicationFile&v=5"
  processed:
    schema: "society"
    file_table_map:
      "csv_Haushalte_100m_Gitter.zip": "egon_destatis_zensus_household_per_ha"
      "csv_Gebaeude_100m_Gitter.zip": "egon_destatis_zensus_building_per_ha"
      "csv_Wohnungen_100m_Gitter.zip": "egon_destatis_zensus_apartment_per_ha"

map_zensus_vg250:
  sources:
    zensus_population:
      schema: 'society'
      table: 'destatis_zensus_population_per_ha'
    vg250_municipalities:
      schema: 'boundaries'
      table: 'vg250_gem'
  targets:
    map:
      schema: 'boundaries'
      table: 'egon_map_zensus_vg250'

demandregio_installation:
  sources:
    git-repository: "https://github.com/openego/disaggregator.git"
    branch: "features/pandas-update-plus-master"
  targets:
    path: 'demandregio-disaggregator'

demandregio_workaround:
  source:
    cache:
      url: "https://tubcloud.tu-berlin.de/s/dKqF6wKJnLRyDws/download/cache.zip"
    dbdump:
      url: "https://tubcloud.tu-berlin.de/s/ktaxyo8kSTK8w3f/download/status2019-egon-demandregio-cts-ind.zip"
  targets:
    cache:
      path: 'demandregio-disaggregator/disaggregator/disaggregator/data_in/'
    dbdump:
      path: "demandregio_dbdump"
<<<<<<< HEAD
=======

>>>>>>> b4c5131d
demandregio_society:
  sources:
    disaggregator:
      path: 'demandregio-disaggregator'
    vg250_krs:
      schema: 'boundaries'
      table: 'vg250_krs'
    scenarios:
      schema: 'scenario'
      table: 'egon_scenario_parameters'
  targets:
    population:
      schema: 'society'
      table: 'egon_demandregio_population'
    household:
      schema: 'society'
      table: 'egon_demandregio_household'


demandregio_household_demand:
  sources:
    disaggregator:
      path: 'demandregio-disaggregator'
    vg250_krs:
      schema: 'boundaries'
      table: 'vg250_krs'
    scenarios:
      schema: 'scenario'
      table: 'egon_scenario_parameters'
  targets:
    household_demand:
      schema: 'demand'
      table: 'egon_demandregio_hh'
    household_demand_load_profiles:
      schema: 'demand'
      table: 'demandregio_household_load_profiles'

demandregio_cts_ind_demand:
  sources:
    disaggregator:
      path: 'demandregio-disaggregator'
    vg250_krs:
      schema: 'boundaries'
      table: 'vg250_krs'
    new_consumers_2035: 'new_largescale_consumers_nep.csv'
    new_consumers_2050:
      "pes-demand-today": "industrial_energy_demand_per_country_today.csv"
      "pes-production-tomorrow": "industrial_production_per_country_tomorrow_2050.csv"
      "pes-sector-ratios": "industry_sector_ratios.csv"
    wz_definitions:
      "CTS": 'CTS_WZ_definition.csv'
      "industry": 'ind_WZ_definition.csv'
    scenarios:
      schema: 'scenario'
      table: 'egon_scenario_parameters'
  targets:
    cts_ind_demand:
      schema: 'demand'
      table: 'egon_demandregio_cts_ind'
    wz_definitions:
      schema: 'demand'
      table: 'egon_demandregio_wz'
    timeseries_cts_ind:
      schema: 'demand'
      table: 'egon_demandregio_timeseries_cts_ind'

electrical_demands_households:
  sources:
    demandregio:
      schema: 'demand'
      table: 'egon_demandregio_hh'
      scenarios: ["eGon2035", "eGon100RE"]
    population_prognosis_zensus:
      schema: 'society'
      table: 'egon_population_prognosis'
    map_zensus_vg250:
      schema: 'boundaries'
      table: 'egon_map_zensus_vg250'
  targets:
    household_demands_zensus:
      schema: 'demand'
      table: 'egon_demandregio_zensus_electricity'

electrical_demands_cts:
  sources:
    demandregio:
      schema: 'demand'
      table: 'egon_demandregio_cts_ind'
      scenarios: ["eGon2035", "eGon100RE"]
    demandregio_wz:
      schema: 'demand'
      table: 'egon_demandregio_wz'
    heat_demand_cts:
      schema: 'demand'
      table: 'egon_peta_heat'
    map_zensus_vg250:
      schema: 'boundaries'
      table: 'egon_map_zensus_vg250'
  targets:
    cts_demands_zensus:
      schema: 'demand'
      table: 'egon_demandregio_zensus_electricity'

substation_extraction:
  sources:
    osm_ways:
      schema: 'openstreetmap'
      table: 'osm_ways'
    osm_nodes:
      schema: 'openstreetmap'
      table: 'osm_nodes'
    osm_points:
      schema: 'openstreetmap'
      table: 'osm_point'
    osm_lines:
      schema: 'openstreetmap'
      table: 'osm_line'
  targets:
    hvmv_substation:
      schema: 'grid'
      table: 'egon_hvmv_transfer_buses'
    ehv_substation:
      schema: 'grid'
      table: 'egon_ehv_transfer_buses'
    transfer_busses:
      table: 'transfer_busses_complete'

substation_voronoi:
  sources:
    hvmv_substation:
      schema: 'grid'
      table: 'egon_hvmv_substation'
    ehv_substation:
      schema: 'grid'
      table: 'egon_ehv_substation'
    boundaries:
      schema: 'boundaries'
      table: 'vg250_sta_union'
  targets:
    hvmv_substation_voronoi:
      schema: 'grid'
      table: 'egon_hvmv_substation_voronoi'
    ehv_substation_voronoi:
      schema: 'grid'
      table: 'egon_ehv_substation_voronoi'

society_prognosis:
  soucres:
    zensus_population:
      schema: 'society'
      table: 'destatis_zensus_population_per_ha'
    zensus_households:
      schema: 'society'
      table: 'egon_destatis_zensus_household_per_ha'
    demandregio_population:
      schema: 'society'
      table: 'egon_demandregio_population'
    demandregio_households:
      schema: 'society'
      table: 'egon_demandregio_household'
    map_zensus_vg250:
      schema: 'boundaries'
      table: 'egon_map_zensus_vg250'

  target:
    population_prognosis:
      schema: 'society'
      table: 'egon_population_prognosis'
    household_prognosis:
      schema: 'society'
      table: 'egon_household_prognosis'

scenario_input:
  sources:
    eGon2035:
      capacities: "NEP2035_V2021_scnC2035.xlsx"
      list_conv_pp: "Kraftwerksliste_NEP_2021_konv.csv"
    eGon100RE:
      capacities: "nodal_capacities.csv"
    boundaries:
      schema: 'boundaries'
      table: 'vg250_lan'
    zensus_population:
      schema: 'society'
      table: 'destatis_zensus_population_per_ha'
  targets:
    scenario_capacities:
      schema: 'supply'
      table: 'egon_scenario_capacities'
    nep_conventional_powerplants:
      schema: 'supply'
      table: 'egon_nep_2021_conventional_powerplants'

mastr:
  technologies:
    - "wind"
    - "hydro"
    - "solar"
    - "biomass"
    - "combustion"
    - "nuclear"
    - "gsgk"
    - "storage"
  file_basename: "bnetza_mastr"
  deposit_id: 10480930

mastr_new:
  technologies:
    - "biomass"
    - "combustion"
    - "gsgk"
    - "hydro"
    - "nuclear"
    - "solar"
    - "storage"
    - "wind"
  file_basename: "bnetza_mastr"
  deposit_id: 10491882
  egon2021_date_max: "2021-12-31 23:59:00"
  status2019_date_max: "2019-12-31 23:59:00"
  status2023_date_max: "2023-12-31 23:59:00"
  geocoding_path:
    - "data_bundle_egon_data"
    - "mastr_geocoding"

re_potential_areas:
  target:
    schema: "supply"
    path_table_map:
      "potentialarea_pv_agriculture.gpkg": "egon_re_potential_area_pv_agriculture"
      "potentialarea_pv_road_railway.gpkg": "egon_re_potential_area_pv_road_railway"
      "potentialarea_wind.gpkg": "egon_re_potential_area_wind"
    path_table_map_testmode:
      "potentialarea_pv_agriculture_SH.gpkg": "egon_re_potential_area_pv_agriculture"
      "potentialarea_pv_road_railway_SH.gpkg": "egon_re_potential_area_pv_road_railway"
      "potentialarea_wind_SH.gpkg": "egon_re_potential_area_wind"

peta5_0_1_res_heat_demands:
  original_data:
    source:
    # In case the link breaks (hopefully it does not), you are able to download
    # the data manually. Here you also find background information:
    # https://s-eenergies-open-data-euf.hub.arcgis.com/search?categories=seenergies_buildings
    # https://www.arcgis.com/home/item.html?id=d7d18b63250240a49eb81db972aa573e
      url: "https://arcgis.com/sharing/rest/content/items/d7d18b63250240a49eb81db972aa573e/data"
    target:
      path: "Peta5_0_1_HD_res.zip"
  processed:
    schema: "demand"
    file_table_map:
    table: # 2015 heat demand data not stored in database
peta5_0_1_ser_heat_demands:
  original_data:
    source:
    # In case the link breaks (hopefully it does not), you are able to download
    # the data manually. Here you also find background information:
    # https://s-eenergies-open-data-euf.hub.arcgis.com/search?categories=seenergies_buildings
    # https://www.arcgis.com/home/item.html?id=52ff5e02111142459ed5c2fe3d80b3a0
      url: "https://arcgis.com/sharing/rest/content/items/52ff5e02111142459ed5c2fe3d80b3a0/data"
    target:
      path: "Peta5_0_1_HD_ser.zip"
  processed:
    schema: "demand"
    file_table_map:
    table: # 2015 heat demand data not stored in database

hotmaps_current_policy_scenario_heat_demands_buildings:
  sources:
      url: "https://gitlab.com/hotmaps/scen_current_building_demand/-/raw/master/data/scen_current_building_demand.csv?inline=false"
  targets:
      path: "scen_current_building_demand.csv"

power_plants:
  sources:
      mastr_biomass: "bnetza_mastr_biomass_cleaned.csv"
      mastr_combustion: "bnetza_mastr_combustion_cleaned.csv"
      mastr_combustion_without_chp: "supply.egon_mastr_conventional_without_chp"
      mastr_gsgk: "bnetza_mastr_gsgk_cleaned.csv"
      mastr_hydro: "bnetza_mastr_hydro_cleaned.csv"
      mastr_location: "location_elec_generation_raw.csv"
      mastr_nuclear: "bnetza_mastr_nuclear_cleaned.csv"
      mastr_pv: "bnetza_mastr_solar_cleaned.csv"
      mastr_storage: "bnetza_mastr_storage_cleaned.csv"
      mastr_wind: "bnetza_mastr_wind_cleaned.csv"
      capacities: "supply.egon_scenario_capacities"
      geom_germany: "boundaries.vg250_sta_union"
      geom_federal_states: "boundaries.vg250_lan"
      egon_mv_grid_district: "grid.egon_mv_grid_district"
      ehv_voronoi: "grid.egon_ehv_substation_voronoi"
      nep_conv: "supply.egon_nep_2021_conventional_powerplants"
      buses_data: "osmtgmod_results.bus_data"
      power_plants: 'supply.egon_power_plants'
      biomass: 'supply.egon_power_plants_biomass'
      hydro: 'supply.egon_power_plants_hydro'
      pv: 'supply.egon_power_plants_pv'
      wind: 'supply.egon_power_plants_wind'
      nep_2035: "NEP2035_V2021_scnC2035.xlsx"
      wind_offshore_status2019: "windoffshore_status2019.xlsx"
      storages: 'supply.egon_storages'
  target:
      table: 'egon_power_plants'
      schema: 'supply'

storages:
  sources:
      mastr_storage: "bnetza_mastr_storage_cleaned.csv"
      capacities: "supply.egon_scenario_capacities"
      geom_germany: "boundaries.vg250_sta_union"
      geom_federal_states: "boundaries.vg250_lan"
      egon_mv_grid_district: "grid.egon_mv_grid_district"
      ehv_voronoi: "grid.egon_ehv_substation_voronoi"
      nep_conv: "supply.egon_nep_2021_conventional_powerplants"
      nep_capacities: "NEP2035_V2021_scnC2035.xlsx"
      generators: "grid.egon_etrago_generator"
      bus: "grid.egon_etrago_bus"
  target:
      table: 'egon_storages'
      schema: 'supply'

landuse:
  sources:
    osm_polygons:
      schema: 'openstreetmap'
      table: 'osm_polygon'
    vg250:
      schema: 'boundaries'
      table: 'vg250_sta_union'
  target:
      table: 'osm_landuse'
      schema: 'openstreetmap'

era5_weather_data:
  targets:
    weather_data:
      path: 'cutouts'
    weather_cells:
      schema: 'supply'
      table: 'egon_era5_weather_cells'

renewable_feedin:
  sources:
    era5_weather_data:
      path: 'cutouts'
    weather_cells:
      schema: 'supply'
      table: 'egon_era5_weather_cells'
    vg250_lan_union:
      schema: 'boundaries'
      table: 'vg250_lan_union'
    vg250_sta_union:
      schema: 'boundaries'
      table: 'vg250_sta_union'
  targets:
    feedin_table:
      schema: 'supply'
      table: 'egon_era5_renewable_feedin'

map_zensus_grid_districts:
  sources:
    zensus_population:
      schema: 'society'
      table: 'destatis_zensus_population_per_ha'
    egon_mv_grid_district:
      schema: 'grid'
      table: 'egon_mv_grid_district'
  targets:
    map:
      schema: 'boundaries'
      table: 'egon_map_zensus_grid_districts'

electrical_load_curves_cts:
  sources:
    map_grid_districts:
      schema: 'boundaries'
      table: 'egon_map_zensus_grid_districts'
    map_vg250:
      schema: 'boundaries'
      table: 'egon_map_zensus_vg250'
    zensus_electricity:
      schema: 'demand'
      table: 'egon_demandregio_zensus_electricity'
    demandregio_cts:
      schema: 'demand'
      table: 'egon_demandregio_cts_ind'
    demandregio_wz:
      schema: 'demand'
      table: 'egon_demandregio_wz'
    demandregio_timeseries:
      schema: 'demand'
      table: 'egon_demandregio_timeseries_cts_ind'
    hvmv_substation:
      schema: 'grid'
      table: 'egon_hvmv_substation'
  targets:
    cts_demand_curves:
      schema: 'demand'
      table: 'egon_etrago_electricity_cts'

hh_demand_profiles:
  sources:
    household_electricity_demand_profiles:
      path_testmode: "hh_el_load_profiles_2511.hdf"
      path: "hh_el_load_profiles_100k.hdf"

    zensus_household_types:
      path: "Zensus2011_Personen.csv"

map_mvgrid_vg250:
  sources:
    egon_mv_grid_district:
      schema: 'grid'
      table: 'egon_mv_grid_district'
    federal_states:
      schema: 'boundaries'
      table: 'vg250_lan_union'
  targets:
    map:
      schema: 'boundaries'
      table: 'egon_map_mvgriddistrict_vg250'

solar_rooftop:
  sources:
    solar_feedin:
      schema: 'supply'
      table: 'egon_era5_renewable_feedin'
    egon_mv_grid_district:
      schema: 'grid'
      table: 'egon_mv_grid_district'
    weather_cells:
      schema: 'supply'
      table: 'egon_era5_weather_cells'
    electricity_demand:
      schema: 'demand'
      table: 'egon_demandregio_zensus_electricity'
    map_zensus_grid_districts:
      schema: 'boundaries'
      table: 'egon_map_zensus_grid_districts'
    map_grid_boundaries:
      schema: 'boundaries'
      table: 'egon_map_mvgriddistrict_vg250'
    scenario_capacities:
      schema: 'supply'
      table: 'egon_scenario_capacities'
    federal_states:
      schema: 'boundaries'
      table: 'vg250_lan'
    power_plants:
      schema: 'supply'
      table: 'egon_power_plants'
  targets:
    generators:
      schema: 'grid'
      table: 'egon_etrago_generator'
    generator_timeseries:
      schema: 'grid'
      table: 'egon_etrago_generator_timeseries'
    generators:
      schema: 'grid'
      table: 'egon_etrago_generator'

data-bundle:
  sources:
    zenodo:
      deposit_id: 10226009
      deposit_id_powerd: 11618105
  targets:
    file:
      'data_bundle_egon_data.zip'
    file_powerd:
      'data_bundle_powerd_data.zip'

pypsa-technology-data:
  sources:
    zenodo:
      deposit_id: 5544025
      file: 'PyPSA/technology-data-v0.3.0.zip'
  targets:
    file:
      'pypsa_technology_data_egon_data.zip'
    data_dir:
      'PyPSA-technology-data-94085a8/outputs/'

heat_supply:
  sources:
    scenario_capacities:
      schema: 'supply'
      table: 'egon_scenario_capacities'
    district_heating_areas:
      schema: 'demand'
      table: 'egon_district_heating_areas'
    chp:
      schema: 'supply'
      table: 'egon_chp_plants'
    federal_states:
      schema: 'boundaries'
      table: 'vg250_lan'
    heat_demand:
      schema: 'demand'
      table: 'egon_peta_heat'
    map_zensus_grid:
      schema: 'boundaries'
      table: 'egon_map_zensus_grid_districts'
    map_vg250_grid:
      schema: 'boundaries'
      table: 'egon_map_mvgriddistrict_vg250'
    mv_grids:
      schema: 'grid'
      table: 'egon_mv_grid_district'
    map_dh:
      schema: 'demand'
      table: 'egon_map_zensus_district_heating_areas'
    etrago_buses:
      table: 'egon_etrago_bus'
      schema: 'grid'
  targets:
    district_heating_supply:
      schema: 'supply'
      table: 'egon_district_heating'
    individual_heating_supply:
      schema: 'supply'
      table: 'egon_individual_heating'

etrago_heat:
  sources:
    scenario_capacities:
      schema: 'supply'
      table: 'egon_scenario_capacities'
    district_heating_areas:
      schema: 'demand'
      table: 'egon_district_heating_areas'
    map_district_heating_areas:
      schema: 'demand'
      table: 'egon_map_zensus_district_heating_areas'
    mv_grids:
      schema: 'grid'
      table: 'egon_mv_grid_district'
    district_heating_supply:
      schema: 'supply'
      table: 'egon_district_heating'
    individual_heating_supply:
      schema: 'supply'
      table: 'egon_individual_heating'
    weather_cells:
      schema: 'supply'
      table: 'egon_era5_weather_cells'
    feedin_timeseries:
      schema: 'supply'
      table: 'egon_era5_renewable_feedin'
    egon_mv_grid_district:
      schema: 'grid'
      table: 'egon_mv_grid_district'
    heat_demand:
      schema: 'demand'
      table: 'egon_peta_heat'
    ch4_voronoi:
      schema: 'grid'
      table: 'egon_gas_voronoi'
  targets:
    heat_buses:
      schema: 'grid'
      table: 'egon_etrago_bus'
    heat_generators:
      schema: 'grid'
      table: 'egon_etrago_generator'
    heat_generator_timeseries:
      schema: 'grid'
      table: 'egon_etrago_generator_timeseries'
    heat_links:
      schema: 'grid'
      table: 'egon_etrago_link'
    heat_link_timeseries:
      schema: 'grid'
      table: 'egon_etrago_link_timeseries'
    heat_stores:
      schema: 'grid'
      table: 'egon_etrago_store'

etrago_hydrogen:
  sources:
    saltcavern_data:
      schema: 'grid'
      table: 'egon_saltstructures_storage_potential'
    buses:
      schema: 'grid'
      table: 'egon_etrago_bus'
    H2_AC_map:
      schema: 'grid'
      table: 'egon_etrago_ac_h2'
  targets:
    hydrogen_buses:
      schema: 'grid'
      table: 'egon_etrago_bus'
    hydrogen_links:
      schema: 'grid'
      table: 'egon_etrago_link'
    hydrogen_stores:
      schema: 'grid'
      table: 'egon_etrago_store'

industrial_sites:
  sources:
    hotmaps:
      url: "https://gitlab.com/hotmaps/industrial_sites/industrial_sites_Industrial_Database/-/raw/388278c6df35889b1447a959fc3759e3d78bf659/data/Industrial_Database.csv?inline=false"
      path: "data_Industrial_Database.csv"
    seenergies:
      url: "https://opendata.arcgis.com/datasets/5e36c0af918040ed936b4e4c101f611d_0.csv"
      path: "D5_1_Industry_Dataset_With_Demand_Data.csv"
    schmidt:
      path: "MA_Schmidt_Industriestandorte_georef.csv"
  targets:
    hotmaps:
      schema: "demand"
      table: "egon_hotmaps_industrial_sites"
    seenergies:
      schema: "demand"
      table: "egon_seenergies_industrial_sites"
    schmidt:
      schema: "demand"
      table: "egon_schmidt_industrial_sites"
    sites:
      schema: "demand"
      table: "egon_industrial_sites"

distributed_industrial_demand:
  sources:
    demandregio:
      schema: 'demand'
      table: 'egon_demandregio_cts_ind'
      scenarios: ["status2019","eGon2021", "eGon2035", "eGon100RE"]
    wz:
      schema: 'demand'
      table: 'egon_demandregio_wz'
    osm_landuse:
      schema: 'openstreetmap'
      table: 'osm_landuse'
    industrial_sites:
      schema: 'demand'
      table: 'egon_industrial_sites'
    vg250_krs:
      schema: 'boundaries'
      table: 'vg250_krs'
  targets:
    osm:
      schema: 'demand'
      table: 'egon_demandregio_osm_ind_electricity'
    sites:
      schema: 'demand'
      table: 'egon_demandregio_sites_ind_electricity'

electrical_load_curves_industry:
  sources:
    osm:
      schema: 'demand'
      table: 'egon_demandregio_osm_ind_electricity'
    osm_landuse:
      schema: 'openstreetmap'
      table: 'osm_landuse'
    sites:
      schema: 'demand'
      table: 'egon_demandregio_sites_ind_electricity'
    sites_geom:
      schema: 'demand'
      table: 'egon_industrial_sites'
    demandregio_industry:
      schema: 'demand'
      table: 'egon_demandregio_cts_ind'
    demandregio_wz:
      schema: 'demand'
      table: 'egon_demandregio_wz'
    demandregio_timeseries:
      schema: 'demand'
      table: 'egon_demandregio_timeseries_cts_ind'
    hvmv_substation:
      schema: 'grid'
      table: 'egon_hvmv_substation'
    egon_mv_grid_district:
      schema: 'grid'
      table: 'egon_mv_grid_district'
    egon_ehv_voronoi:
      schema: 'grid'
      table: 'egon_ehv_substation_voronoi'
  targets:
    osm_load:
      schema: 'demand'
      table: 'egon_osm_ind_load_curves'
    osm_load_individual:
      schema: 'demand'
      table: 'egon_osm_ind_load_curves_individual'
    sites_load:
      schema: 'demand'
      table: 'egon_sites_ind_load_curves'
    sites_load_individual:
      schema: 'demand'
      table: 'egon_sites_ind_load_curves_individual'

etrago_electricity:
  sources:
    etrago_buses:
      table: 'egon_etrago_bus'
      schema: 'grid'
    osm_curves:
      schema: 'demand'
      table: 'egon_osm_ind_load_curves'
    sites_curves:
      schema: 'demand'
      table: 'egon_sites_ind_load_curves'
    cts_curves:
      schema: 'demand'
      table: 'egon_etrago_electricity_cts'
    household_curves:
      schema: 'demand'
      table: 'egon_etrago_electricity_households'
  targets:
    etrago_load:
      schema: 'grid'
      table: 'egon_etrago_load'
    etrago_load_curves:
      schema: 'grid'
      table: 'egon_etrago_load_timeseries'

chp_location:
  sources:
    list_conv_pp:
      table: 'egon_nep_2021_conventional_powerplants'
      schema: 'supply'
    mastr_combustion: 'bnetza_mastr_combustion_cleaned.csv'
    mastr_location: 'location_elec_generation_raw.csv'
    egon_mv_grid_district: 'grid.egon_mv_grid_district'
    ehv_voronoi: "grid.egon_ehv_substation_voronoi"
    etrago_buses:
      table: 'egon_etrago_bus'
      schema: 'grid'
    osm_landuse:
      table: 'osm_landuse'
      schema: 'openstreetmap'
    osm_polygon:
      table: 'osm_polygon'
      schema: 'openstreetmap'
    district_heating_areas:
      schema: 'demand'
      table: 'egon_district_heating_areas'
    industrial_demand_osm:
      schema: 'demand'
      table: 'egon_demandregio_osm_ind_electricity'
    vg250_lan:
      schema: 'boundaries'
      table: 'vg250_lan'
    mastr_biomass: "bnetza_mastr_biomass_cleaned.csv"
  targets:
    chp_table:
      table: 'egon_chp_plants'
      schema: 'supply'
    mastr_conventional_without_chp:
      table: 'egon_mastr_conventional_without_chp'
      schema: 'supply'

chp_etrago:
  sources:
    chp_table:
      table: 'egon_chp_plants'
      schema: 'supply'
    district_heating_areas:
      schema: 'demand'
      table: 'egon_district_heating_areas'
    etrago_buses:
      table: 'egon_etrago_bus'
      schema: 'grid'
  targets:
    link:
      schema: 'grid'
      table: 'egon_etrago_link'
    generator:
      schema: 'grid'
      table: 'egon_etrago_generator'

DSM_CTS_industry:
  sources:
    cts_loadcurves:
      schema: 'demand'
      table: 'egon_etrago_electricity_cts'
    ind_osm_loadcurves:
      schema: 'demand'
      table: 'egon_osm_ind_load_curves'
    ind_osm_loadcurves_individual:
      schema: 'demand'
      table: 'egon_osm_ind_load_curves_individual'
    ind_sites_loadcurves:
      schema: 'demand'
      table: 'egon_sites_ind_load_curves'
    ind_sites_loadcurves_individual:
      schema: 'demand'
      table: 'egon_sites_ind_load_curves_individual'
    ind_sites:
      schema: 'demand'
      table: 'egon_industrial_sites'
    ind_sites_schmidt:
      schema: 'demand'
      table: 'egon_schmidt_industrial_sites'
    demandregio_ind_sites:
      schema: 'demand'
      table: 'egon_demandregio_sites_ind_electricity'
  targets:
    bus:
      schema: 'grid'
      table: 'egon_etrago_bus'
    link:
      schema: 'grid'
      table: 'egon_etrago_link'
    link_timeseries:
      schema: 'grid'
      table: 'egon_etrago_link_timeseries'
    store:
      schema: 'grid'
      table: 'egon_etrago_store'
    store_timeseries:
      schema: 'grid'
      table: 'egon_etrago_store_timeseries'
    cts_loadcurves_dsm:
      schema: 'demand'
      table: 'egon_etrago_electricity_cts_dsm_timeseries'
    ind_osm_loadcurves_individual_dsm:
      schema: 'demand'
      table: 'egon_osm_ind_load_curves_individual_dsm_timeseries'
    demandregio_ind_sites_dsm:
      schema: 'demand'
      table: 'egon_demandregio_sites_ind_electricity_dsm_timeseries'
    ind_sites_loadcurves_individual:
      schema: 'demand'
      table: 'egon_sites_ind_load_curves_individual_dsm_timeseries'

generators_etrago:
  sources:
    bus:
      schema: 'grid'
      table: 'egon_etrago_bus'
    power_plants:
      schema: 'supply'
      table: 'egon_power_plants'
    renewable_feedin:
      schema: 'supply'
      table: 'egon_era5_renewable_feedin'
    weather_cells:
      schema: 'supply'
      table: 'egon_era5_weather_cells'
    egon_mv_grid_district: 'grid.egon_mv_grid_district'
    ehv_voronoi: 'grid.egon_ehv_substation_voronoi'
  targets:
    etrago_generators:
      schema: 'grid'
      table: 'egon_etrago_generator'
    etrago_gen_time:
      schema: 'grid'
      table: 'egon_etrago_generator_timeseries'


gas_grid:
  targets:
    links:
      schema: 'grid'
      table: 'egon_etrago_link'
    buses:
      schema: 'grid'
      table: 'egon_etrago_bus'


gas_stores:
  source:
    buses:
      schema: 'grid'
      table: 'egon_etrago_bus'
  target:
    stores:
      schema: 'grid'
      table: 'egon_etrago_store'

pypsa-eur-sec:
  target:
    scenario_parameters:
      schema: 'scenario'
      table: 'egon_scenario_parameters'

gas_prod:
  source:
    buses:
      schema: 'grid'
      table: 'egon_etrago_bus'
  target:
    stores:
      schema: 'grid'
      table: 'egon_etrago_generator'

weather_BusID:
  sources:
    power_plants:
      schema: 'supply'
      table: 'egon_power_plants'
    renewable_feedin:
      schema: 'supply'
      table: 'egon_era5_renewable_feedin'
    weather_cells:
      schema: 'supply'
      table: 'egon_era5_weather_cells'
    boundaries:
      schema: 'boundaries'
      table: 'vg250_sta'
    egon_mv_grid_district: 'grid.egon_mv_grid_district'
    ehv_voronoi: 'grid.egon_ehv_substation_voronoi'
  targets:
    power_plants:
      schema: 'supply'
      table: 'egon_power_plants'

storage_etrago:
  sources:
    storage:
      table: 'egon_storages'
      schema: 'supply'
    scenario_parameters:
      table: 'egon_scenario_parameters'
      schema: 'scenario'
    bus:
      table: 'egon_etrago_bus'
      schema: 'grid'
    ehv-substation:
      table: 'egon_ehv_substation'
      schema: 'grid'
    hv-substation:
      table: 'egon_hvmv_substation'
      schema: 'grid'
  targets:
    storage:
      schema: 'grid'
      table: 'egon_etrago_storage'


dlr:
  sources:
    trans_lines:
      schema: "grid"
      table: "egon_etrago_line"
    line_timeseries:
      schema: "grid"
      table: "egon_etrago_line_timeseries"
  targets:
    line_timeseries:
      schema: "grid"
      table: "egon_etrago_line_timeseries"

electrical_neighbours:
  sources:
    electricity_buses:
      schema: 'grid'
      table: 'egon_etrago_bus'
    lines:
      schema: 'grid'
      table: 'egon_etrago_line'
    german_borders:
      schema: 'boundaries'
      table: 'vg250_sta_union'
    osmtgmod_bus:
      schema: 'osmtgmod_results'
      table: 'bus_data'
    osmtgmod_branch:
      schema: 'osmtgmod_results'
      table: 'branch_data'
    tyndp_capacities: "TYNDP-2020-Scenario-Datafile.xlsx.zip"
    tyndp_demand_2030: "Demand_TimeSeries_2030_DistributedEnergy.xlsx"
    tyndp_demand_2040: "Demand_TimeSeries_2040_DistributedEnergy.xlsx"
  targets:
    buses:
      schema: 'grid'
      table: 'egon_etrago_bus'
    lines:
      schema: 'grid'
      table: 'egon_etrago_line'
    links:
      schema: 'grid'
      table: 'egon_etrago_link'
    transformers:
      schema: 'grid'
      table: 'egon_etrago_transformer'
    loads:
      schema: 'grid'
      table: 'egon_etrago_load'
    load_timeseries:
      schema: 'grid'
      table: 'egon_etrago_load_timeseries'
    generators:
      schema: 'grid'
      table: 'egon_etrago_generator'
    generators_timeseries:
      schema: 'grid'
      table: 'egon_etrago_generator_timeseries'
    storage:
      schema: 'grid'
      table: 'egon_etrago_storage'

tyndp:
  sources:
      capacities: "https://2020.entsos-tyndp-scenarios.eu/wp-content/uploads/2020/06/TYNDP-2020-Scenario-Datafile.xlsx.zip"
      demand_2030: "https://eepublicdownloads.entsoe.eu/tyndp-documents/2020-data/Demand_TimeSeries_2030_DistributedEnergy.xlsx"
      demand_2040: "https://eepublicdownloads.entsoe.eu/tyndp-documents/2020-data/Demand_TimeSeries_2040_DistributedEnergy.xlsx"
  targets:
      capacities: "TYNDP-2020-Scenario-Datafile.xlsx.zip"
      demand_2030: "Demand_TimeSeries_2030_DistributedEnergy.xlsx"
      demand_2040: "Demand_TimeSeries_2040_DistributedEnergy.xlsx"

gas_neighbours:
  sources:
    tyndp_capacities: "TYNDP-2020-Scenario-Datafile.xlsx.zip"
    buses:
      schema: 'grid'
      table: 'egon_etrago_bus'
    links:
      schema: 'grid'
      table: 'egon_etrago_link'
  targets:
    generators:
      schema: 'grid'
      table: 'egon_etrago_generator'
    loads:
      schema: 'grid'
      table: 'egon_etrago_load'
    load_timeseries:
      schema: 'grid'
      table: 'egon_etrago_load_timeseries'
    stores:
      schema: 'grid'
      table: 'egon_etrago_store'
    links:
      schema: 'grid'
      table: 'egon_etrago_link'

emobility_mit:
  original_data:
    sources:
      RS7:
        url: "https://www.bmvi.de/SharedDocs/DE/Anlage/G/regiostar-referenzdateien.xlsx?__blob=publicationFile"
        file: "regiostar-referenzdateien.xlsx"
        file_processed: "regiostar-referenzdateien_preprocessed.csv"
        sheet: "ReferenzGebietsstand2020"
      KBA:
        url: "https://www.kba.de/SharedDocs/Downloads/DE/Statistik/Fahrzeuge/FZ1/fz1_2021.xlsx?__blob=publicationFile&v=2"
        file: "fz1_2021.xlsx"
        file_processed: "fz1_2021_preprocessed.csv"
        sheet: "FZ1.1"
        columns: "D, J:N"
        skiprows: 8
      trips:
        status2019:
          file:  "eGon2035_RS7_min2k_2022-06-01_175429_simbev_run.tar.gz"
          file_metadata: "metadata_simbev_run.json"
        status2023:
          file:  "eGon2035_RS7_min2k_2022-06-01_175429_simbev_run.tar.gz"
          file_metadata: "metadata_simbev_run.json"
        eGon2035:
          file: "eGon2035_RS7_min2k_2022-06-01_175429_simbev_run.tar.gz"
          file_metadata: "metadata_simbev_run.json"
        eGon100RE:
          file: "eGon100RE_RS7_min2k_2022-06-01_175444_simbev_run.tar.gz"
          file_metadata: "metadata_simbev_run.json"
  scenario:
    # used scenario variation (available scenarios see parameters.py)
    variation:
      status2019: "status2019"
      status2023: "status2023"
      eGon2035: "NEP C 2035"
      eGon100RE: "Reference 2050"
    # name of low-flex scenario
    lowflex:
      create_lowflex_scenario: True
      names:
        eGon2035: "eGon2035_lowflex"
        eGon100RE: "eGon100RE_lowflex"

  model_timeseries:
    reduce_memory: True
    export_results_to_csv: True
    parallel_tasks: 10

demand_timeseries_mvgd:
  parallel_tasks: 10

charging_infrastructure:
  original_data:
    sources:
      tracbev:
        url: "https://zenodo.org/record/6466480/files/data.zip?download=1"
        file: "data.zip"
        files_to_use:
          - "hpc_positions.gpkg"
          - "landuse.gpkg"
          - "poi_cluster.gpkg"
          - "public_positions.gpkg"
        srid: 3035
  constants:
    work_weight_retail: 0.8
    work_weight_commercial: 1.25
    work_weight_industrial: 1
    single_family_home_share: 0.6
    single_family_home_spots: 1.5
    multi_family_home_share: 0.4
    multi_family_home_spots: 10
    random_seed: 5
  targets:
    charging_infrastructure:
      schema: "grid"
      table: "egon_emob_charging_infrastructure"
      cols_to_export:
        - "mv_grid_id"
        - "use_case"
        - "weight"
        - "geometry"

mobility_hgv:
    original_data:
      sources:
        BAST:
          url: "https://www.bast.de/DE/Verkehrstechnik/Fachthemen/v2-verkehrszaehlung/Daten/2020_1/Jawe2020.csv?view=renderTcDataExportCSV&cms_strTyp=A"
          file: "Jawe2020.csv"
          relevant_columns: ["DTV_SV_MobisSo_Q", "Koor_WGS84_E", "Koor_WGS84_N"]
          srid: 4326
    tables:
      srid: 3035
      srid_buses: 4326
    constants:
      # leakage rate / losses - constant
      # https://www.energy.gov/eere/fuelcells/doe-technical-targets-hydrogen-delivery
      # --> 0.5%
      leakage: True
      leakage_rate: 0.005
      # Hydrogen
      # HGV traffic hydrogen consumption in kg per 100 km
      # Assumption: 30L Diesel / 100 km --> kgH2/100 km
      hydrogen_consumption: 6.68
      # share of FCEV trucks
      # within the egon project the flat guess is 100%
      fcev_share: 1.
      scenarios:
        - "eGon2035"
        - "eGon100RE"
      carrier: "H2_hgv_load"
      energy_value_h2: 39.4  # kWh/kg
      hours_per_year: 8760
      fac: 0.001
    hgv_mileage:
      # NEP data
      # https://www.netzentwicklungsplan.de/sites/default/files/paragraphs-files/NEP_2035_V2021_2_Entwurf_Teil1.pdf
      # total amount of HGVs  - Scenario C 2035
      # hgv_amount = 100000
      # HGV traffic annual mileage per vehicle
      # hgv_mean_mileage = 100000
      # Total mileage
      eGon2035: 10000000000
      # Langfristszenarien
      # https://www.langfristszenarien.de/enertile-explorer-wAssets/docs/LFS3_Langbericht_Verkehr_final.pdf#page=17
      eGon100RE: 40000000000

home_batteries:
  constants:
    scenarios:
      - "eGon2035"
      - "eGon100RE"
    # Mean ratio between the storage capacity and the power of the pv rooftop system
    cbat_ppv_ratio: 1
    rtol: 0.05
    max_it: 100
  sources:
    etrago_storage:
      schema: 'grid'
      table: 'egon_etrago_storage'
    storage:
      schema: 'supply'
      table: 'egon_storages'
  targets:
    home_batteries:
      schema: 'supply'
      table: 'egon_home_batteries'

scenario_path:
  sources:
    url_status2019: 'https://zenodo.org/records/13865306/files/PoWerD_status2019_v2.backup'<|MERGE_RESOLUTION|>--- conflicted
+++ resolved
@@ -105,10 +105,7 @@
       path: 'demandregio-disaggregator/disaggregator/disaggregator/data_in/'
     dbdump:
       path: "demandregio_dbdump"
-<<<<<<< HEAD
-=======
-
->>>>>>> b4c5131d
+
 demandregio_society:
   sources:
     disaggregator:
@@ -565,9 +562,6 @@
     generator_timeseries:
       schema: 'grid'
       table: 'egon_etrago_generator_timeseries'
-    generators:
-      schema: 'grid'
-      table: 'egon_etrago_generator'
 
 data-bundle:
   sources:
