# -*- coding: utf-8 -*-
"""
The central module containing all code dealing with importing data from SciGRID_gas IGGIELGN data
"""
import os
import ast
import pandas as pd
import numpy as np
import geopandas
import json

from shapely import geometry
from egon.data import db
from egon.data.config import settings                     
from geoalchemy2.types import Geometry
from urllib.request import urlretrieve
from zipfile import ZipFile
from geoalchemy2.shape import from_shape

def next_id(component): 
    """ Select next id value for components in pf-tables
    Parameters
    ----------
    component : str
        Name of componenet
    Returns
    -------
    next_id : int
        Next index value
    """
    max_id = db.select_dataframe(
        f"""
        SELECT MAX({component}_id) FROM grid.egon_etrago_{component}
        """)['max'][0]

    if max_id:
        next_id = max_id + 1
    else:
        next_id = 1

    return next_id


def download_SciGRID_gas_data():
    """
    Download SciGRID_gas IGGIELGN data from Zenodo

    """
    os.makedirs('gas_data', exist_ok=True)
    path = "gas_data/"
    
    zenodo_zip_file_url = ("https://zenodo.org/record/4767098/files/IGGIELGN.zip")
    if not os.path.isfile(zenodo_zip_file_url):
        urlretrieve(zenodo_zip_file_url, path + 'IGGIELGN.zip')
        
    components = ['Nodes', 'PipeSegments', 'Productions', 'Storages'] #'Compressors'
    files = []
    for i in components:
        files.append('data/IGGIELGN_' + i + '.csv')
    
    with ZipFile(path + 'IGGIELGN.zip', 'r') as zipObj:
        listOfFileNames = zipObj.namelist()
        for fileName in listOfFileNames:
            if fileName in files:
                zipObj.extract(fileName, path)


def define_gas_nodes_list():
    """Define list of gas nodes from SciGRID_gas IGGIELGN data
    
    Returns
    -------
    gas_nodes_list : dataframe
        Dataframe containing the gas nodes (Europe)
        
    """
    # Select next id value
    new_id = next_id('bus')   
    
    target_file = os.path.join(
        "gas_data/data/", 
        'IGGIELGN_Nodes.csv')
    
    gas_nodes_list = pd.read_csv(target_file,
                               delimiter=';', decimal='.',
                               usecols = ['lat', 'long', 'id', 'country_code','param'])
    
    # Ajouter tri pour ne conserver que les pays ayant des pipelines en commun.
    
    gas_nodes_list = gas_nodes_list.rename(columns={'lat': 'y','long': 'x'})

    # Remove buses disconnected of the rest of the grid, until the SciGRID_gas data has been corrected.
    gas_nodes_list = gas_nodes_list[ ~ gas_nodes_list['id'].str.match('SEQ_11790_p')]
    gas_nodes_list = gas_nodes_list[ ~ gas_nodes_list['id'].str.match('Stor_EU_107')]    
    
    gas_nodes_list['bus_id'] = range(new_id, new_id + len(gas_nodes_list))
    gas_nodes_list = gas_nodes_list.set_index('id')
   
    return gas_nodes_list


def insert_gas_nodes_list(gas_nodes_list):
    """Insert list of gas nodes from SciGRID_gas IGGIELGN data
        Parameters
    ----------
    gas_nodes_list : dataframe
        Dataframe containing the gas nodes (Europe)
    Returns
    -------
    None.
    """
    # Connect to local database
    engine = db.engine()
    
    gas_nodes_list = gas_nodes_list[ gas_nodes_list['country_code'].str.match('DE')] # A remplacer evtmt par un test sur le NUTS0 ?
    # Cut data to federal state if in testmode
    NUTS1 = []
    for index, row in gas_nodes_list.iterrows():
        param = ast.literal_eval(row['param'])
        NUTS1.append(param['nuts_id_1'])
    gas_nodes_list = gas_nodes_list.assign(NUTS1 = NUTS1)
    
    boundary = settings()['egon-data']['--dataset-boundary']
    if boundary != 'Everything':
        map_states = {'Baden-Württemberg':'DE1', 'Nordrhein-Westfalen': 'DEA',
               'Hessen': 'DE7', 'Brandenburg': 'DE4', 'Bremen':'DE5',
               'Rheinland-Pfalz': 'DEB', 'Sachsen-Anhalt': 'DEE',
               'Schleswig-Holstein':'DEF', 'Mecklenburg-Vorpommern': 'DE8',
               'Thüringen': 'DEG', 'Niedersachsen': 'DE9',
               'Sachsen': 'DED', 'Hamburg': 'DE6', 'Saarland': 'DEC',
               'Berlin': 'DE3', 'Bayern': 'DE2'}

        gas_nodes_list = gas_nodes_list[gas_nodes_list['NUTS1'].isin([map_states[boundary], np.nan])]
        
        # A completer avec nodes related to pipelines which have an end in the selected area et evt deplacer ds define_gas_nodes_list
    
    # Add missing columns
    c = {'version':'0.0.0', 'scn_name':'eGon2035', 'carrier':'gas'}
    gas_nodes_list = gas_nodes_list.assign(**c)
    
    gas_nodes_list = geopandas.GeoDataFrame(gas_nodes_list, geometry=geopandas.points_from_xy(gas_nodes_list['x'], gas_nodes_list['y']))
    gas_nodes_list = gas_nodes_list.rename(columns={'geometry': 'geom'}).set_geometry('geom', crs=4326)
    
    gas_nodes_list = gas_nodes_list.reset_index(drop=True)
    gas_nodes_list = gas_nodes_list.drop(columns=['NUTS1', 'param', 'country_code' ])
<<<<<<< HEAD
   
    # Insert data to db   
    db.execute_sql(
        """
    DELETE FROM grid.egon_pf_hv_bus WHERE "carrier" = 'gas';
    """)
    
    gas_nodes_list.to_postgis('egon_pf_hv_bus',
=======

    # Insert data to db    
    gas_nodes_list.to_postgis('egon_etrago_bus',
>>>>>>> 441bfe40
                              engine,
                              schema ='grid',
                              index = False,
                              if_exists = 'append',
                              dtype = {"geom": Geometry()})

def insert_gas_pipeline_list(gas_nodes_list):
    """Insert list of gas pipelines from SciGRID_gas IGGIELGN data
    Parameters
    ----------
    gas_nodes_list : dataframe
        Dataframe containing the gas nodes (Europe)
    Returns
    -------
    None.
    """
    # Connect to local database
    engine = db.engine()
    
    # Select next id value
    new_id = next_id('link')

    classifiaction_file = os.path.join(
        "data_bundle_egon_data/pipeline_classification_gas/",
        'pipeline_classification.csv')
        
    classification = pd.read_csv(classifiaction_file,
                               delimiter=',',
                               usecols = ['classification', 'max_transport_capacity_Gwh/d'])
                
    target_file = os.path.join(
        "gas_data/data/", 
        'IGGIELGN_PipeSegments.csv')
    
    gas_pipelines_list = pd.read_csv(target_file,
                               delimiter=';', decimal='.',
                               usecols = ['id', 'node_id', 'lat', 'long', 'country_code', 'param'])

    # Select the links having at least one bus in Germany
    gas_pipelines_list = gas_pipelines_list[gas_pipelines_list['country_code'].str.contains('DE')] # A remplacer evtmt par un test sur le NUTS0 ?
    
    # Remove links disconnected of the rest of the grid, until the SciGRID_gas data has been corrected. 
    gas_pipelines_list = gas_pipelines_list[ ~ gas_pipelines_list['id'].str.match('EntsoG_Map__ST_195')]
    gas_pipelines_list = gas_pipelines_list[ ~ gas_pipelines_list['id'].str.match('EntsoG_Map__ST_5')]
    
    gas_pipelines_list['link_id'] = range(new_id, new_id + len(gas_pipelines_list))
    gas_pipelines_list['link_id'] = gas_pipelines_list['link_id'].astype(int)

    # Cut data to federal state if in testmode
    NUTS1 = []
    for index, row in gas_pipelines_list.iterrows():
        param = ast.literal_eval(row['param'])
        NUTS1.append(param['nuts_id_1'])
    gas_pipelines_list['NUTS1'] = NUTS1
    
    boundary = settings()['egon-data']['--dataset-boundary']

    if boundary != 'Everything':
        map_states = {'Baden-Württemberg':'DE1', 'Nordrhein-Westfalen': 'DEA',
                'Hessen': 'DE7', 'Brandenburg': 'DE4', 'Bremen':'DE5',
                'Rheinland-Pfalz': 'DEB', 'Sachsen-Anhalt': 'DEE',
                'Schleswig-Holstein':'DEF', 'Mecklenburg-Vorpommern': 'DE8',
                'Thüringen': 'DEG', 'Niedersachsen': 'DE9',
                'Sachsen': 'DED', 'Hamburg': 'DE6', 'Saarland': 'DEC',
                'Berlin': 'DE3', 'Bayern': 'DE2'}
        gas_pipelines_list["NUTS1"] = [x[0] for x in gas_pipelines_list['NUTS1']]
        gas_pipelines_list = gas_pipelines_list[gas_pipelines_list["NUTS1"].str.contains(map_states[boundary])]
        
        # A completer avec nodes related to pipelines which have an end in the selected area
   
    # Add missing columns
    gas_pipelines_list['scn_name'] = 'eGon2035'
    gas_pipelines_list['carrier'] = 'gas'
    gas_pipelines_list['version'] = '0.0.0'
        
    diameter = []
    length = []
    geom = []
    topo = []
    
    for index, row in gas_pipelines_list.iterrows():
        
        param = ast.literal_eval(row['param'])
        diameter.append(param['diameter_mm'])
        length.append(param['length_km'])
        
        long_e = json.loads(row['long'])
        lat_e = json.loads(row['lat'])
        crd_e = list(zip(long_e, lat_e))
        topo.append(geometry.LineString(crd_e))
        
        long_path = param['path_long'] 
        lat_path = param['path_lat'] 
        crd = list(zip(long_path, lat_path))
        crd.insert(0, crd_e[0])
        crd.append(crd_e[1])
        lines = []
        for i in range(len(crd)-1):
            lines.append(geometry.LineString([crd[i], crd[i+1]]))      
        geom.append(geometry.MultiLineString(lines))
    
    print(topo)
    gas_pipelines_list['diameter'] = diameter
    gas_pipelines_list['length'] = length
    gas_pipelines_list['geom'] = geom
    gas_pipelines_list['topo'] = topo
    gas_pipelines_list = gas_pipelines_list.set_geometry('geom', crs=4326)
    
    # Adjust columns
    bus0 = []
    bus1 = []
    pipe_class = []
    
    for index, row in gas_pipelines_list.iterrows():
        
        buses = row['node_id'].strip('][').split(', ')
        bus0.append(gas_nodes_list.loc[buses[0][1:-1],'bus_id'])
        bus1.append(gas_nodes_list.loc[buses[1][1:-1],'bus_id'])
        
        if row['diameter'] >= 1000:
            pipe_class = 'A'
        elif 700 <= row['diameter'] <= 1000:
            pipe_class = 'B'
        elif 500 <= row['diameter'] <= 700:
            pipe_class = 'C'
        elif 350 <= row['diameter'] <= 500:
            pipe_class = 'D'
        elif 200 <= row['diameter'] <= 350:
            pipe_class = 'E'
        elif 100 <= row['diameter'] <= 200:
            pipe_class = 'F'
        elif row['diameter'] <= 100:
            pipe_class = 'G'
            
    gas_pipelines_list['bus0'] = bus0
    gas_pipelines_list['bus1'] = bus1    
    gas_pipelines_list['pipe_class'] = pipe_class

    gas_pipelines_list = gas_pipelines_list.merge(classification, 
                                                  how='left',
                                                  left_on='pipe_class', 
                                                  right_on='classification')
    gas_pipelines_list['p_nom'] = gas_pipelines_list['max_transport_capacity_Gwh/d'] * (1000/24)
    
    gas_pipelines_list = gas_pipelines_list.drop(columns=['id', 'node_id', 'param', 'NUTS1', 'country_code', 
                                                          'diameter', 'pipe_class', 'classification', 
                                                          'max_transport_capacity_Gwh/d', 'lat', 'long'])
    
    # Insert data to db
<<<<<<< HEAD
    db.execute_sql(
        """DELETE FROM grid.egon_pf_hv_link WHERE "carrier" = 'gas';
        """)
        
    gas_pipelines_list.to_postgis('egon_pf_hv_gas_link',
=======
    gas_pipelines_list.to_postgis('egon_etrago_gas_link',
>>>>>>> 441bfe40
                          engine,
                          schema = 'grid',
                          index = False,
                          if_exists = 'replace',
                          dtype = { 'geom': Geometry(), 'topo': Geometry()})
    
    db.execute_sql(
        """
    select UpdateGeometrySRID('grid', 'egon_etrago_gas_link', 'topo', 4326) ;
    
<<<<<<< HEAD
    INSERT INTO grid.egon_pf_hv_link (version, scn_name, 
                                              link_id, carrier, 
                                              bus0, bus1, 
                                              p_nom, length,
                                              geom, topo)
    SELECT version, scn_name, 
                link_id, carrier,
                bus0, bus1, 
                p_nom, length, 
                geom, topo
                
    FROM grid.egon_pf_hv_gas_link;
=======
    INSERT INTO grid.egon_etrago_link (version, scn_name, link_id, bus0,
                                              bus1, p_nom, length,
                                              geom, topo, carrier)
    SELECT
    version, scn_name, link_id, bus0, bus1, p_nom, length, geom, topo, carrier
    FROM grid.egon_etrago_gas_link;
>>>>>>> 441bfe40
        
    DROP TABLE grid.egon_etrago_gas_link;
        """)
        
    
def insert_gas_data():
    """Overall function for importing gas data from SciGRID_gas
    Returns
    -------
    None.
    """
    download_SciGRID_gas_data()
    
    gas_nodes_list = define_gas_nodes_list()
   
    insert_gas_nodes_list(gas_nodes_list)
    
    insert_gas_pipeline_list(gas_nodes_list)
    
<|MERGE_RESOLUTION|>--- conflicted
+++ resolved
@@ -1,367 +1,349 @@
-# -*- coding: utf-8 -*-
-"""
-The central module containing all code dealing with importing data from SciGRID_gas IGGIELGN data
-"""
-import os
-import ast
-import pandas as pd
-import numpy as np
-import geopandas
-import json
-
-from shapely import geometry
-from egon.data import db
-from egon.data.config import settings                     
-from geoalchemy2.types import Geometry
-from urllib.request import urlretrieve
-from zipfile import ZipFile
-from geoalchemy2.shape import from_shape
-
-def next_id(component): 
-    """ Select next id value for components in pf-tables
-    Parameters
-    ----------
-    component : str
-        Name of componenet
-    Returns
-    -------
-    next_id : int
-        Next index value
-    """
-    max_id = db.select_dataframe(
-        f"""
-        SELECT MAX({component}_id) FROM grid.egon_etrago_{component}
-        """)['max'][0]
-
-    if max_id:
-        next_id = max_id + 1
-    else:
-        next_id = 1
-
-    return next_id
-
-
-def download_SciGRID_gas_data():
-    """
-    Download SciGRID_gas IGGIELGN data from Zenodo
-
-    """
-    os.makedirs('gas_data', exist_ok=True)
-    path = "gas_data/"
-    
-    zenodo_zip_file_url = ("https://zenodo.org/record/4767098/files/IGGIELGN.zip")
-    if not os.path.isfile(zenodo_zip_file_url):
-        urlretrieve(zenodo_zip_file_url, path + 'IGGIELGN.zip')
-        
-    components = ['Nodes', 'PipeSegments', 'Productions', 'Storages'] #'Compressors'
-    files = []
-    for i in components:
-        files.append('data/IGGIELGN_' + i + '.csv')
-    
-    with ZipFile(path + 'IGGIELGN.zip', 'r') as zipObj:
-        listOfFileNames = zipObj.namelist()
-        for fileName in listOfFileNames:
-            if fileName in files:
-                zipObj.extract(fileName, path)
-
-
-def define_gas_nodes_list():
-    """Define list of gas nodes from SciGRID_gas IGGIELGN data
-    
-    Returns
-    -------
-    gas_nodes_list : dataframe
-        Dataframe containing the gas nodes (Europe)
-        
-    """
-    # Select next id value
-    new_id = next_id('bus')   
-    
-    target_file = os.path.join(
-        "gas_data/data/", 
-        'IGGIELGN_Nodes.csv')
-    
-    gas_nodes_list = pd.read_csv(target_file,
-                               delimiter=';', decimal='.',
-                               usecols = ['lat', 'long', 'id', 'country_code','param'])
-    
-    # Ajouter tri pour ne conserver que les pays ayant des pipelines en commun.
-    
-    gas_nodes_list = gas_nodes_list.rename(columns={'lat': 'y','long': 'x'})
-
-    # Remove buses disconnected of the rest of the grid, until the SciGRID_gas data has been corrected.
-    gas_nodes_list = gas_nodes_list[ ~ gas_nodes_list['id'].str.match('SEQ_11790_p')]
-    gas_nodes_list = gas_nodes_list[ ~ gas_nodes_list['id'].str.match('Stor_EU_107')]    
-    
-    gas_nodes_list['bus_id'] = range(new_id, new_id + len(gas_nodes_list))
-    gas_nodes_list = gas_nodes_list.set_index('id')
-   
-    return gas_nodes_list
-
-
-def insert_gas_nodes_list(gas_nodes_list):
-    """Insert list of gas nodes from SciGRID_gas IGGIELGN data
-        Parameters
-    ----------
-    gas_nodes_list : dataframe
-        Dataframe containing the gas nodes (Europe)
-    Returns
-    -------
-    None.
-    """
-    # Connect to local database
-    engine = db.engine()
-    
-    gas_nodes_list = gas_nodes_list[ gas_nodes_list['country_code'].str.match('DE')] # A remplacer evtmt par un test sur le NUTS0 ?
-    # Cut data to federal state if in testmode
-    NUTS1 = []
-    for index, row in gas_nodes_list.iterrows():
-        param = ast.literal_eval(row['param'])
-        NUTS1.append(param['nuts_id_1'])
-    gas_nodes_list = gas_nodes_list.assign(NUTS1 = NUTS1)
-    
-    boundary = settings()['egon-data']['--dataset-boundary']
-    if boundary != 'Everything':
-        map_states = {'Baden-Württemberg':'DE1', 'Nordrhein-Westfalen': 'DEA',
-               'Hessen': 'DE7', 'Brandenburg': 'DE4', 'Bremen':'DE5',
-               'Rheinland-Pfalz': 'DEB', 'Sachsen-Anhalt': 'DEE',
-               'Schleswig-Holstein':'DEF', 'Mecklenburg-Vorpommern': 'DE8',
-               'Thüringen': 'DEG', 'Niedersachsen': 'DE9',
-               'Sachsen': 'DED', 'Hamburg': 'DE6', 'Saarland': 'DEC',
-               'Berlin': 'DE3', 'Bayern': 'DE2'}
-
-        gas_nodes_list = gas_nodes_list[gas_nodes_list['NUTS1'].isin([map_states[boundary], np.nan])]
-        
-        # A completer avec nodes related to pipelines which have an end in the selected area et evt deplacer ds define_gas_nodes_list
-    
-    # Add missing columns
-    c = {'version':'0.0.0', 'scn_name':'eGon2035', 'carrier':'gas'}
-    gas_nodes_list = gas_nodes_list.assign(**c)
-    
-    gas_nodes_list = geopandas.GeoDataFrame(gas_nodes_list, geometry=geopandas.points_from_xy(gas_nodes_list['x'], gas_nodes_list['y']))
-    gas_nodes_list = gas_nodes_list.rename(columns={'geometry': 'geom'}).set_geometry('geom', crs=4326)
-    
-    gas_nodes_list = gas_nodes_list.reset_index(drop=True)
-    gas_nodes_list = gas_nodes_list.drop(columns=['NUTS1', 'param', 'country_code' ])
-<<<<<<< HEAD
-   
-    # Insert data to db   
-    db.execute_sql(
-        """
-    DELETE FROM grid.egon_pf_hv_bus WHERE "carrier" = 'gas';
-    """)
-    
-    gas_nodes_list.to_postgis('egon_pf_hv_bus',
-=======
-
-    # Insert data to db    
-    gas_nodes_list.to_postgis('egon_etrago_bus',
->>>>>>> 441bfe40
-                              engine,
-                              schema ='grid',
-                              index = False,
-                              if_exists = 'append',
-                              dtype = {"geom": Geometry()})
-
-def insert_gas_pipeline_list(gas_nodes_list):
-    """Insert list of gas pipelines from SciGRID_gas IGGIELGN data
-    Parameters
-    ----------
-    gas_nodes_list : dataframe
-        Dataframe containing the gas nodes (Europe)
-    Returns
-    -------
-    None.
-    """
-    # Connect to local database
-    engine = db.engine()
-    
-    # Select next id value
-    new_id = next_id('link')
-
-    classifiaction_file = os.path.join(
-        "data_bundle_egon_data/pipeline_classification_gas/",
-        'pipeline_classification.csv')
-        
-    classification = pd.read_csv(classifiaction_file,
-                               delimiter=',',
-                               usecols = ['classification', 'max_transport_capacity_Gwh/d'])
-                
-    target_file = os.path.join(
-        "gas_data/data/", 
-        'IGGIELGN_PipeSegments.csv')
-    
-    gas_pipelines_list = pd.read_csv(target_file,
-                               delimiter=';', decimal='.',
-                               usecols = ['id', 'node_id', 'lat', 'long', 'country_code', 'param'])
-
-    # Select the links having at least one bus in Germany
-    gas_pipelines_list = gas_pipelines_list[gas_pipelines_list['country_code'].str.contains('DE')] # A remplacer evtmt par un test sur le NUTS0 ?
-    
-    # Remove links disconnected of the rest of the grid, until the SciGRID_gas data has been corrected. 
-    gas_pipelines_list = gas_pipelines_list[ ~ gas_pipelines_list['id'].str.match('EntsoG_Map__ST_195')]
-    gas_pipelines_list = gas_pipelines_list[ ~ gas_pipelines_list['id'].str.match('EntsoG_Map__ST_5')]
-    
-    gas_pipelines_list['link_id'] = range(new_id, new_id + len(gas_pipelines_list))
-    gas_pipelines_list['link_id'] = gas_pipelines_list['link_id'].astype(int)
-
-    # Cut data to federal state if in testmode
-    NUTS1 = []
-    for index, row in gas_pipelines_list.iterrows():
-        param = ast.literal_eval(row['param'])
-        NUTS1.append(param['nuts_id_1'])
-    gas_pipelines_list['NUTS1'] = NUTS1
-    
-    boundary = settings()['egon-data']['--dataset-boundary']
-
-    if boundary != 'Everything':
-        map_states = {'Baden-Württemberg':'DE1', 'Nordrhein-Westfalen': 'DEA',
-                'Hessen': 'DE7', 'Brandenburg': 'DE4', 'Bremen':'DE5',
-                'Rheinland-Pfalz': 'DEB', 'Sachsen-Anhalt': 'DEE',
-                'Schleswig-Holstein':'DEF', 'Mecklenburg-Vorpommern': 'DE8',
-                'Thüringen': 'DEG', 'Niedersachsen': 'DE9',
-                'Sachsen': 'DED', 'Hamburg': 'DE6', 'Saarland': 'DEC',
-                'Berlin': 'DE3', 'Bayern': 'DE2'}
-        gas_pipelines_list["NUTS1"] = [x[0] for x in gas_pipelines_list['NUTS1']]
-        gas_pipelines_list = gas_pipelines_list[gas_pipelines_list["NUTS1"].str.contains(map_states[boundary])]
-        
-        # A completer avec nodes related to pipelines which have an end in the selected area
-   
-    # Add missing columns
-    gas_pipelines_list['scn_name'] = 'eGon2035'
-    gas_pipelines_list['carrier'] = 'gas'
-    gas_pipelines_list['version'] = '0.0.0'
-        
-    diameter = []
-    length = []
-    geom = []
-    topo = []
-    
-    for index, row in gas_pipelines_list.iterrows():
-        
-        param = ast.literal_eval(row['param'])
-        diameter.append(param['diameter_mm'])
-        length.append(param['length_km'])
-        
-        long_e = json.loads(row['long'])
-        lat_e = json.loads(row['lat'])
-        crd_e = list(zip(long_e, lat_e))
-        topo.append(geometry.LineString(crd_e))
-        
-        long_path = param['path_long'] 
-        lat_path = param['path_lat'] 
-        crd = list(zip(long_path, lat_path))
-        crd.insert(0, crd_e[0])
-        crd.append(crd_e[1])
-        lines = []
-        for i in range(len(crd)-1):
-            lines.append(geometry.LineString([crd[i], crd[i+1]]))      
-        geom.append(geometry.MultiLineString(lines))
-    
-    print(topo)
-    gas_pipelines_list['diameter'] = diameter
-    gas_pipelines_list['length'] = length
-    gas_pipelines_list['geom'] = geom
-    gas_pipelines_list['topo'] = topo
-    gas_pipelines_list = gas_pipelines_list.set_geometry('geom', crs=4326)
-    
-    # Adjust columns
-    bus0 = []
-    bus1 = []
-    pipe_class = []
-    
-    for index, row in gas_pipelines_list.iterrows():
-        
-        buses = row['node_id'].strip('][').split(', ')
-        bus0.append(gas_nodes_list.loc[buses[0][1:-1],'bus_id'])
-        bus1.append(gas_nodes_list.loc[buses[1][1:-1],'bus_id'])
-        
-        if row['diameter'] >= 1000:
-            pipe_class = 'A'
-        elif 700 <= row['diameter'] <= 1000:
-            pipe_class = 'B'
-        elif 500 <= row['diameter'] <= 700:
-            pipe_class = 'C'
-        elif 350 <= row['diameter'] <= 500:
-            pipe_class = 'D'
-        elif 200 <= row['diameter'] <= 350:
-            pipe_class = 'E'
-        elif 100 <= row['diameter'] <= 200:
-            pipe_class = 'F'
-        elif row['diameter'] <= 100:
-            pipe_class = 'G'
-            
-    gas_pipelines_list['bus0'] = bus0
-    gas_pipelines_list['bus1'] = bus1    
-    gas_pipelines_list['pipe_class'] = pipe_class
-
-    gas_pipelines_list = gas_pipelines_list.merge(classification, 
-                                                  how='left',
-                                                  left_on='pipe_class', 
-                                                  right_on='classification')
-    gas_pipelines_list['p_nom'] = gas_pipelines_list['max_transport_capacity_Gwh/d'] * (1000/24)
-    
-    gas_pipelines_list = gas_pipelines_list.drop(columns=['id', 'node_id', 'param', 'NUTS1', 'country_code', 
-                                                          'diameter', 'pipe_class', 'classification', 
-                                                          'max_transport_capacity_Gwh/d', 'lat', 'long'])
-    
-    # Insert data to db
-<<<<<<< HEAD
-    db.execute_sql(
-        """DELETE FROM grid.egon_pf_hv_link WHERE "carrier" = 'gas';
-        """)
-        
-    gas_pipelines_list.to_postgis('egon_pf_hv_gas_link',
-=======
-    gas_pipelines_list.to_postgis('egon_etrago_gas_link',
->>>>>>> 441bfe40
-                          engine,
-                          schema = 'grid',
-                          index = False,
-                          if_exists = 'replace',
-                          dtype = { 'geom': Geometry(), 'topo': Geometry()})
-    
-    db.execute_sql(
-        """
-    select UpdateGeometrySRID('grid', 'egon_etrago_gas_link', 'topo', 4326) ;
-    
-<<<<<<< HEAD
-    INSERT INTO grid.egon_pf_hv_link (version, scn_name, 
-                                              link_id, carrier, 
-                                              bus0, bus1, 
-                                              p_nom, length,
-                                              geom, topo)
-    SELECT version, scn_name, 
-                link_id, carrier,
-                bus0, bus1, 
-                p_nom, length, 
-                geom, topo
-                
-    FROM grid.egon_pf_hv_gas_link;
-=======
-    INSERT INTO grid.egon_etrago_link (version, scn_name, link_id, bus0,
-                                              bus1, p_nom, length,
-                                              geom, topo, carrier)
-    SELECT
-    version, scn_name, link_id, bus0, bus1, p_nom, length, geom, topo, carrier
-    FROM grid.egon_etrago_gas_link;
->>>>>>> 441bfe40
-        
-    DROP TABLE grid.egon_etrago_gas_link;
-        """)
-        
-    
-def insert_gas_data():
-    """Overall function for importing gas data from SciGRID_gas
-    Returns
-    -------
-    None.
-    """
-    download_SciGRID_gas_data()
-    
-    gas_nodes_list = define_gas_nodes_list()
-   
-    insert_gas_nodes_list(gas_nodes_list)
-    
-    insert_gas_pipeline_list(gas_nodes_list)
-    
+# -*- coding: utf-8 -*-
+"""
+The central module containing all code dealing with importing data from SciGRID_gas IGGIELGN data
+"""
+import os
+import ast
+import pandas as pd
+import numpy as np
+import geopandas
+import json
+
+from shapely import geometry
+from egon.data import db
+from egon.data.config import settings                     
+from geoalchemy2.types import Geometry
+from urllib.request import urlretrieve
+from zipfile import ZipFile
+from geoalchemy2.shape import from_shape
+
+def next_id(component): 
+    """ Select next id value for components in pf-tables
+    Parameters
+    ----------
+    component : str
+        Name of componenet
+    Returns
+    -------
+    next_id : int
+        Next index value
+    """
+    max_id = db.select_dataframe(
+        f"""
+        SELECT MAX({component}_id) FROM grid.egon_etrago_{component}
+        """)['max'][0]
+
+    if max_id:
+        next_id = max_id + 1
+    else:
+        next_id = 1
+
+    return next_id
+
+
+def download_SciGRID_gas_data():
+    """
+    Download SciGRID_gas IGGIELGN data from Zenodo
+
+    """
+    os.makedirs('gas_data', exist_ok=True)
+    path = "gas_data/"
+    
+    zenodo_zip_file_url = ("https://zenodo.org/record/4767098/files/IGGIELGN.zip")
+    if not os.path.isfile(zenodo_zip_file_url):
+        urlretrieve(zenodo_zip_file_url, path + 'IGGIELGN.zip')
+        
+    components = ['Nodes', 'PipeSegments', 'Productions', 'Storages'] #'Compressors'
+    files = []
+    for i in components:
+        files.append('data/IGGIELGN_' + i + '.csv')
+    
+    with ZipFile(path + 'IGGIELGN.zip', 'r') as zipObj:
+        listOfFileNames = zipObj.namelist()
+        for fileName in listOfFileNames:
+            if fileName in files:
+                zipObj.extract(fileName, path)
+
+
+def define_gas_nodes_list():
+    """Define list of gas nodes from SciGRID_gas IGGIELGN data
+    
+    Returns
+    -------
+    gas_nodes_list : dataframe
+        Dataframe containing the gas nodes (Europe)
+        
+    """
+    # Select next id value
+    new_id = next_id('bus')   
+    
+    target_file = os.path.join(
+        "gas_data/data/", 
+        'IGGIELGN_Nodes.csv')
+    
+    gas_nodes_list = pd.read_csv(target_file,
+                               delimiter=';', decimal='.',
+                               usecols = ['lat', 'long', 'id', 'country_code','param'])
+    
+    # Ajouter tri pour ne conserver que les pays ayant des pipelines en commun.
+    
+    gas_nodes_list = gas_nodes_list.rename(columns={'lat': 'y','long': 'x'})
+
+    # Remove buses disconnected of the rest of the grid, until the SciGRID_gas data has been corrected.
+    gas_nodes_list = gas_nodes_list[ ~ gas_nodes_list['id'].str.match('SEQ_11790_p')]
+    gas_nodes_list = gas_nodes_list[ ~ gas_nodes_list['id'].str.match('Stor_EU_107')]    
+    
+    gas_nodes_list['bus_id'] = range(new_id, new_id + len(gas_nodes_list))
+    gas_nodes_list = gas_nodes_list.set_index('id')
+   
+    return gas_nodes_list
+
+
+def insert_gas_nodes_list(gas_nodes_list):
+    """Insert list of gas nodes from SciGRID_gas IGGIELGN data
+        Parameters
+    ----------
+    gas_nodes_list : dataframe
+        Dataframe containing the gas nodes (Europe)
+    Returns
+    -------
+    None.
+    """
+    # Connect to local database
+    engine = db.engine()
+    
+    gas_nodes_list = gas_nodes_list[ gas_nodes_list['country_code'].str.match('DE')] # A remplacer evtmt par un test sur le NUTS0 ?
+    # Cut data to federal state if in testmode
+    NUTS1 = []
+    for index, row in gas_nodes_list.iterrows():
+        param = ast.literal_eval(row['param'])
+        NUTS1.append(param['nuts_id_1'])
+    gas_nodes_list = gas_nodes_list.assign(NUTS1 = NUTS1)
+    
+    boundary = settings()['egon-data']['--dataset-boundary']
+    if boundary != 'Everything':
+        map_states = {'Baden-Württemberg':'DE1', 'Nordrhein-Westfalen': 'DEA',
+               'Hessen': 'DE7', 'Brandenburg': 'DE4', 'Bremen':'DE5',
+               'Rheinland-Pfalz': 'DEB', 'Sachsen-Anhalt': 'DEE',
+               'Schleswig-Holstein':'DEF', 'Mecklenburg-Vorpommern': 'DE8',
+               'Thüringen': 'DEG', 'Niedersachsen': 'DE9',
+               'Sachsen': 'DED', 'Hamburg': 'DE6', 'Saarland': 'DEC',
+               'Berlin': 'DE3', 'Bayern': 'DE2'}
+
+        gas_nodes_list = gas_nodes_list[gas_nodes_list['NUTS1'].isin([map_states[boundary], np.nan])]
+        
+        # A completer avec nodes related to pipelines which have an end in the selected area et evt deplacer ds define_gas_nodes_list
+    
+    # Add missing columns
+    c = {'version':'0.0.0', 'scn_name':'eGon2035', 'carrier':'gas'}
+    gas_nodes_list = gas_nodes_list.assign(**c)
+    
+    gas_nodes_list = geopandas.GeoDataFrame(gas_nodes_list, geometry=geopandas.points_from_xy(gas_nodes_list['x'], gas_nodes_list['y']))
+    gas_nodes_list = gas_nodes_list.rename(columns={'geometry': 'geom'}).set_geometry('geom', crs=4326)
+    
+    gas_nodes_list = gas_nodes_list.reset_index(drop=True)
+    gas_nodes_list = gas_nodes_list.drop(columns=['NUTS1', 'param', 'country_code' ])
+
+    # Insert data to db   
+    db.execute_sql(
+        """
+    DELETE FROM grid.egon_etrago_bus WHERE "carrier" = 'gas';
+    """)
+    
+    # Insert data to db    
+    gas_nodes_list.to_postgis('egon_etrago_bus',
+                              engine,
+                              schema ='grid',
+                              index = False,
+                              if_exists = 'append',
+                              dtype = {"geom": Geometry()})
+
+def insert_gas_pipeline_list(gas_nodes_list):
+    """Insert list of gas pipelines from SciGRID_gas IGGIELGN data
+    Parameters
+    ----------
+    gas_nodes_list : dataframe
+        Dataframe containing the gas nodes (Europe)
+    Returns
+    -------
+    None.
+    """
+    # Connect to local database
+    engine = db.engine()
+    
+    # Select next id value
+    new_id = next_id('link')
+
+    classifiaction_file = os.path.join(
+        "data_bundle_egon_data/pipeline_classification_gas/",
+        'pipeline_classification.csv')
+        
+    classification = pd.read_csv(classifiaction_file,
+                               delimiter=',',
+                               usecols = ['classification', 'max_transport_capacity_Gwh/d'])
+                
+    target_file = os.path.join(
+        "gas_data/data/", 
+        'IGGIELGN_PipeSegments.csv')
+    
+    gas_pipelines_list = pd.read_csv(target_file,
+                               delimiter=';', decimal='.',
+                               usecols = ['id', 'node_id', 'lat', 'long', 'country_code', 'param'])
+
+    # Select the links having at least one bus in Germany
+    gas_pipelines_list = gas_pipelines_list[gas_pipelines_list['country_code'].str.contains('DE')] # A remplacer evtmt par un test sur le NUTS0 ?
+    
+    # Remove links disconnected of the rest of the grid, until the SciGRID_gas data has been corrected. 
+    gas_pipelines_list = gas_pipelines_list[ ~ gas_pipelines_list['id'].str.match('EntsoG_Map__ST_195')]
+    gas_pipelines_list = gas_pipelines_list[ ~ gas_pipelines_list['id'].str.match('EntsoG_Map__ST_5')]
+    
+    gas_pipelines_list['link_id'] = range(new_id, new_id + len(gas_pipelines_list))
+    gas_pipelines_list['link_id'] = gas_pipelines_list['link_id'].astype(int)
+
+    # Cut data to federal state if in testmode
+    NUTS1 = []
+    for index, row in gas_pipelines_list.iterrows():
+        param = ast.literal_eval(row['param'])
+        NUTS1.append(param['nuts_id_1'])
+    gas_pipelines_list['NUTS1'] = NUTS1
+    
+    boundary = settings()['egon-data']['--dataset-boundary']
+
+    if boundary != 'Everything':
+        map_states = {'Baden-Württemberg':'DE1', 'Nordrhein-Westfalen': 'DEA',
+                'Hessen': 'DE7', 'Brandenburg': 'DE4', 'Bremen':'DE5',
+                'Rheinland-Pfalz': 'DEB', 'Sachsen-Anhalt': 'DEE',
+                'Schleswig-Holstein':'DEF', 'Mecklenburg-Vorpommern': 'DE8',
+                'Thüringen': 'DEG', 'Niedersachsen': 'DE9',
+                'Sachsen': 'DED', 'Hamburg': 'DE6', 'Saarland': 'DEC',
+                'Berlin': 'DE3', 'Bayern': 'DE2'}
+        gas_pipelines_list["NUTS1"] = [x[0] for x in gas_pipelines_list['NUTS1']]
+        gas_pipelines_list = gas_pipelines_list[gas_pipelines_list["NUTS1"].str.contains(map_states[boundary])]
+        
+        # A completer avec nodes related to pipelines which have an end in the selected area
+   
+    # Add missing columns
+    gas_pipelines_list['scn_name'] = 'eGon2035'
+    gas_pipelines_list['carrier'] = 'gas'
+    gas_pipelines_list['version'] = '0.0.0'
+        
+    diameter = []
+    length = []
+    geom = []
+    topo = []
+    
+    for index, row in gas_pipelines_list.iterrows():
+        
+        param = ast.literal_eval(row['param'])
+        diameter.append(param['diameter_mm'])
+        length.append(param['length_km'])
+        
+        long_e = json.loads(row['long'])
+        lat_e = json.loads(row['lat'])
+        crd_e = list(zip(long_e, lat_e))
+        topo.append(geometry.LineString(crd_e))
+        
+        long_path = param['path_long'] 
+        lat_path = param['path_lat'] 
+        crd = list(zip(long_path, lat_path))
+        crd.insert(0, crd_e[0])
+        crd.append(crd_e[1])
+        lines = []
+        for i in range(len(crd)-1):
+            lines.append(geometry.LineString([crd[i], crd[i+1]]))      
+        geom.append(geometry.MultiLineString(lines))
+    
+    print(topo)
+    gas_pipelines_list['diameter'] = diameter
+    gas_pipelines_list['length'] = length
+    gas_pipelines_list['geom'] = geom
+    gas_pipelines_list['topo'] = topo
+    gas_pipelines_list = gas_pipelines_list.set_geometry('geom', crs=4326)
+    
+    # Adjust columns
+    bus0 = []
+    bus1 = []
+    pipe_class = []
+    
+    for index, row in gas_pipelines_list.iterrows():
+        
+        buses = row['node_id'].strip('][').split(', ')
+        bus0.append(gas_nodes_list.loc[buses[0][1:-1],'bus_id'])
+        bus1.append(gas_nodes_list.loc[buses[1][1:-1],'bus_id'])
+        
+        if row['diameter'] >= 1000:
+            pipe_class = 'A'
+        elif 700 <= row['diameter'] <= 1000:
+            pipe_class = 'B'
+        elif 500 <= row['diameter'] <= 700:
+            pipe_class = 'C'
+        elif 350 <= row['diameter'] <= 500:
+            pipe_class = 'D'
+        elif 200 <= row['diameter'] <= 350:
+            pipe_class = 'E'
+        elif 100 <= row['diameter'] <= 200:
+            pipe_class = 'F'
+        elif row['diameter'] <= 100:
+            pipe_class = 'G'
+            
+    gas_pipelines_list['bus0'] = bus0
+    gas_pipelines_list['bus1'] = bus1    
+    gas_pipelines_list['pipe_class'] = pipe_class
+
+    gas_pipelines_list = gas_pipelines_list.merge(classification, 
+                                                  how='left',
+                                                  left_on='pipe_class', 
+                                                  right_on='classification')
+    gas_pipelines_list['p_nom'] = gas_pipelines_list['max_transport_capacity_Gwh/d'] * (1000/24)
+    
+    gas_pipelines_list = gas_pipelines_list.drop(columns=['id', 'node_id', 'param', 'NUTS1', 'country_code', 
+                                                          'diameter', 'pipe_class', 'classification', 
+                                                          'max_transport_capacity_Gwh/d', 'lat', 'long'])
+    
+    # Insert data to db
+    db.execute_sql(
+        """DELETE FROM grid.egon_etrago_link WHERE "carrier" = 'gas';
+        """)
+        
+    gas_pipelines_list.to_postgis('egon_etrago_gas_link',
+                          engine,
+                          schema = 'grid',
+                          index = False,
+                          if_exists = 'replace',
+                          dtype = { 'geom': Geometry(), 'topo': Geometry()})
+    
+    db.execute_sql(
+        """
+    select UpdateGeometrySRID('grid', 'egon_etrago_gas_link', 'topo', 4326) ;
+    
+    INSERT INTO grid.egon_etrago_link (version, scn_name, 
+                                              link_id, carrier, 
+                                              bus0, bus1, 
+                                              p_nom, length,
+                                              geom, topo)
+    SELECT version, scn_name, 
+                link_id, carrier,
+                bus0, bus1, 
+                p_nom, length, 
+                geom, topo
+                
+    FROM grid.egon_etrago_gas_link;
+        
+    DROP TABLE grid.egon_etrago_gas_link;
+        """)
+        
+    
+def insert_gas_data():
+    """Overall function for importing gas data from SciGRID_gas
+    Returns
+    -------
+    None.
+    """
+    download_SciGRID_gas_data()
+    
+    gas_nodes_list = define_gas_nodes_list()
+   
+    insert_gas_nodes_list(gas_nodes_list)
+    
+    insert_gas_pipeline_list(gas_nodes_list)
+    