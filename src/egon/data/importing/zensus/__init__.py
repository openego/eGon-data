--- conflicted
+++ resolved
@@ -7,12 +7,6 @@
 import json
 import os
 import zipfile
-from pathlib import Path
-import csv
-import json
-import pandas as pd
-from shapely.geometry import Point, shape
-from shapely.prepared import prep
 
 from shapely.geometry import Point, shape
 from shapely.prepared import prep
@@ -117,14 +111,6 @@
 
 
 def target(source, dataset):
-<<<<<<< HEAD
-        """Generate the target path corresponding to a source path."""
-        return Path(os.path.join(os.path.dirname(__file__),source.stem)
-                    + "." + dataset + source.suffix)
-
-def select_geom():
-    """ Select the union of the geometries of Schleswig-Holstein from the
-=======
     """Generate the target path corresponding to a source path."""
     return Path(
         os.path.join(os.path.dirname(__file__), source.stem)
@@ -136,7 +122,6 @@
 
 def select_geom():
     """Select the union of the geometries of Schleswig-Holstein from the
->>>>>>> 00a30f31
     database, convert their projection to the one used in the CSV file,
     output the result to stdout as a GeoJSON string and read it into a
     prepared shape for filtering.
@@ -159,12 +144,7 @@
         ]
         + [
             "-sql",
-<<<<<<< HEAD
-            "SELECT ST_Union(geometry)"
-            " FROM boundaries.vg250_lan",
-=======
             "SELECT ST_Union(geometry) FROM boundaries.vg250_lan",
->>>>>>> 00a30f31
         ],
         text=True,
     )
@@ -175,14 +155,9 @@
 
     return prep(shape(features[0]["geometry"]))
 
-<<<<<<< HEAD
-def filter_zensus_population(filename, dataset):
-    """ This block filters lines in the source CSV file and copies
-=======
 
 def filter_zensus_population(filename, dataset):
     """This block filters lines in the source CSV file and copies
->>>>>>> 00a30f31
     the appropriate ones to the destination based on geometry.
 
 
@@ -203,10 +178,6 @@
 
     """
 
-<<<<<<< HEAD
-
-=======
->>>>>>> 00a30f31
     csv_file = Path(filename).resolve(strict=True)
 
     schleswig_holstein = select_geom()
@@ -216,14 +187,9 @@
         with open(csv_file, mode="r", newline="") as input_lines:
             rows = csv.DictReader(input_lines, delimiter=";")
             gitter_ids = set()
-<<<<<<< HEAD
-            with open(target(csv_file, dataset),
-                      mode="w", newline="") as destination:
-=======
             with open(
                 target(csv_file, dataset), mode="w", newline=""
             ) as destination:
->>>>>>> 00a30f31
                 output = csv.DictWriter(
                     destination, delimiter=";", fieldnames=rows.fieldnames
                 )
@@ -237,14 +203,9 @@
                 )
     return target(csv_file, dataset)
 
-<<<<<<< HEAD
-def filter_zensus_misc(filename, dataset):
-    """ This block filters lines in the source CSV file and copies
-=======
 
 def filter_zensus_misc(filename, dataset):
     """This block filters lines in the source CSV file and copies
->>>>>>> 00a30f31
     the appropriate ones to the destination based on grid_id values.
 
 
@@ -266,32 +227,6 @@
     """
     csv_file = Path(filename).resolve(strict=True)
 
-<<<<<<< HEAD
-    gitter_ids = set(pd.read_sql(
-        "SELECT grid_id from society.destatis_zensus_population_per_ha",
-                            con = db.engine()).grid_id.values)
-
-    if not os.path.isfile(target(csv_file, dataset)):
-        with open(csv_file, mode="r", newline="",
-                  encoding="iso-8859-1") as inputs:
-            rows = csv.DictReader(inputs, delimiter=",")
-            with open(
-                    target(csv_file, dataset),
-                    mode="w",
-                    newline="",
-                    encoding="iso-8859-1",
-                ) as destination:
-                output = csv.DictWriter(
-                    destination, delimiter=",", fieldnames=rows.fieldnames
-                    )
-                output.writeheader()
-                output.writerows(
-                    row for row in rows if row["Gitter_ID_100m"] in gitter_ids
-                    )
-    return target(csv_file, dataset)
-
-def population_to_postgres(dataset='main'):
-=======
     gitter_ids = set(
         pd.read_sql(
             "SELECT grid_id from society.destatis_zensus_population_per_ha",
@@ -321,14 +256,14 @@
 
 
 def population_to_postgres(dataset="main"):
->>>>>>> 00a30f31
     """Import Zensus population data to postgres database"""
     # Get information from data configuration file
     data_config = egon.data.config.datasets()
     zensus_population_orig = data_config["zensus_population"]["original_data"]
     zensus_population_processed = data_config["zensus_population"]["processed"]
     input_file = os.path.join(
-        os.path.dirname(__file__), zensus_population_orig["target"]["path"])
+        os.path.dirname(__file__), zensus_population_orig["target"]["path"]
+    )
 
     # Read database configuration from docker-compose.yml
     docker_db_config = db.credentials()
@@ -343,19 +278,11 @@
 
             zf.extract(filename)
 
-<<<<<<< HEAD
-            if dataset=='main':
-=======
             if dataset == "main":
->>>>>>> 00a30f31
                 filename_insert = filename
             else:
                 filename_insert = filter_zensus_population(filename, dataset)
 
-<<<<<<< HEAD
-
-=======
->>>>>>> 00a30f31
             host = ["-h", f"{docker_db_config['HOST']}"]
             port = ["-p", f"{docker_db_config['PORT']}"]
             pgdb = ["-d", f"{docker_db_config['POSTGRES_DB']}"]
@@ -398,11 +325,7 @@
     )
 
 
-<<<<<<< HEAD
-def zensus_misc_to_postgres(dataset='main'):
-=======
 def zensus_misc_to_postgres(dataset="main"):
->>>>>>> 00a30f31
     """Import data on buildings, households and apartments to postgres db"""
 
     # Get information from data configuration file
@@ -419,23 +342,14 @@
     docker_db_config = db.credentials()
 
     for input_file, table in zensus_misc_processed["path_table_map"].items():
-<<<<<<< HEAD
-        with zipfile.ZipFile(os.path.join(
-                 os.path.dirname(__file__), input_file)) as zf:
-=======
         with zipfile.ZipFile(
             os.path.join(os.path.dirname(__file__), input_file)
         ) as zf:
->>>>>>> 00a30f31
             csvfiles = [n for n in zf.namelist() if n.lower()[-3:] == "csv"]
             for filename in csvfiles:
                 zf.extract(filename)
 
-<<<<<<< HEAD
-                if dataset == 'main':
-=======
                 if dataset == "main":
->>>>>>> 00a30f31
                     filename_insert = filename
                 else:
                     filename_insert = filter_zensus_misc(filename, dataset)
