from contextlib import contextmanager
import codecs
import functools

from sqlalchemy import create_engine, text
from sqlalchemy.orm import sessionmaker
import geopandas as gpd
import pandas as pd

from egon.data import config


def credentials():
    """Return local database connection parameters.

    Returns
    -------
    dict
        Complete DB connection information
    """
    translated = {
        "--database-name": "POSTGRES_DB",
        "--database-password": "POSTGRES_PASSWORD",
        "--database-host": "HOST",
        "--database-port": "PORT",
        "--database-user": "POSTGRES_USER",
    }
    configuration = config.settings()["egon-data"]
    update = {
        translated[flag]: configuration[flag]
        for flag in configuration
        if flag in translated
    }
    configuration.update(update)
    return configuration


def engine():
    """Engine for local database."""
    db_config = credentials()
    return create_engine(
        f"postgresql+psycopg2://{db_config['POSTGRES_USER']}:"
        f"{db_config['POSTGRES_PASSWORD']}@{db_config['HOST']}:"
        f"{db_config['PORT']}/{db_config['POSTGRES_DB']}",
        echo=False,
    )


def execute_sql(sql_string):
    """Execute a SQL expression given as string.

    The SQL expression passed as plain string is convert to a
    `sqlalchemy.sql.expression.TextClause`.

    Parameters
    ----------
    sql_string : str
        SQL expression

    """
    engine_local = engine()

    with engine_local.connect().execution_options(autocommit=True) as con:
        con.execute(text(sql_string))


def submit_comment(json, schema, table):
    """Add comment to table.

    We use `Open Energy Metadata <https://github.com/OpenEnergyPlatform/
    oemetadata/blob/develop/metadata/v141/metadata_key_description.md>`_
    standard for describing our data. Metadata is stored as JSON in the table
    comment.

    Parameters
    ----------
    json : str
        JSON string reflecting comment
    schema : str
        The target table's database schema
    table : str
        Database table on which to put the given comment
    """
    prefix_str = "COMMENT ON TABLE {0}.{1} IS ".format(schema, table)

    check_json_str = (
        "SELECT obj_description('{0}.{1}'::regclass)::json".format(
            schema, table
        )
    )

    execute_sql(prefix_str + json + ";")

    # Query table comment and cast it into JSON
    # The query throws an error if JSON is invalid
    execute_sql(check_json_str)


def execute_sql_script(script, encoding="utf-8-sig"):
    """Execute a SQL script given as a file name.

    Parameters
    ----------
    script : str
        Path of the SQL-script
    encoding : str
        Encoding which is used for the SQL file. The default is "utf-8-sig".
    Returns
    -------
    None.

    """

    with codecs.open(script, "r", encoding) as fd:
        sqlfile = fd.read()

    execute_sql(sqlfile)


@contextmanager
def session_scope():
    """Provide a transactional scope around a series of operations."""
    Session = sessionmaker(bind=engine())
    session = Session()
    try:
        yield session
        session.commit()
    except Exception:
        session.rollback()
        raise
    finally:
        session.close()


def session_scoped(function):
    """Provide a session scope to a function.

    Can be used as a decorator like this:

    >>> @session_scoped
    ... def get_bind(session):
    ...     return session.get_bind()
    ...
    >>> get_bind()
    Engine(postgresql+psycopg2://egon:***@127.0.0.1:59734/egon-data)

    Note that the decorated function needs to accept a parameter named
    `session`, but is called without supplying a value for that parameter
    because the parameter's value will be filled in by `session_scoped`.
    Using this decorator allows saving an indentation level when defining
    such functions but it also has other usages.
    """

    @functools.wraps(function)
    def wrapped(*xs, **ks):
        with session_scope() as session:
            return function(session=session, *xs, **ks)

    return wrapped


def select_dataframe(sql, index_col=None):
    """Select data from local database as pandas.DataFrame

    Parameters
    ----------
    sql : str
        SQL query to be executed.
    index_col : str, optional
        Column(s) to set as index(MultiIndex). The default is None.

    Returns
    -------
    df : pandas.DataFrame
        Data returned from SQL statement.

    """

    df = pd.read_sql(sql, engine(), index_col=index_col)

    if df.size == 0:
        print(f"WARNING: No data returned by statement: \n {sql}")

    return df


def select_geodataframe(sql, index_col=None, geom_col="geom", epsg=3035):
    """Select data from local database as geopandas.GeoDataFrame

    Parameters
    ----------
    sql : str
        SQL query to be executed.
    index_col : str, optional
        Column(s) to set as index(MultiIndex). The default is None.
    geom_col : str, optional
        column name to convert to shapely geometries. The default is 'geom'.
    epsg : int, optional
        EPSG code specifying output projection. The default is 3035.

    Returns
    -------
    gdf : pandas.DataFrame
        Data returned from SQL statement.

    """

    gdf = gpd.read_postgis(
        sql, engine(), index_col=index_col, geom_col=geom_col
    )

    if gdf.size == 0:
        print(f"WARNING: No data returned by statement: \n {sql}")

    else:
        gdf = gdf.to_crs(epsg=epsg)

    return gdf


def next_etrago_id(component):
    """Select next id value for components in etrago tables

    Parameters
    ----------
    component : str
        Name of component

    Returns
    -------
    next_id : int
        Next index value

    Notes
    -----
    To catch concurrent DB commits, consider to use
    :func:`check_db_unique_violation` instead.
    """

    if component == "transformer":
        id_column = "trafo_id"
    else:
        id_column = f"{component}_id"

    max_id = select_dataframe(
        f"""
        SELECT MAX({id_column}) FROM grid.egon_etrago_{component}
        """
    )["max"][0]

    if max_id:
        next_id = max_id + 1
    else:
        next_id = 1

<<<<<<< HEAD
    return next_id
=======
    return next_id


def check_db_unique_violation(func):
    """Wrapper to catch psycopg's UniqueViolation errors during concurrent DB
    commits.

    Preferrably used with :func:`next_etrago_id`. Retries DB operation 10
    times before raising original exception.

    Can be used as a decorator like this:

    >>> @check_db_unique_violation
    ... def commit_something_to_database():
    ...     # commit something here
    ...    return
    ...
    >>> commit_something_to_database()  # doctest: +SKIP

    Examples
    --------
    Add new bus to eTraGo's bus table:

    >>> from egon.data import db
    >>> from egon.data.datasets.etrago_setup import EgonPfHvBus
    ...
    >>> @check_db_unique_violation
    ... def add_etrago_bus():
    ...     bus_id = db.next_etrago_id("bus")
    ...     with db.session_scope() as session:
    ...         emob_bus_id = db.next_etrago_id("bus")
    ...         session.add(
    ...             EgonPfHvBus(
    ...                 scn_name="eGon2035",
    ...                 bus_id=bus_id,
    ...                 v_nom=1,
    ...                 carrier="whatever",
    ...                 x=52,
    ...                 y=13,
    ...                 geom="<some_geom>"
    ...             )
    ...         )
    ...         session.commit()
    ...
    >>> add_etrago_bus()  # doctest: +SKIP

    Parameters
    ----------

    func: func
        Function to wrap

    Notes
    -----
    Background: using :func:`next_etrago_id` may cause trouble if tasks are
    executed simultaneously, cf.
    https://github.com/openego/eGon-data/issues/514

    Important: your function requires a way to escape the violation as the
    loop will not terminate until the error is resolved! In case of eTraGo
    tables you can use :func:`next_etrago_id`, see example above.
    """

    def commit(*args, **kwargs):
        unique_violation = True
        ret = None
        ctr = 0
        while unique_violation:
            try:
                ret = func(*args, **kwargs)
            except IntegrityError as e:
                if isinstance(e.orig, UniqueViolation):
                    print("Entry is not unique, retrying...")
                    ctr += 1
                    if ctr > 10:
                        print("No success after 10 retries, exiting...")
                        raise e
                else:
                    raise e
            else:
                unique_violation = False
        return ret

    return commit
>>>>>>> 1f7c6e0f
<|MERGE_RESOLUTION|>--- conflicted
+++ resolved
@@ -2,7 +2,9 @@
 import codecs
 import functools
 
+from psycopg2.errors import UniqueViolation
 from sqlalchemy import create_engine, text
+from sqlalchemy.exc import IntegrityError
 from sqlalchemy.orm import sessionmaker
 import geopandas as gpd
 import pandas as pd
@@ -253,9 +255,6 @@
     else:
         next_id = 1
 
-<<<<<<< HEAD
-    return next_id
-=======
     return next_id
 
 
@@ -339,5 +338,4 @@
                 unique_violation = False
         return ret
 
-    return commit
->>>>>>> 1f7c6e0f
+    return commit