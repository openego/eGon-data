--- conflicted
+++ resolved
@@ -10,27 +10,6 @@
 
 
 class EgonCH4VoronoiTmp(Base):
-<<<<<<< HEAD
-    __tablename__ = 'egon_ch4_voronoi_tmp'
-    __table_args__ = {'schema': 'grid'}
-    id = Column(Integer,
-        Sequence('egon_ch4_voronoi_tmp_id_seq', schema='grid'),
-        server_default=
-            Sequence('egon_ch4_voronoi_tmp_id_seq', schema='grid').next_value(),
-        primary_key=True)
-    bus_id = Column(Integer)
-    geom = Column(Geometry('Polygon', 4326))
-    
-    
-class EgonH2VoronoiTmp(Base):
-    __tablename__ = 'egon_h2_voronoi_tmp'
-    __table_args__ = {'schema': 'grid'}
-    id = Column(Integer,
-        Sequence('egon_h2_voronoi_tmp_id_seq', schema='grid'),
-        server_default=
-            Sequence('egon_h2_voronoi_tmp_id_seq', schema='grid').next_value(),
-        primary_key=True)
-=======
     __tablename__ = "egon_ch4_voronoi_tmp"
     __table_args__ = {"schema": "grid"}
     id = Column(
@@ -41,15 +20,10 @@
         ).next_value(),
         primary_key=True,
     )
->>>>>>> 1d65d82a
     bus_id = Column(Integer)
     geom = Column(Geometry("Polygon", 4326))
 
 
-<<<<<<< HEAD
-def create_CH4_voronoi():
-    '''
-=======
 class EgonH2VoronoiTmp(Base):
     __tablename__ = "egon_h2_voronoi_tmp"
     __table_args__ = {"schema": "grid"}
@@ -67,41 +41,34 @@
 
 def create_CH4_voronoi():
     """
->>>>>>> 1d65d82a
     Creates voronoi polygons for CH4 buses
 
     Returns
     -------
     None.
 
-<<<<<<< HEAD
-    '''
-    
-    db.execute_sql(
-    """
+    """
+
+    db.execute_sql(
+        """
     DROP TABLE IF EXISTS grid.egon_ch4_voronoi_tmp CASCADE;
     DROP SEQUENCE IF EXISTS grid.egon_ch4_voronoi_tmp_id_seq CASCADE;
-    """)
+    """
+    )
 
     engine = db.engine()
     EgonCH4VoronoiTmp.__table__.create(bind=engine, checkfirst=True)
-=======
-    """
->>>>>>> 1d65d82a
-
-    db.execute_sql(
-        """
-    DROP TABLE IF EXISTS grid.egon_ch4_voronoi_tmp CASCADE;
-    DROP SEQUENCE IF EXISTS grid.egon_ch4_voronoi_tmp_id_seq CASCADE;
-    """
-<<<<<<< HEAD
+
+    db.execute_sql(
+        """
     DROP TABLE IF EXISTS grid.egon_voronoi_ch4 CASCADE;
     CREATE TABLE grid.egon_voronoi_ch4 (
         id Integer,
         bus_id Integer,
         geom Geometry('Multipolygon', 4326)
         );
-    """)
+    """
+    )
 
     db.execute_sql(
         """
@@ -113,20 +80,19 @@
         WHERE carrier = 'CH4';
 
         """
-                    )
-
-    schema = 'grid'
-    substation_table = 'egon_ch4_bus'
-    voronoi_table = 'egon_ch4_voronoi_tmp'
-    voronoi_table_f = 'egon_voronoi_ch4'
-    view = 'grid.egon_voronoi_no_borders'
-    boundary = 'boundaries.vg250_sta_union'
-
+    )
+
+    schema = "grid"
+    substation_table = "egon_ch4_bus"
+    voronoi_table = "egon_ch4_voronoi_tmp"
+    voronoi_table_f = "egon_voronoi_ch4"
+    view = "grid.egon_voronoi_no_borders"
+    boundary = "boundaries.vg250_sta_union"
 
     # Create view for Voronoi polygons without taking borders into account
     db.execute_sql(
         f"DROP VIEW IF EXISTS {schema}.egon_voronoi_no_borders CASCADE;"
-                   )
+    )
 
     db.execute_sql(
         f"""
@@ -138,7 +104,7 @@
                ))).geom
            FROM {schema}.{substation_table} a;
         """
-        )
+    )
 
     # Fill table with voronoi polygons
     db.execute_sql(
@@ -146,7 +112,7 @@
         INSERT INTO {schema}.{voronoi_table} (geom)
         SELECT geom FROM {view};
         """
-        )
+    )
 
     # Assign substation id as foreign key
     db.execute_sql(
@@ -163,14 +129,14 @@
 		           )AS t2
 	            WHERE  	t1.id = t2.id;
         """
-        )
+    )
 
     db.execute_sql(
         f"""
         CREATE INDEX  	{voronoi_table}_idx
             ON          {schema}.{voronoi_table} USING gist (geom);
         """
-        )
+    )
 
     # Clip Voronoi with boundaries
     db.execute_sql(
@@ -181,49 +147,41 @@
             FROM {boundary} a
             CROSS JOIN {schema}.{voronoi_table} b;
         """
-        )
-
-    db.execute_sql(
-    f"""
+    )
+
+    db.execute_sql(
+        f"""
     DROP TABLE IF EXISTS {schema}.{voronoi_table} CASCADE;
     DROP VIEW IF EXISTS {view} CASCADE;
     DROP TABLE IF EXISTS {schema}.{substation_table} CASCADE;
-    """)
+    """
+    )
+
 
 def create_H2_voronoi():
-    '''
+    """
     Creates voronoi polygons for H2 buses
 
     Returns
     -------
     None.
 
-    '''
-    
-    db.execute_sql(
-    """
+    """
+
+    db.execute_sql(
+        """
     DROP TABLE IF EXISTS grid.egon_h2_voronoi_tmp CASCADE;
     DROP SEQUENCE IF EXISTS grid.egon_h2_voronoi_tmp_id_seq CASCADE;
-    """)
+    """
+    )
 
     engine = db.engine()
     EgonH2VoronoiTmp.__table__.create(bind=engine, checkfirst=True)
 
     db.execute_sql(
-    """
+        """
     DROP TABLE IF EXISTS grid.egon_voronoi_h2 CASCADE;
     CREATE TABLE grid.egon_voronoi_h2 (
-=======
-    )
-
-    engine = db.engine()
-    EgonCH4VoronoiTmp.__table__.create(bind=engine, checkfirst=True)
-
-    db.execute_sql(
-        """
-    DROP TABLE IF EXISTS grid.egon_voronoi_ch4 CASCADE;
-    CREATE TABLE grid.egon_voronoi_ch4 (
->>>>>>> 1d65d82a
         id Integer,
         bus_id Integer,
         geom Geometry('Multipolygon', 4326)
@@ -233,40 +191,23 @@
 
     db.execute_sql(
         """
-<<<<<<< HEAD
         DROP TABLE IF EXISTS grid.egon_h2_bus CASCADE;
 
         SELECT bus_id, bus_id as id, geom as point
         INTO grid.egon_h2_bus
         FROM grid.egon_etrago_bus
         WHERE carrier = 'H2';
-=======
-        DROP TABLE IF EXISTS grid.egon_ch4_bus CASCADE;
-
-        SELECT bus_id, bus_id as id, geom as point
-        INTO grid.egon_ch4_bus
-        FROM grid.egon_etrago_bus
-        WHERE carrier = 'CH4';
->>>>>>> 1d65d82a
 
         """
     )
 
     schema = "grid"
-    substation_table = "egon_ch4_bus"
-    voronoi_table = "egon_ch4_voronoi_tmp"
-    voronoi_table_f = "egon_voronoi_ch4"
+    substation_table = "egon_h2_bus"
+    voronoi_table = "egon_h2_voronoi_tmp"
+    voronoi_table_f = "egon_voronoi_h2"
     view = "grid.egon_voronoi_no_borders"
     boundary = "boundaries.vg250_sta_union"
 
-<<<<<<< HEAD
-    schema = 'grid'
-    substation_table = 'egon_h2_bus'
-    voronoi_table = 'egon_h2_voronoi_tmp'
-    voronoi_table_f = 'egon_voronoi_h2'
-    view = 'grid.egon_voronoi_no_borders'
-    boundary = 'boundaries.vg250_sta_union'
-=======
     # Create view for Voronoi polygons without taking borders into account
     db.execute_sql(
         f"DROP VIEW IF EXISTS {schema}.egon_voronoi_no_borders CASCADE;"
@@ -283,7 +224,6 @@
            FROM {schema}.{substation_table} a;
         """
     )
->>>>>>> 1d65d82a
 
     # Fill table with voronoi polygons
     db.execute_sql(
@@ -337,138 +277,8 @@
     )
 
 
-def create_H2_voronoi():
-    """
-    Creates voronoi polygons for H2 buses
-
-    Returns
-    -------
-    None.
-
-    """
-
-    db.execute_sql(
-        """
-    DROP TABLE IF EXISTS grid.egon_h2_voronoi_tmp CASCADE;
-    DROP SEQUENCE IF EXISTS grid.egon_h2_voronoi_tmp_id_seq CASCADE;
-    """
-    )
-
-    engine = db.engine()
-    EgonH2VoronoiTmp.__table__.create(bind=engine, checkfirst=True)
-
-    db.execute_sql(
-        """
-    DROP TABLE IF EXISTS grid.egon_voronoi_h2 CASCADE;
-    CREATE TABLE grid.egon_voronoi_h2 (
-        id Integer,
-        bus_id Integer,
-        geom Geometry('Multipolygon', 4326)
-        );
-    """
-    )
-
-    db.execute_sql(
-        """
-        DROP TABLE IF EXISTS grid.egon_h2_bus CASCADE;
-
-        SELECT bus_id, bus_id as id, geom as point
-        INTO grid.egon_h2_bus
-        FROM grid.egon_etrago_bus
-        WHERE carrier = 'H2';
-
-        """
-    )
-
-    schema = "grid"
-    substation_table = "egon_h2_bus"
-    voronoi_table = "egon_h2_voronoi_tmp"
-    voronoi_table_f = "egon_voronoi_h2"
-    view = "grid.egon_voronoi_no_borders"
-    boundary = "boundaries.vg250_sta_union"
-
-    # Create view for Voronoi polygons without taking borders into account
-    db.execute_sql(
-        f"DROP VIEW IF EXISTS {schema}.egon_voronoi_no_borders CASCADE;"
-    )
-
-    db.execute_sql(
-        f"""
-        CREATE VIEW {view} AS
-           SELECT (ST_Dump(ST_VoronoiPolygons(
-               ST_collect(a.point),
-               0.0,
-               (SELECT ST_Transform(geometry, 4326) FROM {boundary})
-               ))).geom
-           FROM {schema}.{substation_table} a;
-        """
-    )
-
-    # Fill table with voronoi polygons
-    db.execute_sql(
-        f"""
-        INSERT INTO {schema}.{voronoi_table} (geom)
-        SELECT geom FROM {view};
-        """
-    )
-
-    # Assign substation id as foreign key
-    db.execute_sql(
-        f"""
-        UPDATE {schema}.{voronoi_table} AS t1
-            SET  	bus_id = t2.bus_id
-	            FROM	(SELECT	voi.id AS id,
-			                sub.bus_id ::integer AS bus_id
-		            FROM	{schema}.{voronoi_table} AS voi,
-			                {schema}.{substation_table} AS sub
-		            WHERE  	voi.geom && sub.point AND
-			                ST_CONTAINS(voi.geom,sub.point)
-		           GROUP BY voi.id,sub.bus_id
-		           )AS t2
-	            WHERE  	t1.id = t2.id;
-        """
-    )
-
-    db.execute_sql(
-        f"""
-        CREATE INDEX  	{voronoi_table}_idx
-            ON          {schema}.{voronoi_table} USING gist (geom);
-        """
-    )
-
-    # Clip Voronoi with boundaries
-    db.execute_sql(
-        f"""
-        INSERT INTO {schema}.{voronoi_table_f} (id, bus_id, geom)
-            SELECT b.id, bus_id, ST_Multi(ST_Intersection(
-            ST_Transform(a.geometry, 4326), b.geom)) AS geom
-            FROM {boundary} a
-            CROSS JOIN {schema}.{voronoi_table} b;
-        """
-    )
-
-    db.execute_sql(
-        f"""
-    DROP TABLE IF EXISTS {schema}.{voronoi_table} CASCADE;
-    DROP VIEW IF EXISTS {view} CASCADE;
-    DROP TABLE IF EXISTS {schema}.{substation_table} CASCADE;
-<<<<<<< HEAD
-    """)
-        
 def create_voronoi():
-    
+
     create_CH4_voronoi()
 
-    create_H2_voronoi()
-    
-=======
-    """
-    )
-
-
-def create_voronoi():
-
-    create_CH4_voronoi()
-
-    create_H2_voronoi()
->>>>>>> 1d65d82a
+    create_H2_voronoi()