<<<<<<< HEAD
# -*- coding: utf-8 -*-
"""
The central module containing all code dealing with the definition of the power-to-H2 installations
"""
import numpy as np
from pyproj import Geod

import pandas as pd
from egon.data import db
from egon.data.datasets import Dataset
from geoalchemy2.types import Geometry
from scipy.spatial import cKDTree
from shapely import geometry

class PowertoH2(Dataset):
     def __init__(self, dependencies):
         super().__init__(
             name="PowertoH2",
             version="0.0.0",
             dependencies=dependencies,
             tasks=(insert_power_to_h2),
         )


def insert_power_to_h2():
    """Function defining the potential power-to-H2 capacities and inserting them in the etrago_link table.
    The power-to-H2 capacities potentials are created between each H2 bus and its closest HV power bus.
    Returns
    -------
    None.
    """

    # Connect to local database
    engine = db.engine()

    # Select next id value
    new_id = db.next_etrago_id("link")

    # Create dataframes containing all gas buses and all the HV power buses
    sql_AC = """SELECT bus_id, geom
                FROM grid.egon_etrago_bus
                WHERE carrier = 'AC';"""
    sql_gas = """SELECT bus_id, scn_name, geom
                FROM grid.egon_etrago_bus
                WHERE carrier = 'H2';"""

    gdf_AC = db.select_geodataframe(sql_AC, epsg=4326)
    gdf_gas = db.select_geodataframe(sql_gas, epsg=4326)

    # Associate each gas bus to its nearest HV power bus
    n_gas = np.array(list(gdf_gas.geometry.apply(lambda x: (x.x, x.y))))
    n_AC = np.array(list(gdf_AC.geometry.apply(lambda x: (x.x, x.y))))
    btree = cKDTree(n_AC)
    dist, idx = btree.query(n_gas, k=1)
    gd_AC_nearest = (
        gdf_AC.iloc[idx]
        .rename(columns={"bus_id": "bus0", "geom": "geom_AC"})
        .reset_index(drop=True)
    )
    gdf = pd.concat(
        [
            gdf_gas.reset_index(drop=True),
            gd_AC_nearest,
            pd.Series(dist, name="dist"),
        ],
        axis=1,
    )

    gdf = gdf.rename(columns={"bus_id": "bus1", "geom": "geom_gas"})
    geod = Geod(ellps="WGS84")

    # Add missing columns
    geom = []
    topo = []
    length = []
    lines = []
    p_nom_max = []
    for index, row in gdf.iterrows():
        line = geometry.LineString(
            [row["geom_gas"], row["geom_AC"]]
        )  # , srid=4326)
        #        line.transform(4326)
        topo.append(line)
        lines.append(line)
        geom.append(geometry.MultiLineString(lines))
        lines.pop()
        lenght_km = (
            geod.geometry_length(line) / 1000
        )  # Calculate the distance between the power and the gas buses (lenght of the link)
        length.append(lenght_km)
        if (
            lenght_km > 0.5
        ):  # If the distance is>500m, the max capacity of the power-to-gas installation is limited to 1 MW
            p_nom_max.append(1)
        else:
            p_nom_max.append(float("Inf"))

    gdf["geom"] = geom
    gdf = gdf.set_geometry("geom", crs=4326)

    gdf["p_nom_max"] = p_nom_max
    gdf["topo"] = topo
    gdf["length"] = length
    gdf["link_id"] = range(new_id, new_id + len(n_gas))
    gdf["carrier"] = "power-to-H2"
    gdf["efficiency_fixed"] = 0.8  # H2 electrolysis - Brown et al. 2018
    # "Synergies of sector coupling and transmission reinforcement in a cost-optimised, highly renewable European energy system", p.4
    gdf["p_nom"] = 0
    gdf["p_nom_extendable"] = True
    gdf["capital_cost"] = 350000  # H2 electrolysis - Brown et al. 2018
    # "Synergies of sector coupling and transmission reinforcement in a cost-optimised, highly renewable European energy system", p.4

    ######################################## Do we also consider methanisation? ########################################

    # capital_cost_methanation_DAC = 1000000    # H2 electrolysis - Brown et al. 2018
    # ptch4_efficiency = 0.6 * 0.8              # "Synergies of sector coupling and ...

    gdf = gdf.drop(columns=["geom_gas", "geom_AC", "dist"])  #
    print("Minimal length (in km): " + str(gdf["length"].min()))

    # Insert data to db
    gdf.to_postgis(
        "egon_etrago_h2_link",
        engine,
        schema="grid",
        index=False,
        if_exists="replace",
        dtype={"geom": Geometry(), "topo": Geometry()},
    )

    db.execute_sql(
        """
    DELETE FROM grid.egon_etrago_link WHERE "carrier" = 'power-to-H2';

    select UpdateGeometrySRID('grid', 'egon_etrago_h2_link', 'topo', 4326) ;

    INSERT INTO grid.egon_etrago_link (scn_name, link_id, bus0,
                                              bus1, p_nom, p_nom_extendable, capital_cost,length,
                                              geom, topo, efficiency_fixed, carrier, p_nom_max)
    SELECT scn_name, link_id, bus0,
        bus1, p_nom, p_nom_extendable, capital_cost, length,
        geom, topo, efficiency_fixed, carrier, p_nom_max
    FROM grid.egon_etrago_h2_link;

    DROP TABLE grid.egon_etrago_h2_link;
        """
    )
=======
# -*- coding: utf-8 -*-
"""
The central module containing all code dealing with the definition of the power-to-H2 installations
"""
import numpy as np
from pyproj import Geod

import pandas as pd
from egon.data import db
from egon.data.datasets import Dataset
from geoalchemy2.types import Geometry
from scipy.spatial import cKDTree
from shapely import geometry


class PowertoH2toPower(Dataset):
     def __init__(self, dependencies):
         super().__init__(
             name="PowertoH2toPower",
             version="0.0.0",
             dependencies=dependencies,
             tasks=(insert_power_to_h2_to_power),
         )


def insert_power_to_h2_to_power():
    """Define power-to-H2-to-power capacities and insert in etrago_link table.

    The potentials for power-to-h2 in electrolysis and h2-to-power in fuel
    cells are created between each H2 bus and its closest HV power bus.

    Returns
    -------
    None.
    """

    # Connect to local database
    engine = db.engine()

    # create bus connections
    gdf = map_buses()

    bus_ids = {
        'PtH2': gdf[['bus0', 'bus1']],
        'H2tP': gdf[['bus0', 'bus1']].rename(
            columns={"bus0": "bus1", "bus1": "bus0"}
        )
    }

    geom = {
        'PtH2': [],
        'H2tP': []
    }
    topo = {
        'PtH2': [],
        'H2tP': []
    }
    p_nom_max = {
        'PtH2': [],
        'H2tP': []
    }
    length = []

    geod = Geod(ellps="WGS84")

    # Add missing columns
    for index, row in gdf.iterrows():
        # Connect AC to gas
        line = geometry.LineString([row["geom_AC"], row["geom_gas"]])
        geom['PtH2'].append(geometry.MultiLineString([line]))
        topo['PtH2'].append(line)

        # Connect gas to AC
        line = geometry.LineString(
            [row["geom_gas"], row["geom_AC"]]
        )
        geom['H2tP'].append(geometry.MultiLineString([line]))
        topo['H2tP'].append(line)

        lenght_km = (
            geod.geometry_length(line) / 1000
        )  # Calculate the distance between the power and the gas buses (lenght of the link)
        length.append(lenght_km)
        if (
            lenght_km > 0.5
        ):  # If the distance is>500m, the max capacity of the power-to-gas installation is limited to 1 MW
            p_nom_max['PtH2'].append(1)
            p_nom_max['H2tP'].append(1)
        else:
            p_nom_max['PtH2'].append(float("Inf"))
            p_nom_max['H2tP'].append(float("Inf"))

    # "Synergies of sector coupling and transmission reinforcement in a cost-optimised, highly renewable European energy system", p.4
    carrier = {
        'PtH2': 'power-to-H2',
        'H2tP': 'H2-to-power'
    }
    efficiency = {
        'PtH2': 0.8,  # H2 electrolysis - Brown et al. 2018
        'H2tP': 0.58  # H2 fuel cell - Brown et al. 2018
    }
    capital_cost = {
        'PtH2': 350000,  # H2 electrolysis - Brown et al. 2018
        'H2tP': 339000  # H2 fuel cell - Brown et al. 2018
    }

    # Drop unused columns
    gdf.drop(
        columns=["geom_gas", "geom_AC", "dist"], inplace=True
    )

    # Iterate over carriers
    for key in geom.keys():

        gdf["geom"] = geom[key]
        gdf = gdf.set_geometry("geom", crs=4326)

        gdf["topo"] = topo[key]

        # Adjust bus id column naming
        gdf["bus0"] = bus_ids[key]["bus0"]
        gdf["bus1"] = bus_ids[key]["bus1"]

        gdf["p_nom_max"] = p_nom_max[key]
        gdf['carrier'] = carrier[key]
        gdf['efficiency_fixed'] = efficiency[key]

        gdf['capital_cost'] = capital_cost[key]

        gdf["length"] = length

        gdf["p_nom"] = 0
        gdf["p_nom_extendable"] = True

        print("Minimal length (in km): " + str(gdf["length"].min()))

        # Select next id value
        new_id = db.next_etrago_id("link")
        gdf["link_id"] = range(new_id, new_id + len(gdf))

        print(new_id)
        print(gdf)

        # Insert data to db
        gdf.to_postgis(
            "egon_etrago_h2_link",
            engine,
            schema="grid",
            index=False,
            if_exists="replace",
            dtype={"geom": Geometry(), "topo": Geometry()},
        )

        db.execute_sql(
            f"""
        DELETE FROM grid.egon_etrago_link WHERE "carrier" = '{carrier[key]}';

        select UpdateGeometrySRID('grid', 'egon_etrago_h2_link', 'topo', 4326) ;

        INSERT INTO grid.egon_etrago_link (scn_name, link_id, bus0,
                                                  bus1, p_nom, p_nom_extendable, capital_cost,length,
                                                  geom, topo, efficiency_fixed, carrier, p_nom_max)
        SELECT scn_name, link_id, bus0,
            bus1, p_nom, p_nom_extendable, capital_cost, length,
            geom, topo, efficiency_fixed, carrier, p_nom_max
        FROM grid.egon_etrago_h2_link;

        DROP TABLE grid.egon_etrago_h2_link;
            """
        )

def map_buses():
    """Map H2 buses to nearest HV AC bus.

    Returns
    -------
    gdf : geopandas.GeoDataFrame
        GeoDataFrame with connected buses.
    """
    # Create dataframes containing all gas buses and all the HV power buses
    sql_AC = """SELECT bus_id, geom
                FROM grid.egon_etrago_bus
                WHERE carrier = 'AC';"""
    sql_gas = """SELECT bus_id, scn_name, geom
                FROM grid.egon_etrago_bus
                WHERE carrier LIKE 'H2%%';"""

    gdf_AC = db.select_geodataframe(sql_AC, epsg=4326)
    gdf_gas = db.select_geodataframe(sql_gas, epsg=4326)

    # Associate each gas bus to its nearest HV power bus
    n_gas = np.array(list(gdf_gas.geometry.apply(lambda x: (x.x, x.y))))
    n_AC = np.array(list(gdf_AC.geometry.apply(lambda x: (x.x, x.y))))
    btree = cKDTree(n_AC)
    dist, idx = btree.query(n_gas, k=1)
    gd_AC_nearest = (
        gdf_AC.iloc[idx]
        .rename(columns={"bus_id": "bus0", "geom": "geom_AC"})
        .reset_index(drop=True)
    )
    gdf = pd.concat(
        [
            gdf_gas.reset_index(drop=True),
            gd_AC_nearest,
            pd.Series(dist, name="dist"),
        ],
        axis=1,
    )

    return gdf.rename(columns={"bus_id": "bus1", "geom": "geom_gas"})
>>>>>>> 56c4540b
<|MERGE_RESOLUTION|>--- conflicted
+++ resolved
@@ -1,4 +1,3 @@
-<<<<<<< HEAD
 # -*- coding: utf-8 -*-
 """
 The central module containing all code dealing with the definition of the power-to-H2 installations
@@ -13,19 +12,23 @@
 from scipy.spatial import cKDTree
 from shapely import geometry
 
-class PowertoH2(Dataset):
+
+class PowertoH2toPower(Dataset):
      def __init__(self, dependencies):
          super().__init__(
-             name="PowertoH2",
+             name="PowertoH2toPower",
              version="0.0.0",
              dependencies=dependencies,
-             tasks=(insert_power_to_h2),
+             tasks=(insert_power_to_h2_to_power),
          )
 
 
-def insert_power_to_h2():
-    """Function defining the potential power-to-H2 capacities and inserting them in the etrago_link table.
-    The power-to-H2 capacities potentials are created between each H2 bus and its closest HV power bus.
+def insert_power_to_h2_to_power():
+    """Define power-to-H2-to-power capacities and insert in etrago_link table.
+
+    The potentials for power-to-h2 in electrolysis and h2-to-power in fuel
+    cells are created between each H2 bus and its closest HV power bus.
+
     Returns
     -------
     None.
@@ -34,16 +37,153 @@
     # Connect to local database
     engine = db.engine()
 
-    # Select next id value
-    new_id = db.next_etrago_id("link")
-
+    # create bus connections
+    gdf = map_buses()
+
+    bus_ids = {
+        'PtH2': gdf[['bus0', 'bus1']],
+        'H2tP': gdf[['bus0', 'bus1']].rename(
+            columns={"bus0": "bus1", "bus1": "bus0"}
+        )
+    }
+
+    geom = {
+        'PtH2': [],
+        'H2tP': []
+    }
+    topo = {
+        'PtH2': [],
+        'H2tP': []
+    }
+    p_nom_max = {
+        'PtH2': [],
+        'H2tP': []
+    }
+    length = []
+
+    geod = Geod(ellps="WGS84")
+
+    # Add missing columns
+    for index, row in gdf.iterrows():
+        # Connect AC to gas
+        line = geometry.LineString([row["geom_AC"], row["geom_gas"]])
+        geom['PtH2'].append(geometry.MultiLineString([line]))
+        topo['PtH2'].append(line)
+
+        # Connect gas to AC
+        line = geometry.LineString(
+            [row["geom_gas"], row["geom_AC"]]
+        )
+        geom['H2tP'].append(geometry.MultiLineString([line]))
+        topo['H2tP'].append(line)
+
+        lenght_km = (
+            geod.geometry_length(line) / 1000
+        )  # Calculate the distance between the power and the gas buses (lenght of the link)
+        length.append(lenght_km)
+        if (
+            lenght_km > 0.5
+        ):  # If the distance is>500m, the max capacity of the power-to-gas installation is limited to 1 MW
+            p_nom_max['PtH2'].append(1)
+            p_nom_max['H2tP'].append(1)
+        else:
+            p_nom_max['PtH2'].append(float("Inf"))
+            p_nom_max['H2tP'].append(float("Inf"))
+
+    # "Synergies of sector coupling and transmission reinforcement in a cost-optimised, highly renewable European energy system", p.4
+    carrier = {
+        'PtH2': 'power-to-H2',
+        'H2tP': 'H2-to-power'
+    }
+    efficiency = {
+        'PtH2': 0.8,  # H2 electrolysis - Brown et al. 2018
+        'H2tP': 0.58  # H2 fuel cell - Brown et al. 2018
+    }
+    capital_cost = {
+        'PtH2': 350000,  # H2 electrolysis - Brown et al. 2018
+        'H2tP': 339000  # H2 fuel cell - Brown et al. 2018
+    }
+
+    # Drop unused columns
+    gdf.drop(
+        columns=["geom_gas", "geom_AC", "dist"], inplace=True
+    )
+
+    # Iterate over carriers
+    for key in geom.keys():
+
+        gdf["geom"] = geom[key]
+        gdf = gdf.set_geometry("geom", crs=4326)
+
+        gdf["topo"] = topo[key]
+
+        # Adjust bus id column naming
+        gdf["bus0"] = bus_ids[key]["bus0"]
+        gdf["bus1"] = bus_ids[key]["bus1"]
+
+        gdf["p_nom_max"] = p_nom_max[key]
+        gdf['carrier'] = carrier[key]
+        gdf['efficiency_fixed'] = efficiency[key]
+
+        gdf['capital_cost'] = capital_cost[key]
+
+        gdf["length"] = length
+
+        gdf["p_nom"] = 0
+        gdf["p_nom_extendable"] = True
+
+        print("Minimal length (in km): " + str(gdf["length"].min()))
+
+        # Select next id value
+        new_id = db.next_etrago_id("link")
+        gdf["link_id"] = range(new_id, new_id + len(gdf))
+
+        print(new_id)
+        print(gdf)
+
+        # Insert data to db
+        gdf.to_postgis(
+            "egon_etrago_h2_link",
+            engine,
+            schema="grid",
+            index=False,
+            if_exists="replace",
+            dtype={"geom": Geometry(), "topo": Geometry()},
+        )
+
+        db.execute_sql(
+            f"""
+        DELETE FROM grid.egon_etrago_link WHERE "carrier" = '{carrier[key]}';
+
+        select UpdateGeometrySRID('grid', 'egon_etrago_h2_link', 'topo', 4326) ;
+
+        INSERT INTO grid.egon_etrago_link (scn_name, link_id, bus0,
+                                                  bus1, p_nom, p_nom_extendable, capital_cost,length,
+                                                  geom, topo, efficiency_fixed, carrier, p_nom_max)
+        SELECT scn_name, link_id, bus0,
+            bus1, p_nom, p_nom_extendable, capital_cost, length,
+            geom, topo, efficiency_fixed, carrier, p_nom_max
+        FROM grid.egon_etrago_h2_link;
+
+        DROP TABLE grid.egon_etrago_h2_link;
+            """
+        )
+
+def map_buses():
+    """Map H2 buses to nearest HV AC bus.
+
+    Returns
+    -------
+    gdf : geopandas.GeoDataFrame
+        GeoDataFrame with connected buses.
+    """
     # Create dataframes containing all gas buses and all the HV power buses
     sql_AC = """SELECT bus_id, geom
                 FROM grid.egon_etrago_bus
                 WHERE carrier = 'AC';"""
     sql_gas = """SELECT bus_id, scn_name, geom
                 FROM grid.egon_etrago_bus
-                WHERE carrier = 'H2';"""
+                WHERE carrier LIKE 'H2%%';"""
 
     gdf_AC = db.select_geodataframe(sql_AC, epsg=4326)
     gdf_gas = db.select_geodataframe(sql_gas, epsg=4326)
@@ -67,294 +207,4 @@
         axis=1,
     )
 
-    gdf = gdf.rename(columns={"bus_id": "bus1", "geom": "geom_gas"})
-    geod = Geod(ellps="WGS84")
-
-    # Add missing columns
-    geom = []
-    topo = []
-    length = []
-    lines = []
-    p_nom_max = []
-    for index, row in gdf.iterrows():
-        line = geometry.LineString(
-            [row["geom_gas"], row["geom_AC"]]
-        )  # , srid=4326)
-        #        line.transform(4326)
-        topo.append(line)
-        lines.append(line)
-        geom.append(geometry.MultiLineString(lines))
-        lines.pop()
-        lenght_km = (
-            geod.geometry_length(line) / 1000
-        )  # Calculate the distance between the power and the gas buses (lenght of the link)
-        length.append(lenght_km)
-        if (
-            lenght_km > 0.5
-        ):  # If the distance is>500m, the max capacity of the power-to-gas installation is limited to 1 MW
-            p_nom_max.append(1)
-        else:
-            p_nom_max.append(float("Inf"))
-
-    gdf["geom"] = geom
-    gdf = gdf.set_geometry("geom", crs=4326)
-
-    gdf["p_nom_max"] = p_nom_max
-    gdf["topo"] = topo
-    gdf["length"] = length
-    gdf["link_id"] = range(new_id, new_id + len(n_gas))
-    gdf["carrier"] = "power-to-H2"
-    gdf["efficiency_fixed"] = 0.8  # H2 electrolysis - Brown et al. 2018
-    # "Synergies of sector coupling and transmission reinforcement in a cost-optimised, highly renewable European energy system", p.4
-    gdf["p_nom"] = 0
-    gdf["p_nom_extendable"] = True
-    gdf["capital_cost"] = 350000  # H2 electrolysis - Brown et al. 2018
-    # "Synergies of sector coupling and transmission reinforcement in a cost-optimised, highly renewable European energy system", p.4
-
-    ######################################## Do we also consider methanisation? ########################################
-
-    # capital_cost_methanation_DAC = 1000000    # H2 electrolysis - Brown et al. 2018
-    # ptch4_efficiency = 0.6 * 0.8              # "Synergies of sector coupling and ...
-
-    gdf = gdf.drop(columns=["geom_gas", "geom_AC", "dist"])  #
-    print("Minimal length (in km): " + str(gdf["length"].min()))
-
-    # Insert data to db
-    gdf.to_postgis(
-        "egon_etrago_h2_link",
-        engine,
-        schema="grid",
-        index=False,
-        if_exists="replace",
-        dtype={"geom": Geometry(), "topo": Geometry()},
-    )
-
-    db.execute_sql(
-        """
-    DELETE FROM grid.egon_etrago_link WHERE "carrier" = 'power-to-H2';
-
-    select UpdateGeometrySRID('grid', 'egon_etrago_h2_link', 'topo', 4326) ;
-
-    INSERT INTO grid.egon_etrago_link (scn_name, link_id, bus0,
-                                              bus1, p_nom, p_nom_extendable, capital_cost,length,
-                                              geom, topo, efficiency_fixed, carrier, p_nom_max)
-    SELECT scn_name, link_id, bus0,
-        bus1, p_nom, p_nom_extendable, capital_cost, length,
-        geom, topo, efficiency_fixed, carrier, p_nom_max
-    FROM grid.egon_etrago_h2_link;
-
-    DROP TABLE grid.egon_etrago_h2_link;
-        """
-    )
-=======
-# -*- coding: utf-8 -*-
-"""
-The central module containing all code dealing with the definition of the power-to-H2 installations
-"""
-import numpy as np
-from pyproj import Geod
-
-import pandas as pd
-from egon.data import db
-from egon.data.datasets import Dataset
-from geoalchemy2.types import Geometry
-from scipy.spatial import cKDTree
-from shapely import geometry
-
-
-class PowertoH2toPower(Dataset):
-     def __init__(self, dependencies):
-         super().__init__(
-             name="PowertoH2toPower",
-             version="0.0.0",
-             dependencies=dependencies,
-             tasks=(insert_power_to_h2_to_power),
-         )
-
-
-def insert_power_to_h2_to_power():
-    """Define power-to-H2-to-power capacities and insert in etrago_link table.
-
-    The potentials for power-to-h2 in electrolysis and h2-to-power in fuel
-    cells are created between each H2 bus and its closest HV power bus.
-
-    Returns
-    -------
-    None.
-    """
-
-    # Connect to local database
-    engine = db.engine()
-
-    # create bus connections
-    gdf = map_buses()
-
-    bus_ids = {
-        'PtH2': gdf[['bus0', 'bus1']],
-        'H2tP': gdf[['bus0', 'bus1']].rename(
-            columns={"bus0": "bus1", "bus1": "bus0"}
-        )
-    }
-
-    geom = {
-        'PtH2': [],
-        'H2tP': []
-    }
-    topo = {
-        'PtH2': [],
-        'H2tP': []
-    }
-    p_nom_max = {
-        'PtH2': [],
-        'H2tP': []
-    }
-    length = []
-
-    geod = Geod(ellps="WGS84")
-
-    # Add missing columns
-    for index, row in gdf.iterrows():
-        # Connect AC to gas
-        line = geometry.LineString([row["geom_AC"], row["geom_gas"]])
-        geom['PtH2'].append(geometry.MultiLineString([line]))
-        topo['PtH2'].append(line)
-
-        # Connect gas to AC
-        line = geometry.LineString(
-            [row["geom_gas"], row["geom_AC"]]
-        )
-        geom['H2tP'].append(geometry.MultiLineString([line]))
-        topo['H2tP'].append(line)
-
-        lenght_km = (
-            geod.geometry_length(line) / 1000
-        )  # Calculate the distance between the power and the gas buses (lenght of the link)
-        length.append(lenght_km)
-        if (
-            lenght_km > 0.5
-        ):  # If the distance is>500m, the max capacity of the power-to-gas installation is limited to 1 MW
-            p_nom_max['PtH2'].append(1)
-            p_nom_max['H2tP'].append(1)
-        else:
-            p_nom_max['PtH2'].append(float("Inf"))
-            p_nom_max['H2tP'].append(float("Inf"))
-
-    # "Synergies of sector coupling and transmission reinforcement in a cost-optimised, highly renewable European energy system", p.4
-    carrier = {
-        'PtH2': 'power-to-H2',
-        'H2tP': 'H2-to-power'
-    }
-    efficiency = {
-        'PtH2': 0.8,  # H2 electrolysis - Brown et al. 2018
-        'H2tP': 0.58  # H2 fuel cell - Brown et al. 2018
-    }
-    capital_cost = {
-        'PtH2': 350000,  # H2 electrolysis - Brown et al. 2018
-        'H2tP': 339000  # H2 fuel cell - Brown et al. 2018
-    }
-
-    # Drop unused columns
-    gdf.drop(
-        columns=["geom_gas", "geom_AC", "dist"], inplace=True
-    )
-
-    # Iterate over carriers
-    for key in geom.keys():
-
-        gdf["geom"] = geom[key]
-        gdf = gdf.set_geometry("geom", crs=4326)
-
-        gdf["topo"] = topo[key]
-
-        # Adjust bus id column naming
-        gdf["bus0"] = bus_ids[key]["bus0"]
-        gdf["bus1"] = bus_ids[key]["bus1"]
-
-        gdf["p_nom_max"] = p_nom_max[key]
-        gdf['carrier'] = carrier[key]
-        gdf['efficiency_fixed'] = efficiency[key]
-
-        gdf['capital_cost'] = capital_cost[key]
-
-        gdf["length"] = length
-
-        gdf["p_nom"] = 0
-        gdf["p_nom_extendable"] = True
-
-        print("Minimal length (in km): " + str(gdf["length"].min()))
-
-        # Select next id value
-        new_id = db.next_etrago_id("link")
-        gdf["link_id"] = range(new_id, new_id + len(gdf))
-
-        print(new_id)
-        print(gdf)
-
-        # Insert data to db
-        gdf.to_postgis(
-            "egon_etrago_h2_link",
-            engine,
-            schema="grid",
-            index=False,
-            if_exists="replace",
-            dtype={"geom": Geometry(), "topo": Geometry()},
-        )
-
-        db.execute_sql(
-            f"""
-        DELETE FROM grid.egon_etrago_link WHERE "carrier" = '{carrier[key]}';
-
-        select UpdateGeometrySRID('grid', 'egon_etrago_h2_link', 'topo', 4326) ;
-
-        INSERT INTO grid.egon_etrago_link (scn_name, link_id, bus0,
-                                                  bus1, p_nom, p_nom_extendable, capital_cost,length,
-                                                  geom, topo, efficiency_fixed, carrier, p_nom_max)
-        SELECT scn_name, link_id, bus0,
-            bus1, p_nom, p_nom_extendable, capital_cost, length,
-            geom, topo, efficiency_fixed, carrier, p_nom_max
-        FROM grid.egon_etrago_h2_link;
-
-        DROP TABLE grid.egon_etrago_h2_link;
-            """
-        )
-
-def map_buses():
-    """Map H2 buses to nearest HV AC bus.
-
-    Returns
-    -------
-    gdf : geopandas.GeoDataFrame
-        GeoDataFrame with connected buses.
-    """
-    # Create dataframes containing all gas buses and all the HV power buses
-    sql_AC = """SELECT bus_id, geom
-                FROM grid.egon_etrago_bus
-                WHERE carrier = 'AC';"""
-    sql_gas = """SELECT bus_id, scn_name, geom
-                FROM grid.egon_etrago_bus
-                WHERE carrier LIKE 'H2%%';"""
-
-    gdf_AC = db.select_geodataframe(sql_AC, epsg=4326)
-    gdf_gas = db.select_geodataframe(sql_gas, epsg=4326)
-
-    # Associate each gas bus to its nearest HV power bus
-    n_gas = np.array(list(gdf_gas.geometry.apply(lambda x: (x.x, x.y))))
-    n_AC = np.array(list(gdf_AC.geometry.apply(lambda x: (x.x, x.y))))
-    btree = cKDTree(n_AC)
-    dist, idx = btree.query(n_gas, k=1)
-    gd_AC_nearest = (
-        gdf_AC.iloc[idx]
-        .rename(columns={"bus_id": "bus0", "geom": "geom_AC"})
-        .reset_index(drop=True)
-    )
-    gdf = pd.concat(
-        [
-            gdf_gas.reset_index(drop=True),
-            gd_AC_nearest,
-            pd.Series(dist, name="dist"),
-        ],
-        axis=1,
-    )
-
-    return gdf.rename(columns={"bus_id": "bus1", "geom": "geom_gas"})
->>>>>>> 56c4540b
+    return gdf.rename(columns={"bus_id": "bus1", "geom": "geom_gas"})