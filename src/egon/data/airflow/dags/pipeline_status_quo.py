--- conflicted
+++ resolved
@@ -424,16 +424,10 @@
             scenario_capacities,
         ]
     )
-<<<<<<< HEAD
-
-
-    # Pumped hydro units
-    pumped_hydro = Storages(
-=======
-    
+
+
     # Pumped hydro and home storage units
     storage_units = Storages(
->>>>>>> 2f16d80d
         dependencies=[
             mastr_data,
             mv_grid_districts,
