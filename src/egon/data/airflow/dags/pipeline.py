--- conflicted
+++ resolved
@@ -567,12 +567,10 @@
         ]
     )
 
-<<<<<<< HEAD
     mit_charging_infrastructure = MITChargingInfrastructure(
         dependencies=[mv_grid_districts, hh_demand_buildings_setup]
     )
 
-=======
     cts_demand_buildings = CtsDemandBuildings(
         dependencies=[
             osm_buildings_streets,
@@ -582,7 +580,6 @@
     )
 
     # ########## Keep this dataset at the end
->>>>>>> cdb453df
     # Sanity Checks
     sanity_checks = SanityChecks(
         dependencies=[
