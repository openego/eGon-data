--- conflicted
+++ resolved
@@ -5,10 +5,10 @@
 from airflow.utils.dates import days_ago
 import importlib_resources as resources
 
-from egon.data.datasets.heat_demand_europe import HeatDemandEurope
 from egon.data.datasets import database
 from egon.data.datasets.data_bundle import DataBundle
 from egon.data.datasets.electrical_neighbours import ElectricalNeighbours
+from egon.data.datasets.heat_demand_europe import HeatDemandEurope
 from egon.data.datasets.heat_etrago import HeatEtrago
 from egon.data.datasets.heat_supply import HeatSupply
 from egon.data.datasets.osm import OpenStreetMap
@@ -32,11 +32,8 @@
 import egon.data.importing.scenarios as import_scenarios
 import egon.data.importing.zensus as import_zs
 import egon.data.importing.pypsaeursec as pypsaeursec
-<<<<<<< HEAD
-=======
 import egon.data.importing.gas_grid as gas_grid
 
->>>>>>> 992c99de
 import egon.data.processing.boundaries_grid_districts as boundaries_grid_districts
 import egon.data.processing.demandregio as process_dr
 import egon.data.processing.district_heating_areas as district_heating_areas
@@ -545,10 +542,7 @@
     )
 
     download_era5 >> run_pypsaeursec
-<<<<<<< HEAD
     heat_demands_abroad_download >> run_pypsaeursec
-=======
->>>>>>> 992c99de
 
     neighbors = PythonOperator(
         task_id="neighbors",
@@ -557,24 +551,12 @@
 
     run_pypsaeursec >> neighbors
     create_tables >> neighbors
-<<<<<<< HEAD
-
-
-    pypsaeursec_capacities = PythonOperator(
-        task_id="pypsaeursec_capacities",
-        python_callable=pypsaeursec.pypsa_eur_sec_eGon100_capacities,
-    )
-
-    run_pypsaeursec >> pypsaeursec_capacities
-    create_tables >> pypsaeursec_capacities
-=======
     osmtgmod_pypsa >> neighbors
     etrago_input_data >> neighbors
 
     foreign_lines = ElectricalNeighbours(dependencies=[
         neighbors, tyndp_data])
 
->>>>>>> 992c99de
 
     # District heating areas demarcation
     create_district_heating_areas_table = PythonOperator(
