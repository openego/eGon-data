--- conflicted
+++ resolved
@@ -592,24 +592,6 @@
     etrago_input_data >> solar_rooftop_etrago
     map_zensus_grid_districts >> solar_rooftop_etrago
 
-<<<<<<< HEAD
-    # Distribution of annual industrial demand to osm landuse area and sites
-    create_industrial_demand_tables= PythonOperator(
-        task_id='industrial_demand_tables',
-        python_callable=industry.create_tables,
-    )
-
-    distribute_industrial_demand= PythonOperator(
-        task_id='industrial_demand_distribution',
-        python_callable=industry.industrial_demand_distr,
-    )
-
-    setup >> create_industrial_demand_tables
-    create_industrial_demand_tables >> distribute_industrial_demand
-    demandregio_demand_cts_ind >> distribute_industrial_demand
-    osm_add_metadata >> distribute_industrial_demand
-    vg250_clean_and_prepare >> distribute_industrial_demand
-=======
     # Heat supply
     heat_supply = HeatSupply(
         dependencies=[data_bundle])
@@ -637,4 +619,20 @@
     etrago_input_data >> heat_etrago_buses
     define_mv_grid_districts >> heat_etrago_buses
     import_district_heating_supply >> heat_etrago_supply
->>>>>>> 783b7a78
+
+    # Distribution of annual industrial demand to osm landuse area and sites
+    create_industrial_demand_tables= PythonOperator(
+        task_id='industrial_demand_tables',
+        python_callable=industry.create_tables,
+    )
+
+    distribute_industrial_demand= PythonOperator(
+        task_id='industrial_demand_distribution',
+        python_callable=industry.industrial_demand_distr,
+    )
+
+    setup >> create_industrial_demand_tables
+    create_industrial_demand_tables >> distribute_industrial_demand
+    demandregio_demand_cts_ind >> distribute_industrial_demand
+    osm_add_metadata >> distribute_industrial_demand
+    vg250_clean_and_prepare >> distribute_industrial_demand