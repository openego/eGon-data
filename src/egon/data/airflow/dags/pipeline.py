--- conflicted
+++ resolved
@@ -19,17 +19,10 @@
 from egon.data.datasets.data_bundle import DataBundle
 from egon.data.datasets.demandregio import DemandRegio
 from egon.data.datasets.district_heating_areas import DistrictHeatingAreas
-<<<<<<< HEAD
+from egon.data.datasets.DSM_cts_ind import dsm_Potential
 from egon.data.datasets.electrical_neighbours import ElectricalNeighbours
-from egon.data.datasets.electricity_demand import (
-    CtsElectricityDemand,
-    HouseholdElectricityDemand,
-)
-=======
-from egon.data.datasets.DSM_cts_ind import dsm_Potential
 from egon.data.datasets.electricity_demand import (CtsElectricityDemand,
                                                    HouseholdElectricityDemand)
->>>>>>> 1d65d82a
 from egon.data.datasets.electricity_demand_etrago import ElectricalLoadEtrago
 from egon.data.datasets.era5 import WeatherData
 from egon.data.datasets.etrago_setup import EtragoSetup
@@ -47,8 +40,11 @@
 from egon.data.datasets.mastr import mastr_data_setup
 from egon.data.datasets.mv_grid_districts import mv_grid_districts_setup
 from egon.data.datasets.osm import OpenStreetMap
+from egon.data.datasets.hh_demand_profiles import hh_demand_setup, mv_grid_district_HH_electricity_load, \
+    houseprofiles_in_census_cells
 from egon.data.datasets.osmtgmod import Osmtgmod
 from egon.data.datasets.power_plants import PowerPlants
+from egon.data.datasets.pypsaeursec import PypsaEurSec
 from egon.data.datasets.re_potential_areas import re_potential_area_setup
 from egon.data.datasets.renewable_feedin import RenewableFeedin
 from egon.data.datasets.scenario_capacities import ScenarioCapacities
@@ -504,4 +500,4 @@
             demand_curves_industry,
             osmtgmod_pypsa,
         ]
-    )+    )
