import os

from airflow.operators.postgres_operator import PostgresOperator
from airflow.operators.python_operator import PythonOperator
from airflow.utils.dates import days_ago
import airflow
import importlib_resources as resources

from egon.data.airflow.tasks import initdb
from egon.data.db import airflow_db_connection
import egon.data.importing.openstreetmap as import_osm
import egon.data.importing.vg250 as import_vg250
import egon.data.importing.demandregio as import_dr
import egon.data.processing.openstreetmap as process_osm
import egon.data.importing.zensus as import_zs
<<<<<<< HEAD
import egon.data.importing.heat_demand_data as import_hd
=======
import egon.data.processing.power_plants as power_plants
import egon.data.importing.nep_input_data as nep_input
import egon.data.importing.etrago as etrago
import egon.data.importing.mastr as mastr
import egon.data.processing.substation as substation
>>>>>>> 7607650f

# Prepare connection to db for operators
airflow_db_connection()

# Temporary set dataset variable here
dataset = 'Schleswig-Holstein'

with airflow.DAG(
    "egon-data-processing-pipeline",
    description="The eGo^N data processing DAG.",
    default_args={"start_date": days_ago(1)},
    template_searchpath=[
        os.path.abspath(os.path.join(os.path.dirname(
            __file__), '..', '..', 'processing', 'vg250'))
    ],
    is_paused_upon_creation=False,
    schedule_interval=None,
) as pipeline:
    setup = PythonOperator(task_id="initdb", python_callable=initdb)

    # Openstreetmap data import
    osm_download = PythonOperator(
        task_id="download-osm",
        python_callable=import_osm.download_pbf_file,
        op_args={dataset},
    )
    osm_import = PythonOperator(
        task_id="import-osm",
        python_callable=import_osm.to_postgres,
        op_args={dataset},
    )
    osm_migrate = PythonOperator(
        task_id="migrate-osm",
        python_callable=process_osm.modify_tables,
    )
    osm_add_metadata = PythonOperator(
        task_id="add-osm-metadata",
        python_callable=import_osm.add_metadata,
        op_args={dataset},
    )
    setup >> osm_download >> osm_import >> osm_migrate >> osm_add_metadata

    # VG250 (Verwaltungsgebiete 250) data import
    vg250_download = PythonOperator(
        task_id="download-vg250",
        python_callable=import_vg250.download_vg250_files,
    )
    vg250_import = PythonOperator(
        task_id="import-vg250", python_callable=import_vg250.to_postgres,
        op_args={dataset}
    )

    vg250_nuts_mview = PostgresOperator(
        task_id="vg250_nuts_mview",
        sql="vg250_lan_nuts_id_mview.sql",
        postgres_conn_id="egon_data",
        autocommit=True,
    )
    vg250_metadata = PythonOperator(
        task_id="add-vg250-metadata",
        python_callable=import_vg250.add_metadata,
    )
    vg250_clean_and_prepare = PostgresOperator(
        task_id="vg250_clean_and_prepare",
        sql="cleaning_and_preparation.sql",
        postgres_conn_id="egon_data",
        autocommit=True,
    )
    setup >> vg250_download >> vg250_import >> vg250_nuts_mview
    vg250_nuts_mview >> vg250_metadata >> vg250_clean_and_prepare

# Zensus import
    zensus_download_population = PythonOperator(
        task_id="download-zensus-population",
        python_callable=import_zs.download_zensus_pop
    )

    zensus_download_misc = PythonOperator(
        task_id="download-zensus-misc",
        python_callable=import_zs.download_zensus_misc
    )

    zensus_tables = PythonOperator(
        task_id="create-zensus-tables",
        python_callable=import_zs.create_zensus_tables
    )

    population_import = PythonOperator(
        task_id="import-zensus-population",
        python_callable=import_zs.population_to_postgres,
        op_args={dataset}
    )

    zensus_misc_import = PythonOperator(
        task_id="import-zensus-misc",
        python_callable=import_zs.zensus_misc_to_postgres,
        op_args={dataset}
    )
    setup >> zensus_download_population >> zensus_download_misc
    zensus_download_misc >> zensus_tables >> population_import
    vg250_clean_and_prepare >> population_import
    population_import >> zensus_misc_import

    # DemandRegio data import
    demandregio_import = PythonOperator(
        task_id="import-demandregio",
        python_callable=import_dr.insert_data,
    )
    vg250_clean_and_prepare >> demandregio_import
<<<<<<< HEAD
# Future heat demand calculation based on Peta5_0_1 data
    heat_demand_import = PythonOperator(
        task_id="import-heat-demand",
        python_callable=import_hd.future_heat_demand_data_import
    )
    vg250_clean_and_prepare >> heat_demand_import
    population_import >> heat_demand_import
=======

    # Power plant setup
    power_plant_tables = PythonOperator(
        task_id="create-power-plant-tables",
        python_callable=power_plants.create_tables
    )
    setup >> power_plant_tables

    # NEP data import
    create_tables = PythonOperator(
        task_id="create-scenario-tables",
        python_callable=nep_input.create_scenario_input_tables)

    nep_insert_data = PythonOperator(
        task_id="insert-nep-data",
        python_callable=nep_input.insert_data_nep,
        op_args={dataset})

    setup >> create_tables >> nep_insert_data
    vg250_clean_and_prepare >> nep_insert_data


    # setting etrago input tables
    etrago_input_data = PythonOperator(
        task_id = "setting-etrago-input-tables",
        python_callable = etrago.create_tables
    )
    setup >> etrago_input_data

    # Retrieve MaStR data
    retrieve_mastr_data = PythonOperator(
        task_id="retrieve_mastr_data",
        python_callable=mastr.download_mastr_data
    )
    setup >> retrieve_mastr_data


    # Substation extraction
    substation_tables = PythonOperator(
        task_id="create_substation_tables",
        python_callable=substation.create_tables
    )

    substation_functions = PythonOperator(
        task_id="substation_functions",
        python_callable=substation.create_sql_functions
    )

    hvmv_substation_extraction = PostgresOperator(
        task_id="hvmv_substation_extraction",
        sql=resources.read_text(substation, "hvmv_substation.sql"),
        postgres_conn_id="egon_data",
        autocommit=True,
    )

    ehv_substation_extraction = PostgresOperator(
        task_id="ehv_substation_extraction",
        sql=resources.read_text(substation, "ehv_substation.sql"),
        postgres_conn_id="egon_data",
        autocommit=True,
    )
    osm_add_metadata  >> substation_tables >> substation_functions
    substation_functions >> hvmv_substation_extraction
    substation_functions >> ehv_substation_extraction
>>>>>>> 7607650f
<|MERGE_RESOLUTION|>--- conflicted
+++ resolved
@@ -13,15 +13,12 @@
 import egon.data.importing.demandregio as import_dr
 import egon.data.processing.openstreetmap as process_osm
 import egon.data.importing.zensus as import_zs
-<<<<<<< HEAD
-import egon.data.importing.heat_demand_data as import_hd
-=======
 import egon.data.processing.power_plants as power_plants
 import egon.data.importing.nep_input_data as nep_input
 import egon.data.importing.etrago as etrago
 import egon.data.importing.mastr as mastr
 import egon.data.processing.substation as substation
->>>>>>> 7607650f
+import egon.data.importing.heat_demand_data as import_hd
 
 # Prepare connection to db for operators
 airflow_db_connection()
@@ -93,7 +90,7 @@
     setup >> vg250_download >> vg250_import >> vg250_nuts_mview
     vg250_nuts_mview >> vg250_metadata >> vg250_clean_and_prepare
 
-# Zensus import
+    # Zensus import
     zensus_download_population = PythonOperator(
         task_id="download-zensus-population",
         python_callable=import_zs.download_zensus_pop
@@ -131,7 +128,71 @@
         python_callable=import_dr.insert_data,
     )
     vg250_clean_and_prepare >> demandregio_import
-<<<<<<< HEAD
+
+    # Power plant setup
+    power_plant_tables = PythonOperator(
+        task_id="create-power-plant-tables",
+        python_callable=power_plants.create_tables
+    )
+    setup >> power_plant_tables
+
+    # NEP data import
+    create_tables = PythonOperator(
+        task_id="create-scenario-tables",
+        python_callable=nep_input.create_scenario_input_tables)
+
+    nep_insert_data = PythonOperator(
+        task_id="insert-nep-data",
+        python_callable=nep_input.insert_data_nep,
+        op_args={dataset})
+
+    setup >> create_tables >> nep_insert_data
+    vg250_clean_and_prepare >> nep_insert_data
+
+
+    # setting etrago input tables
+    etrago_input_data = PythonOperator(
+        task_id = "setting-etrago-input-tables",
+        python_callable = etrago.create_tables
+    )
+    setup >> etrago_input_data
+
+    # Retrieve MaStR data
+    retrieve_mastr_data = PythonOperator(
+        task_id="retrieve_mastr_data",
+        python_callable=mastr.download_mastr_data
+    )
+    setup >> retrieve_mastr_data
+
+
+    # Substation extraction
+    substation_tables = PythonOperator(
+        task_id="create_substation_tables",
+        python_callable=substation.create_tables
+    )
+
+    substation_functions = PythonOperator(
+        task_id="substation_functions",
+        python_callable=substation.create_sql_functions
+    )
+
+    hvmv_substation_extraction = PostgresOperator(
+        task_id="hvmv_substation_extraction",
+        sql=resources.read_text(substation, "hvmv_substation.sql"),
+        postgres_conn_id="egon_data",
+        autocommit=True,
+    )
+
+    ehv_substation_extraction = PostgresOperator(
+        task_id="ehv_substation_extraction",
+        sql=resources.read_text(substation, "ehv_substation.sql"),
+        postgres_conn_id="egon_data",
+        autocommit=True,
+    )
+    osm_add_metadata  >> substation_tables >> substation_functions
+    substation_functions >> hvmv_substation_extraction
+    substation_functions >> ehv_substation_extraction
+
 # Future heat demand calculation based on Peta5_0_1 data
     heat_demand_import = PythonOperator(
         task_id="import-heat-demand",
@@ -139,69 +200,3 @@
     )
     vg250_clean_and_prepare >> heat_demand_import
     population_import >> heat_demand_import
-=======
-
-    # Power plant setup
-    power_plant_tables = PythonOperator(
-        task_id="create-power-plant-tables",
-        python_callable=power_plants.create_tables
-    )
-    setup >> power_plant_tables
-
-    # NEP data import
-    create_tables = PythonOperator(
-        task_id="create-scenario-tables",
-        python_callable=nep_input.create_scenario_input_tables)
-
-    nep_insert_data = PythonOperator(
-        task_id="insert-nep-data",
-        python_callable=nep_input.insert_data_nep,
-        op_args={dataset})
-
-    setup >> create_tables >> nep_insert_data
-    vg250_clean_and_prepare >> nep_insert_data
-
-
-    # setting etrago input tables
-    etrago_input_data = PythonOperator(
-        task_id = "setting-etrago-input-tables",
-        python_callable = etrago.create_tables
-    )
-    setup >> etrago_input_data
-
-    # Retrieve MaStR data
-    retrieve_mastr_data = PythonOperator(
-        task_id="retrieve_mastr_data",
-        python_callable=mastr.download_mastr_data
-    )
-    setup >> retrieve_mastr_data
-
-
-    # Substation extraction
-    substation_tables = PythonOperator(
-        task_id="create_substation_tables",
-        python_callable=substation.create_tables
-    )
-
-    substation_functions = PythonOperator(
-        task_id="substation_functions",
-        python_callable=substation.create_sql_functions
-    )
-
-    hvmv_substation_extraction = PostgresOperator(
-        task_id="hvmv_substation_extraction",
-        sql=resources.read_text(substation, "hvmv_substation.sql"),
-        postgres_conn_id="egon_data",
-        autocommit=True,
-    )
-
-    ehv_substation_extraction = PostgresOperator(
-        task_id="ehv_substation_extraction",
-        sql=resources.read_text(substation, "ehv_substation.sql"),
-        postgres_conn_id="egon_data",
-        autocommit=True,
-    )
-    osm_add_metadata  >> substation_tables >> substation_functions
-    substation_functions >> hvmv_substation_extraction
-    substation_functions >> ehv_substation_extraction
->>>>>>> 7607650f
