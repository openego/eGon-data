import os

from airflow.operators.postgres_operator import PostgresOperator
from airflow.operators.python_operator import PythonOperator
from airflow.utils.dates import days_ago
import airflow
import importlib_resources as resources

from egon.data import db
from egon.data.config import set_numexpr_threads
from egon.data.datasets import database
from egon.data.datasets.calculate_dlr import Calculate_dlr
from egon.data.datasets.ch4_storages import CH4Storages
from egon.data.datasets.chp import Chp
from egon.data.datasets.chp_etrago import ChpEtrago
from egon.data.datasets.data_bundle import DataBundle
from egon.data.datasets.demandregio import DemandRegio
from egon.data.datasets.district_heating_areas import DistrictHeatingAreas
from egon.data.datasets.DSM_cts_ind import dsm_Potential
from egon.data.datasets.electricity_demand import (
    CtsElectricityDemand,
    HouseholdElectricityDemand,
)
from egon.data.datasets.electricity_demand_etrago import ElectricalLoadEtrago
from egon.data.datasets.era5 import WeatherData
from egon.data.datasets.etrago_setup import EtragoSetup
from egon.data.datasets.fill_etrago_gen import Egon_etrago_gen
from egon.data.datasets.gas_grid import GasNodesandPipes
from egon.data.datasets.gas_prod import CH4Production
from egon.data.datasets.heat_demand import HeatDemandImport
from egon.data.datasets.heat_demand_timeseries.HTS import HeatTimeSeries
from egon.data.datasets.heat_etrago import HeatEtrago
from egon.data.datasets.heat_etrago.hts_etrago import HtsEtragoTable
from egon.data.datasets.heat_supply import HeatSupply
from egon.data.datasets.hh_demand_buildings import (
    map_houseprofiles_to_buildings,
)
from egon.data.datasets.hh_demand_profiles import (
    hh_demand_setup,
    houseprofiles_in_census_cells,
    mv_grid_district_HH_electricity_load,
)
from egon.data.datasets.hydrogen_etrago import (
    HydrogenBusEtrago,
    HydrogenStoreEtrago,
)
from egon.data.datasets.industrial_gas_demand import IndustrialGasDemand
from egon.data.datasets.industrial_sites import MergeIndustrialSites
from egon.data.datasets.industry import IndustrialDemandCurves
from egon.data.datasets.mastr import mastr_data_setup
from egon.data.datasets.mv_grid_districts import mv_grid_districts_setup
from egon.data.datasets.osm import OpenStreetMap
from egon.data.datasets.osm_buildings_streets import OsmBuildingsStreets
from egon.data.datasets.osmtgmod import Osmtgmod
from egon.data.datasets.power_plants import PowerPlants
from egon.data.datasets.re_potential_areas import re_potential_area_setup
from egon.data.datasets.renewable_feedin import RenewableFeedin
from egon.data.datasets.saltcavern import SaltcavernData
from egon.data.datasets.scenario_capacities import ScenarioCapacities
from egon.data.datasets.scenario_parameters import ScenarioParameters
from egon.data.datasets.society_prognosis import SocietyPrognosis
from egon.data.datasets.storages import PumpedHydro
from egon.data.datasets.vg250 import Vg250
from egon.data.datasets.vg250_mv_grid_districts import Vg250MvGridDistricts
from egon.data.datasets.zensus_mv_grid_districts import ZensusMvGridDistricts
from egon.data.datasets.zensus_vg250 import ZensusVg250
from egon.data.processing.gas_areas import GasAreas
from egon.data.processing.h2_to_ch4 import H2toCH4toH2
from egon.data.processing.power_to_h2 import PowertoH2toPower
import egon.data.importing.zensus as import_zs
import egon.data.processing.loadarea as loadarea
import egon.data.processing.substation as substation

# Set number of threads used by numpy and pandas
set_numexpr_threads()

with airflow.DAG(
    "egon-data-processing-pipeline",
    description="The eGo^N data processing DAG.",
    default_args={"start_date": days_ago(1)},
    template_searchpath=[
        os.path.abspath(
            os.path.join(
                os.path.dirname(__file__), "..", "..", "processing", "vg250"
            )
        )
    ],
    is_paused_upon_creation=False,
    schedule_interval=None,
) as pipeline:

    tasks = pipeline.task_dict

    database_setup = database.Setup()
    database_setup.insert_into(pipeline)
    setup = tasks["database.setup"]

    osm = OpenStreetMap(dependencies=[setup])
    osm.insert_into(pipeline)
    osm_add_metadata = tasks["osm.add-metadata"]
    osm_download = tasks["osm.download"]

    data_bundle = DataBundle(dependencies=[setup])
    data_bundle.insert_into(pipeline)
    download_data_bundle = tasks["data_bundle.download"]

    # VG250 (Verwaltungsgebiete 250) data import
    vg250 = Vg250(dependencies=[setup])
    vg250.insert_into(pipeline)
    vg250_clean_and_prepare = tasks["vg250.cleaning-and-preperation"]

    # Scenario table
    scenario_parameters = ScenarioParameters(dependencies=[setup])
    scenario_input_import = tasks["scenario_parameters.insert-scenarios"]

    # Zensus import
    zensus_download_population = PythonOperator(
        task_id="download-zensus-population",
        python_callable=import_zs.download_zensus_pop,
    )

    zensus_download_misc = PythonOperator(
        task_id="download-zensus-misc",
        python_callable=import_zs.download_zensus_misc,
    )

    zensus_tables = PythonOperator(
        task_id="create-zensus-tables",
        python_callable=import_zs.create_zensus_tables,
    )

    population_import = PythonOperator(
        task_id="import-zensus-population",
        python_callable=import_zs.population_to_postgres,
    )

    zensus_misc_import = PythonOperator(
        task_id="import-zensus-misc",
        python_callable=import_zs.zensus_misc_to_postgres,
    )
    setup >> zensus_download_population >> zensus_download_misc
    zensus_download_misc >> zensus_tables >> population_import
    vg250_clean_and_prepare >> population_import
    population_import >> zensus_misc_import

    # Combine Zensus and VG250 data
    zensus_vg250 = ZensusVg250(dependencies=[vg250, population_import])
    zensus_inside_ger = tasks["zensus_vg250.inside-germany"]

    zensus_inside_ger >> zensus_misc_import

    # DemandRegio data import
    demandregio = DemandRegio(
        dependencies=[setup, vg250, scenario_parameters, data_bundle]
    )
    demandregio_demand_cts_ind = tasks["demandregio.insert-cts-ind-demands"]

    # Society prognosis
    society_prognosis = SocietyPrognosis(
        dependencies=[
            demandregio,
            zensus_vg250,
            population_import,
            zensus_misc_import,
        ]
    )

    # OSM buildings, streets, amenities
    osm_buildings_streets = OsmBuildingsStreets(
        dependencies=[osm, zensus_misc_import]
    )
    osm_buildings_streets.insert_into(pipeline)
    osm_buildings_streets_preprocessing = tasks["osm_buildings_streets.preprocessing"]


    # Distribute household electrical demands to zensus cells
    household_electricity_demand_annual = HouseholdElectricityDemand(
        dependencies=[
            demandregio,
            zensus_vg250,
            zensus_tables,
            society_prognosis,
        ]
    )

    elec_household_demands_zensus = tasks[
        "electricity_demand.distribute-household-demands"
    ]

    saltcavern_storage = SaltcavernData(dependencies=[data_bundle, vg250])

    # NEP data import
    scenario_capacities = ScenarioCapacities(
        dependencies=[setup, vg250, data_bundle]
    )
    nep_insert_data = tasks["scenario_capacities.insert-data-nep"]

    population_import >> nep_insert_data

    # setting etrago input tables

    setup_etrago = EtragoSetup(dependencies=[setup])
    etrago_input_data = tasks["etrago_setup.create-tables"]

    # Retrieve MaStR data
    mastr_data = mastr_data_setup(dependencies=[setup])
    mastr_data.insert_into(pipeline)
    retrieve_mastr_data = tasks["mastr.download-mastr-data"]

    # Substation extraction
    substation_tables = PythonOperator(
        task_id="create_substation_tables",
        python_callable=substation.create_tables,
    )

    substation_functions = PythonOperator(
        task_id="substation_functions",
        python_callable=substation.create_sql_functions,
    )

    hvmv_substation_extraction = PostgresOperator(
        task_id="hvmv_substation_extraction",
        sql=resources.read_text(substation, "hvmv_substation.sql"),
        postgres_conn_id="egon_data",
        autocommit=True,
    )

    ehv_substation_extraction = PostgresOperator(
        task_id="ehv_substation_extraction",
        sql=resources.read_text(substation, "ehv_substation.sql"),
        postgres_conn_id="egon_data",
        autocommit=True,
    )

    osm_add_metadata >> substation_tables >> substation_functions
    substation_functions >> hvmv_substation_extraction
    substation_functions >> ehv_substation_extraction
    vg250_clean_and_prepare >> hvmv_substation_extraction
    vg250_clean_and_prepare >> ehv_substation_extraction

    # osmTGmod ehv/hv grid model generation
    osmtgmod = Osmtgmod(
        dependencies=[
            osm_download,
            ehv_substation_extraction,
            hvmv_substation_extraction,
            setup_etrago,
        ]
    )
    osmtgmod.insert_into(pipeline)
    osmtgmod_pypsa = tasks["osmtgmod.to-pypsa"]
    osmtgmod_substation = tasks["osmtgmod_substation"]

    # create Voronoi for MV grid districts
    create_voronoi_substation = PythonOperator(
        task_id="create-voronoi-substations",
        python_callable=substation.create_voronoi,
    )
    osmtgmod_substation >> create_voronoi_substation

    # MV grid districts
    mv_grid_districts = mv_grid_districts_setup(
        dependencies=[create_voronoi_substation]
    )
    mv_grid_districts.insert_into(pipeline)
    define_mv_grid_districts = tasks[
        "mv_grid_districts.define-mv-grid-districts"
    ]

    # Import potential areas for wind onshore and ground-mounted PV
    re_potential_areas = re_potential_area_setup(dependencies=[setup])
    re_potential_areas.insert_into(pipeline)

    # Future heat demand calculation based on Peta5_0_1 data
    heat_demand_Germany = HeatDemandImport(
        dependencies=[vg250, scenario_parameters, zensus_vg250]
    )

    # Gas grid import
    gas_grid_insert_data = GasNodesandPipes(
        dependencies=[etrago_input_data, download_data_bundle, osmtgmod_pypsa]
    )

    # Insert hydrogen buses
    insert_hydrogen_buses = HydrogenBusEtrago(
        dependencies=[saltcavern_storage, gas_grid_insert_data])

    # H2 steel tanks and saltcavern storage
    insert_H2_storage = HydrogenStoreEtrago(
        dependencies=[insert_hydrogen_buses])

    # Power-to-gas-to-power chain installations
    insert_power_to_h2_installations = PowertoH2toPower(
        dependencies=[insert_hydrogen_buses, ]
    )

    # Link between methane grid and respective hydrogen buses
    insert_h2_to_ch4_grid_links = H2toCH4toH2(
        dependencies=[insert_hydrogen_buses, ]
    )

    # Create gas voronoi
    create_gas_polygons = GasAreas(
        dependencies=[insert_hydrogen_buses, vg250_clean_and_prepare]
    )

    # Gas prod import
    gas_production_insert_data = CH4Production(
        dependencies=[create_gas_polygons]
    )

    # CH4 storages import
    insert_data_ch4_storages = CH4Storages(
        dependencies=[create_gas_polygons])

    # Insert industrial gas demand
    industrial_gas_demand = IndustrialGasDemand(
        dependencies=[create_gas_polygons]
    )

    # Extract landuse areas from osm data set
    create_landuse_table = PythonOperator(
        task_id="create-landuse-table",
        python_callable=loadarea.create_landuse_table,
    )

    landuse_extraction = PostgresOperator(
        task_id="extract-osm_landuse",
        sql=resources.read_text(loadarea, "osm_landuse_extraction.sql"),
        postgres_conn_id="egon_data",
        autocommit=True,
    )
    setup >> create_landuse_table
    create_landuse_table >> landuse_extraction
    osm_add_metadata >> landuse_extraction
    vg250_clean_and_prepare >> landuse_extraction

    # Import weather data
    weather_data = WeatherData(
        dependencies=[setup, scenario_parameters, vg250]
    )
    download_weather_data = tasks["era5.download-era5"]

    renewable_feedin = RenewableFeedin(dependencies=[weather_data, vg250])

    feedin_wind_onshore = tasks["renewable_feedin.wind"]
    feedin_pv = tasks["renewable_feedin.pv"]
    feedin_solar_thermal = tasks["renewable_feedin.solar-thermal"]

    # District heating areas demarcation
    district_heating_areas = DistrictHeatingAreas(
        dependencies=[heat_demand_Germany, scenario_parameters]
    )
    import_district_heating_areas = tasks["district_heating_areas.demarcation"]

    zensus_misc_import >> import_district_heating_areas

    # Calculate dynamic line rating for HV trans lines
    dlr = Calculate_dlr(
        dependencies=[osmtgmod_pypsa,
                      download_data_bundle,
                      download_weather_data,
            ]
    )

    # Map zensus grid districts
    zensus_mv_grid_districts = ZensusMvGridDistricts(
        dependencies=[population_import, mv_grid_districts]
    )

    map_zensus_grid_districts = tasks["zensus_mv_grid_districts.mapping"]

    # Map federal states to mv_grid_districts
    vg250_mv_grid_districts = Vg250MvGridDistricts(
        dependencies=[vg250, mv_grid_districts]
    )

    # Distribute electrical CTS demands to zensus grid
    cts_electricity_demand_annual = CtsElectricityDemand(
        dependencies=[
            demandregio,
            zensus_vg250,
            zensus_mv_grid_districts,
            heat_demand_Germany,
            etrago_input_data,
            household_electricity_demand_annual,
        ]
    )

    elec_cts_demands_zensus = tasks[
        "electricity_demand.distribute-cts-demands"
    ]

<<<<<<< HEAD

=======
>>>>>>> 2c8cda80
    mv_hh_electricity_load_2035 = PythonOperator(
        task_id="MV-hh-electricity-load-2035",
        python_callable=mv_grid_district_HH_electricity_load,
        op_args=["eGon2035", 2035, "0.0.0"],
        op_kwargs={"drop_table": True},
    )

    mv_hh_electricity_load_2050 = PythonOperator(
        task_id="MV-hh-electricity-load-2050",
        python_callable=mv_grid_district_HH_electricity_load,
        op_args=["eGon100RE", 2050, "0.0.0"],
    )

    hh_demand = hh_demand_setup(dependencies=[
        vg250_clean_and_prepare,
        zensus_misc_import,
        map_zensus_grid_districts,
        zensus_inside_ger,
        demandregio,
        osm_buildings_streets_preprocessing,
    ],
        tasks=(houseprofiles_in_census_cells,
               mv_hh_electricity_load_2035,
               mv_hh_electricity_load_2050,
               map_houseprofiles_to_buildings)
    )
    hh_demand.insert_into(pipeline)
    householdprofiles_in_cencus_cells = tasks[
        "hh_demand_profiles.houseprofiles-in-census-cells"
    ]
    mv_hh_electricity_load_2035 = tasks["MV-hh-electricity-load-2035"]
    mv_hh_electricity_load_2050 = tasks["MV-hh-electricity-load-2050"]
    map_houseprofiles_to_buildings = tasks["hh_demand_buildings.map-houseprofiles-to-buildings"]

    # Industry

    industrial_sites = MergeIndustrialSites(
        dependencies=[setup, vg250_clean_and_prepare, data_bundle]
    )

    demand_curves_industry = IndustrialDemandCurves(
        dependencies=[
            define_mv_grid_districts,
            industrial_sites,
            demandregio_demand_cts_ind,
            osm,
            landuse_extraction,
        ]
    )

    # Electrical loads to eTraGo

    electrical_load_etrago = ElectricalLoadEtrago(
        dependencies=[demand_curves_industry, cts_electricity_demand_annual]
    )

    # CHP locations
    chp = Chp(dependencies=[mv_grid_districts, mastr_data, industrial_sites, create_gas_polygons])

    chp_locations_nep = tasks["chp.insert-chp-egon2035"]
    chp_heat_bus = tasks["chp.assign-heat-bus"]

    nep_insert_data >> chp_locations_nep
    import_district_heating_areas >> chp_locations_nep

    # Power plants
    power_plants = PowerPlants(
        dependencies=[
            setup,
            renewable_feedin,
            mv_grid_districts,
            mastr_data,
            re_potential_areas,
            scenario_parameters,
            scenario_capacities,
            Vg250MvGridDistricts,
            chp,
        ]
    )

    power_plant_import = tasks["power_plants.insert-hydro-biomass"]
    generate_wind_farms = tasks["power_plants.wind_farms.insert"]
    generate_pv_ground_mounted = tasks["power_plants.pv_ground_mounted.insert"]
    solar_rooftop_etrago = tasks[
        "power_plants.pv_rooftop.pv-rooftop-per-mv-grid"
    ]

    hvmv_substation_extraction >> generate_wind_farms
    hvmv_substation_extraction >> generate_pv_ground_mounted
    feedin_pv >> solar_rooftop_etrago
    elec_cts_demands_zensus >> solar_rooftop_etrago
    elec_household_demands_zensus >> solar_rooftop_etrago
    etrago_input_data >> solar_rooftop_etrago
    map_zensus_grid_districts >> solar_rooftop_etrago

<<<<<<< HEAD
    # Fill eTraGo Generators tables
    fill_etrago_generators = Egon_etrago_gen(
        dependencies=[power_plants, weather_data])

=======
>>>>>>> 2c8cda80
    # Heat supply
    heat_supply = HeatSupply(
        dependencies=[
            data_bundle,
            zensus_mv_grid_districts,
            district_heating_areas,
            power_plants,
            zensus_mv_grid_districts,
            chp,
        ]
    )

    # Heat to eTraGo
    heat_etrago = HeatEtrago(
        dependencies=[heat_supply, mv_grid_districts, setup_etrago]
    )

    heat_etrago_buses = tasks["heat_etrago.buses"]
    heat_etrago_supply = tasks["heat_etrago.supply"]

    # CHP to eTraGo
    chp_etrago = ChpEtrago(dependencies=[chp, heat_etrago])


    # DSM
    components_dsm = dsm_Potential(
        dependencies=[
            cts_electricity_demand_annual,
            demand_curves_industry,
            osmtgmod_pypsa,
        ]
    )

    # Heat time Series
    heat_time_series = HeatTimeSeries(
<<<<<<< HEAD
        dependencies = [data_bundle,demandregio,heat_demand_Germany, import_district_heating_areas,
                        import_district_heating_areas,vg250,
                        map_zensus_grid_districts])


    # Pumped hydro units
    pumped_hydro = PumpedHydro(
        dependencies=[
            setup,
            mv_grid_districts,
            mastr_data,
            scenario_parameters,
            scenario_capacities,
            Vg250MvGridDistricts,
            power_plants,
        ]
    )


    # HTS to etrago table
    hts_etrago_table = HtsEtragoTable(
                        dependencies = [heat_time_series,mv_grid_districts,
                                        district_heating_areas,heat_etrago])
=======
        dependencies=[
            data_bundle,
            demandregio,
            heat_demand_Germany,
            import_district_heating_areas,
            import_district_heating_areas,
            vg250,
            map_zensus_grid_districts,
        ]
    )
>>>>>>> 2c8cda80
<|MERGE_RESOLUTION|>--- conflicted
+++ resolved
@@ -391,10 +391,7 @@
         "electricity_demand.distribute-cts-demands"
     ]
 
-<<<<<<< HEAD
-
-=======
->>>>>>> 2c8cda80
+
     mv_hh_electricity_load_2035 = PythonOperator(
         task_id="MV-hh-electricity-load-2035",
         python_callable=mv_grid_district_HH_electricity_load,
@@ -490,13 +487,10 @@
     etrago_input_data >> solar_rooftop_etrago
     map_zensus_grid_districts >> solar_rooftop_etrago
 
-<<<<<<< HEAD
     # Fill eTraGo Generators tables
     fill_etrago_generators = Egon_etrago_gen(
         dependencies=[power_plants, weather_data])
 
-=======
->>>>>>> 2c8cda80
     # Heat supply
     heat_supply = HeatSupply(
         dependencies=[
@@ -532,7 +526,6 @@
 
     # Heat time Series
     heat_time_series = HeatTimeSeries(
-<<<<<<< HEAD
         dependencies = [data_bundle,demandregio,heat_demand_Germany, import_district_heating_areas,
                         import_district_heating_areas,vg250,
                         map_zensus_grid_districts])
@@ -556,15 +549,3 @@
     hts_etrago_table = HtsEtragoTable(
                         dependencies = [heat_time_series,mv_grid_districts,
                                         district_heating_areas,heat_etrago])
-=======
-        dependencies=[
-            data_bundle,
-            demandregio,
-            heat_demand_Germany,
-            import_district_heating_areas,
-            import_district_heating_areas,
-            vg250,
-            map_zensus_grid_districts,
-        ]
-    )
->>>>>>> 2c8cda80
