import os

import airflow
import egon.data.importing.zensus as import_zs
import egon.data.processing.calculate_dlr as dlr
import egon.data.processing.loadarea as loadarea
import egon.data.processing.substation as substation
import importlib_resources as resources
from airflow.operators.postgres_operator import PostgresOperator
from airflow.operators.python_operator import PythonOperator
from airflow.utils.dates import days_ago
from egon.data import db
from egon.data.config import set_numexpr_threads
from egon.data.datasets import database
from egon.data.datasets.chp import Chp
from egon.data.datasets.chp_etrago import ChpEtrago
from egon.data.datasets.data_bundle import DataBundle
from egon.data.datasets.demandregio import DemandRegio
from egon.data.datasets.district_heating_areas import DistrictHeatingAreas
from egon.data.datasets.DSM_cts_ind import dsm_Potential
from egon.data.datasets.electricity_demand import (CtsElectricityDemand,
                                                   HouseholdElectricityDemand)
from egon.data.datasets.electricity_demand_etrago import ElectricalLoadEtrago
from egon.data.datasets.era5 import WeatherData
from egon.data.datasets.etrago_setup import EtragoSetup
from egon.data.datasets.gas_prod import CH4Production
from egon.data.processing.gas_areas import GasAreas
from egon.data.datasets.ch4_storages import CH4Storages
from egon.data.processing.power_to_h2 import PowertoH2
from egon.data.datasets.gas_grid import GasNodesandPipes
from egon.data.datasets.heat_demand import HeatDemandImport
from egon.data.datasets.heat_demand_timeseries.HTS import HeatTimeSeries
from egon.data.datasets.heat_etrago import HeatEtrago
from egon.data.datasets.heat_supply import HeatSupply
from egon.data.datasets.hh_demand_profiles import (hh_demand_setup,
                                                   houseprofiles_in_census_cells,
                                                   mv_grid_district_HH_electricity_load)
from egon.data.datasets.hh_demand_buildings import map_houseprofiles_to_buildings
from egon.data.datasets.industrial_gas_demand import IndustrialGasDemand
from egon.data.datasets.industrial_sites import MergeIndustrialSites
from egon.data.datasets.industry import IndustrialDemandCurves
from egon.data.datasets.mastr import mastr_data_setup
from egon.data.datasets.mv_grid_districts import mv_grid_districts_setup
from egon.data.datasets.osm import OpenStreetMap
from egon.data.datasets.osm_buildings_streets import OsmBuildingsStreets
from egon.data.datasets.osmtgmod import Osmtgmod
from egon.data.datasets.power_plants import PowerPlants
from egon.data.datasets.storages import PumpedHydro
from egon.data.datasets.re_potential_areas import re_potential_area_setup
from egon.data.datasets.renewable_feedin import RenewableFeedin
from egon.data.datasets.scenario_capacities import ScenarioCapacities
from egon.data.datasets.scenario_parameters import ScenarioParameters
from egon.data.datasets.society_prognosis import SocietyPrognosis
from egon.data.datasets.vg250 import Vg250
from egon.data.datasets.vg250_mv_grid_districts import Vg250MvGridDistricts
from egon.data.datasets.zensus_mv_grid_districts import ZensusMvGridDistricts
from egon.data.datasets.zensus_vg250 import ZensusVg250
<<<<<<< HEAD
from egon.data.datasets.heat_timeseries_etrago_table.hts_etrago import HtsEtragoTable

from egon.data.datasets.gas_prod import GasProduction

import egon.data.importing.zensus as import_
import egon.data.importing.gas_grid as gas_grid
import egon.data.processing.power2gas as power2gas



# Set number of threads used by numpy and pandas
set_numexpr_threads()
=======
from egon.data.datasets.heat_demand_timeseries.HTS import HeatTimeSeries
from egon.data.datasets.heat_etrago.hts_etrago import HtsEtragoTable
>>>>>>> 266f6329

with airflow.DAG(
    "egon-data-processing-pipeline",
    description="The eGo^N data processing DAG.",
    default_args={"start_date": days_ago(1)},
    template_searchpath=[
        os.path.abspath(
            os.path.join(
                os.path.dirname(__file__), "..", "..", "processing", "vg250"
            )
        )
    ],
    is_paused_upon_creation=False,
    schedule_interval=None,
) as pipeline:

    tasks = pipeline.task_dict

    database_setup = database.Setup()
    database_setup.insert_into(pipeline)
    setup = tasks["database.setup"]

    osm = OpenStreetMap(dependencies=[setup])
    osm.insert_into(pipeline)
    osm_add_metadata = tasks["osm.add-metadata"]
    osm_download = tasks["osm.download"]

    data_bundle = DataBundle(dependencies=[setup])
    data_bundle.insert_into(pipeline)
    download_data_bundle = tasks["data_bundle.download"]

    # VG250 (Verwaltungsgebiete 250) data import
    vg250 = Vg250(dependencies=[setup])
    vg250.insert_into(pipeline)
    vg250_clean_and_prepare = tasks["vg250.cleaning-and-preperation"]

    # Scenario table
    scenario_parameters = ScenarioParameters(dependencies=[setup])
    scenario_input_import = tasks["scenario_parameters.insert-scenarios"]

    # Zensus import
    zensus_download_population = PythonOperator(
        task_id="download-zensus-population",
        python_callable=import_zs.download_zensus_pop,
    )

    zensus_download_misc = PythonOperator(
        task_id="download-zensus-misc",
        python_callable=import_zs.download_zensus_misc,
    )

    zensus_tables = PythonOperator(
        task_id="create-zensus-tables",
        python_callable=import_zs.create_zensus_tables,
    )

    population_import = PythonOperator(
        task_id="import-zensus-population",
        python_callable=import_zs.population_to_postgres,
    )

    zensus_misc_import = PythonOperator(
        task_id="import-zensus-misc",
        python_callable=import_zs.zensus_misc_to_postgres,
    )
    setup >> zensus_download_population >> zensus_download_misc
    zensus_download_misc >> zensus_tables >> population_import
    vg250_clean_and_prepare >> population_import
    population_import >> zensus_misc_import

    # Combine Zensus and VG250 data
    zensus_vg250 = ZensusVg250(dependencies=[vg250, population_import])
    zensus_inside_ger = tasks["zensus_vg250.inside-germany"]

    zensus_inside_ger >> zensus_misc_import

    # DemandRegio data import
    demandregio = DemandRegio(
        dependencies=[setup, vg250, scenario_parameters, data_bundle]
    )
    demandregio_demand_cts_ind = tasks["demandregio.insert-cts-ind-demands"]

    # Society prognosis
    society_prognosis = SocietyPrognosis(
        dependencies=[
            demandregio,
            zensus_vg250,
            population_import,
            zensus_misc_import,
        ]
    )

    # OSM buildings, streets, amenities
    osm_buildings_streets = OsmBuildingsStreets(
        dependencies=[osm, zensus_misc_import]
    )
    osm_buildings_streets.insert_into(pipeline)
    osm_buildings_streets_preprocessing = tasks["osm_buildings_streets.preprocessing"]

    # Distribute household electrical demands to zensus cells
    household_electricity_demand_annual = HouseholdElectricityDemand(
        dependencies=[
            demandregio,
            zensus_vg250,
            zensus_tables,
            society_prognosis,
        ]
    )

    elec_household_demands_zensus = tasks[
        "electricity_demand.distribute-household-demands"
    ]

    # NEP data import
    scenario_capacities = ScenarioCapacities(
        dependencies=[setup, vg250, data_bundle]
    )
    nep_insert_data = tasks["scenario_capacities.insert-data-nep"]

    population_import >> nep_insert_data

    # setting etrago input tables

    setup_etrago = EtragoSetup(dependencies=[setup])
    etrago_input_data = tasks["etrago_setup.create-tables"]

    # Retrieve MaStR data
    mastr_data = mastr_data_setup(dependencies=[setup])
    mastr_data.insert_into(pipeline)
    retrieve_mastr_data = tasks["mastr.download-mastr-data"]

    # Substation extraction
    substation_tables = PythonOperator(
        task_id="create_substation_tables",
        python_callable=substation.create_tables,
    )

    substation_functions = PythonOperator(
        task_id="substation_functions",
        python_callable=substation.create_sql_functions,
    )

    hvmv_substation_extraction = PostgresOperator(
        task_id="hvmv_substation_extraction",
        sql=resources.read_text(substation, "hvmv_substation.sql"),
        postgres_conn_id="egon_data",
        autocommit=True,
    )

    ehv_substation_extraction = PostgresOperator(
        task_id="ehv_substation_extraction",
        sql=resources.read_text(substation, "ehv_substation.sql"),
        postgres_conn_id="egon_data",
        autocommit=True,
    )

    osm_add_metadata >> substation_tables >> substation_functions
    substation_functions >> hvmv_substation_extraction
    substation_functions >> ehv_substation_extraction
    vg250_clean_and_prepare >> hvmv_substation_extraction
    vg250_clean_and_prepare >> ehv_substation_extraction

    # osmTGmod ehv/hv grid model generation
    osmtgmod = Osmtgmod(
        dependencies=[
            osm_download,
            ehv_substation_extraction,
            hvmv_substation_extraction,
            setup_etrago,
        ]
    )
    osmtgmod.insert_into(pipeline)
    osmtgmod_pypsa = tasks["osmtgmod.to-pypsa"]
    osmtgmod_substation = tasks["osmtgmod_substation"]

    # create Voronoi for MV grid districts
    create_voronoi_substation = PythonOperator(
        task_id="create-voronoi-substations",
        python_callable=substation.create_voronoi,
    )
    osmtgmod_substation >> create_voronoi_substation

    # MV grid districts
    mv_grid_districts = mv_grid_districts_setup(
        dependencies=[create_voronoi_substation]
    )
    mv_grid_districts.insert_into(pipeline)
    define_mv_grid_districts = tasks[
        "mv_grid_districts.define-mv-grid-districts"
    ]

    # Import potential areas for wind onshore and ground-mounted PV
    re_potential_areas = re_potential_area_setup(dependencies=[setup])
    re_potential_areas.insert_into(pipeline)

    # Future heat demand calculation based on Peta5_0_1 data
    heat_demand_Germany = HeatDemandImport(
        dependencies=[vg250, scenario_parameters, zensus_vg250]
    )

    # Gas grid import
    gas_grid_insert_data = GasNodesandPipes(
        dependencies=[etrago_input_data, download_data_bundle, osmtgmod_pypsa]
    )

    # Power-to-gas installations creation
    insert_power_to_h2_installations = PowertoH2(
        dependencies=[gas_grid_insert_data]
    )

    # Create gas voronoi
    create_gas_polygons = GasAreas(
        dependencies=[gas_grid_insert_data, vg250_clean_and_prepare]
    )

    # Gas prod import
    gas_production_insert_data = CH4Production(
        dependencies=[create_gas_polygons]
    )

    # CH4 storages import
    insert_data_ch4_storages = CH4Storages(
        dependencies=[create_gas_polygons])

    # Insert industrial gas demand
    industrial_gas_demand = IndustrialGasDemand(
        dependencies=[create_gas_polygons]
    )

    # Extract landuse areas from osm data set
    create_landuse_table = PythonOperator(
        task_id="create-landuse-table",
        python_callable=loadarea.create_landuse_table,
    )

    landuse_extraction = PostgresOperator(
        task_id="extract-osm_landuse",
        sql=resources.read_text(loadarea, "osm_landuse_extraction.sql"),
        postgres_conn_id="egon_data",
        autocommit=True,
    )
    setup >> create_landuse_table
    create_landuse_table >> landuse_extraction
    osm_add_metadata >> landuse_extraction
    vg250_clean_and_prepare >> landuse_extraction

    # Import weather data
    weather_data = WeatherData(
        dependencies=[setup, scenario_parameters, vg250]
    )
    download_weather_data = tasks["era5.download-era5"]

    renewable_feedin = RenewableFeedin(dependencies=[weather_data, vg250])

    feedin_wind_onshore = tasks["renewable_feedin.wind"]
    feedin_pv = tasks["renewable_feedin.pv"]
    feedin_solar_thermal = tasks["renewable_feedin.solar-thermal"]

    # District heating areas demarcation
    district_heating_areas = DistrictHeatingAreas(
        dependencies=[heat_demand_Germany, scenario_parameters]
    )
    import_district_heating_areas = tasks["district_heating_areas.demarcation"]

    zensus_misc_import >> import_district_heating_areas

    # Calculate dynamic line rating for HV trans lines
    calculate_dlr = PythonOperator(
        task_id="calculate_dlr", python_callable=dlr.Calculate_DLR
    )
    osmtgmod_pypsa >> calculate_dlr
    download_data_bundle >> calculate_dlr
    download_weather_data >> calculate_dlr

    # Map zensus grid districts
    zensus_mv_grid_districts = ZensusMvGridDistricts(
        dependencies=[population_import, mv_grid_districts]
    )

    map_zensus_grid_districts = tasks["zensus_mv_grid_districts.mapping"]

    # Map federal states to mv_grid_districts
    vg250_mv_grid_districts = Vg250MvGridDistricts(
        dependencies=[vg250, mv_grid_districts]
    )

    # Distribute electrical CTS demands to zensus grid
    cts_electricity_demand_annual = CtsElectricityDemand(
        dependencies=[
            demandregio,
            zensus_vg250,
            zensus_mv_grid_districts,
            heat_demand_Germany,
            etrago_input_data,
            household_electricity_demand_annual,
        ]
    )

    elec_cts_demands_zensus = tasks[
        "electricity_demand.distribute-cts-demands"
    ]

    # Power plants
    power_plants = PowerPlants(
        dependencies=[
            setup,
            renewable_feedin,
            mv_grid_districts,
            mastr_data,
            re_potential_areas,
            scenario_parameters,
            scenario_capacities,
            Vg250MvGridDistricts,
        ]
    )

    power_plant_import = tasks["power_plants.insert-hydro-biomass"]
    generate_wind_farms = tasks["power_plants.wind_farms.insert"]
    generate_pv_ground_mounted = tasks["power_plants.pv_ground_mounted.insert"]
    solar_rooftop_etrago = tasks[
        "power_plants.pv_rooftop.pv-rooftop-per-mv-grid"
    ]
    generate_wind_offshore = tasks["power_plants.wind_offshore.insert"]

    hvmv_substation_extraction >> generate_wind_farms
    hvmv_substation_extraction >> generate_pv_ground_mounted
    feedin_pv >> solar_rooftop_etrago
    elec_cts_demands_zensus >> solar_rooftop_etrago
    elec_household_demands_zensus >> solar_rooftop_etrago
    etrago_input_data >> solar_rooftop_etrago
    map_zensus_grid_districts >> solar_rooftop_etrago

    mv_hh_electricity_load_2035 = PythonOperator(
        task_id="MV-hh-electricity-load-2035",
        python_callable=mv_grid_district_HH_electricity_load,
        op_args=["eGon2035", 2035, "0.0.0"],
        op_kwargs={"drop_table": True},
    )

    mv_hh_electricity_load_2050 = PythonOperator(
        task_id="MV-hh-electricity-load-2050",
        python_callable=mv_grid_district_HH_electricity_load,
        op_args=["eGon100RE", 2050, "0.0.0"],
    )

    hh_demand = hh_demand_setup(dependencies=[
        vg250_clean_and_prepare,
        zensus_misc_import,
        map_zensus_grid_districts,
        zensus_inside_ger,
        demandregio,
        osm_buildings_streets_preprocessing,
    ],
        tasks=(houseprofiles_in_census_cells,
               mv_hh_electricity_load_2035,
               mv_hh_electricity_load_2050,
               map_houseprofiles_to_buildings)
    )
    hh_demand.insert_into(pipeline)
    householdprofiles_in_cencus_cells = tasks[
        "hh_demand_profiles.houseprofiles-in-census-cells"
    ]
    mv_hh_electricity_load_2035 = tasks["MV-hh-electricity-load-2035"]
    mv_hh_electricity_load_2050 = tasks["MV-hh-electricity-load-2050"]
    map_houseprofiles_to_buildings = tasks["hh_demand_buildings.map-houseprofiles-to-buildings"]

    # Industry

    industrial_sites = MergeIndustrialSites(
        dependencies=[setup, vg250_clean_and_prepare, data_bundle]
    )

    demand_curves_industry = IndustrialDemandCurves(
        dependencies=[
            define_mv_grid_districts,
            industrial_sites,
            demandregio_demand_cts_ind,
            osm,
            landuse_extraction,
        ]
    )

    # Electrical loads to eTraGo

    electrical_load_etrago = ElectricalLoadEtrago(
        dependencies=[demand_curves_industry, cts_electricity_demand_annual]
    )

    # CHP locations
    chp = Chp(dependencies=[mv_grid_districts, mastr_data, industrial_sites, create_gas_polygons])

    chp_locations_nep = tasks["chp.insert-chp-egon2035"]
    chp_heat_bus = tasks["chp.assign-heat-bus"]

    nep_insert_data >> chp_locations_nep
    import_district_heating_areas >> chp_locations_nep

    # Heat supply
    heat_supply = HeatSupply(
        dependencies=[
            data_bundle,
            zensus_mv_grid_districts,
            district_heating_areas,
            zensus_mv_grid_districts,
            chp,
        ]
    )

    # Heat to eTraGo
    heat_etrago = HeatEtrago(
        dependencies=[heat_supply, mv_grid_districts, setup_etrago]
    )

    heat_etrago_buses = tasks["heat_etrago.buses"]
    heat_etrago_supply = tasks["heat_etrago.supply"]

    # CHP to eTraGo
    chp_etrago = ChpEtrago(dependencies=[chp, heat_etrago])


    # DSM
    components_dsm = dsm_Potential(
        dependencies=[
            cts_electricity_demand_annual,
            demand_curves_industry,
            osmtgmod_pypsa,
        ]
    )

    # Heat time Series
    heat_time_series = HeatTimeSeries(
        dependencies = [data_bundle,demandregio,heat_demand_Germany, import_district_heating_areas,
                        import_district_heating_areas,vg250,
                        map_zensus_grid_districts])
<<<<<<< HEAD


    # Pumped hydro units
    pumped_hydro = PumpedHydro(
        dependencies=[
            setup,
            mv_grid_districts,
            mastr_data,
            scenario_parameters,
            scenario_capacities,
            Vg250MvGridDistricts,
            power_plants,
        ]
    )


    # HTS to etrago table
    hts_etrago_table = HtsEtragoTable(
                        dependencies = [heat_time_series,mv_grid_districts,
                                        district_heating_areas,heat_etrago])
=======
    
    # HTS to etrago table
    hts_etrago_table = HtsEtragoTable(
                        dependencies = [heat_time_series,mv_grid_districts,
                                        district_heating_areas,heat_etrago])
>>>>>>> 266f6329
<|MERGE_RESOLUTION|>--- conflicted
+++ resolved
@@ -31,6 +31,7 @@
 from egon.data.datasets.heat_demand import HeatDemandImport
 from egon.data.datasets.heat_demand_timeseries.HTS import HeatTimeSeries
 from egon.data.datasets.heat_etrago import HeatEtrago
+from egon.data.datasets.heat_etrago.hts_etrago import HtsEtragoTable
 from egon.data.datasets.heat_supply import HeatSupply
 from egon.data.datasets.hh_demand_profiles import (hh_demand_setup,
                                                    houseprofiles_in_census_cells,
@@ -55,23 +56,11 @@
 from egon.data.datasets.vg250_mv_grid_districts import Vg250MvGridDistricts
 from egon.data.datasets.zensus_mv_grid_districts import ZensusMvGridDistricts
 from egon.data.datasets.zensus_vg250 import ZensusVg250
-<<<<<<< HEAD
-from egon.data.datasets.heat_timeseries_etrago_table.hts_etrago import HtsEtragoTable
-
-from egon.data.datasets.gas_prod import GasProduction
-
-import egon.data.importing.zensus as import_
-import egon.data.importing.gas_grid as gas_grid
-import egon.data.processing.power2gas as power2gas
 
 
 
 # Set number of threads used by numpy and pandas
 set_numexpr_threads()
-=======
-from egon.data.datasets.heat_demand_timeseries.HTS import HeatTimeSeries
-from egon.data.datasets.heat_etrago.hts_etrago import HtsEtragoTable
->>>>>>> 266f6329
 
 with airflow.DAG(
     "egon-data-processing-pipeline",
@@ -506,7 +495,6 @@
         dependencies = [data_bundle,demandregio,heat_demand_Germany, import_district_heating_areas,
                         import_district_heating_areas,vg250,
                         map_zensus_grid_districts])
-<<<<<<< HEAD
 
 
     # Pumped hydro units
@@ -527,10 +515,3 @@
     hts_etrago_table = HtsEtragoTable(
                         dependencies = [heat_time_series,mv_grid_districts,
                                         district_heating_areas,heat_etrago])
-=======
-    
-    # HTS to etrago table
-    hts_etrago_table = HtsEtragoTable(
-                        dependencies = [heat_time_series,mv_grid_districts,
-                                        district_heating_areas,heat_etrago])
->>>>>>> 266f6329
