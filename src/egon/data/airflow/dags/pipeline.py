--- conflicted
+++ resolved
@@ -18,11 +18,8 @@
 import egon.data.importing.etrago as etrago
 import egon.data.importing.mastr as mastr
 import egon.data.processing.substation as substation
-<<<<<<< HEAD
+import egon.data.importing.re_potential_areas as re_potential_areas
 import egon.data.importing.heat_demand_data as import_hd
-=======
-import egon.data.importing.re_potential_areas as re_potential_areas
->>>>>>> 1acf057b
 
 # Prepare connection to db for operators
 airflow_db_connection()
@@ -197,30 +194,27 @@
     substation_functions >> hvmv_substation_extraction
     substation_functions >> ehv_substation_extraction
 
-<<<<<<< HEAD
+    # Import potential areas for wind onshore and ground-mounted PV
+    download_re_potential_areas = PythonOperator(
+        task_id="download_re_potential_area_data",
+        python_callable=re_potential_areas.download_datasets,
+        op_args={dataset}
+    )
+    create_re_potential_areas_tables = PythonOperator(
+        task_id="create_re_potential_areas_tables",
+        python_callable=re_potential_areas.create_tables
+    )
+    insert_re_potential_areas = PythonOperator(
+        task_id="insert_re_potential_areas",
+        python_callable=re_potential_areas.insert_data
+    )
+    setup >> download_re_potential_areas >> create_re_potential_areas_tables
+    create_re_potential_areas_tables >> insert_re_potential_areas
+
     # Future heat demand calculation based on Peta5_0_1 data
     heat_demand_import = PythonOperator(
         task_id="import-heat-demand",
         python_callable=import_hd.future_heat_demand_data_import
     )
     vg250_clean_and_prepare >> heat_demand_import
-    population_import >> heat_demand_import
-=======
-
-    # Import potential areas for wind onshore and ground-mounted PV
-    download_re_potential_areas = PythonOperator(
-        task_id="download_re_potential_area_data",
-        python_callable=re_potential_areas.download_datasets,
-        op_args={dataset}
-    )
-    create_re_potential_areas_tables = PythonOperator(
-        task_id="create_re_potential_areas_tables",
-        python_callable=re_potential_areas.create_tables
-    )
-    insert_re_potential_areas = PythonOperator(
-        task_id="insert_re_potential_areas",
-        python_callable=re_potential_areas.insert_data
-    )
-    setup >> download_re_potential_areas >> create_re_potential_areas_tables
-    create_re_potential_areas_tables >> insert_re_potential_areas
->>>>>>> 1acf057b
+    population_import >> heat_demand_import