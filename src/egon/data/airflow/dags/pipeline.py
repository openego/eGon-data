--- conflicted
+++ resolved
@@ -462,8 +462,7 @@
     create_landuse_table >> landuse_extraction
     osm_add_metadata >> landuse_extraction
     vg250_clean_and_prepare >> landuse_extraction
-<<<<<<< HEAD
-    
+   
     # Generate wind power farms
     generate_wind_farms = PythonOperator(
         task_id="generate_wind_farms",
@@ -487,10 +486,7 @@
     define_mv_grid_districts >> generate_pv_ground_mounted
     
     # Calculate dynamic line rating for HV trans lines
-=======
-
-        # Calculate dynamic line rating for HV trans lines
->>>>>>> 329db75a
+
     calculate_dlr = PythonOperator(
         task_id="calculate_dlr",
         python_callable=dlr.Calculate_DLR,
