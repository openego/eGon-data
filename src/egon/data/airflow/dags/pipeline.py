import os

from airflow.operators.postgres_operator import PostgresOperator
from airflow.operators.python_operator import PythonOperator
from airflow.utils.dates import days_ago
import airflow
import importlib_resources as resources

from egon.data.airflow.tasks import initdb
from egon.data.db import airflow_db_connection
import egon.data.importing.demandregio as import_dr
import egon.data.importing.etrago as etrago
import egon.data.importing.mastr as mastr
import egon.data.importing.nep_input_data as nep_input
import egon.data.importing.openstreetmap as import_osm
import egon.data.importing.vg250 as import_vg250
import egon.data.importing.zensus as import_zs
import egon.data.processing.openstreetmap as process_osm
import egon.data.processing.zensus as process_zs
import egon.data.processing.power_plants as power_plants
import egon.data.processing.substation as substation
import egon.data.processing.zensus_vg250.zensus_population_inside_germany as zensus_vg250
import egon.data.importing.re_potential_areas as re_potential_areas
import egon.data.importing.heat_demand_data as import_hd

# Prepare connection to db for operators
airflow_db_connection()

# Temporary set dataset variable here
dataset = "Schleswig-Holstein"

with airflow.DAG(
    "egon-data-processing-pipeline",
    description="The eGo^N data processing DAG.",
    default_args={"start_date": days_ago(1)},
    template_searchpath=[
        os.path.abspath(
            os.path.join(
                os.path.dirname(__file__), "..", "..", "processing", "vg250"
            )
        )
    ],
    is_paused_upon_creation=False,
    schedule_interval=None,
) as pipeline:
    setup = PythonOperator(task_id="initdb", python_callable=initdb)

    # Openstreetmap data import
    osm_download = PythonOperator(
        task_id="download-osm",
        python_callable=import_osm.download_pbf_file,
        op_args={dataset},
    )
    osm_import = PythonOperator(
        task_id="import-osm",
        python_callable=import_osm.to_postgres,
        op_args={dataset},
    )
    osm_migrate = PythonOperator(
        task_id="migrate-osm",
        python_callable=process_osm.modify_tables,
    )
    osm_add_metadata = PythonOperator(
        task_id="add-osm-metadata",
        python_callable=import_osm.add_metadata,
        op_args={dataset},
    )
    setup >> osm_download >> osm_import >> osm_migrate >> osm_add_metadata

    # VG250 (Verwaltungsgebiete 250) data import
    vg250_download = PythonOperator(
        task_id="download-vg250",
        python_callable=import_vg250.download_vg250_files,
    )
    vg250_import = PythonOperator(
        task_id="import-vg250",
        python_callable=import_vg250.to_postgres,
        op_args={dataset},
    )

    vg250_nuts_mview = PostgresOperator(
        task_id="vg250_nuts_mview",
        sql="vg250_lan_nuts_id_mview.sql",
        postgres_conn_id="egon_data",
        autocommit=True,
    )
    vg250_metadata = PythonOperator(
        task_id="add-vg250-metadata",
        python_callable=import_vg250.add_metadata,
    )
    vg250_clean_and_prepare = PostgresOperator(
        task_id="vg250_clean_and_prepare",
        sql="cleaning_and_preparation.sql",
        postgres_conn_id="egon_data",
        autocommit=True,
    )
    setup >> vg250_download >> vg250_import >> vg250_nuts_mview
    vg250_nuts_mview >> vg250_metadata >> vg250_clean_and_prepare

    # Zensus import
    zensus_download_population = PythonOperator(
        task_id="download-zensus-population",
        python_callable=import_zs.download_zensus_pop,
    )

    zensus_download_misc = PythonOperator(
        task_id="download-zensus-misc",
        python_callable=import_zs.download_zensus_misc,
    )

    zensus_tables = PythonOperator(
        task_id="create-zensus-tables",
        python_callable=import_zs.create_zensus_tables,
    )

    population_import = PythonOperator(
        task_id="import-zensus-population",
        python_callable=import_zs.population_to_postgres,
        op_args={dataset},
    )

    zensus_misc_import = PythonOperator(
        task_id="import-zensus-misc",
        python_callable=import_zs.zensus_misc_to_postgres,
        op_args={dataset},
    )
    setup >> zensus_download_population >> zensus_download_misc
    zensus_download_misc >> zensus_tables >> population_import
    vg250_clean_and_prepare >> population_import
    population_import >> zensus_misc_import

    # Combine Zensus and VG250 data
    zensus_inside_ger = PythonOperator(
        task_id="zensus-inside-germany",
        python_callable=zensus_vg250.inside_germany,
    )

    zensus_inside_ger_metadata = PythonOperator(
        task_id="zensus-inside-germany-metadata",
        python_callable=zensus_vg250.add_metadata_zensus_inside_ger,
    )

    vg250_population = PythonOperator(
        task_id="population-in-municipalities",
        python_callable=zensus_vg250.population_in_municipalities,
    )

    vg250_population_metadata = PythonOperator(
        task_id="population-in-municipalities-metadata",
        python_callable=zensus_vg250.add_metadata_vg250_gem_pop,
    )
    [
        vg250_import,
        population_import,
    ] >> zensus_inside_ger >> zensus_inside_ger_metadata
    zensus_inside_ger >> vg250_population >> vg250_population_metadata

    # DemandRegio data import
    demandregio_import = PythonOperator(
        task_id="import-demandregio",
        python_callable=import_dr.insert_data,
    )
    vg250_clean_and_prepare >> demandregio_import

    # Society prognosis
    prognosis_tables = PythonOperator(
        task_id="create-prognosis-tables",
        python_callable=process_zs.create_tables
    )

    map_zensus_nuts3 = PythonOperator(
        task_id="map-zensus-to-nuts3",
        python_callable=process_zs.map_zensus_nuts3
    )

    setup >> prognosis_tables >> map_zensus_nuts3
    vg250_clean_and_prepare >> map_zensus_nuts3
    population_import >> map_zensus_nuts3

    population_prognosis = PythonOperator(
        task_id="zensus-population-prognosis",
        python_callable=process_zs.population_prognosis_to_zensus
    )

    map_zensus_nuts3 >> population_prognosis
    demandregio_import >> population_prognosis

    household_prognosis = PythonOperator(
        task_id="zensus-household-prognosis",
        python_callable=process_zs.household_prognosis_to_zensus
    )

    map_zensus_nuts3 >> household_prognosis
    demandregio_import >> household_prognosis
    zensus_misc_import >> household_prognosis

    # Power plant setup
    power_plant_tables = PythonOperator(
        task_id="create-power-plant-tables",
        python_callable=power_plants.create_tables,
    )
    setup >> power_plant_tables

    # NEP data import
    create_tables = PythonOperator(
        task_id="create-scenario-tables",
        python_callable=nep_input.create_scenario_input_tables,
    )

    nep_insert_data = PythonOperator(
        task_id="insert-nep-data",
        python_callable=nep_input.insert_data_nep,
        op_args={dataset},
    )

    setup >> create_tables >> nep_insert_data
    vg250_clean_and_prepare >> nep_insert_data

    # setting etrago input tables
    etrago_input_data = PythonOperator(
        task_id="setting-etrago-input-tables",
        python_callable=etrago.create_tables,
    )
    setup >> etrago_input_data

    # Retrieve MaStR data
    retrieve_mastr_data = PythonOperator(
        task_id="retrieve_mastr_data",
        python_callable=mastr.download_mastr_data,
    )
    setup >> retrieve_mastr_data

    # Substation extraction
    substation_tables = PythonOperator(
        task_id="create_substation_tables",
        python_callable=substation.create_tables,
    )

    substation_functions = PythonOperator(
        task_id="substation_functions",
        python_callable=substation.create_sql_functions,
    )

    hvmv_substation_extraction = PostgresOperator(
        task_id="hvmv_substation_extraction",
        sql=resources.read_text(substation, "hvmv_substation.sql"),
        postgres_conn_id="egon_data",
        autocommit=True,
    )

    ehv_substation_extraction = PostgresOperator(
        task_id="ehv_substation_extraction",
        sql=resources.read_text(substation, "ehv_substation.sql"),
        postgres_conn_id="egon_data",
        autocommit=True,
    )
<<<<<<< HEAD

    create_voronoi = PythonOperator(
        task_id="create_voronoi",
        python_callable=substation.create_voronoi
    )
    osm_add_metadata  >> substation_tables >> substation_functions
    substation_functions >> hvmv_substation_extraction >> create_voronoi
    substation_functions >> ehv_substation_extraction >> create_voronoi
=======
    osm_add_metadata >> substation_tables >> substation_functions
    substation_functions >> hvmv_substation_extraction
    substation_functions >> ehv_substation_extraction
>>>>>>> fc1adc04
    vg250_clean_and_prepare >> hvmv_substation_extraction
    vg250_clean_and_prepare >> ehv_substation_extraction


    # Import potential areas for wind onshore and ground-mounted PV
    download_re_potential_areas = PythonOperator(
        task_id="download_re_potential_area_data",
        python_callable=re_potential_areas.download_datasets,
        op_args={dataset}
    )
    create_re_potential_areas_tables = PythonOperator(
        task_id="create_re_potential_areas_tables",
        python_callable=re_potential_areas.create_tables
    )
    insert_re_potential_areas = PythonOperator(
        task_id="insert_re_potential_areas",
        python_callable=re_potential_areas.insert_data
    )
    setup >> download_re_potential_areas >> create_re_potential_areas_tables
    create_re_potential_areas_tables >> insert_re_potential_areas

    # Future heat demand calculation based on Peta5_0_1 data
    heat_demand_import = PythonOperator(
        task_id="import-heat-demand",
        python_callable=import_hd.future_heat_demand_data_import
    )
    vg250_clean_and_prepare >> heat_demand_import
    population_import >> heat_demand_import<|MERGE_RESOLUTION|>--- conflicted
+++ resolved
@@ -14,10 +14,13 @@
 import egon.data.importing.nep_input_data as nep_input
 import egon.data.importing.openstreetmap as import_osm
 import egon.data.importing.vg250 as import_vg250
+import egon.data.processing.openstreetmap as process_osm
 import egon.data.importing.zensus as import_zs
-import egon.data.processing.openstreetmap as process_osm
 import egon.data.processing.zensus as process_zs
 import egon.data.processing.power_plants as power_plants
+import egon.data.importing.nep_input_data as nep_input
+import egon.data.importing.etrago as etrago
+import egon.data.importing.mastr as mastr
 import egon.data.processing.substation as substation
 import egon.data.processing.zensus_vg250.zensus_population_inside_germany as zensus_vg250
 import egon.data.importing.re_potential_areas as re_potential_areas
@@ -216,6 +219,7 @@
     setup >> create_tables >> nep_insert_data
     vg250_clean_and_prepare >> nep_insert_data
 
+
     # setting etrago input tables
     etrago_input_data = PythonOperator(
         task_id="setting-etrago-input-tables",
@@ -230,6 +234,7 @@
     )
     setup >> retrieve_mastr_data
 
+
     # Substation extraction
     substation_tables = PythonOperator(
         task_id="create_substation_tables",
@@ -254,7 +259,6 @@
         postgres_conn_id="egon_data",
         autocommit=True,
     )
-<<<<<<< HEAD
 
     create_voronoi = PythonOperator(
         task_id="create_voronoi",
@@ -263,11 +267,6 @@
     osm_add_metadata  >> substation_tables >> substation_functions
     substation_functions >> hvmv_substation_extraction >> create_voronoi
     substation_functions >> ehv_substation_extraction >> create_voronoi
-=======
-    osm_add_metadata >> substation_tables >> substation_functions
-    substation_functions >> hvmv_substation_extraction
-    substation_functions >> ehv_substation_extraction
->>>>>>> fc1adc04
     vg250_clean_and_prepare >> hvmv_substation_extraction
     vg250_clean_and_prepare >> ehv_substation_extraction
 
