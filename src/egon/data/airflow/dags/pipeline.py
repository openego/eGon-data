import os

from airflow.operators.postgres_operator import PostgresOperator
from airflow.operators.python_operator import PythonOperator
from airflow.utils.dates import days_ago
import airflow
import importlib_resources as resources

from egon.data import db
from egon.data.config import set_numexpr_threads
from egon.data.datasets import database
from egon.data.datasets.saltcavern import SaltcavernData
from egon.data.datasets.calculate_dlr import Calculate_dlr
from egon.data.datasets.ch4_storages import CH4Storages
from egon.data.datasets.chp import Chp
from egon.data.datasets.chp_etrago import ChpEtrago
from egon.data.datasets.data_bundle import DataBundle
from egon.data.datasets.demandregio import DemandRegio
from egon.data.datasets.district_heating_areas import DistrictHeatingAreas
from egon.data.datasets.DSM_cts_ind import dsm_Potential
from egon.data.datasets.electricity_demand import (
    CtsElectricityDemand,
    HouseholdElectricityDemand,
)
from egon.data.datasets.electricity_demand_etrago import ElectricalLoadEtrago
from egon.data.datasets.era5 import WeatherData
from egon.data.datasets.etrago_setup import EtragoSetup
from egon.data.datasets.fill_etrago_gen import Egon_etrago_gen
from egon.data.datasets.gas_grid import GasNodesandPipes
from egon.data.datasets.gas_prod import CH4Production
from egon.data.processing.gas_areas import GasAreas
from egon.data.datasets.ch4_storages import CH4Storages
from egon.data.processing.h2_to_ch4 import H2toCH4toH2
from egon.data.processing.power_to_h2 import PowertoH2toPower
from egon.data.datasets.gas_grid import GasNodesandPipes
from egon.data.datasets.heat_demand import HeatDemandImport
from egon.data.datasets.heat_demand_timeseries.HTS import HeatTimeSeries
from egon.data.datasets.heat_etrago import HeatEtrago
from egon.data.datasets.heat_etrago.hts_etrago import HtsEtragoTable
from egon.data.datasets.heat_supply import HeatSupply
<<<<<<< HEAD
from egon.data.datasets.hh_demand_buildings import (
    map_houseprofiles_to_buildings,
=======
from egon.data.datasets.hydrogen_etrago import (
    HydrogenBusEtrago, HydrogenStoreEtrago
>>>>>>> a6b4c16b
)
from egon.data.datasets.hh_demand_profiles import (
    hh_demand_setup,
    houseprofiles_in_census_cells,
    mv_grid_district_HH_electricity_load,
)
from egon.data.datasets.hydrogen_etrago import (
    HydrogenBusEtrago,
    HydrogenStoreEtrago,
)
from egon.data.datasets.industrial_gas_demand import IndustrialGasDemand
from egon.data.datasets.industrial_sites import MergeIndustrialSites
from egon.data.datasets.industry import IndustrialDemandCurves
from egon.data.datasets.mastr import mastr_data_setup
from egon.data.datasets.mv_grid_districts import mv_grid_districts_setup
from egon.data.datasets.osm import OpenStreetMap
from egon.data.datasets.osm_buildings_streets import OsmBuildingsStreets
from egon.data.datasets.osmtgmod import Osmtgmod
from egon.data.datasets.power_plants import PowerPlants
from egon.data.datasets.re_potential_areas import re_potential_area_setup
from egon.data.datasets.renewable_feedin import RenewableFeedin
from egon.data.datasets.saltcavern import SaltcavernData
from egon.data.datasets.scenario_capacities import ScenarioCapacities
from egon.data.datasets.scenario_parameters import ScenarioParameters
from egon.data.datasets.society_prognosis import SocietyPrognosis
from egon.data.datasets.storages import PumpedHydro
from egon.data.datasets.vg250 import Vg250
from egon.data.datasets.vg250_mv_grid_districts import Vg250MvGridDistricts
from egon.data.datasets.zensus_mv_grid_districts import ZensusMvGridDistricts
from egon.data.datasets.zensus_vg250 import ZensusVg250
from egon.data.processing.gas_areas import GasAreas
from egon.data.processing.h2_to_ch4 import H2toCH4toH2
from egon.data.processing.power_to_h2 import PowertoH2toPower
import egon.data.importing.zensus as import_zs
import egon.data.processing.loadarea as loadarea
import egon.data.processing.substation as substation

# Set number of threads used by numpy and pandas
set_numexpr_threads()

with airflow.DAG(
    "egon-data-processing-pipeline",
    description="The eGo^N data processing DAG.",
    default_args={"start_date": days_ago(1)},
    template_searchpath=[
        os.path.abspath(
            os.path.join(
                os.path.dirname(__file__), "..", "..", "processing", "vg250"
            )
        )
    ],
    is_paused_upon_creation=False,
    schedule_interval=None,
) as pipeline:

    tasks = pipeline.task_dict

    database_setup = database.Setup()
    database_setup.insert_into(pipeline)
    setup = tasks["database.setup"]

    osm = OpenStreetMap(dependencies=[setup])
    osm.insert_into(pipeline)
    osm_add_metadata = tasks["osm.add-metadata"]
    osm_download = tasks["osm.download"]

    data_bundle = DataBundle(dependencies=[setup])
    data_bundle.insert_into(pipeline)
    download_data_bundle = tasks["data_bundle.download"]

    # VG250 (Verwaltungsgebiete 250) data import
    vg250 = Vg250(dependencies=[setup])
    vg250.insert_into(pipeline)
    vg250_clean_and_prepare = tasks["vg250.cleaning-and-preperation"]

    # Scenario table
    scenario_parameters = ScenarioParameters(dependencies=[setup])
    scenario_input_import = tasks["scenario_parameters.insert-scenarios"]

    # Zensus import
    zensus_download_population = PythonOperator(
        task_id="download-zensus-population",
        python_callable=import_zs.download_zensus_pop,
    )

    zensus_download_misc = PythonOperator(
        task_id="download-zensus-misc",
        python_callable=import_zs.download_zensus_misc,
    )

    zensus_tables = PythonOperator(
        task_id="create-zensus-tables",
        python_callable=import_zs.create_zensus_tables,
    )

    population_import = PythonOperator(
        task_id="import-zensus-population",
        python_callable=import_zs.population_to_postgres,
    )

    zensus_misc_import = PythonOperator(
        task_id="import-zensus-misc",
        python_callable=import_zs.zensus_misc_to_postgres,
    )
    setup >> zensus_download_population >> zensus_download_misc
    zensus_download_misc >> zensus_tables >> population_import
    vg250_clean_and_prepare >> population_import
    population_import >> zensus_misc_import

    # Combine Zensus and VG250 data
    zensus_vg250 = ZensusVg250(dependencies=[vg250, population_import])
    zensus_inside_ger = tasks["zensus_vg250.inside-germany"]

    zensus_inside_ger >> zensus_misc_import

    # DemandRegio data import
    demandregio = DemandRegio(
        dependencies=[setup, vg250, scenario_parameters, data_bundle]
    )
    demandregio_demand_cts_ind = tasks["demandregio.insert-cts-ind-demands"]

    # Society prognosis
    society_prognosis = SocietyPrognosis(
        dependencies=[
            demandregio,
            zensus_vg250,
            population_import,
            zensus_misc_import,
        ]
    )

    # OSM buildings, streets, amenities
    osm_buildings_streets = OsmBuildingsStreets(
        dependencies=[osm, zensus_misc_import]
    )
    osm_buildings_streets.insert_into(pipeline)
    osm_buildings_streets_preprocessing = tasks["osm_buildings_streets.preprocessing"]


    # Distribute household electrical demands to zensus cells
    household_electricity_demand_annual = HouseholdElectricityDemand(
        dependencies=[
            demandregio,
            zensus_vg250,
            zensus_tables,
            society_prognosis,
        ]
    )

    elec_household_demands_zensus = tasks[
        "electricity_demand.distribute-household-demands"
    ]

    saltcavern_storage = SaltcavernData(dependencies=[data_bundle, vg250])

    # NEP data import
    scenario_capacities = ScenarioCapacities(
        dependencies=[setup, vg250, data_bundle]
    )
    nep_insert_data = tasks["scenario_capacities.insert-data-nep"]

    population_import >> nep_insert_data

    # setting etrago input tables

    setup_etrago = EtragoSetup(dependencies=[setup])
    etrago_input_data = tasks["etrago_setup.create-tables"]

    # Retrieve MaStR data
    mastr_data = mastr_data_setup(dependencies=[setup])
    mastr_data.insert_into(pipeline)
    retrieve_mastr_data = tasks["mastr.download-mastr-data"]

    # Substation extraction
    substation_tables = PythonOperator(
        task_id="create_substation_tables",
        python_callable=substation.create_tables,
    )

    substation_functions = PythonOperator(
        task_id="substation_functions",
        python_callable=substation.create_sql_functions,
    )

    hvmv_substation_extraction = PostgresOperator(
        task_id="hvmv_substation_extraction",
        sql=resources.read_text(substation, "hvmv_substation.sql"),
        postgres_conn_id="egon_data",
        autocommit=True,
    )

    ehv_substation_extraction = PostgresOperator(
        task_id="ehv_substation_extraction",
        sql=resources.read_text(substation, "ehv_substation.sql"),
        postgres_conn_id="egon_data",
        autocommit=True,
    )

    osm_add_metadata >> substation_tables >> substation_functions
    substation_functions >> hvmv_substation_extraction
    substation_functions >> ehv_substation_extraction
    vg250_clean_and_prepare >> hvmv_substation_extraction
    vg250_clean_and_prepare >> ehv_substation_extraction

    # osmTGmod ehv/hv grid model generation
    osmtgmod = Osmtgmod(
        dependencies=[
            osm_download,
            ehv_substation_extraction,
            hvmv_substation_extraction,
            setup_etrago,
        ]
    )
    osmtgmod.insert_into(pipeline)
    osmtgmod_pypsa = tasks["osmtgmod.to-pypsa"]
    osmtgmod_substation = tasks["osmtgmod_substation"]

    # create Voronoi for MV grid districts
    create_voronoi_substation = PythonOperator(
        task_id="create-voronoi-substations",
        python_callable=substation.create_voronoi,
    )
    osmtgmod_substation >> create_voronoi_substation

    # MV grid districts
    mv_grid_districts = mv_grid_districts_setup(
        dependencies=[create_voronoi_substation]
    )
    mv_grid_districts.insert_into(pipeline)
    define_mv_grid_districts = tasks[
        "mv_grid_districts.define-mv-grid-districts"
    ]

    # Import potential areas for wind onshore and ground-mounted PV
    re_potential_areas = re_potential_area_setup(dependencies=[setup])
    re_potential_areas.insert_into(pipeline)

    # Future heat demand calculation based on Peta5_0_1 data
    heat_demand_Germany = HeatDemandImport(
        dependencies=[vg250, scenario_parameters, zensus_vg250]
    )

    # Gas grid import
    gas_grid_insert_data = GasNodesandPipes(
        dependencies=[etrago_input_data, download_data_bundle, osmtgmod_pypsa]
    )

    # Insert hydrogen buses
    insert_hydrogen_buses = HydrogenBusEtrago(
        dependencies=[saltcavern_storage, gas_grid_insert_data])
<<<<<<< HEAD

    # H2 steel tanks and saltcavern storage
    insert_H2_storage = HydrogenStoreEtrago(
        dependencies=[insert_hydrogen_buses])

=======

    # H2 steel tanks and saltcavern storage
    insert_H2_storage = HydrogenStoreEtrago(
        dependencies=[insert_hydrogen_buses])

>>>>>>> a6b4c16b
    # Power-to-gas-to-power chain installations
    insert_power_to_h2_installations = PowertoH2toPower(
        dependencies=[insert_hydrogen_buses, ]
    )

    # Link between methane grid and respective hydrogen buses
    insert_h2_to_ch4_grid_links = H2toCH4toH2(
        dependencies=[insert_hydrogen_buses, ]
    )

    # Create gas voronoi
    create_gas_polygons = GasAreas(
        dependencies=[insert_hydrogen_buses, vg250_clean_and_prepare]
    )

    # Gas prod import
    gas_production_insert_data = CH4Production(
        dependencies=[create_gas_polygons]
    )

    # CH4 storages import
    insert_data_ch4_storages = CH4Storages(
        dependencies=[create_gas_polygons])

    # Insert industrial gas demand
    industrial_gas_demand = IndustrialGasDemand(
        dependencies=[create_gas_polygons]
    )

    # Extract landuse areas from osm data set
    create_landuse_table = PythonOperator(
        task_id="create-landuse-table",
        python_callable=loadarea.create_landuse_table,
    )

    landuse_extraction = PostgresOperator(
        task_id="extract-osm_landuse",
        sql=resources.read_text(loadarea, "osm_landuse_extraction.sql"),
        postgres_conn_id="egon_data",
        autocommit=True,
    )
    setup >> create_landuse_table
    create_landuse_table >> landuse_extraction
    osm_add_metadata >> landuse_extraction
    vg250_clean_and_prepare >> landuse_extraction

    # Import weather data
    weather_data = WeatherData(
        dependencies=[setup, scenario_parameters, vg250]
    )
    download_weather_data = tasks["era5.download-era5"]

    renewable_feedin = RenewableFeedin(dependencies=[weather_data, vg250])

    feedin_wind_onshore = tasks["renewable_feedin.wind"]
    feedin_pv = tasks["renewable_feedin.pv"]
    feedin_solar_thermal = tasks["renewable_feedin.solar-thermal"]

    # District heating areas demarcation
    district_heating_areas = DistrictHeatingAreas(
        dependencies=[heat_demand_Germany, scenario_parameters]
    )
    import_district_heating_areas = tasks["district_heating_areas.demarcation"]

    zensus_misc_import >> import_district_heating_areas

    # Calculate dynamic line rating for HV trans lines
    dlr = Calculate_dlr(
        dependencies=[osmtgmod_pypsa,
                      download_data_bundle,
                      download_weather_data,
            ]
    )

    # Map zensus grid districts
    zensus_mv_grid_districts = ZensusMvGridDistricts(
        dependencies=[population_import, mv_grid_districts]
    )

    map_zensus_grid_districts = tasks["zensus_mv_grid_districts.mapping"]

    # Map federal states to mv_grid_districts
    vg250_mv_grid_districts = Vg250MvGridDistricts(
        dependencies=[vg250, mv_grid_districts]
    )

    # Distribute electrical CTS demands to zensus grid
    cts_electricity_demand_annual = CtsElectricityDemand(
        dependencies=[
            demandregio,
            zensus_vg250,
            zensus_mv_grid_districts,
            heat_demand_Germany,
            etrago_input_data,
            household_electricity_demand_annual,
        ]
    )

    elec_cts_demands_zensus = tasks[
        "electricity_demand.distribute-cts-demands"
    ]


    mv_hh_electricity_load_2035 = PythonOperator(
        task_id="MV-hh-electricity-load-2035",
        python_callable=mv_grid_district_HH_electricity_load,
        op_args=["eGon2035", 2035, "0.0.0"],
        op_kwargs={"drop_table": True},
    )

    mv_hh_electricity_load_2050 = PythonOperator(
        task_id="MV-hh-electricity-load-2050",
        python_callable=mv_grid_district_HH_electricity_load,
        op_args=["eGon100RE", 2050, "0.0.0"],
    )

    hh_demand = hh_demand_setup(dependencies=[
        vg250_clean_and_prepare,
        zensus_misc_import,
        map_zensus_grid_districts,
        zensus_inside_ger,
        demandregio,
        osm_buildings_streets_preprocessing,
    ],
        tasks=(houseprofiles_in_census_cells,
               mv_hh_electricity_load_2035,
               mv_hh_electricity_load_2050,
               map_houseprofiles_to_buildings)
    )
    hh_demand.insert_into(pipeline)
    householdprofiles_in_cencus_cells = tasks[
        "hh_demand_profiles.houseprofiles-in-census-cells"
    ]
    mv_hh_electricity_load_2035 = tasks["MV-hh-electricity-load-2035"]
    mv_hh_electricity_load_2050 = tasks["MV-hh-electricity-load-2050"]
    map_houseprofiles_to_buildings = tasks["hh_demand_buildings.map-houseprofiles-to-buildings"]

    # Industry

    industrial_sites = MergeIndustrialSites(
        dependencies=[setup, vg250_clean_and_prepare, data_bundle]
    )

    demand_curves_industry = IndustrialDemandCurves(
        dependencies=[
            define_mv_grid_districts,
            industrial_sites,
            demandregio_demand_cts_ind,
            osm,
            landuse_extraction,
        ]
    )

    # Electrical loads to eTraGo

    electrical_load_etrago = ElectricalLoadEtrago(
        dependencies=[demand_curves_industry, cts_electricity_demand_annual]
    )

    # CHP locations
    chp = Chp(dependencies=[mv_grid_districts, mastr_data, industrial_sites, create_gas_polygons])

    chp_locations_nep = tasks["chp.insert-chp-egon2035"]
    chp_heat_bus = tasks["chp.assign-heat-bus"]

    nep_insert_data >> chp_locations_nep
    import_district_heating_areas >> chp_locations_nep

    # Power plants
    power_plants = PowerPlants(
        dependencies=[
            setup,
            renewable_feedin,
            mv_grid_districts,
            mastr_data,
            re_potential_areas,
            scenario_parameters,
            scenario_capacities,
            Vg250MvGridDistricts,
            chp,
        ]
    )

    power_plant_import = tasks["power_plants.insert-hydro-biomass"]
    generate_wind_farms = tasks["power_plants.wind_farms.insert"]
    generate_pv_ground_mounted = tasks["power_plants.pv_ground_mounted.insert"]
    solar_rooftop_etrago = tasks[
        "power_plants.pv_rooftop.pv-rooftop-per-mv-grid"
    ]

    hvmv_substation_extraction >> generate_wind_farms
    hvmv_substation_extraction >> generate_pv_ground_mounted
    feedin_pv >> solar_rooftop_etrago
    elec_cts_demands_zensus >> solar_rooftop_etrago
    elec_household_demands_zensus >> solar_rooftop_etrago
    etrago_input_data >> solar_rooftop_etrago
    map_zensus_grid_districts >> solar_rooftop_etrago

    # Fill eTraGo Generators tables
    fill_etrago_generators = Egon_etrago_gen(
        dependencies=[power_plants, weather_data])

    # Heat supply
    heat_supply = HeatSupply(
        dependencies=[
            data_bundle,
            zensus_mv_grid_districts,
            district_heating_areas,
            power_plants,
            zensus_mv_grid_districts,
            chp,
        ]
    )

    # Heat to eTraGo
    heat_etrago = HeatEtrago(
        dependencies=[heat_supply, mv_grid_districts, setup_etrago]
    )

    heat_etrago_buses = tasks["heat_etrago.buses"]
    heat_etrago_supply = tasks["heat_etrago.supply"]

    # CHP to eTraGo
    chp_etrago = ChpEtrago(dependencies=[chp, heat_etrago])


    # DSM
    components_dsm = dsm_Potential(
        dependencies=[
            cts_electricity_demand_annual,
            demand_curves_industry,
            osmtgmod_pypsa,
        ]
    )

    # Heat time Series
    heat_time_series = HeatTimeSeries(
        dependencies = [data_bundle,demandregio,heat_demand_Germany, import_district_heating_areas,
                        import_district_heating_areas,vg250,
                        map_zensus_grid_districts])


    # Pumped hydro units
    pumped_hydro = PumpedHydro(
        dependencies=[
            setup,
            mv_grid_districts,
            mastr_data,
            scenario_parameters,
            scenario_capacities,
            Vg250MvGridDistricts,
            power_plants,
        ]
    )

<<<<<<< HEAD

    # HTS to etrago table
    hts_etrago_table = HtsEtragoTable(
                        dependencies = [heat_time_series,mv_grid_districts,
                                        district_heating_areas,heat_etrago])
=======
    # HTS to etrago table
    hts_etrago_table = HtsEtragoTable(
                        dependencies = [heat_time_series,mv_grid_districts,
                                        district_heating_areas,heat_etrago])
>>>>>>> a6b4c16b
<|MERGE_RESOLUTION|>--- conflicted
+++ resolved
@@ -9,9 +9,9 @@
 from egon.data import db
 from egon.data.config import set_numexpr_threads
 from egon.data.datasets import database
-from egon.data.datasets.saltcavern import SaltcavernData
 from egon.data.datasets.calculate_dlr import Calculate_dlr
 from egon.data.datasets.ch4_storages import CH4Storages
+from egon.data.datasets.saltcavern import SaltcavernData
 from egon.data.datasets.chp import Chp
 from egon.data.datasets.chp_etrago import ChpEtrago
 from egon.data.datasets.data_bundle import DataBundle
@@ -28,23 +28,13 @@
 from egon.data.datasets.fill_etrago_gen import Egon_etrago_gen
 from egon.data.datasets.gas_grid import GasNodesandPipes
 from egon.data.datasets.gas_prod import CH4Production
-from egon.data.processing.gas_areas import GasAreas
-from egon.data.datasets.ch4_storages import CH4Storages
-from egon.data.processing.h2_to_ch4 import H2toCH4toH2
-from egon.data.processing.power_to_h2 import PowertoH2toPower
-from egon.data.datasets.gas_grid import GasNodesandPipes
 from egon.data.datasets.heat_demand import HeatDemandImport
 from egon.data.datasets.heat_demand_timeseries.HTS import HeatTimeSeries
 from egon.data.datasets.heat_etrago import HeatEtrago
 from egon.data.datasets.heat_etrago.hts_etrago import HtsEtragoTable
 from egon.data.datasets.heat_supply import HeatSupply
-<<<<<<< HEAD
 from egon.data.datasets.hh_demand_buildings import (
     map_houseprofiles_to_buildings,
-=======
-from egon.data.datasets.hydrogen_etrago import (
-    HydrogenBusEtrago, HydrogenStoreEtrago
->>>>>>> a6b4c16b
 )
 from egon.data.datasets.hh_demand_profiles import (
     hh_demand_setup,
@@ -295,19 +285,11 @@
     # Insert hydrogen buses
     insert_hydrogen_buses = HydrogenBusEtrago(
         dependencies=[saltcavern_storage, gas_grid_insert_data])
-<<<<<<< HEAD
 
     # H2 steel tanks and saltcavern storage
     insert_H2_storage = HydrogenStoreEtrago(
         dependencies=[insert_hydrogen_buses])
 
-=======
-
-    # H2 steel tanks and saltcavern storage
-    insert_H2_storage = HydrogenStoreEtrago(
-        dependencies=[insert_hydrogen_buses])
-
->>>>>>> a6b4c16b
     # Power-to-gas-to-power chain installations
     insert_power_to_h2_installations = PowertoH2toPower(
         dependencies=[insert_hydrogen_buses, ]
@@ -563,15 +545,7 @@
         ]
     )
 
-<<<<<<< HEAD
-
     # HTS to etrago table
     hts_etrago_table = HtsEtragoTable(
                         dependencies = [heat_time_series,mv_grid_districts,
-                                        district_heating_areas,heat_etrago])
-=======
-    # HTS to etrago table
-    hts_etrago_table = HtsEtragoTable(
-                        dependencies = [heat_time_series,mv_grid_districts,
-                                        district_heating_areas,heat_etrago])
->>>>>>> a6b4c16b
+                                        district_heating_areas,heat_etrago])