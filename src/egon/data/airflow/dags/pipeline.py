import os

from airflow.operators.postgres_operator import PostgresOperator
from airflow.operators.python_operator import PythonOperator
from airflow.utils.dates import days_ago
import importlib_resources as resources

from egon.data.airflow.tasks import initdb
from egon.data.processing.zensus_vg250 import (
    zensus_population_inside_germany as zensus_vg250,
)
import airflow
import egon.data.importing.demandregio as import_dr
import egon.data.importing.etrago as etrago
import egon.data.importing.heat_demand_data as import_hd
import egon.data.importing.mastr as mastr
import egon.data.importing.openstreetmap as import_osm
import egon.data.importing.re_potential_areas as re_potential_areas
import egon.data.importing.vg250 as import_vg250
import egon.data.processing.demandregio as process_dr
import egon.data.processing.openstreetmap as process_osm
import egon.data.importing.zensus as import_zs
import egon.data.processing.zensus as process_zs
import egon.data.processing.osmtgmod as osmtgmod
import egon.data.processing.power_plants as power_plants
import egon.data.importing.nep_input_data as nep_input
import egon.data.importing.etrago as etrago
import egon.data.importing.mastr as mastr
import egon.data.processing.substation as substation
<<<<<<< HEAD
import egon.data.processing.zensus as process_zs
import egon.data.importing.scenarios as import_scenarios
=======
import egon.data.processing.zensus_vg250.zensus_population_inside_germany as zensus_vg250
import egon.data.importing.re_potential_areas as re_potential_areas
import egon.data.importing.heat_demand_data as import_hd


import egon.data.importing.industrial_sites as industrial_sites
from egon.data import db

>>>>>>> 7a85beac

with airflow.DAG(
    "egon-data-processing-pipeline",
    description="The eGo^N data processing DAG.",
    default_args={"start_date": days_ago(1)},
    template_searchpath=[
        os.path.abspath(
            os.path.join(
                os.path.dirname(__file__), "..", "..", "processing", "vg250"
            )
        )
    ],
    is_paused_upon_creation=False,
    schedule_interval=None,
) as pipeline:
    setup = PythonOperator(task_id="initdb", python_callable=initdb)

    # Openstreetmap data import
    osm_download = PythonOperator(
        task_id="download-osm",
        python_callable=import_osm.download_pbf_file,
    )
    osm_import = PythonOperator(
        task_id="import-osm",
        python_callable=import_osm.to_postgres,
    )
    osm_migrate = PythonOperator(
        task_id="migrate-osm",
        python_callable=process_osm.modify_tables,
    )
    osm_add_metadata = PythonOperator(
        task_id="add-osm-metadata",
        python_callable=import_osm.add_metadata,
    )
    setup >> osm_download >> osm_import >> osm_migrate >> osm_add_metadata

    # VG250 (Verwaltungsgebiete 250) data import
    vg250_download = PythonOperator(
        task_id="download-vg250",
        python_callable=import_vg250.download_vg250_files,
    )
    vg250_import = PythonOperator(
        task_id="import-vg250",
        python_callable=import_vg250.to_postgres,
    )

    vg250_nuts_mview = PostgresOperator(
        task_id="vg250_nuts_mview",
        sql="vg250_lan_nuts_id_mview.sql",
        postgres_conn_id="egon_data",
        autocommit=True,
    )
    vg250_metadata = PythonOperator(
        task_id="add-vg250-metadata",
        python_callable=import_vg250.add_metadata,
    )
    vg250_clean_and_prepare = PostgresOperator(
        task_id="vg250_clean_and_prepare",
        sql="cleaning_and_preparation.sql",
        postgres_conn_id="egon_data",
        autocommit=True,
    )
    setup >> vg250_download >> vg250_import >> vg250_nuts_mview
    vg250_nuts_mview >> vg250_metadata >> vg250_clean_and_prepare

    # Zensus import
    zensus_download_population = PythonOperator(
        task_id="download-zensus-population",
        python_callable=import_zs.download_zensus_pop,
    )

    zensus_download_misc = PythonOperator(
        task_id="download-zensus-misc",
        python_callable=import_zs.download_zensus_misc,
    )

    zensus_tables = PythonOperator(
        task_id="create-zensus-tables",
        python_callable=import_zs.create_zensus_tables,
    )

    population_import = PythonOperator(
        task_id="import-zensus-population",
        python_callable=import_zs.population_to_postgres,
    )

    zensus_misc_import = PythonOperator(
        task_id="import-zensus-misc",
        python_callable=import_zs.zensus_misc_to_postgres,
    )
    setup >> zensus_download_population >> zensus_download_misc
    zensus_download_misc >> zensus_tables >> population_import
    vg250_clean_and_prepare >> population_import
    population_import >> zensus_misc_import

    # Combine Zensus and VG250 data
    map_zensus_vg250 = PythonOperator(
        task_id="map_zensus_vg250",
        python_callable=zensus_vg250.map_zensus_vg250,
    )

    zensus_inside_ger = PythonOperator(
        task_id="zensus-inside-germany",
        python_callable=zensus_vg250.inside_germany,
    )

    zensus_inside_ger_metadata = PythonOperator(
        task_id="zensus-inside-germany-metadata",
        python_callable=zensus_vg250.add_metadata_zensus_inside_ger,
    )

    vg250_population = PythonOperator(
        task_id="population-in-municipalities",
        python_callable=zensus_vg250.population_in_municipalities,
    )

    vg250_population_metadata = PythonOperator(
        task_id="population-in-municipalities-metadata",
        python_callable=zensus_vg250.add_metadata_vg250_gem_pop,
    )
    [
        vg250_clean_and_prepare,
        population_import,
    ] >> map_zensus_vg250 >> zensus_inside_ger >> zensus_inside_ger_metadata
    zensus_inside_ger >> vg250_population >> vg250_population_metadata

    # Scenario table
    scenario_input_tables = PythonOperator(
        task_id="create-scenario-parameters-table",
        python_callable=import_scenarios.create_table
    )

    scenario_input_import = PythonOperator(
        task_id="import-scenario-parameters",
        python_callable=import_scenarios.insert_scenarios
    )
    setup >> scenario_input_tables >> scenario_input_import

    # DemandRegio data import
    demandregio_tables = PythonOperator(
        task_id="demandregio-tables",
        python_callable=import_dr.create_tables,
    )

    scenario_input_tables >> demandregio_tables

    demandregio_society = PythonOperator(
        task_id="demandregio-society",
        python_callable=import_dr.insert_society_data,
    )
    vg250_clean_and_prepare >> demandregio_society
    demandregio_tables >> demandregio_society
    scenario_input_import >> demandregio_society

    demandregio_demand_households = PythonOperator(
        task_id="demandregio-household-demands",
        python_callable=import_dr.insert_household_demand,
    )
    vg250_clean_and_prepare >> demandregio_demand_households
    demandregio_tables >> demandregio_demand_households
    scenario_input_import >> demandregio_demand_households

    demandregio_demand_cts_ind = PythonOperator(
        task_id="demandregio-cts-industry-demands",
        python_callable=import_dr.insert_cts_ind_demands,
    )
    vg250_clean_and_prepare >> demandregio_demand_cts_ind
    demandregio_tables >> demandregio_demand_cts_ind
    scenario_input_import >> demandregio_demand_cts_ind

    # Society prognosis
    prognosis_tables = PythonOperator(
        task_id="create-prognosis-tables",
        python_callable=process_zs.create_tables,
    )

    setup >> prognosis_tables

    population_prognosis = PythonOperator(
        task_id="zensus-population-prognosis",
        python_callable=process_zs.population_prognosis_to_zensus,
    )

    prognosis_tables >> population_prognosis
    map_zensus_vg250 >> population_prognosis
    demandregio_society >> population_prognosis
    population_import >> population_prognosis

    household_prognosis = PythonOperator(
        task_id="zensus-household-prognosis",
        python_callable=process_zs.household_prognosis_to_zensus,
    )
    prognosis_tables >> household_prognosis
    map_zensus_vg250 >> household_prognosis
    demandregio_society >> household_prognosis
    zensus_misc_import >> household_prognosis

    # Distribute electrical demands to zensus cells
    processed_dr_tables = PythonOperator(
        task_id="create-demand-tables",
        python_callable=process_dr.create_tables,
    )

    elec_household_demands_zensus = PythonOperator(
        task_id="electrical-household-demands-zensus",
        python_callable=process_dr.distribute_household_demands,
    )

    zensus_tables >> processed_dr_tables >> elec_household_demands_zensus
    population_prognosis >> elec_household_demands_zensus
    demandregio_demand_households >> elec_household_demands_zensus
    map_zensus_vg250 >> elec_household_demands_zensus

    # Power plant setup
    power_plant_tables = PythonOperator(
        task_id="create-power-plant-tables",
        python_callable=power_plants.create_tables,
    )
    setup >> power_plant_tables

    # NEP data import
    create_tables = PythonOperator(
        task_id="create-scenario-tables",
        python_callable=nep_input.create_scenario_input_tables,
    )

    nep_insert_data = PythonOperator(
        task_id="insert-nep-data",
        python_callable=nep_input.insert_data_nep,
    )

    setup >> create_tables >> nep_insert_data
    vg250_clean_and_prepare >> nep_insert_data
    population_import >> nep_insert_data

    # setting etrago input tables
    etrago_input_data = PythonOperator(
        task_id="setting-etrago-input-tables",
        python_callable=etrago.create_tables,
    )
    setup >> etrago_input_data

    # Retrieve MaStR data
    retrieve_mastr_data = PythonOperator(
        task_id="retrieve_mastr_data",
        python_callable=mastr.download_mastr_data,
    )
    setup >> retrieve_mastr_data

    # Substation extraction
    substation_tables = PythonOperator(
        task_id="create_substation_tables",
        python_callable=substation.create_tables,
    )

    substation_functions = PythonOperator(
        task_id="substation_functions",
        python_callable=substation.create_sql_functions,
    )

    hvmv_substation_extraction = PostgresOperator(
        task_id="hvmv_substation_extraction",
        sql=resources.read_text(substation, "hvmv_substation.sql"),
        postgres_conn_id="egon_data",
        autocommit=True,
    )

    ehv_substation_extraction = PostgresOperator(
        task_id="ehv_substation_extraction",
        sql=resources.read_text(substation, "ehv_substation.sql"),
        postgres_conn_id="egon_data",
        autocommit=True,
    )

    create_voronoi = PythonOperator(
        task_id="create_voronoi", python_callable=substation.create_voronoi
    )
    osm_add_metadata >> substation_tables >> substation_functions
    substation_functions >> hvmv_substation_extraction >> create_voronoi
    substation_functions >> ehv_substation_extraction >> create_voronoi
    vg250_clean_and_prepare >> hvmv_substation_extraction
    vg250_clean_and_prepare >> ehv_substation_extraction

    # osmTGmod ehv/hv grid model generation
    run_osmtgmod = PythonOperator(
        task_id="run_osmtgmod",
        python_callable=osmtgmod.run_osmtgmod,
    )

    osmtgmod_pypsa = PythonOperator(
        task_id="osmtgmod_pypsa",
        python_callable=osmtgmod.osmtgmmod_to_pypsa,
    )

    ehv_substation_extraction >> run_osmtgmod
    hvmv_substation_extraction >> run_osmtgmod
    run_osmtgmod >> osmtgmod_pypsa

    # Import potential areas for wind onshore and ground-mounted PV
    download_re_potential_areas = PythonOperator(
        task_id="download_re_potential_area_data",
        python_callable=re_potential_areas.download_datasets,
    )
    create_re_potential_areas_tables = PythonOperator(
        task_id="create_re_potential_areas_tables",
        python_callable=re_potential_areas.create_tables,
    )
    insert_re_potential_areas = PythonOperator(
        task_id="insert_re_potential_areas",
        python_callable=re_potential_areas.insert_data,
    )
    setup >> download_re_potential_areas >> create_re_potential_areas_tables
    create_re_potential_areas_tables >> insert_re_potential_areas

    # Future heat demand calculation based on Peta5_0_1 data
    heat_demand_import = PythonOperator(
        task_id="import-heat-demand",
        python_callable=import_hd.future_heat_demand_data_import,
    )
    vg250_clean_and_prepare >> heat_demand_import
    zensus_inside_ger_metadata >> heat_demand_import
    scenario_input_import >> heat_demand_import

    # Power plant setup
    power_plant_tables = PythonOperator(
        task_id="create-power-plant-tables",
        python_callable=power_plants.create_tables,
    )

    power_plant_import = PythonOperator(
        task_id="import-power-plants",
        python_callable=power_plants.insert_power_plants,
    )
    setup >> power_plant_tables >> power_plant_import
    nep_insert_data >> power_plant_import
    retrieve_mastr_data >> power_plant_import

    # Import and merge data on industrial sites from different sources

    industrial_sites_import = PythonOperator(
        task_id="download-import-industrial-sites",
        python_callable=industrial_sites.download_import_industrial_sites
    )

    industrial_sites_merge = PythonOperator(
        task_id="merge-industrial-sites",
        python_callable=industrial_sites.merge_inputs
    )

    industrial_sites_nuts = PythonOperator(
        task_id="map-industrial-sites-nuts3",
        python_callable=industrial_sites.map_nuts3
    )
    vg250_clean_and_prepare >> industrial_sites_import
    industrial_sites_import >> industrial_sites_merge >> industrial_sites_nuts

# Districute electrical CTS demands to zensus grid

    elec_cts_demands_zensus = PythonOperator(
        task_id="electrical-cts-demands-zensus",
        python_callable=process_dr.distribute_cts_demands,
    )

    processed_dr_tables >> elec_cts_demands_zensus
    heat_demand_import >> elec_cts_demands_zensus
    demandregio_demand_cts_ind >> elec_cts_demands_zensus
    map_zensus_vg250 >> elec_cts_demands_zensus<|MERGE_RESOLUTION|>--- conflicted
+++ resolved
@@ -27,19 +27,15 @@
 import egon.data.importing.etrago as etrago
 import egon.data.importing.mastr as mastr
 import egon.data.processing.substation as substation
-<<<<<<< HEAD
-import egon.data.processing.zensus as process_zs
-import egon.data.importing.scenarios as import_scenarios
-=======
 import egon.data.processing.zensus_vg250.zensus_population_inside_germany as zensus_vg250
 import egon.data.importing.re_potential_areas as re_potential_areas
 import egon.data.importing.heat_demand_data as import_hd
+import egon.data.importing.scenarios as import_scenarios
 
 
 import egon.data.importing.industrial_sites as industrial_sites
 from egon.data import db
 
->>>>>>> 7a85beac
 
 with airflow.DAG(
     "egon-data-processing-pipeline",
@@ -396,7 +392,7 @@
     vg250_clean_and_prepare >> industrial_sites_import
     industrial_sites_import >> industrial_sites_merge >> industrial_sites_nuts
 
-# Districute electrical CTS demands to zensus grid
+    # Distribute electrical CTS demands to zensus grid
 
     elec_cts_demands_zensus = PythonOperator(
         task_id="electrical-cts-demands-zensus",
