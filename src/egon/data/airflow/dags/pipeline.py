import os

from airflow.utils.dates import days_ago
import airflow

from egon.data.config import set_numexpr_threads
from egon.data.datasets import database
from egon.data.datasets.calculate_dlr import Calculate_dlr
from egon.data.datasets.ch4_prod import CH4Production
from egon.data.datasets.ch4_storages import CH4Storages
from egon.data.datasets.chp import Chp
from egon.data.datasets.chp_etrago import ChpEtrago
from egon.data.datasets.data_bundle import DataBundle
from egon.data.datasets.demandregio import DemandRegio
from egon.data.datasets.district_heating_areas import DistrictHeatingAreas
from egon.data.datasets.DSM_cts_ind import dsm_Potential
from egon.data.datasets.electrical_neighbours import ElectricalNeighbours
from egon.data.datasets.electricity_demand import (
    CtsElectricityDemand,
    HouseholdElectricityDemand,
)
from egon.data.datasets.electricity_demand_etrago import ElectricalLoadEtrago
from egon.data.datasets.electricity_demand_timeseries import (
    hh_buildings,
    hh_profiles,
)
<<<<<<< HEAD
from egon.data.datasets.emobility.heavy_duty_transport import (
    HeavyDutyTransport,
=======
from egon.data.datasets.electricity_demand_timeseries.cts_buildings import (
    CtsDemandBuildings,
>>>>>>> cdb453df
)
from egon.data.datasets.emobility.motorized_individual_travel import (
    MotorizedIndividualTravel,
)
from egon.data.datasets.era5 import WeatherData
from egon.data.datasets.etrago_setup import EtragoSetup
from egon.data.datasets.fill_etrago_gen import Egon_etrago_gen
from egon.data.datasets.fix_ehv_subnetworks import FixEhvSubnetworks
from egon.data.datasets.gas_areas import GasAreaseGon100RE, GasAreaseGon2035
from egon.data.datasets.gas_grid import GasNodesandPipes
from egon.data.datasets.gas_neighbours import GasNeighbours
from egon.data.datasets.heat_demand import HeatDemandImport
from egon.data.datasets.heat_demand_europe import HeatDemandEurope
from egon.data.datasets.heat_demand_timeseries import HeatTimeSeries
from egon.data.datasets.heat_etrago import HeatEtrago
from egon.data.datasets.heat_etrago.hts_etrago import HtsEtragoTable
from egon.data.datasets.heat_supply import HeatSupply
from egon.data.datasets.hydrogen_etrago import (
    HydrogenBusEtrago,
    HydrogenGridEtrago,
    HydrogenMethaneLinkEtrago,
    HydrogenPowerLinkEtrago,
    HydrogenStoreEtrago,
)
from egon.data.datasets.industrial_gas_demand import (
    IndustrialGasDemand,
    IndustrialGasDemandeGon100RE,
    IndustrialGasDemandeGon2035,
)
from egon.data.datasets.industrial_sites import MergeIndustrialSites
from egon.data.datasets.industry import IndustrialDemandCurves
from egon.data.datasets.loadarea import LoadArea
from egon.data.datasets.mastr import mastr_data_setup
from egon.data.datasets.mv_grid_districts import mv_grid_districts_setup
from egon.data.datasets.osm import OpenStreetMap
from egon.data.datasets.osm_buildings_streets import OsmBuildingsStreets
from egon.data.datasets.osmtgmod import Osmtgmod
from egon.data.datasets.power_etrago import OpenCycleGasTurbineEtrago
from egon.data.datasets.power_plants import PowerPlants
from egon.data.datasets.pypsaeursec import PypsaEurSec
from egon.data.datasets.re_potential_areas import re_potential_area_setup
from egon.data.datasets.renewable_feedin import RenewableFeedin
from egon.data.datasets.saltcavern import SaltcavernData
from egon.data.datasets.sanity_checks import SanityChecks
from egon.data.datasets.scenario_capacities import ScenarioCapacities
from egon.data.datasets.scenario_parameters import ScenarioParameters
from egon.data.datasets.society_prognosis import SocietyPrognosis
from egon.data.datasets.storages import PumpedHydro
from egon.data.datasets.storages_etrago import StorageEtrago
from egon.data.datasets.substation import SubstationExtraction
from egon.data.datasets.substation_voronoi import SubstationVoronoi
from egon.data.datasets.tyndp import Tyndp
from egon.data.datasets.vg250 import Vg250
from egon.data.datasets.vg250_mv_grid_districts import Vg250MvGridDistricts
from egon.data.datasets.zensus import ZensusMiscellaneous, ZensusPopulation
from egon.data.datasets.zensus_mv_grid_districts import ZensusMvGridDistricts
from egon.data.datasets.zensus_vg250 import ZensusVg250

# Set number of threads used by numpy and pandas
set_numexpr_threads()

with airflow.DAG(
    "egon-data-processing-pipeline",
    description="The eGo^N data processing DAG.",
    default_args={"start_date": days_ago(1)},
    template_searchpath=[
        os.path.abspath(
            os.path.join(
                os.path.dirname(__file__), "..", "..", "processing", "vg250"
            )
        )
    ],
    is_paused_upon_creation=False,
    schedule_interval=None,
) as pipeline:

    tasks = pipeline.task_dict

    setup = database.Setup()

    osm = OpenStreetMap(dependencies=[setup])

    data_bundle = DataBundle(dependencies=[setup])

    # Import VG250 (Verwaltungsgebiete 250) data
    vg250 = Vg250(dependencies=[setup])

    # Scenario table
    scenario_parameters = ScenarioParameters(dependencies=[setup])

    # Download TYNDP data
    tyndp_data = Tyndp(dependencies=[setup])

    # Import zensus population
    zensus_population = ZensusPopulation(dependencies=[setup, vg250])

    # Combine zensus and VG250 data
    zensus_vg250 = ZensusVg250(dependencies=[vg250, zensus_population])

    # Download and import zensus data on households, buildings and apartments
    zensus_miscellaneous = ZensusMiscellaneous(
        dependencies=[zensus_population, zensus_vg250]
    )

    # Import DemandRegio data
    demandregio = DemandRegio(
        dependencies=[data_bundle, scenario_parameters, setup, vg250]
    )

    # Society prognosis
    society_prognosis = SocietyPrognosis(
        dependencies=[demandregio, zensus_miscellaneous]
    )

    # OSM (OpenStreetMap) buildings, streets and amenities
    osm_buildings_streets = OsmBuildingsStreets(
        dependencies=[osm, zensus_miscellaneous]
    )

    # Import saltcavern storage potentials
    saltcavern_storage = SaltcavernData(dependencies=[data_bundle, vg250])

    # Import weather data
    weather_data = WeatherData(
        dependencies=[scenario_parameters, setup, vg250]
    )

    # Future national heat demands for foreign countries based on Hotmaps
    # download only, processing in PyPSA-Eur-Sec fork
    hd_abroad = HeatDemandEurope(dependencies=[setup])

    # Set eTraGo input tables
    setup_etrago = EtragoSetup(dependencies=[setup])

    substation_extraction = SubstationExtraction(dependencies=[osm, vg250])

    # Generate the osmTGmod ehv/hv grid model
    osmtgmod = Osmtgmod(
        dependencies=[
            scenario_parameters,
            setup_etrago,
            substation_extraction,
            tasks["osm.download"],
        ]
    )

    # Fix eHV subnetworks in Germany manually
    fix_subnetworks = FixEhvSubnetworks(dependencies=[osmtgmod])

    # Retrieve MaStR (Marktstammdatenregister) data
    mastr_data = mastr_data_setup(dependencies=[setup])

    # Create Voronoi polygons
    substation_voronoi = SubstationVoronoi(
        dependencies=[tasks["osmtgmod.substation.extract"], vg250]
    )

    # MV (medium voltage) grid districts
    mv_grid_districts = mv_grid_districts_setup(
        dependencies=[substation_voronoi]
    )

    # Import potential areas for wind onshore and ground-mounted PV
    re_potential_areas = re_potential_area_setup(
        dependencies=[data_bundle, setup]
    )

    # Calculate future heat demand based on Peta5_0_1 data
    heat_demand_Germany = HeatDemandImport(
        dependencies=[scenario_parameters, vg250, zensus_vg250]
    )

    # Download industrial gas demand
    industrial_gas_demand = IndustrialGasDemand(
        dependencies=[scenario_parameters]
    )

    # Extract landuse areas from the `osm` dataset
    load_area = LoadArea(dependencies=[osm, vg250])

    # Calculate feedin from renewables
    renewable_feedin = RenewableFeedin(
        dependencies=[vg250, zensus_vg250, weather_data]
    )

    # Demarcate district heating areas
    district_heating_areas = DistrictHeatingAreas(
        dependencies=[
            heat_demand_Germany,
            scenario_parameters,
            zensus_miscellaneous,
        ]
    )

    # TODO: What does "trans" stand for?
    # Calculate dynamic line rating for HV (high voltage) trans lines
    dlr = Calculate_dlr(
        dependencies=[data_bundle, osmtgmod, weather_data, fix_subnetworks]
    )

    # Map zensus grid districts
    zensus_mv_grid_districts = ZensusMvGridDistricts(
        dependencies=[mv_grid_districts, zensus_population]
    )

    # Map federal states to mv_grid_districts
    vg250_mv_grid_districts = Vg250MvGridDistricts(
        dependencies=[mv_grid_districts, vg250]
    )

    # Create household demand profiles on zensus level
    hh_demand_profiles_setup = hh_profiles.HouseholdDemands(
        dependencies=[
            demandregio,
            tasks[
                "osm_buildings_streets"
                ".create-buildings-residential-zensus-mapping"
            ],
            vg250,
            zensus_miscellaneous,
            zensus_mv_grid_districts,
            zensus_vg250,
        ]
    )

    # Household electricity demand buildings
    hh_demand_buildings_setup = hh_buildings.setup(
        dependencies=[
            tasks[
                "electricity_demand_timeseries"
                ".hh_profiles"
                ".houseprofiles-in-census-cells"
            ]
        ]
    )

    # Get household electrical demands for cencus cells
    household_electricity_demand_annual = HouseholdElectricityDemand(
        dependencies=[
            tasks[
                "electricity_demand_timeseries"
                ".hh_buildings"
                ".map-houseprofiles-to-buildings"
            ]
        ]
    )

    # Distribute electrical CTS demands to zensus grid
    cts_electricity_demand_annual = CtsElectricityDemand(
        dependencies=[
            demandregio,
            heat_demand_Germany,
            # household_electricity_demand_annual,
            tasks["electricity_demand.create-tables"],
            tasks["etrago_setup.create-tables"],
            zensus_mv_grid_districts,
            zensus_vg250,
        ]
    )

    # Industry
    industrial_sites = MergeIndustrialSites(
        dependencies=[data_bundle, setup, vg250]
    )
    demand_curves_industry = IndustrialDemandCurves(
        dependencies=[
            demandregio,
            industrial_sites,
            load_area,
            mv_grid_districts,
            osm,
        ]
    )

    # Electrical loads to eTraGo
    electrical_load_etrago = ElectricalLoadEtrago(
        dependencies=[
            cts_electricity_demand_annual,
            demand_curves_industry,
            hh_demand_buildings_setup,
        ]
    )

    # Heat time Series
    heat_time_series = HeatTimeSeries(
        dependencies=[
            data_bundle,
            demandregio,
            heat_demand_Germany,
            district_heating_areas,
            vg250,
            zensus_mv_grid_districts,
            hh_demand_buildings_setup,
            weather_data,
        ]
    )

    # run pypsa-eur-sec
    run_pypsaeursec = PypsaEurSec(
        dependencies=[
            weather_data,
            hd_abroad,
            osmtgmod,
            setup_etrago,
            data_bundle,
            electrical_load_etrago,
            heat_time_series,
        ]
    )

    # Deal with electrical neighbours
    foreign_lines = ElectricalNeighbours(
        dependencies=[run_pypsaeursec, tyndp_data]
    )

    # Import NEP (Netzentwicklungsplan) data
    scenario_capacities = ScenarioCapacities(
        dependencies=[
            data_bundle,
            run_pypsaeursec,
            setup,
            vg250,
            zensus_population,
        ]
    )

    # Import gas grid
    gas_grid_insert_data = GasNodesandPipes(
        dependencies=[
            data_bundle,
            foreign_lines,
            osmtgmod,
            scenario_parameters,
            tasks["etrago_setup.create-tables"],
        ]
    )

    # Gas abroad
    gas_abroad_insert_data = GasNeighbours(
        dependencies=[
            gas_grid_insert_data,
            foreign_lines,
        ]
    )

    # Insert hydrogen buses
    insert_hydrogen_buses = HydrogenBusEtrago(
        dependencies=[
            gas_grid_insert_data,
            saltcavern_storage,
            substation_voronoi,
        ]
    )

    # Create gas voronoi eGon2035
    create_gas_polygons_egon2035 = GasAreaseGon2035(
        dependencies=[setup_etrago, insert_hydrogen_buses, vg250]
    )

    # Insert hydrogen grid
    insert_h2_grid = HydrogenGridEtrago(
        dependencies=[
            create_gas_polygons_egon2035,
            gas_grid_insert_data,
            insert_hydrogen_buses,
        ]
    )

    h2_infrastructure = [insert_h2_grid, insert_hydrogen_buses]

    # H2 steel tanks and saltcavern storage
    insert_H2_storage = HydrogenStoreEtrago(dependencies=h2_infrastructure)

    # Power-to-gas-to-power chain installations
    insert_power_to_h2_installations = HydrogenPowerLinkEtrago(
        dependencies=h2_infrastructure
    )

    # Link between methane grid and respective hydrogen buses
    insert_h2_to_ch4_grid_links = HydrogenMethaneLinkEtrago(
        dependencies=[h2_infrastructure, insert_power_to_h2_installations]
    )

    # Create gas voronoi eGon100RE
    create_gas_polygons_egon100RE = GasAreaseGon100RE(
        dependencies=[create_gas_polygons_egon2035, insert_h2_grid, vg250]
    )

    # Import gas production
    gas_production_insert_data = CH4Production(
        dependencies=[create_gas_polygons_egon2035]
    )

    # Import CH4 storages
    insert_data_ch4_storages = CH4Storages(
        dependencies=[create_gas_polygons_egon2035]
    )

    # Assign industrial gas demand eGon2035
    IndustrialGasDemandeGon2035(
        dependencies=[create_gas_polygons_egon2035, industrial_gas_demand]
    )

    # Assign industrial gas demand eGon100RE
    IndustrialGasDemandeGon100RE(
        dependencies=[create_gas_polygons_egon100RE, industrial_gas_demand]
    )

    # CHP locations
    chp = Chp(
        dependencies=[
            create_gas_polygons_egon100RE,
            create_gas_polygons_egon2035,
            demand_curves_industry,
            district_heating_areas,
            industrial_sites,
            load_area,
            mastr_data,
            mv_grid_districts,
            scenario_capacities,
        ]
    )

    # Power plants
    power_plants = PowerPlants(
        dependencies=[
            chp,
            cts_electricity_demand_annual,
            household_electricity_demand_annual,
            mastr_data,
            mv_grid_districts,
            re_potential_areas,
            renewable_feedin,
            scenario_capacities,
            scenario_parameters,
            setup,
            substation_extraction,
            tasks["etrago_setup.create-tables"],
            vg250_mv_grid_districts,
            zensus_mv_grid_districts,
        ]
    )

    create_ocgt = OpenCycleGasTurbineEtrago(
        dependencies=[create_gas_polygons_egon2035, power_plants]
    )

    # Fill eTraGo generators tables
    fill_etrago_generators = Egon_etrago_gen(
        dependencies=[power_plants, weather_data]
    )

    # Heat supply
    heat_supply = HeatSupply(
        dependencies=[
            chp,
            data_bundle,
            district_heating_areas,
            zensus_mv_grid_districts,
        ]
    )

    # DSM (demand site management)
    components_dsm = dsm_Potential(
        dependencies=[
            cts_electricity_demand_annual,
            demand_curves_industry,
            osmtgmod,
        ]
    )

    # Pumped hydro units
    pumped_hydro = PumpedHydro(
        dependencies=[
            mastr_data,
            mv_grid_districts,
            power_plants,
            scenario_capacities,
            scenario_parameters,
            setup,
            vg250_mv_grid_districts,
        ]
    )

    # Heat to eTraGo
    heat_etrago = HeatEtrago(
        dependencies=[
            heat_supply,
            mv_grid_districts,
            renewable_feedin,
            setup_etrago,
            heat_time_series,
        ]
    )

    # CHP to eTraGo
    chp_etrago = ChpEtrago(dependencies=[chp, heat_etrago])

    # HTS to eTraGo table
    hts_etrago_table = HtsEtragoTable(
        dependencies=[
            district_heating_areas,
            heat_etrago,
            heat_time_series,
            mv_grid_districts,
        ]
    )

    # Storages to eTraGo
    storage_etrago = StorageEtrago(
        dependencies=[pumped_hydro, scenario_parameters, setup_etrago]
    )

    # eMobility: motorized individual travel
    emobility_mit = MotorizedIndividualTravel(
        dependencies=[
            data_bundle,
            mv_grid_districts,
            scenario_parameters,
            setup_etrago,
            zensus_mv_grid_districts,
            zensus_vg250,
            storage_etrago,
            hts_etrago_table,
            chp_etrago,
            components_dsm,
            heat_etrago,
            fill_etrago_generators,
            create_ocgt,
            insert_H2_storage,
            insert_power_to_h2_installations,
            insert_h2_to_ch4_grid_links,
            create_gas_polygons_egon100RE,
            gas_production_insert_data,
            insert_data_ch4_storages,
        ]
    )

<<<<<<< HEAD
    # eMobility: heavy duty transport
    heavy_duty_transport = HeavyDutyTransport(
        dependencies=[vg250, setup_etrago, create_gas_polygons_egon2035]
    )

=======
    cts_demand_buildings = CtsDemandBuildings(
        dependencies=[
            osm_buildings_streets,
            cts_electricity_demand_annual,
            hh_demand_buildings_setup,
        ]
    )

    # ########## Keep this dataset at the end
>>>>>>> cdb453df
    # Sanity Checks
    sanity_checks = SanityChecks(
        dependencies=[
            storage_etrago,
            hts_etrago_table,
            fill_etrago_generators,
            household_electricity_demand_annual,
            cts_demand_buildings,
            emobility_mit,
        ]
    )<|MERGE_RESOLUTION|>--- conflicted
+++ resolved
@@ -24,13 +24,11 @@
     hh_buildings,
     hh_profiles,
 )
-<<<<<<< HEAD
+from egon.data.datasets.electricity_demand_timeseries.cts_buildings import (
+    CtsDemandBuildings,
+)
 from egon.data.datasets.emobility.heavy_duty_transport import (
     HeavyDutyTransport,
-=======
-from egon.data.datasets.electricity_demand_timeseries.cts_buildings import (
-    CtsDemandBuildings,
->>>>>>> cdb453df
 )
 from egon.data.datasets.emobility.motorized_individual_travel import (
     MotorizedIndividualTravel,
@@ -569,13 +567,11 @@
         ]
     )
 
-<<<<<<< HEAD
     # eMobility: heavy duty transport
     heavy_duty_transport = HeavyDutyTransport(
         dependencies=[vg250, setup_etrago, create_gas_polygons_egon2035]
     )
 
-=======
     cts_demand_buildings = CtsDemandBuildings(
         dependencies=[
             osm_buildings_streets,
@@ -585,7 +581,6 @@
     )
 
     # ########## Keep this dataset at the end
->>>>>>> cdb453df
     # Sanity Checks
     sanity_checks = SanityChecks(
         dependencies=[
