import os

from airflow.operators.postgres_operator import PostgresOperator
from airflow.operators.python_operator import PythonOperator
from airflow.utils.dates import days_ago
import airflow
import importlib_resources as resources

from egon.data import db
from egon.data.datasets import database
from egon.data.datasets.chp import Chp
from egon.data.datasets.data_bundle import DataBundle
from egon.data.datasets.demandregio import DemandRegio
from egon.data.datasets.district_heating_areas import DistrictHeatingAreas
from egon.data.datasets.electricity_demand import (
    CtsElectricityDemand,
    HouseholdElectricityDemand,
)
from egon.data.datasets.electricity_demand_etrago import ElectricalLoadEtrago
from egon.data.datasets.era5 import WeatherData
from egon.data.datasets.etrago_setup import EtragoSetup
from egon.data.datasets.gas_prod import GasProduction
from egon.data.datasets.heat_demand import HeatDemandImport
from egon.data.datasets.heat_etrago import HeatEtrago
from egon.data.datasets.heat_supply import HeatSupply
from egon.data.datasets.industrial_sites import MergeIndustrialSites
from egon.data.datasets.industry import IndustrialDemandCurves
from egon.data.datasets.mastr import mastr_data_setup
from egon.data.datasets.mv_grid_districts import mv_grid_districts_setup
from egon.data.datasets.osm import OpenStreetMap
from egon.data.datasets.osmtgmod import Osmtgmod
from egon.data.datasets.power_plants import PowerPlants
from egon.data.datasets.re_potential_areas import re_potential_area_setup
from egon.data.datasets.renewable_feedin import RenewableFeedin
from egon.data.datasets.scenario_capacities import ScenarioCapacities
from egon.data.datasets.scenario_parameters import ScenarioParameters
from egon.data.datasets.society_prognosis import SocietyPrognosis
from egon.data.datasets.vg250 import Vg250
from egon.data.datasets.vg250_mv_grid_districts import Vg250MvGridDistricts
from egon.data.datasets.zensus_mv_grid_districts import ZensusMvGridDistricts
from egon.data.datasets.zensus_vg250 import ZensusVg250
import egon.data.importing.gas_grid as gas_grid
import egon.data.importing.zensus as import_zs
import egon.data.processing.calculate_dlr as dlr
import egon.data.processing.gas_areas as gas_areas
import egon.data.processing.loadarea as loadarea
import egon.data.processing.power2gas as power2gas
import egon.data.processing.substation as substation

with airflow.DAG(
    "egon-data-processing-pipeline",
    description="The eGo^N data processing DAG.",
    default_args={"start_date": days_ago(1)},
    template_searchpath=[
        os.path.abspath(
            os.path.join(
                os.path.dirname(__file__), "..", "..", "processing", "vg250"
            )
        )
    ],
    is_paused_upon_creation=False,
    schedule_interval=None,
) as pipeline:

    tasks = pipeline.task_dict

    database_setup = database.Setup()
    database_setup.insert_into(pipeline)
    setup = tasks["database.setup"]

    osm = OpenStreetMap(dependencies=[setup])
    osm.insert_into(pipeline)
    osm_add_metadata = tasks["osm.add-metadata"]
    osm_download = tasks["osm.download"]

    data_bundle = DataBundle(dependencies=[setup])
    data_bundle.insert_into(pipeline)
    download_data_bundle = tasks["data_bundle.download"]

    # VG250 (Verwaltungsgebiete 250) data import
    vg250 = Vg250(dependencies=[setup])
    vg250.insert_into(pipeline)
    vg250_clean_and_prepare = tasks["vg250.cleaning-and-preperation"]

    # Scenario table
    scenario_parameters = ScenarioParameters(dependencies=[setup])
    scenario_input_import = tasks["scenario_parameters.insert-scenarios"]

    # Zensus import
    zensus_download_population = PythonOperator(
        task_id="download-zensus-population",
        python_callable=import_zs.download_zensus_pop,
    )

    zensus_download_misc = PythonOperator(
        task_id="download-zensus-misc",
        python_callable=import_zs.download_zensus_misc,
    )

    zensus_tables = PythonOperator(
        task_id="create-zensus-tables",
        python_callable=import_zs.create_zensus_tables,
    )

    population_import = PythonOperator(
        task_id="import-zensus-population",
        python_callable=import_zs.population_to_postgres,
    )

    zensus_misc_import = PythonOperator(
        task_id="import-zensus-misc",
        python_callable=import_zs.zensus_misc_to_postgres,
    )
    setup >> zensus_download_population >> zensus_download_misc
    zensus_download_misc >> zensus_tables >> population_import
    vg250_clean_and_prepare >> population_import
    population_import >> zensus_misc_import

    # Combine Zensus and VG250 data
    zensus_vg250 = ZensusVg250(dependencies=[vg250, population_import])

    # DemandRegio data import
    demandregio = DemandRegio(
        dependencies=[setup, vg250, scenario_parameters, data_bundle]
    )
    demandregio_demand_cts_ind = tasks["demandregio.insert-cts-ind-demands"]

    # Society prognosis
    society_prognosis = SocietyPrognosis(
        dependencies=[
            demandregio,
            zensus_vg250,
            population_import,
            zensus_misc_import,
        ]
    )

    # Distribute household electrical demands to zensus cells
    household_electricity_demand_annual = HouseholdElectricityDemand(
        dependencies=[
            demandregio,
            zensus_vg250,
            zensus_tables,
            society_prognosis,
        ]
    )

    elec_household_demands_zensus = tasks[
        "electricity_demand.distribute-household-demands"
    ]

    # NEP data import
    scenario_capacities = ScenarioCapacities(
        dependencies=[setup, vg250, data_bundle]
    )
    nep_insert_data = tasks["scenario_capacities.insert-data-nep"]

    population_import >> nep_insert_data

    # setting etrago input tables

    setup_etrago = EtragoSetup(dependencies=[setup])
    etrago_input_data = tasks["etrago_setup.create-tables"]

    # Retrieve MaStR data
    mastr_data = mastr_data_setup(dependencies=[setup])
    mastr_data.insert_into(pipeline)
    retrieve_mastr_data = tasks["mastr.download-mastr-data"]

    # Substation extraction
    substation_tables = PythonOperator(
        task_id="create_substation_tables",
        python_callable=substation.create_tables,
    )

    substation_functions = PythonOperator(
        task_id="substation_functions",
        python_callable=substation.create_sql_functions,
    )

    hvmv_substation_extraction = PostgresOperator(
        task_id="hvmv_substation_extraction",
        sql=resources.read_text(substation, "hvmv_substation.sql"),
        postgres_conn_id="egon_data",
        autocommit=True,
    )

    ehv_substation_extraction = PostgresOperator(
        task_id="ehv_substation_extraction",
        sql=resources.read_text(substation, "ehv_substation.sql"),
        postgres_conn_id="egon_data",
        autocommit=True,
    )

    osm_add_metadata >> substation_tables >> substation_functions
    substation_functions >> hvmv_substation_extraction
    substation_functions >> ehv_substation_extraction
    vg250_clean_and_prepare >> hvmv_substation_extraction
    vg250_clean_and_prepare >> ehv_substation_extraction

    # osmTGmod ehv/hv grid model generation
    osmtgmod = Osmtgmod(
        dependencies=[
            osm_download,
            ehv_substation_extraction,
            hvmv_substation_extraction,
            setup_etrago,
        ]
    )
    osmtgmod.insert_into(pipeline)
    osmtgmod_pypsa = tasks["osmtgmod.to-pypsa"]
    osmtgmod_substation = tasks["osmtgmod_substation"]

    # create Voronoi for MV grid districts
    create_voronoi_substation = PythonOperator(
        task_id="create-voronoi-substations",
        python_callable=substation.create_voronoi,
    )
    osmtgmod_substation >> create_voronoi_substation

    # MV grid districts
    mv_grid_districts = mv_grid_districts_setup(
        dependencies=[create_voronoi_substation]
    )
    mv_grid_districts.insert_into(pipeline)
    define_mv_grid_districts = tasks[
        "mv_grid_districts.define-mv-grid-districts"
    ]

    # Import potential areas for wind onshore and ground-mounted PV
    re_potential_areas = re_potential_area_setup(dependencies=[setup])
    re_potential_areas.insert_into(pipeline)

    # Future heat demand calculation based on Peta5_0_1 data
    heat_demand_Germany = HeatDemandImport(
<<<<<<< HEAD
        dependencies=[vg250, scenario_parameters, zensus_vg250]
    )
=======
        dependencies=[vg250, scenario_parameters, zensus_vg250])

>>>>>>> e7e87624

    # Gas grid import
    gas_grid_insert_data = PythonOperator(
        task_id="insert-gas-grid",
        python_callable=gas_grid.insert_gas_data,
    )

    etrago_input_data >> gas_grid_insert_data
    download_data_bundle >> gas_grid_insert_data
    osmtgmod_pypsa >> gas_grid_insert_data

    # Power-to-gas installations creation
    insert_power2gas_installations = PythonOperator(
        task_id="insert-power-to-gas-installations",
        python_callable=power2gas.insert_power2gas,
    )

    gas_grid_insert_data >> insert_power2gas_installations

    # Create gas voronoi
    create_gas_polygons = PythonOperator(
        task_id="create-gas-voronoi",
        python_callable=gas_areas.create_voronoi,
    )

    gas_grid_insert_data >> create_gas_polygons
    vg250_clean_and_prepare >> create_gas_polygons

    # Gas prod import
    gas_production_insert_data = GasProduction(
        dependencies=[create_gas_polygons]
    )

    # Extract landuse areas from osm data set
    create_landuse_table = PythonOperator(
        task_id="create-landuse-table",
        python_callable=loadarea.create_landuse_table,
    )

    landuse_extraction = PostgresOperator(
        task_id="extract-osm_landuse",
        sql=resources.read_text(loadarea, "osm_landuse_extraction.sql"),
        postgres_conn_id="egon_data",
        autocommit=True,
    )
    setup >> create_landuse_table
    create_landuse_table >> landuse_extraction
    osm_add_metadata >> landuse_extraction
    vg250_clean_and_prepare >> landuse_extraction

    # Import weather data
    weather_data = WeatherData(
        dependencies=[setup, scenario_parameters, vg250]
    )
    download_weather_data = tasks["era5.download-era5"]

    renewable_feedin = RenewableFeedin(dependencies=[weather_data, vg250])

    feedin_wind_onshore = tasks["renewable_feedin.wind"]
    feedin_pv = tasks["renewable_feedin.pv"]
    feedin_solar_thermal = tasks["renewable_feedin.solar-thermal"]

    # District heating areas demarcation
    district_heating_areas = DistrictHeatingAreas(
        dependencies=[heat_demand_Germany, scenario_parameters]
    )
    import_district_heating_areas = tasks["district_heating_areas.demarcation"]

    zensus_misc_import >> import_district_heating_areas

    # Calculate dynamic line rating for HV trans lines
    calculate_dlr = PythonOperator(
        task_id="calculate_dlr",
        python_callable=dlr.Calculate_DLR,
    )
    osmtgmod_pypsa >> calculate_dlr
    download_data_bundle >> calculate_dlr
    download_weather_data >> calculate_dlr

    # Map zensus grid districts
    zensus_mv_grid_districts = ZensusMvGridDistricts(
        dependencies=[population_import, mv_grid_districts]
    )

    map_zensus_grid_districts = tasks["zensus_mv_grid_districts.mapping"]
    
    # Distribute electrical CTS demands to zensus grid
    cts_electricity_demand_annual = CtsElectricityDemand(
        dependencies=[
            demandregio,
            zensus_vg250,
            heat_demand_Germany,
            etrago_input_data,
            household_electricity_demand_annual,
            zensus_mv_grid_districts
        ]
    )

    elec_cts_demands_zensus = tasks[
        'electricity_demand.distribute-cts-demands']


    # Map federal states to mv_grid_districts
    vg250_mv_grid_districts = Vg250MvGridDistricts(
        dependencies=[vg250, mv_grid_districts]
    )

    # Distribute electrical CTS demands to zensus grid
    cts_electricity_demand_annual = CtsElectricityDemand(
        dependencies=[
            demandregio,
            zensus_vg250,
            zensus_mv_grid_districts,
            heat_demand_Germany,
            etrago_input_data,
            household_electricity_demand_annual,
        ]
    )

    elec_cts_demands_zensus = tasks[
        "electricity_demand.distribute-cts-demands"
    ]

    # Power plants
    power_plants = PowerPlants(
        dependencies=[
            setup,
            renewable_feedin,
            mv_grid_districts,
            mastr_data,
            re_potential_areas,
            scenario_parameters,
            scenario_capacities,
            Vg250MvGridDistricts,
        ]
    )

    power_plant_import = tasks["power_plants.insert-hydro-biomass"]
    generate_wind_farms = tasks["power_plants.wind_farms.insert"]
    generate_pv_ground_mounted = tasks["power_plants.pv_ground_mounted.insert"]
    solar_rooftop_etrago = tasks[
        "power_plants.pv_rooftop.pv-rooftop-per-mv-grid"
    ]

    hvmv_substation_extraction >> generate_wind_farms
    hvmv_substation_extraction >> generate_pv_ground_mounted
    feedin_pv >> solar_rooftop_etrago
    elec_cts_demands_zensus >> solar_rooftop_etrago
    elec_household_demands_zensus >> solar_rooftop_etrago
    etrago_input_data >> solar_rooftop_etrago
    map_zensus_grid_districts >> solar_rooftop_etrago

    # CHP locations
    chp = Chp(dependencies=[mv_grid_districts, mastr_data])

    chp_locations_nep = tasks["chp.insert-chp-egon2035"]
    chp_heat_bus = tasks["chp.assign-heat-bus"]

    nep_insert_data >> chp_locations_nep
    create_gas_polygons >> chp_locations_nep
    import_district_heating_areas >> chp_locations_nep

    # Heat supply
    heat_supply = HeatSupply(
        dependencies=[
            data_bundle,
            zensus_mv_grid_districts,
            district_heating_areas,
            power_plants,
            zensus_mv_grid_districts,
            chp,
        ]
    )

    # Heat to eTraGo
    heat_etrago = HeatEtrago(
        dependencies=[heat_supply, mv_grid_districts, setup_etrago]
    )

    heat_etrago_buses = tasks["heat_etrago.buses"]
    heat_etrago_supply = tasks["heat_etrago.supply"]

    # Industry

    industrial_sites = MergeIndustrialSites(
        dependencies=[setup, vg250_clean_and_prepare]
    )

    demand_curves_industry = IndustrialDemandCurves(
        dependencies=[
            define_mv_grid_districts,
            industrial_sites,
            demandregio_demand_cts_ind,
            osm,
            landuse_extraction,
        ]
    )

    # Electrical loads to eTraGo

    electrical_load_etrago = ElectricalLoadEtrago(
        dependencies=[demand_curves_industry, cts_electricity_demand_annual]
    )<|MERGE_RESOLUTION|>--- conflicted
+++ resolved
@@ -233,13 +233,8 @@
 
     # Future heat demand calculation based on Peta5_0_1 data
     heat_demand_Germany = HeatDemandImport(
-<<<<<<< HEAD
         dependencies=[vg250, scenario_parameters, zensus_vg250]
     )
-=======
-        dependencies=[vg250, scenario_parameters, zensus_vg250])
-
->>>>>>> e7e87624
 
     # Gas grid import
     gas_grid_insert_data = PythonOperator(
@@ -325,7 +320,7 @@
     )
 
     map_zensus_grid_districts = tasks["zensus_mv_grid_districts.mapping"]
-    
+
     # Distribute electrical CTS demands to zensus grid
     cts_electricity_demand_annual = CtsElectricityDemand(
         dependencies=[
@@ -334,13 +329,13 @@
             heat_demand_Germany,
             etrago_input_data,
             household_electricity_demand_annual,
-            zensus_mv_grid_districts
+            zensus_mv_grid_districts,
         ]
     )
 
     elec_cts_demands_zensus = tasks[
-        'electricity_demand.distribute-cts-demands']
-
+        "electricity_demand.distribute-cts-demands"
+    ]
 
     # Map federal states to mv_grid_districts
     vg250_mv_grid_districts = Vg250MvGridDistricts(
