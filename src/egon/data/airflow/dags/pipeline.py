import os

from airflow.utils.dates import days_ago
import airflow

from egon.data.config import set_numexpr_threads
from egon.data.datasets import database
from egon.data.datasets.calculate_dlr import Calculate_dlr
from egon.data.datasets.ch4_prod import CH4Production
from egon.data.datasets.ch4_storages import CH4Storages
from egon.data.datasets.chp import Chp
from egon.data.datasets.chp_etrago import ChpEtrago
from egon.data.datasets.data_bundle import DataBundle
from egon.data.datasets.demandregio import DemandRegio
from egon.data.datasets.district_heating_areas import DistrictHeatingAreas
from egon.data.datasets.DSM_cts_ind import dsm_Potential
from egon.data.datasets.electrical_neighbours import ElectricalNeighbours
from egon.data.datasets.electricity_demand import (
    CtsElectricityDemand,
    HouseholdElectricityDemand,
)
from egon.data.datasets.electricity_demand_etrago import ElectricalLoadEtrago
from egon.data.datasets.electricity_demand_timeseries import (
    hh_buildings,
    hh_profiles,
)
from egon.data.datasets.electricity_demand_timeseries.cts_buildings import (
    CtsDemandBuildings,
)
from egon.data.datasets.emobility.heavy_duty_transport import (
    HeavyDutyTransport,
)
from egon.data.datasets.emobility.motorized_individual_travel import (
    MotorizedIndividualTravel,
)
from egon.data.datasets.emobility.motorized_individual_travel_charging_infrastructure import (  # noqa: E501
    MITChargingInfrastructure,
)
from egon.data.datasets.era5 import WeatherData
from egon.data.datasets.etrago_setup import EtragoSetup
from egon.data.datasets.fill_etrago_gen import Egon_etrago_gen
from egon.data.datasets.fix_ehv_subnetworks import FixEhvSubnetworks
from egon.data.datasets.gas_areas import GasAreaseGon100RE, GasAreaseGon2035
from egon.data.datasets.gas_grid import GasNodesandPipes
from egon.data.datasets.gas_neighbours import GasNeighbours
from egon.data.datasets.heat_demand import HeatDemandImport
from egon.data.datasets.heat_demand_europe import HeatDemandEurope
from egon.data.datasets.heat_demand_timeseries import HeatTimeSeries
from egon.data.datasets.heat_etrago import HeatEtrago
from egon.data.datasets.heat_etrago.hts_etrago import HtsEtragoTable
from egon.data.datasets.heat_supply import HeatSupply
from egon.data.datasets.hydrogen_etrago import (
    HydrogenBusEtrago,
    HydrogenGridEtrago,
    HydrogenMethaneLinkEtrago,
    HydrogenPowerLinkEtrago,
    HydrogenStoreEtrago,
)
from egon.data.datasets.industrial_gas_demand import (
    IndustrialGasDemand,
    IndustrialGasDemandeGon100RE,
    IndustrialGasDemandeGon2035,
)
from egon.data.datasets.industrial_sites import MergeIndustrialSites
from egon.data.datasets.industry import IndustrialDemandCurves
<<<<<<< HEAD
from egon.data.datasets.loadarea import LoadArea
from egon.data.datasets.low_flex_scenario import LowFlexScenario
=======
from egon.data.datasets.loadarea import LoadArea, OsmLanduse
>>>>>>> a79ac819
from egon.data.datasets.mastr import mastr_data_setup
from egon.data.datasets.mv_grid_districts import mv_grid_districts_setup
from egon.data.datasets.osm import OpenStreetMap
from egon.data.datasets.osm_buildings_streets import OsmBuildingsStreets
from egon.data.datasets.osmtgmod import Osmtgmod
from egon.data.datasets.power_etrago import OpenCycleGasTurbineEtrago
from egon.data.datasets.power_plants import PowerPlants
from egon.data.datasets.pypsaeursec import PypsaEurSec
from egon.data.datasets.re_potential_areas import re_potential_area_setup
from egon.data.datasets.renewable_feedin import RenewableFeedin
from egon.data.datasets.saltcavern import SaltcavernData
from egon.data.datasets.sanity_checks import SanityChecks
from egon.data.datasets.scenario_capacities import ScenarioCapacities
from egon.data.datasets.scenario_parameters import ScenarioParameters
from egon.data.datasets.society_prognosis import SocietyPrognosis
from egon.data.datasets.storages import Storages
from egon.data.datasets.storages_etrago import StorageEtrago
from egon.data.datasets.substation import SubstationExtraction
from egon.data.datasets.substation_voronoi import SubstationVoronoi
from egon.data.datasets.tyndp import Tyndp
from egon.data.datasets.vg250 import Vg250
from egon.data.datasets.vg250_mv_grid_districts import Vg250MvGridDistricts
from egon.data.datasets.zensus import ZensusMiscellaneous, ZensusPopulation
from egon.data.datasets.zensus_mv_grid_districts import ZensusMvGridDistricts
from egon.data.datasets.zensus_vg250 import ZensusVg250

# Set number of threads used by numpy and pandas
set_numexpr_threads()

with airflow.DAG(
    "egon-data-processing-pipeline",
    description="The eGo^N data processing DAG.",
    default_args={"start_date": days_ago(1)},
    template_searchpath=[
        os.path.abspath(
            os.path.join(
                os.path.dirname(__file__), "..", "..", "processing", "vg250"
            )
        )
    ],
    is_paused_upon_creation=False,
    schedule_interval=None,
) as pipeline:

    tasks = pipeline.task_dict

    setup = database.Setup()

    osm = OpenStreetMap(dependencies=[setup])

    data_bundle = DataBundle(dependencies=[setup])

    # Import VG250 (Verwaltungsgebiete 250) data
    vg250 = Vg250(dependencies=[setup])

    # Scenario table
    scenario_parameters = ScenarioParameters(dependencies=[setup])

    # Download TYNDP data
    tyndp_data = Tyndp(dependencies=[setup])

    # Import zensus population
    zensus_population = ZensusPopulation(dependencies=[setup, vg250])

    # Combine zensus and VG250 data
    zensus_vg250 = ZensusVg250(dependencies=[vg250, zensus_population])

    # Download and import zensus data on households, buildings and apartments
    zensus_miscellaneous = ZensusMiscellaneous(
        dependencies=[zensus_population, zensus_vg250]
    )

    # Import DemandRegio data
    demandregio = DemandRegio(
        dependencies=[data_bundle, scenario_parameters, setup, vg250]
    )

    # Society prognosis
    society_prognosis = SocietyPrognosis(
        dependencies=[demandregio, zensus_miscellaneous]
    )

    # OSM (OpenStreetMap) buildings, streets and amenities
    osm_buildings_streets = OsmBuildingsStreets(
        dependencies=[osm, zensus_miscellaneous]
    )

    # Import saltcavern storage potentials
    saltcavern_storage = SaltcavernData(dependencies=[data_bundle, vg250])

    # Import weather data
    weather_data = WeatherData(
        dependencies=[scenario_parameters, setup, vg250]
    )

    # Future national heat demands for foreign countries based on Hotmaps
    # download only, processing in PyPSA-Eur-Sec fork
    hd_abroad = HeatDemandEurope(dependencies=[setup])

    # Set eTraGo input tables
    setup_etrago = EtragoSetup(dependencies=[setup])

    substation_extraction = SubstationExtraction(dependencies=[osm, vg250])

    # Generate the osmTGmod ehv/hv grid model
    osmtgmod = Osmtgmod(
        dependencies=[
            scenario_parameters,
            setup_etrago,
            substation_extraction,
            tasks["osm.download"],
        ]
    )

    # Fix eHV subnetworks in Germany manually
    fix_subnetworks = FixEhvSubnetworks(dependencies=[osmtgmod])

    # Retrieve MaStR (Marktstammdatenregister) data
    mastr_data = mastr_data_setup(dependencies=[setup])

    # Create Voronoi polygons
    substation_voronoi = SubstationVoronoi(
        dependencies=[tasks["osmtgmod.substation.extract"], vg250]
    )

    # MV (medium voltage) grid districts
    mv_grid_districts = mv_grid_districts_setup(
        dependencies=[substation_voronoi]
    )

    # Import potential areas for wind onshore and ground-mounted PV
    re_potential_areas = re_potential_area_setup(
        dependencies=[data_bundle, setup]
    )

    # Calculate future heat demand based on Peta5_0_1 data
    heat_demand_Germany = HeatDemandImport(
        dependencies=[scenario_parameters, vg250, zensus_vg250]
    )

    # Download industrial gas demand
    industrial_gas_demand = IndustrialGasDemand(
        dependencies=[scenario_parameters]
    )

    # Extract landuse areas from the `osm` dataset
    osm_landuse = OsmLanduse(dependencies=[osm, vg250])

    # Calculate feedin from renewables
    renewable_feedin = RenewableFeedin(
        dependencies=[vg250, zensus_vg250, weather_data]
    )

    # Demarcate district heating areas
    district_heating_areas = DistrictHeatingAreas(
        dependencies=[
            heat_demand_Germany,
            scenario_parameters,
            zensus_miscellaneous,
        ]
    )

    # TODO: What does "trans" stand for?
    # Calculate dynamic line rating for HV (high voltage) trans lines
    dlr = Calculate_dlr(
        dependencies=[data_bundle, osmtgmod, weather_data, fix_subnetworks]
    )

    # Map zensus grid districts
    zensus_mv_grid_districts = ZensusMvGridDistricts(
        dependencies=[mv_grid_districts, zensus_population]
    )

    # Map federal states to mv_grid_districts
    vg250_mv_grid_districts = Vg250MvGridDistricts(
        dependencies=[mv_grid_districts, vg250]
    )

    # Create household demand profiles on zensus level
    hh_demand_profiles_setup = hh_profiles.HouseholdDemands(
        dependencies=[
            demandregio,
            tasks[
                "osm_buildings_streets"
                ".create-buildings-residential-zensus-mapping"
            ],
            vg250,
            zensus_miscellaneous,
            zensus_mv_grid_districts,
            zensus_vg250,
        ]
    )

    # Household electricity demand buildings
    hh_demand_buildings_setup = hh_buildings.setup(
        dependencies=[
            tasks[
                "electricity_demand_timeseries"
                ".hh_profiles"
                ".houseprofiles-in-census-cells"
            ]
        ]
    )

    # Get household electrical demands for cencus cells
    household_electricity_demand_annual = HouseholdElectricityDemand(
        dependencies=[
            tasks[
                "electricity_demand_timeseries"
                ".hh_buildings"
                ".map-houseprofiles-to-buildings"
            ]
        ]
    )

    # Distribute electrical CTS demands to zensus grid
    cts_electricity_demand_annual = CtsElectricityDemand(
        dependencies=[
            demandregio,
            heat_demand_Germany,
            # household_electricity_demand_annual,
            tasks["electricity_demand.create-tables"],
            tasks["etrago_setup.create-tables"],
            zensus_mv_grid_districts,
            zensus_vg250,
        ]
    )

    # Industry
    industrial_sites = MergeIndustrialSites(
        dependencies=[data_bundle, setup, vg250]
    )
    demand_curves_industry = IndustrialDemandCurves(
        dependencies=[
            demandregio,
            industrial_sites,
            osm_landuse,
            mv_grid_districts,
            osm,
        ]
    )

    # Electrical loads to eTraGo
    electrical_load_etrago = ElectricalLoadEtrago(
        dependencies=[
            cts_electricity_demand_annual,
            demand_curves_industry,
            hh_demand_buildings_setup,
        ]
    )

    # Heat time Series
    heat_time_series = HeatTimeSeries(
        dependencies=[
            data_bundle,
            demandregio,
            heat_demand_Germany,
            district_heating_areas,
            vg250,
            zensus_mv_grid_districts,
            hh_demand_buildings_setup,
            weather_data,
        ]
    )

    # run pypsa-eur-sec
    run_pypsaeursec = PypsaEurSec(
        dependencies=[
            weather_data,
            hd_abroad,
            osmtgmod,
            setup_etrago,
            data_bundle,
            electrical_load_etrago,
            heat_time_series,
        ]
    )

    # Deal with electrical neighbours
    foreign_lines = ElectricalNeighbours(
        dependencies=[run_pypsaeursec, tyndp_data]
    )

    # Import NEP (Netzentwicklungsplan) data
    scenario_capacities = ScenarioCapacities(
        dependencies=[
            data_bundle,
            run_pypsaeursec,
            setup,
            vg250,
            zensus_population,
        ]
    )

    # Import gas grid
    gas_grid_insert_data = GasNodesandPipes(
        dependencies=[
            data_bundle,
            foreign_lines,
            osmtgmod,
            scenario_parameters,
            tasks["etrago_setup.create-tables"],
        ]
    )

    # Insert hydrogen buses
    insert_hydrogen_buses = HydrogenBusEtrago(
        dependencies=[
            gas_grid_insert_data,
            saltcavern_storage,
            substation_voronoi,
        ]
    )

    # Create gas voronoi eGon2035
    create_gas_polygons_egon2035 = GasAreaseGon2035(
        dependencies=[setup_etrago, insert_hydrogen_buses, vg250]
    )

    # Insert hydrogen grid
    insert_h2_grid = HydrogenGridEtrago(
        dependencies=[
            create_gas_polygons_egon2035,
            gas_grid_insert_data,
            insert_hydrogen_buses,
        ]
    )

    h2_infrastructure = [insert_h2_grid, insert_hydrogen_buses]

    # H2 steel tanks and saltcavern storage
    insert_H2_storage = HydrogenStoreEtrago(dependencies=h2_infrastructure)

    # Power-to-gas-to-power chain installations
    insert_power_to_h2_installations = HydrogenPowerLinkEtrago(
        dependencies=h2_infrastructure
    )

    # Link between methane grid and respective hydrogen buses
    insert_h2_to_ch4_grid_links = HydrogenMethaneLinkEtrago(
        dependencies=[h2_infrastructure, insert_power_to_h2_installations]
    )

    # Create gas voronoi eGon100RE
    create_gas_polygons_egon100RE = GasAreaseGon100RE(
        dependencies=[create_gas_polygons_egon2035, insert_h2_grid, vg250]
    )

    # Gas abroad
    gas_abroad_insert_data = GasNeighbours(
        dependencies=[
            gas_grid_insert_data,
            run_pypsaeursec,
            foreign_lines,
            insert_hydrogen_buses,
            create_gas_polygons_egon100RE,
        ]
    )

    # Import gas production
    gas_production_insert_data = CH4Production(
        dependencies=[create_gas_polygons_egon2035]
    )

    # Import CH4 storages
    insert_data_ch4_storages = CH4Storages(
        dependencies=[create_gas_polygons_egon2035]
    )

    # Assign industrial gas demand eGon2035
    IndustrialGasDemandeGon2035(
        dependencies=[create_gas_polygons_egon2035, industrial_gas_demand]
    )

    # Assign industrial gas demand eGon100RE
    IndustrialGasDemandeGon100RE(
        dependencies=[create_gas_polygons_egon100RE, industrial_gas_demand]
    )

    # CHP locations
    chp = Chp(
        dependencies=[
            create_gas_polygons_egon100RE,
            create_gas_polygons_egon2035,
            demand_curves_industry,
            district_heating_areas,
            industrial_sites,
            osm_landuse,
            mastr_data,
            mv_grid_districts,
            scenario_capacities,
        ]
    )

    # Power plants
    power_plants = PowerPlants(
        dependencies=[
            chp,
            cts_electricity_demand_annual,
            household_electricity_demand_annual,
            mastr_data,
            mv_grid_districts,
            re_potential_areas,
            renewable_feedin,
            scenario_capacities,
            scenario_parameters,
            setup,
            substation_extraction,
            tasks["etrago_setup.create-tables"],
            vg250_mv_grid_districts,
            zensus_mv_grid_districts,
        ]
    )

    create_ocgt = OpenCycleGasTurbineEtrago(
        dependencies=[create_gas_polygons_egon2035, power_plants]
    )

    # Fill eTraGo generators tables
    fill_etrago_generators = Egon_etrago_gen(
        dependencies=[power_plants, weather_data]
    )

    # Heat supply
    heat_supply = HeatSupply(
        dependencies=[
            chp,
            data_bundle,
            district_heating_areas,
            zensus_mv_grid_districts,
        ]
    )

    # DSM (demand site management)
    components_dsm = dsm_Potential(
        dependencies=[
            cts_electricity_demand_annual,
            demand_curves_industry,
            osmtgmod,
        ]
    )

    # Pumped hydro units
    pumped_hydro = Storages(
        dependencies=[
            mastr_data,
            mv_grid_districts,
            power_plants,
            scenario_capacities,
            scenario_parameters,
            setup,
            vg250_mv_grid_districts,
        ]
    )

    # Heat to eTraGo
    heat_etrago = HeatEtrago(
        dependencies=[
            heat_supply,
            mv_grid_districts,
            renewable_feedin,
            setup_etrago,
            heat_time_series,
        ]
    )

    # CHP to eTraGo
    chp_etrago = ChpEtrago(dependencies=[chp, heat_etrago])

    # HTS to eTraGo table
    hts_etrago_table = HtsEtragoTable(
        dependencies=[
            district_heating_areas,
            heat_etrago,
            heat_time_series,
            mv_grid_districts,
        ]
    )

    # Storages to eTraGo
    storage_etrago = StorageEtrago(
        dependencies=[pumped_hydro, scenario_parameters, setup_etrago]
    )

    # eMobility: motorized individual travel
    emobility_mit = MotorizedIndividualTravel(
        dependencies=[
            data_bundle,
            mv_grid_districts,
            scenario_parameters,
            setup_etrago,
            zensus_mv_grid_districts,
            zensus_vg250,
            storage_etrago,
            hts_etrago_table,
            chp_etrago,
            components_dsm,
            heat_etrago,
            fill_etrago_generators,
            create_ocgt,
            insert_H2_storage,
            insert_power_to_h2_installations,
            insert_h2_to_ch4_grid_links,
            create_gas_polygons_egon100RE,
            gas_production_insert_data,
            insert_data_ch4_storages,
        ]
    )

    mit_charging_infrastructure = MITChargingInfrastructure(
        dependencies=[mv_grid_districts, hh_demand_buildings_setup]
    )

    # eMobility: heavy duty transport
    heavy_duty_transport = HeavyDutyTransport(
        dependencies=[vg250, setup_etrago, create_gas_polygons_egon2035]
    )

    cts_demand_buildings = CtsDemandBuildings(
        dependencies=[
            osm_buildings_streets,
            cts_electricity_demand_annual,
            hh_demand_buildings_setup,
            tasks["heat_demand_timeseries.export-etrago-cts-heat-profiles"],
        ]
    )

<<<<<<< HEAD
    # Include low flex scenario(s)

    low_flex_scenario = LowFlexScenario(
        dependencies=[
            storage_etrago,
            hts_etrago_table,
            fill_etrago_generators,
            household_electricity_demand_annual,
            cts_demand_buildings,
            emobility_mit,
=======
    # Create load areas
    load_areas = LoadArea(
        dependencies=[
            osm_landuse,
            zensus_vg250,
            household_electricity_demand_annual,
            tasks[
                "electricity_demand_timeseries"
                ".hh_buildings"
                ".get-building-peak-loads"
            ],
            cts_demand_buildings,
            demand_curves_industry,
>>>>>>> a79ac819
        ]
    )

    # ########## Keep this dataset at the end
    # Sanity Checks
    sanity_checks = SanityChecks(
        dependencies=[
            storage_etrago,
            hts_etrago_table,
            fill_etrago_generators,
            household_electricity_demand_annual,
            cts_demand_buildings,
            emobility_mit,
            low_flex_scenario,
        ]
    )<|MERGE_RESOLUTION|>--- conflicted
+++ resolved
@@ -63,12 +63,8 @@
 )
 from egon.data.datasets.industrial_sites import MergeIndustrialSites
 from egon.data.datasets.industry import IndustrialDemandCurves
-<<<<<<< HEAD
-from egon.data.datasets.loadarea import LoadArea
+from egon.data.datasets.loadarea import LoadArea, OsmLanduse
 from egon.data.datasets.low_flex_scenario import LowFlexScenario
-=======
-from egon.data.datasets.loadarea import LoadArea, OsmLanduse
->>>>>>> a79ac819
 from egon.data.datasets.mastr import mastr_data_setup
 from egon.data.datasets.mv_grid_districts import mv_grid_districts_setup
 from egon.data.datasets.osm import OpenStreetMap
@@ -596,18 +592,6 @@
         ]
     )
 
-<<<<<<< HEAD
-    # Include low flex scenario(s)
-
-    low_flex_scenario = LowFlexScenario(
-        dependencies=[
-            storage_etrago,
-            hts_etrago_table,
-            fill_etrago_generators,
-            household_electricity_demand_annual,
-            cts_demand_buildings,
-            emobility_mit,
-=======
     # Create load areas
     load_areas = LoadArea(
         dependencies=[
@@ -621,7 +605,18 @@
             ],
             cts_demand_buildings,
             demand_curves_industry,
->>>>>>> a79ac819
+        ]
+    )
+
+    # Include low flex scenario(s)
+    low_flex_scenario = LowFlexScenario(
+        dependencies=[
+            storage_etrago,
+            hts_etrago_table,
+            fill_etrago_generators,
+            household_electricity_demand_annual,
+            cts_demand_buildings,
+            emobility_mit,
         ]
     )
 
