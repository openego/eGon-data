import os

from airflow.utils.dates import days_ago
import airflow

from egon.data.config import set_numexpr_threads
from egon.data.datasets import database
from egon.data.datasets.calculate_dlr import Calculate_dlr
from egon.data.datasets.ch4_prod import CH4Production
from egon.data.datasets.ch4_storages import CH4Storages
from egon.data.datasets.chp import Chp
from egon.data.datasets.chp_etrago import ChpEtrago
from egon.data.datasets.data_bundle import DataBundle
from egon.data.datasets.demandregio import DemandRegio
from egon.data.datasets.district_heating_areas import DistrictHeatingAreas
from egon.data.datasets.DSM_cts_ind import dsm_Potential
from egon.data.datasets.electrical_neighbours import ElectricalNeighbours
from egon.data.datasets.electricity_demand import (
    CtsElectricityDemand,
    HouseholdElectricityDemand,
)
from egon.data.datasets.electricity_demand_etrago import ElectricalLoadEtrago
from egon.data.datasets.electricity_demand_timeseries import (
    hh_buildings,
    hh_profiles,
)
from egon.data.datasets.electricity_demand_timeseries.cts_buildings import (
    CtsDemandBuildings,
)
from egon.data.datasets.emobility.heavy_duty_transport import (
    HeavyDutyTransport,
)
from egon.data.datasets.emobility.motorized_individual_travel import (
    MotorizedIndividualTravel,
)
from egon.data.datasets.emobility.motorized_individual_travel_charging_infrastructure import (  # noqa: E501
    MITChargingInfrastructure,
)
from egon.data.datasets.era5 import WeatherData
from egon.data.datasets.etrago_setup import EtragoSetup
from egon.data.datasets.fill_etrago_gen import Egon_etrago_gen
from egon.data.datasets.fix_ehv_subnetworks import FixEhvSubnetworks
from egon.data.datasets.gas_areas import GasAreaseGon100RE, GasAreaseGon2035
from egon.data.datasets.gas_grid import GasNodesandPipes
from egon.data.datasets.gas_neighbours import GasNeighbours
from egon.data.datasets.heat_demand import HeatDemandImport
from egon.data.datasets.heat_demand_europe import HeatDemandEurope
from egon.data.datasets.heat_demand_timeseries import HeatTimeSeries
from egon.data.datasets.heat_etrago import HeatEtrago
from egon.data.datasets.heat_etrago.hts_etrago import HtsEtragoTable
from egon.data.datasets.heat_supply import HeatSupply
from egon.data.datasets.hydrogen_etrago import (
    HydrogenBusEtrago,
    HydrogenGridEtrago,
    HydrogenMethaneLinkEtrago,
    HydrogenPowerLinkEtrago,
    HydrogenStoreEtrago,
)
from egon.data.datasets.industrial_gas_demand import (
    IndustrialGasDemand,
    IndustrialGasDemandeGon100RE,
    IndustrialGasDemandeGon2035,
)
from egon.data.datasets.industrial_sites import MergeIndustrialSites
from egon.data.datasets.industry import IndustrialDemandCurves
from egon.data.datasets.loadarea import LoadArea
from egon.data.datasets.mastr import mastr_data_setup
from egon.data.datasets.mv_grid_districts import mv_grid_districts_setup
from egon.data.datasets.osm import OpenStreetMap
from egon.data.datasets.osm_buildings_streets import OsmBuildingsStreets
from egon.data.datasets.osmtgmod import Osmtgmod
from egon.data.datasets.power_etrago import OpenCycleGasTurbineEtrago
from egon.data.datasets.power_plants import PowerPlants
from egon.data.datasets.pypsaeursec import PypsaEurSec
from egon.data.datasets.re_potential_areas import re_potential_area_setup
from egon.data.datasets.renewable_feedin import RenewableFeedin
from egon.data.datasets.saltcavern import SaltcavernData
from egon.data.datasets.sanity_checks import SanityChecks
from egon.data.datasets.scenario_capacities import ScenarioCapacities
from egon.data.datasets.scenario_parameters import ScenarioParameters
from egon.data.datasets.society_prognosis import SocietyPrognosis
from egon.data.datasets.storages import PumpedHydro
from egon.data.datasets.storages_etrago import StorageEtrago
from egon.data.datasets.substation import SubstationExtraction
from egon.data.datasets.substation_voronoi import SubstationVoronoi
from egon.data.datasets.tyndp import Tyndp
from egon.data.datasets.vg250 import Vg250
from egon.data.datasets.vg250_mv_grid_districts import Vg250MvGridDistricts
from egon.data.datasets.zensus import ZensusMiscellaneous, ZensusPopulation
from egon.data.datasets.zensus_mv_grid_districts import ZensusMvGridDistricts
from egon.data.datasets.zensus_vg250 import ZensusVg250

# Set number of threads used by numpy and pandas
set_numexpr_threads()

with airflow.DAG(
    "egon-data-processing-pipeline",
    description="The eGo^N data processing DAG.",
    default_args={"start_date": days_ago(1)},
    template_searchpath=[
        os.path.abspath(
            os.path.join(
                os.path.dirname(__file__), "..", "..", "processing", "vg250"
            )
        )
    ],
    is_paused_upon_creation=False,
    schedule_interval=None,
) as pipeline:

    tasks = pipeline.task_dict

    setup = database.Setup()

    osm = OpenStreetMap(dependencies=[setup])

    data_bundle = DataBundle(dependencies=[setup])

    # Import VG250 (Verwaltungsgebiete 250) data
    vg250 = Vg250(dependencies=[setup])

    # Scenario table
    scenario_parameters = ScenarioParameters(dependencies=[setup])

    # Download TYNDP data
    tyndp_data = Tyndp(dependencies=[setup])

    # Import zensus population
    zensus_population = ZensusPopulation(dependencies=[setup, vg250])

    # Combine zensus and VG250 data
    zensus_vg250 = ZensusVg250(dependencies=[vg250, zensus_population])

    # Download and import zensus data on households, buildings and apartments
    zensus_miscellaneous = ZensusMiscellaneous(
        dependencies=[zensus_population, zensus_vg250]
    )

    # Import DemandRegio data
    demandregio = DemandRegio(
        dependencies=[data_bundle, scenario_parameters, setup, vg250]
    )

    # Society prognosis
    society_prognosis = SocietyPrognosis(
        dependencies=[demandregio, zensus_miscellaneous]
    )

    # OSM (OpenStreetMap) buildings, streets and amenities
    osm_buildings_streets = OsmBuildingsStreets(
        dependencies=[osm, zensus_miscellaneous]
    )

    # Import saltcavern storage potentials
    saltcavern_storage = SaltcavernData(dependencies=[data_bundle, vg250])

    # Import weather data
    weather_data = WeatherData(
        dependencies=[scenario_parameters, setup, vg250]
    )

    # Future national heat demands for foreign countries based on Hotmaps
    # download only, processing in PyPSA-Eur-Sec fork
    hd_abroad = HeatDemandEurope(dependencies=[setup])

    # Set eTraGo input tables
    setup_etrago = EtragoSetup(dependencies=[setup])

    substation_extraction = SubstationExtraction(dependencies=[osm, vg250])

    # Generate the osmTGmod ehv/hv grid model
    osmtgmod = Osmtgmod(
        dependencies=[
            scenario_parameters,
            setup_etrago,
            substation_extraction,
            tasks["osm.download"],
        ]
    )

    # Fix eHV subnetworks in Germany manually
    fix_subnetworks = FixEhvSubnetworks(dependencies=[osmtgmod])

    # Retrieve MaStR (Marktstammdatenregister) data
    mastr_data = mastr_data_setup(dependencies=[setup])

    # Create Voronoi polygons
    substation_voronoi = SubstationVoronoi(
        dependencies=[tasks["osmtgmod.substation.extract"], vg250]
    )

    # MV (medium voltage) grid districts
    mv_grid_districts = mv_grid_districts_setup(
        dependencies=[substation_voronoi]
    )

    # Import potential areas for wind onshore and ground-mounted PV
    re_potential_areas = re_potential_area_setup(
        dependencies=[data_bundle, setup]
    )

    # Calculate future heat demand based on Peta5_0_1 data
    heat_demand_Germany = HeatDemandImport(
        dependencies=[scenario_parameters, vg250, zensus_vg250]
    )

    # Download industrial gas demand
    industrial_gas_demand = IndustrialGasDemand(
        dependencies=[scenario_parameters]
    )

    # Extract landuse areas from the `osm` dataset
    load_area = LoadArea(dependencies=[osm, vg250])

    # Calculate feedin from renewables
    renewable_feedin = RenewableFeedin(
        dependencies=[vg250, zensus_vg250, weather_data]
    )

    # Demarcate district heating areas
    district_heating_areas = DistrictHeatingAreas(
        dependencies=[
            heat_demand_Germany,
            scenario_parameters,
            zensus_miscellaneous,
        ]
    )

    # TODO: What does "trans" stand for?
    # Calculate dynamic line rating for HV (high voltage) trans lines
    dlr = Calculate_dlr(
        dependencies=[data_bundle, osmtgmod, weather_data, fix_subnetworks]
    )

    # Map zensus grid districts
    zensus_mv_grid_districts = ZensusMvGridDistricts(
        dependencies=[mv_grid_districts, zensus_population]
    )

    # Map federal states to mv_grid_districts
    vg250_mv_grid_districts = Vg250MvGridDistricts(
        dependencies=[mv_grid_districts, vg250]
    )

    # Create household demand profiles on zensus level
    hh_demand_profiles_setup = hh_profiles.HouseholdDemands(
        dependencies=[
            demandregio,
            tasks[
                "osm_buildings_streets"
                ".create-buildings-residential-zensus-mapping"
            ],
            vg250,
            zensus_miscellaneous,
            zensus_mv_grid_districts,
            zensus_vg250,
        ]
    )

    # Household electricity demand buildings
    hh_demand_buildings_setup = hh_buildings.setup(
        dependencies=[
            tasks[
                "electricity_demand_timeseries"
                ".hh_profiles"
                ".houseprofiles-in-census-cells"
            ]
        ]
    )

    # Get household electrical demands for cencus cells
    household_electricity_demand_annual = HouseholdElectricityDemand(
        dependencies=[
            tasks[
                "electricity_demand_timeseries"
                ".hh_buildings"
                ".map-houseprofiles-to-buildings"
            ]
        ]
    )

    # Distribute electrical CTS demands to zensus grid
    cts_electricity_demand_annual = CtsElectricityDemand(
        dependencies=[
            demandregio,
            heat_demand_Germany,
            # household_electricity_demand_annual,
            tasks["electricity_demand.create-tables"],
            tasks["etrago_setup.create-tables"],
            zensus_mv_grid_districts,
            zensus_vg250,
        ]
    )

    # Industry
    industrial_sites = MergeIndustrialSites(
        dependencies=[data_bundle, setup, vg250]
    )
    demand_curves_industry = IndustrialDemandCurves(
        dependencies=[
            demandregio,
            industrial_sites,
            load_area,
            mv_grid_districts,
            osm,
        ]
    )

    # Electrical loads to eTraGo
    electrical_load_etrago = ElectricalLoadEtrago(
        dependencies=[
            cts_electricity_demand_annual,
            demand_curves_industry,
            hh_demand_buildings_setup,
        ]
    )

    # Heat time Series
    heat_time_series = HeatTimeSeries(
        dependencies=[
            data_bundle,
            demandregio,
            heat_demand_Germany,
            district_heating_areas,
            vg250,
            zensus_mv_grid_districts,
            hh_demand_buildings_setup,
            weather_data,
        ]
    )

    # run pypsa-eur-sec
    run_pypsaeursec = PypsaEurSec(
        dependencies=[
            weather_data,
            hd_abroad,
            osmtgmod,
            setup_etrago,
            data_bundle,
            electrical_load_etrago,
            heat_time_series,
        ]
    )

    # Deal with electrical neighbours
    foreign_lines = ElectricalNeighbours(
        dependencies=[run_pypsaeursec, tyndp_data]
    )

    # Import NEP (Netzentwicklungsplan) data
    scenario_capacities = ScenarioCapacities(
        dependencies=[
            data_bundle,
            run_pypsaeursec,
            setup,
            vg250,
            zensus_population,
        ]
    )

    # Import gas grid
    gas_grid_insert_data = GasNodesandPipes(
        dependencies=[
            data_bundle,
            foreign_lines,
            osmtgmod,
            scenario_parameters,
            tasks["etrago_setup.create-tables"],
        ]
    )

    # Gas abroad
    gas_abroad_insert_data = GasNeighbours(
        dependencies=[
            gas_grid_insert_data,
            foreign_lines,
        ]
    )

    # Insert hydrogen buses
    insert_hydrogen_buses = HydrogenBusEtrago(
        dependencies=[
            gas_grid_insert_data,
            saltcavern_storage,
            substation_voronoi,
        ]
    )

    # Create gas voronoi eGon2035
    create_gas_polygons_egon2035 = GasAreaseGon2035(
        dependencies=[setup_etrago, insert_hydrogen_buses, vg250]
    )

    # Insert hydrogen grid
    insert_h2_grid = HydrogenGridEtrago(
        dependencies=[
            create_gas_polygons_egon2035,
            gas_grid_insert_data,
            insert_hydrogen_buses,
        ]
    )

    h2_infrastructure = [insert_h2_grid, insert_hydrogen_buses]

    # H2 steel tanks and saltcavern storage
    insert_H2_storage = HydrogenStoreEtrago(dependencies=h2_infrastructure)

    # Power-to-gas-to-power chain installations
    insert_power_to_h2_installations = HydrogenPowerLinkEtrago(
        dependencies=h2_infrastructure
    )

    # Link between methane grid and respective hydrogen buses
    insert_h2_to_ch4_grid_links = HydrogenMethaneLinkEtrago(
        dependencies=[h2_infrastructure, insert_power_to_h2_installations]
    )

    # Create gas voronoi eGon100RE
    create_gas_polygons_egon100RE = GasAreaseGon100RE(
        dependencies=[create_gas_polygons_egon2035, insert_h2_grid, vg250]
    )

    # Import gas production
    gas_production_insert_data = CH4Production(
        dependencies=[create_gas_polygons_egon2035]
    )

    # Import CH4 storages
    insert_data_ch4_storages = CH4Storages(
        dependencies=[create_gas_polygons_egon2035]
    )

    # Assign industrial gas demand eGon2035
    IndustrialGasDemandeGon2035(
        dependencies=[create_gas_polygons_egon2035, industrial_gas_demand]
    )

    # Assign industrial gas demand eGon100RE
    IndustrialGasDemandeGon100RE(
        dependencies=[create_gas_polygons_egon100RE, industrial_gas_demand]
    )

    # CHP locations
    chp = Chp(
        dependencies=[
            create_gas_polygons_egon100RE,
            create_gas_polygons_egon2035,
            demand_curves_industry,
            district_heating_areas,
            industrial_sites,
            load_area,
            mastr_data,
            mv_grid_districts,
            scenario_capacities,
        ]
    )

    # Power plants
    power_plants = PowerPlants(
        dependencies=[
            chp,
            cts_electricity_demand_annual,
            household_electricity_demand_annual,
            mastr_data,
            mv_grid_districts,
            re_potential_areas,
            renewable_feedin,
            scenario_capacities,
            scenario_parameters,
            setup,
            substation_extraction,
            tasks["etrago_setup.create-tables"],
            vg250_mv_grid_districts,
            zensus_mv_grid_districts,
        ]
    )

    create_ocgt = OpenCycleGasTurbineEtrago(
        dependencies=[create_gas_polygons_egon2035, power_plants]
    )

    # Fill eTraGo generators tables
    fill_etrago_generators = Egon_etrago_gen(
        dependencies=[power_plants, weather_data]
    )

    # Heat supply
    heat_supply = HeatSupply(
        dependencies=[
            chp,
            data_bundle,
            district_heating_areas,
            zensus_mv_grid_districts,
        ]
    )

    # DSM (demand site management)
    components_dsm = dsm_Potential(
        dependencies=[
            cts_electricity_demand_annual,
            demand_curves_industry,
            osmtgmod,
        ]
    )

    # Pumped hydro units
    pumped_hydro = PumpedHydro(
        dependencies=[
            mastr_data,
            mv_grid_districts,
            power_plants,
            scenario_capacities,
            scenario_parameters,
            setup,
            vg250_mv_grid_districts,
        ]
    )

    # Heat to eTraGo
    heat_etrago = HeatEtrago(
        dependencies=[
            heat_supply,
            mv_grid_districts,
            renewable_feedin,
            setup_etrago,
            heat_time_series,
        ]
    )

    # CHP to eTraGo
    chp_etrago = ChpEtrago(dependencies=[chp, heat_etrago])

    # HTS to eTraGo table
    hts_etrago_table = HtsEtragoTable(
        dependencies=[
            district_heating_areas,
            heat_etrago,
            heat_time_series,
            mv_grid_districts,
        ]
    )

    # Storages to eTraGo
    storage_etrago = StorageEtrago(
        dependencies=[pumped_hydro, scenario_parameters, setup_etrago]
    )

    # eMobility: motorized individual travel
    emobility_mit = MotorizedIndividualTravel(
        dependencies=[
            data_bundle,
            mv_grid_districts,
            scenario_parameters,
            setup_etrago,
            zensus_mv_grid_districts,
            zensus_vg250,
            storage_etrago,
            hts_etrago_table,
            chp_etrago,
            components_dsm,
            heat_etrago,
            fill_etrago_generators,
            create_ocgt,
            insert_H2_storage,
            insert_power_to_h2_installations,
            insert_h2_to_ch4_grid_links,
            create_gas_polygons_egon100RE,
            gas_production_insert_data,
            insert_data_ch4_storages,
        ]
    )

<<<<<<< HEAD
    mit_charging_infrastructure = MITChargingInfrastructure(
        dependencies=[mv_grid_districts, hh_demand_buildings_setup]
=======
    # eMobility: heavy duty transport
    heavy_duty_transport = HeavyDutyTransport(
        dependencies=[vg250, setup_etrago, create_gas_polygons_egon2035]
>>>>>>> 6b0082a6
    )

    cts_demand_buildings = CtsDemandBuildings(
        dependencies=[
            osm_buildings_streets,
            cts_electricity_demand_annual,
            hh_demand_buildings_setup,
        ]
    )

    # ########## Keep this dataset at the end
    # Sanity Checks
    sanity_checks = SanityChecks(
        dependencies=[
            storage_etrago,
            hts_etrago_table,
            fill_etrago_generators,
            household_electricity_demand_annual,
            cts_demand_buildings,
            emobility_mit,
        ]
    )<|MERGE_RESOLUTION|>--- conflicted
+++ resolved
@@ -570,14 +570,13 @@
         ]
     )
 
-<<<<<<< HEAD
     mit_charging_infrastructure = MITChargingInfrastructure(
         dependencies=[mv_grid_districts, hh_demand_buildings_setup]
-=======
+    )
+
     # eMobility: heavy duty transport
     heavy_duty_transport = HeavyDutyTransport(
         dependencies=[vg250, setup_etrago, create_gas_polygons_egon2035]
->>>>>>> 6b0082a6
     )
 
     cts_demand_buildings = CtsDemandBuildings(
