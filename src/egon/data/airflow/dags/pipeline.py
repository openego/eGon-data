import os

from airflow.operators.postgres_operator import PostgresOperator
from airflow.operators.python_operator import PythonOperator
from airflow.utils.dates import days_ago
import airflow
import importlib_resources as resources

from egon.data import db
from egon.data.config import set_numexpr_threads
from egon.data.datasets import database
from egon.data.datasets.calculate_dlr import Calculate_dlr
from egon.data.datasets.ch4_storages import CH4Storages
from egon.data.datasets.chp import Chp
from egon.data.datasets.chp_etrago import ChpEtrago
from egon.data.datasets.data_bundle import DataBundle
from egon.data.datasets.demandregio import DemandRegio
from egon.data.datasets.district_heating_areas import DistrictHeatingAreas
from egon.data.datasets.DSM_cts_ind import dsm_Potential
from egon.data.datasets.electricity_demand import (
    CtsElectricityDemand,
    HouseholdElectricityDemand,
)
from egon.data.datasets.electricity_demand_etrago import ElectricalLoadEtrago
from egon.data.datasets.era5 import WeatherData
from egon.data.datasets.etrago_setup import EtragoSetup
from egon.data.datasets.gas_grid import GasNodesandPipes
from egon.data.datasets.gas_prod import CH4Production
from egon.data.datasets.heat_demand import HeatDemandImport
from egon.data.datasets.heat_demand_timeseries.HTS import HeatTimeSeries
from egon.data.datasets.heat_etrago import HeatEtrago
from egon.data.datasets.heat_etrago.hts_etrago import HtsEtragoTable
from egon.data.datasets.heat_supply import HeatSupply
from egon.data.datasets.hh_demand_buildings import (
    map_houseprofiles_to_buildings,
)
from egon.data.datasets.hh_demand_profiles import (
    hh_demand_setup,
    houseprofiles_in_census_cells,
    mv_grid_district_HH_electricity_load,
)
from egon.data.datasets.industrial_gas_demand import IndustrialGasDemand
from egon.data.datasets.industrial_sites import MergeIndustrialSites
from egon.data.datasets.industry import IndustrialDemandCurves
from egon.data.datasets.mastr import mastr_data_setup
from egon.data.datasets.mv_grid_districts import mv_grid_districts_setup
from egon.data.datasets.osm import OpenStreetMap
from egon.data.datasets.osm_buildings_streets import OsmBuildingsStreets
from egon.data.datasets.osmtgmod import Osmtgmod
from egon.data.datasets.power_plants import PowerPlants
from egon.data.datasets.re_potential_areas import re_potential_area_setup
from egon.data.datasets.renewable_feedin import RenewableFeedin
from egon.data.datasets.scenario_capacities import ScenarioCapacities
from egon.data.datasets.scenario_parameters import ScenarioParameters
from egon.data.datasets.society_prognosis import SocietyPrognosis
from egon.data.datasets.storages import PumpedHydro
from egon.data.datasets.vg250 import Vg250
from egon.data.datasets.vg250_mv_grid_districts import Vg250MvGridDistricts
from egon.data.datasets.zensus_mv_grid_districts import ZensusMvGridDistricts
from egon.data.datasets.zensus_vg250 import ZensusVg250
<<<<<<< HEAD
from egon.data.processing.gas_areas import GasAreas
from egon.data.processing.power_to_h2 import PowertoH2
import egon.data.importing.zensus as import_zs
import egon.data.processing.loadarea as loadarea
import egon.data.processing.substation as substation

# Set number of threads used by numpy and pandas
set_numexpr_threads()

=======
from egon.data.datasets.heat_demand_timeseries.HTS import HeatTimeSeries
from egon.data.datasets.fill_etrago_gen import Egon_etrago_gen
>>>>>>> c52e5707

with airflow.DAG(
    "egon-data-processing-pipeline",
    description="The eGo^N data processing DAG.",
    default_args={"start_date": days_ago(1)},
    template_searchpath=[
        os.path.abspath(
            os.path.join(
                os.path.dirname(__file__), "..", "..", "processing", "vg250"
            )
        )
    ],
    is_paused_upon_creation=False,
    schedule_interval=None,
) as pipeline:

    tasks = pipeline.task_dict

    database_setup = database.Setup()
    database_setup.insert_into(pipeline)
    setup = tasks["database.setup"]

    osm = OpenStreetMap(dependencies=[setup])
    osm.insert_into(pipeline)
    osm_add_metadata = tasks["osm.add-metadata"]
    osm_download = tasks["osm.download"]

    data_bundle = DataBundle(dependencies=[setup])
    data_bundle.insert_into(pipeline)
    download_data_bundle = tasks["data_bundle.download"]

    # VG250 (Verwaltungsgebiete 250) data import
    vg250 = Vg250(dependencies=[setup])
    vg250.insert_into(pipeline)
    vg250_clean_and_prepare = tasks["vg250.cleaning-and-preperation"]

    # Scenario table
    scenario_parameters = ScenarioParameters(dependencies=[setup])
    scenario_input_import = tasks["scenario_parameters.insert-scenarios"]

    # Zensus import
    zensus_download_population = PythonOperator(
        task_id="download-zensus-population",
        python_callable=import_zs.download_zensus_pop,
    )

    zensus_download_misc = PythonOperator(
        task_id="download-zensus-misc",
        python_callable=import_zs.download_zensus_misc,
    )

    zensus_tables = PythonOperator(
        task_id="create-zensus-tables",
        python_callable=import_zs.create_zensus_tables,
    )

    population_import = PythonOperator(
        task_id="import-zensus-population",
        python_callable=import_zs.population_to_postgres,
    )

    zensus_misc_import = PythonOperator(
        task_id="import-zensus-misc",
        python_callable=import_zs.zensus_misc_to_postgres,
    )
    setup >> zensus_download_population >> zensus_download_misc
    zensus_download_misc >> zensus_tables >> population_import
    vg250_clean_and_prepare >> population_import
    population_import >> zensus_misc_import

    # Combine Zensus and VG250 data
    zensus_vg250 = ZensusVg250(dependencies=[vg250, population_import])
    zensus_inside_ger = tasks["zensus_vg250.inside-germany"]

    zensus_inside_ger >> zensus_misc_import

    # DemandRegio data import
    demandregio = DemandRegio(
        dependencies=[setup, vg250, scenario_parameters, data_bundle]
    )
    demandregio_demand_cts_ind = tasks["demandregio.insert-cts-ind-demands"]

    # Society prognosis
    society_prognosis = SocietyPrognosis(
        dependencies=[
            demandregio,
            zensus_vg250,
            population_import,
            zensus_misc_import,
        ]
    )

    # OSM buildings, streets, amenities
    osm_buildings_streets = OsmBuildingsStreets(
        dependencies=[osm, zensus_misc_import]
    )
    osm_buildings_streets.insert_into(pipeline)
    osm_buildings_streets_preprocessing = tasks["osm_buildings_streets.preprocessing"]


    # Distribute household electrical demands to zensus cells
    household_electricity_demand_annual = HouseholdElectricityDemand(
        dependencies=[
            demandregio,
            zensus_vg250,
            zensus_tables,
            society_prognosis,
        ]
    )

    elec_household_demands_zensus = tasks[
        "electricity_demand.distribute-household-demands"
    ]

    # NEP data import
    scenario_capacities = ScenarioCapacities(
        dependencies=[setup, vg250, data_bundle]
    )
    nep_insert_data = tasks["scenario_capacities.insert-data-nep"]

    population_import >> nep_insert_data

    # setting etrago input tables

    setup_etrago = EtragoSetup(dependencies=[setup])
    etrago_input_data = tasks["etrago_setup.create-tables"]

    # Retrieve MaStR data
    mastr_data = mastr_data_setup(dependencies=[setup])
    mastr_data.insert_into(pipeline)
    retrieve_mastr_data = tasks["mastr.download-mastr-data"]

    # Substation extraction
    substation_tables = PythonOperator(
        task_id="create_substation_tables",
        python_callable=substation.create_tables,
    )

    substation_functions = PythonOperator(
        task_id="substation_functions",
        python_callable=substation.create_sql_functions,
    )

    hvmv_substation_extraction = PostgresOperator(
        task_id="hvmv_substation_extraction",
        sql=resources.read_text(substation, "hvmv_substation.sql"),
        postgres_conn_id="egon_data",
        autocommit=True,
    )

    ehv_substation_extraction = PostgresOperator(
        task_id="ehv_substation_extraction",
        sql=resources.read_text(substation, "ehv_substation.sql"),
        postgres_conn_id="egon_data",
        autocommit=True,
    )

    osm_add_metadata >> substation_tables >> substation_functions
    substation_functions >> hvmv_substation_extraction
    substation_functions >> ehv_substation_extraction
    vg250_clean_and_prepare >> hvmv_substation_extraction
    vg250_clean_and_prepare >> ehv_substation_extraction

    # osmTGmod ehv/hv grid model generation
    osmtgmod = Osmtgmod(
        dependencies=[
            osm_download,
            ehv_substation_extraction,
            hvmv_substation_extraction,
            setup_etrago,
        ]
    )
    osmtgmod.insert_into(pipeline)
    osmtgmod_pypsa = tasks["osmtgmod.to-pypsa"]
    osmtgmod_substation = tasks["osmtgmod_substation"]

    # create Voronoi for MV grid districts
    create_voronoi_substation = PythonOperator(
        task_id="create-voronoi-substations",
        python_callable=substation.create_voronoi,
    )
    osmtgmod_substation >> create_voronoi_substation

    # MV grid districts
    mv_grid_districts = mv_grid_districts_setup(
        dependencies=[create_voronoi_substation]
    )
    mv_grid_districts.insert_into(pipeline)
    define_mv_grid_districts = tasks[
        "mv_grid_districts.define-mv-grid-districts"
    ]

    # Import potential areas for wind onshore and ground-mounted PV
    re_potential_areas = re_potential_area_setup(dependencies=[setup])
    re_potential_areas.insert_into(pipeline)

    # Future heat demand calculation based on Peta5_0_1 data
    heat_demand_Germany = HeatDemandImport(
        dependencies=[vg250, scenario_parameters, zensus_vg250]
    )

    # Gas grid import
    gas_grid_insert_data = GasNodesandPipes(
        dependencies=[etrago_input_data, download_data_bundle, osmtgmod_pypsa]
    )

    # Power-to-gas installations creation
    insert_power_to_h2_installations = PowertoH2(
        dependencies=[gas_grid_insert_data]
    )

    # Create gas voronoi
    create_gas_polygons = GasAreas(
        dependencies=[gas_grid_insert_data, vg250_clean_and_prepare]
    )

    # Gas prod import
    gas_production_insert_data = CH4Production(
        dependencies=[create_gas_polygons]
    )

    # CH4 storages import
    insert_data_ch4_storages = CH4Storages(
        dependencies=[create_gas_polygons])

    # Insert industrial gas demand
    industrial_gas_demand = IndustrialGasDemand(
        dependencies=[create_gas_polygons]
    )

    # Extract landuse areas from osm data set
    create_landuse_table = PythonOperator(
        task_id="create-landuse-table",
        python_callable=loadarea.create_landuse_table,
    )

    landuse_extraction = PostgresOperator(
        task_id="extract-osm_landuse",
        sql=resources.read_text(loadarea, "osm_landuse_extraction.sql"),
        postgres_conn_id="egon_data",
        autocommit=True,
    )
    setup >> create_landuse_table
    create_landuse_table >> landuse_extraction
    osm_add_metadata >> landuse_extraction
    vg250_clean_and_prepare >> landuse_extraction

    # Import weather data
    weather_data = WeatherData(
        dependencies=[setup, scenario_parameters, vg250]
    )
    download_weather_data = tasks["era5.download-era5"]

    renewable_feedin = RenewableFeedin(dependencies=[weather_data, vg250])

    feedin_wind_onshore = tasks["renewable_feedin.wind"]
    feedin_pv = tasks["renewable_feedin.pv"]
    feedin_solar_thermal = tasks["renewable_feedin.solar-thermal"]
    
    # District heating areas demarcation
    district_heating_areas = DistrictHeatingAreas(
        dependencies=[heat_demand_Germany, scenario_parameters]
    )
    import_district_heating_areas = tasks["district_heating_areas.demarcation"]

    zensus_misc_import >> import_district_heating_areas

    # Calculate dynamic line rating for HV trans lines
    dlr = Calculate_dlr(
        dependencies=[osmtgmod_pypsa,
                      download_data_bundle,
                      download_weather_data,
            ]
    )
    #download_data_bundle = tasks["data_bundle.download"]
    #download_weather_data = tasks["era5.download-era5"]

    # Map zensus grid districts
    zensus_mv_grid_districts = ZensusMvGridDistricts(
        dependencies=[population_import, mv_grid_districts]
    )

    map_zensus_grid_districts = tasks["zensus_mv_grid_districts.mapping"]

    # Map federal states to mv_grid_districts
    vg250_mv_grid_districts = Vg250MvGridDistricts(
        dependencies=[vg250, mv_grid_districts]
    )

    # Distribute electrical CTS demands to zensus grid
    cts_electricity_demand_annual = CtsElectricityDemand(
        dependencies=[
            demandregio,
            zensus_vg250,
            zensus_mv_grid_districts,
            heat_demand_Germany,
            etrago_input_data,
            household_electricity_demand_annual,
        ]
    )

    elec_cts_demands_zensus = tasks[
        "electricity_demand.distribute-cts-demands"
    ]


    mv_hh_electricity_load_2035 = PythonOperator(
        task_id="MV-hh-electricity-load-2035",
        python_callable=mv_grid_district_HH_electricity_load,
        op_args=["eGon2035", 2035, "0.0.0"],
        op_kwargs={"drop_table": True},
    )

    mv_hh_electricity_load_2050 = PythonOperator(
        task_id="MV-hh-electricity-load-2050",
        python_callable=mv_grid_district_HH_electricity_load,
        op_args=["eGon100RE", 2050, "0.0.0"],
    )

    hh_demand = hh_demand_setup(dependencies=[
        vg250_clean_and_prepare,
        zensus_misc_import,
        map_zensus_grid_districts,
        zensus_inside_ger,
        demandregio,
        osm_buildings_streets_preprocessing,
    ],
        tasks=(houseprofiles_in_census_cells,
               mv_hh_electricity_load_2035,
               mv_hh_electricity_load_2050,
               map_houseprofiles_to_buildings)
    )
    hh_demand.insert_into(pipeline)
    householdprofiles_in_cencus_cells = tasks[
        "hh_demand_profiles.houseprofiles-in-census-cells"
    ]
    mv_hh_electricity_load_2035 = tasks["MV-hh-electricity-load-2035"]
    mv_hh_electricity_load_2050 = tasks["MV-hh-electricity-load-2050"]
    map_houseprofiles_to_buildings = tasks["hh_demand_buildings.map-houseprofiles-to-buildings"]

    # Fill eTraGo Generators tables
    fill_etrago_generators = Egon_etrago_gen(
        dependencies=[power_plants, weather_data])

    # Industry

    industrial_sites = MergeIndustrialSites(
        dependencies=[setup, vg250_clean_and_prepare, data_bundle]
    )

    demand_curves_industry = IndustrialDemandCurves(
        dependencies=[
            define_mv_grid_districts,
            industrial_sites,
            demandregio_demand_cts_ind,
            osm,
            landuse_extraction,
        ]
    )

    # Electrical loads to eTraGo

    electrical_load_etrago = ElectricalLoadEtrago(
        dependencies=[demand_curves_industry, cts_electricity_demand_annual]
    )

    # CHP locations
    chp = Chp(dependencies=[mv_grid_districts, mastr_data, industrial_sites, create_gas_polygons])

    chp_locations_nep = tasks["chp.insert-chp-egon2035"]
    chp_heat_bus = tasks["chp.assign-heat-bus"]

    nep_insert_data >> chp_locations_nep
    import_district_heating_areas >> chp_locations_nep

    # Power plants
    power_plants = PowerPlants(
        dependencies=[
            setup,
            renewable_feedin,
            mv_grid_districts,
            mastr_data,
            re_potential_areas,
            scenario_parameters,
            scenario_capacities,
            Vg250MvGridDistricts,
            chp,
        ]
    )

    power_plant_import = tasks["power_plants.insert-hydro-biomass"]
    generate_wind_farms = tasks["power_plants.wind_farms.insert"]
    generate_pv_ground_mounted = tasks["power_plants.pv_ground_mounted.insert"]
    solar_rooftop_etrago = tasks[
        "power_plants.pv_rooftop.pv-rooftop-per-mv-grid"
    ]

    hvmv_substation_extraction >> generate_wind_farms
    hvmv_substation_extraction >> generate_pv_ground_mounted
    feedin_pv >> solar_rooftop_etrago
    elec_cts_demands_zensus >> solar_rooftop_etrago
    elec_household_demands_zensus >> solar_rooftop_etrago
    etrago_input_data >> solar_rooftop_etrago
    map_zensus_grid_districts >> solar_rooftop_etrago

    # Heat supply
    heat_supply = HeatSupply(
        dependencies=[
            data_bundle,
            zensus_mv_grid_districts,
            district_heating_areas,
            power_plants,
            zensus_mv_grid_districts,
            chp,
        ]
    )

    # Heat to eTraGo
    heat_etrago = HeatEtrago(
        dependencies=[heat_supply, mv_grid_districts, setup_etrago]
    )

    heat_etrago_buses = tasks["heat_etrago.buses"]
    heat_etrago_supply = tasks["heat_etrago.supply"]

    # CHP to eTraGo
    chp_etrago = ChpEtrago(dependencies=[chp, heat_etrago])


    # DSM
    components_dsm = dsm_Potential(
        dependencies=[
            cts_electricity_demand_annual,
            demand_curves_industry,
            osmtgmod_pypsa,
        ]
    )

    # Heat time Series
    heat_time_series = HeatTimeSeries(
        dependencies = [data_bundle,demandregio,heat_demand_Germany, import_district_heating_areas,
                        import_district_heating_areas,vg250,
                        map_zensus_grid_districts])


    # Pumped hydro units
    pumped_hydro = PumpedHydro(
        dependencies=[
            setup,
            mv_grid_districts,
            mastr_data,
            scenario_parameters,
            scenario_capacities,
            Vg250MvGridDistricts,
            power_plants,
        ]
    )


    # HTS to etrago table
    hts_etrago_table = HtsEtragoTable(
                        dependencies = [heat_time_series,mv_grid_districts,
                                        district_heating_areas,heat_etrago])
<|MERGE_RESOLUTION|>--- conflicted
+++ resolved
@@ -24,6 +24,7 @@
 from egon.data.datasets.electricity_demand_etrago import ElectricalLoadEtrago
 from egon.data.datasets.era5 import WeatherData
 from egon.data.datasets.etrago_setup import EtragoSetup
+from egon.data.datasets.fill_etrago_gen import Egon_etrago_gen
 from egon.data.datasets.gas_grid import GasNodesandPipes
 from egon.data.datasets.gas_prod import CH4Production
 from egon.data.datasets.heat_demand import HeatDemandImport
@@ -58,7 +59,6 @@
 from egon.data.datasets.vg250_mv_grid_districts import Vg250MvGridDistricts
 from egon.data.datasets.zensus_mv_grid_districts import ZensusMvGridDistricts
 from egon.data.datasets.zensus_vg250 import ZensusVg250
-<<<<<<< HEAD
 from egon.data.processing.gas_areas import GasAreas
 from egon.data.processing.power_to_h2 import PowertoH2
 import egon.data.importing.zensus as import_zs
@@ -67,11 +67,6 @@
 
 # Set number of threads used by numpy and pandas
 set_numexpr_threads()
-
-=======
-from egon.data.datasets.heat_demand_timeseries.HTS import HeatTimeSeries
-from egon.data.datasets.fill_etrago_gen import Egon_etrago_gen
->>>>>>> c52e5707
 
 with airflow.DAG(
     "egon-data-processing-pipeline",
@@ -412,10 +407,6 @@
     mv_hh_electricity_load_2050 = tasks["MV-hh-electricity-load-2050"]
     map_houseprofiles_to_buildings = tasks["hh_demand_buildings.map-houseprofiles-to-buildings"]
 
-    # Fill eTraGo Generators tables
-    fill_etrago_generators = Egon_etrago_gen(
-        dependencies=[power_plants, weather_data])
-
     # Industry
 
     industrial_sites = MergeIndustrialSites(
@@ -477,6 +468,10 @@
     etrago_input_data >> solar_rooftop_etrago
     map_zensus_grid_districts >> solar_rooftop_etrago
 
+    # Fill eTraGo Generators tables
+    fill_etrago_generators = Egon_etrago_gen(
+        dependencies=[power_plants, weather_data])
+
     # Heat supply
     heat_supply = HeatSupply(
         dependencies=[
