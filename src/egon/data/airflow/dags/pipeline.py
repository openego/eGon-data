import os

from airflow.operators.postgres_operator import PostgresOperator
from airflow.operators.python_operator import PythonOperator
from airflow.utils.dates import days_ago
import airflow
import importlib_resources as resources

from egon.data import db
from egon.data.config import set_numexpr_threads
from egon.data.datasets import database
from egon.data.datasets.saltcavern import SaltcavernData
from egon.data.datasets.calculate_dlr import Calculate_dlr
from egon.data.datasets.ch4_storages import CH4Storages
from egon.data.datasets.chp import Chp
from egon.data.datasets.chp_etrago import ChpEtrago
from egon.data.datasets.data_bundle import DataBundle
from egon.data.datasets.demandregio import DemandRegio
from egon.data.datasets.district_heating_areas import DistrictHeatingAreas
from egon.data.datasets.DSM_cts_ind import dsm_Potential
from egon.data.datasets.electrical_neighbours import ElectricalNeighbours
from egon.data.datasets.electricity_demand import (
    CtsElectricityDemand,
    HouseholdElectricityDemand,
)
from egon.data.datasets.electricity_demand_etrago import ElectricalLoadEtrago
from egon.data.datasets.electricity_demand_timeseries import (
    hh_buildings,
    hh_profiles,
)
from egon.data.datasets.era5 import WeatherData
from egon.data.datasets.etrago_setup import EtragoSetup
<<<<<<< HEAD
from egon.data.datasets.fill_etrago_gen import Egon_etrago_gen
=======
from egon.data.datasets.gas_prod import CH4Production
from egon.data.datasets.gas_areas import GasAreas
from egon.data.datasets.ch4_storages import CH4Storages
>>>>>>> 6fdbefd9
from egon.data.datasets.gas_grid import GasNodesandPipes
from egon.data.datasets.gas_prod import CH4Production
from egon.data.datasets.heat_demand import HeatDemandImport
from egon.data.datasets.heat_demand_europe import HeatDemandEurope
from egon.data.datasets.heat_demand_timeseries.HTS import HeatTimeSeries
from egon.data.datasets.heat_etrago import HeatEtrago
from egon.data.datasets.heat_etrago.hts_etrago import HtsEtragoTable
from egon.data.datasets.heat_supply import HeatSupply
from egon.data.datasets.hydrogen_etrago import (
<<<<<<< HEAD
    HydrogenBusEtrago,
    HydrogenStoreEtrago,
=======
    HydrogenBusEtrago, HydrogenStoreEtrago, HydrogenMethaneLinkEtrago,
    HydrogenPowerLinkEtrago
)
from egon.data.datasets.hh_demand_profiles import (
    hh_demand_setup,
    houseprofiles_in_census_cells,
    mv_grid_district_HH_electricity_load,
>>>>>>> 6fdbefd9
)
from egon.data.datasets.industrial_gas_demand import IndustrialGasDemand
from egon.data.datasets.industrial_sites import MergeIndustrialSites
from egon.data.datasets.industry import IndustrialDemandCurves
from egon.data.datasets.loadarea import LoadArea
from egon.data.datasets.mastr import mastr_data_setup
from egon.data.datasets.mv_grid_districts import mv_grid_districts_setup
from egon.data.datasets.osm import OpenStreetMap
from egon.data.datasets.osm_buildings_streets import OsmBuildingsStreets
from egon.data.datasets.osmtgmod import Osmtgmod
from egon.data.datasets.power_plants import PowerPlants
from egon.data.datasets.pypsaeursec import PypsaEurSec
from egon.data.datasets.re_potential_areas import re_potential_area_setup
from egon.data.datasets.renewable_feedin import RenewableFeedin
from egon.data.datasets.saltcavern import SaltcavernData
from egon.data.datasets.scenario_capacities import ScenarioCapacities
from egon.data.datasets.scenario_parameters import ScenarioParameters
from egon.data.datasets.society_prognosis import SocietyPrognosis
from egon.data.datasets.storages import PumpedHydro
from egon.data.datasets.storages_etrago import StorageEtrago
from egon.data.datasets.substation import SubstationExtraction
from egon.data.datasets.substation_voronoi import SubstationVoronoi
from egon.data.datasets.tyndp import Tyndp
from egon.data.datasets.vg250 import Vg250
from egon.data.datasets.vg250_mv_grid_districts import Vg250MvGridDistricts
from egon.data.datasets.zensus import (
    ZensusPopulation,
    ZensusMiscellaneous,
)
from egon.data.datasets.zensus_mv_grid_districts import ZensusMvGridDistricts
from egon.data.datasets.zensus_vg250 import ZensusVg250
<<<<<<< HEAD
from egon.data.processing.gas_areas import GasAreas
from egon.data.processing.h2_to_ch4 import H2toCH4toH2
from egon.data.processing.power_to_h2 import PowertoH2toPower

# Set number of threads used by numpy and pandas
set_numexpr_threads()
=======
import egon.data.importing.zensus as import_zs
import egon.data.processing.loadarea as loadarea
import egon.data.processing.substation as substation
>>>>>>> 6fdbefd9

with airflow.DAG(
    "egon-data-processing-pipeline",
    description="The eGo^N data processing DAG.",
    default_args={"start_date": days_ago(1)},
    template_searchpath=[
        os.path.abspath(
            os.path.join(
                os.path.dirname(__file__), "..", "..", "processing", "vg250"
            )
        )
    ],
    is_paused_upon_creation=False,
    schedule_interval=None,
) as pipeline:

    tasks = pipeline.task_dict

    database_setup = database.Setup()
    database_setup.insert_into(pipeline)
    setup = tasks["database.setup"]

    osm = OpenStreetMap(dependencies=[setup])
    osm.insert_into(pipeline)
    osm_add_metadata = tasks["osm.add-metadata"]
    osm_download = tasks["osm.download"]

    data_bundle = DataBundle(dependencies=[setup])
    data_bundle.insert_into(pipeline)
    download_data_bundle = tasks["data_bundle.download"]

    # VG250 (Verwaltungsgebiete 250) data import
    vg250 = Vg250(dependencies=[setup])
    vg250.insert_into(pipeline)
    vg250_clean_and_prepare = tasks["vg250.cleaning-and-preperation"]

    # Scenario table
    scenario_parameters = ScenarioParameters(dependencies=[setup])
    scenario_input_import = tasks["scenario_parameters.insert-scenarios"]

    tyndp_data = Tyndp(dependencies=[setup])

    # Zensus population import
    zensus_population = ZensusPopulation(dependencies=[setup, vg250])

    # Combine Zensus and VG250 data
    zensus_vg250 = ZensusVg250(dependencies=[vg250, zensus_population])

    # Download and import zensus data on households, buildings and apartments
    zensus_miscellaneous = ZensusMiscellaneous(dependencies=[zensus_population, zensus_vg250])


    # DemandRegio data import
    demandregio = DemandRegio(
        dependencies=[setup, vg250, scenario_parameters, data_bundle]
    )
    demandregio_demand_cts_ind = tasks["demandregio.insert-cts-ind-demands"]

    # Society prognosis
    society_prognosis = SocietyPrognosis(
        dependencies=[
            demandregio,
            zensus_vg250,
            zensus_population,
        ]
    )

    # OSM buildings, streets, amenities
    osm_buildings_streets = OsmBuildingsStreets(
        dependencies=[osm, zensus_miscellaneous]
    )
    osm_buildings_streets.insert_into(pipeline)
    osm_buildings_streets_preprocessing = tasks["osm_buildings_streets.preprocessing"]


    # Distribute household electrical demands to zensus cells
    household_electricity_demand_annual = HouseholdElectricityDemand(
        dependencies=[
            demandregio,
            zensus_vg250,
            zensus_miscellaneous,
            society_prognosis,
        ]
    )

    elec_household_demands_zensus = tasks[
        "electricity_demand.distribute-household-demands"
    ]

    saltcavern_storage = SaltcavernData(dependencies=[data_bundle, vg250])

    # NEP data import
    scenario_capacities = ScenarioCapacities(
        dependencies=[setup, vg250, data_bundle, zensus_population]
    )

    # setting etrago input tables

    setup_etrago = EtragoSetup(dependencies=[setup])
    etrago_input_data = tasks["etrago_setup.create-tables"]

    # Retrieve MaStR data
    mastr_data = mastr_data_setup(dependencies=[setup])
    mastr_data.insert_into(pipeline)
    retrieve_mastr_data = tasks["mastr.download-mastr-data"]

    substation_extraction = SubstationExtraction(
        dependencies=[osm_add_metadata, vg250_clean_and_prepare]
    )

    # osmTGmod ehv/hv grid model generation
    osmtgmod = Osmtgmod(
        dependencies=[
            osm_download,
            substation_extraction,
            setup_etrago,
        ]
    )
    osmtgmod.insert_into(pipeline)
    osmtgmod_pypsa = tasks["osmtgmod.to-pypsa"]
    osmtgmod_substation = tasks["osmtgmod_substation"]

    # create Voronoi polygons
    substation_voronoi = SubstationVoronoi(
        dependencies=[
            osmtgmod_substation,
            vg250,
        ]
    )

    # MV grid districts
    mv_grid_districts = mv_grid_districts_setup(
        dependencies=[substation_voronoi]
    )
    mv_grid_districts.insert_into(pipeline)
    define_mv_grid_districts = tasks[
        "mv_grid_districts.define-mv-grid-districts"
    ]

    # Import potential areas for wind onshore and ground-mounted PV
    re_potential_areas = re_potential_area_setup(dependencies=[setup])
    re_potential_areas.insert_into(pipeline)

    # Future heat demand calculation based on Peta5_0_1 data
    heat_demand_Germany = HeatDemandImport(
        dependencies=[vg250, scenario_parameters, zensus_vg250]
    )

    # Future national heat demands for foreign countries based on Hotmaps
    # download only, processing in PyPSA-Eur-Sec fork
    hd_abroad = HeatDemandEurope(dependencies=[setup])
    hd_abroad.insert_into(pipeline)
    heat_demands_abroad_download = tasks["heat_demand_europe.download"]

    # Gas grid import
    gas_grid_insert_data = GasNodesandPipes(
        dependencies=[etrago_input_data, download_data_bundle, osmtgmod_pypsa]
    )

    # Insert hydrogen buses
    insert_hydrogen_buses = HydrogenBusEtrago(
        dependencies=[
            saltcavern_storage,
            gas_grid_insert_data,
<<<<<<< HEAD
            substation_voronoi
        ]
    )

    # H2 steel tanks and saltcavern storage
    insert_H2_storage = HydrogenStoreEtrago(
        dependencies=[insert_hydrogen_buses])

    # Power-to-gas-to-power chain installations
    insert_power_to_h2_installations = PowertoH2toPower(
        dependencies=[insert_hydrogen_buses, ]
    )

    # Link between methane grid and respective hydrogen buses
    insert_h2_to_ch4_grid_links = H2toCH4toH2(
        dependencies=[insert_hydrogen_buses, ]
    )

=======
            create_voronoi_substation
        ]
    )

    # H2 steel tanks and saltcavern storage
    insert_H2_storage = HydrogenStoreEtrago(
        dependencies=[insert_hydrogen_buses])

    # Power-to-gas-to-power chain installations
    insert_power_to_h2_installations = HydrogenPowerLinkEtrago(
        dependencies=[insert_hydrogen_buses, ]
    )

    # Link between methane grid and respective hydrogen buses
    insert_h2_to_ch4_grid_links = HydrogenMethaneLinkEtrago(
        dependencies=[insert_hydrogen_buses, ]
    )

>>>>>>> 6fdbefd9
    # Create gas voronoi
    create_gas_polygons = GasAreas(
        dependencies=[insert_hydrogen_buses, vg250_clean_and_prepare]
    )

    # Gas prod import
    gas_production_insert_data = CH4Production(
        dependencies=[create_gas_polygons]
    )

    # CH4 storages import
    insert_data_ch4_storages = CH4Storages(
        dependencies=[create_gas_polygons])

    # Insert industrial gas demand
    industrial_gas_demand = IndustrialGasDemand(
        dependencies=[create_gas_polygons]
    )

    # Extract landuse areas from osm data set
    load_area = LoadArea(dependencies=[osm, vg250])

    # Import weather data
    weather_data = WeatherData(
        dependencies=[setup, scenario_parameters, vg250]
    )
    download_weather_data = tasks["era5.download-era5"]

    renewable_feedin = RenewableFeedin(dependencies=[weather_data, vg250])

    feedin_wind_onshore = tasks["renewable_feedin.wind"]
    feedin_pv = tasks["renewable_feedin.pv"]
    feedin_solar_thermal = tasks["renewable_feedin.solar-thermal"]

    # District heating areas demarcation
    district_heating_areas = DistrictHeatingAreas(
        dependencies=[heat_demand_Germany, scenario_parameters, zensus_miscellaneous]
    )
    import_district_heating_areas = tasks["district_heating_areas.demarcation"]


    # Calculate dynamic line rating for HV trans lines
    dlr = Calculate_dlr(
        dependencies=[
            osmtgmod_pypsa,
            download_data_bundle,
            download_weather_data,
        ]
    )

    # Map zensus grid districts
    zensus_mv_grid_districts = ZensusMvGridDistricts(
        dependencies=[zensus_population, mv_grid_districts]
    )

    map_zensus_grid_districts = tasks["zensus_mv_grid_districts.mapping"]

    # Map federal states to mv_grid_districts
    vg250_mv_grid_districts = Vg250MvGridDistricts(
        dependencies=[vg250, mv_grid_districts]
    )

    # Distribute electrical CTS demands to zensus grid
    cts_electricity_demand_annual = CtsElectricityDemand(
        dependencies=[
            demandregio,
            zensus_vg250,
            zensus_mv_grid_districts,
            heat_demand_Germany,
            etrago_input_data,
            household_electricity_demand_annual,
        ]
    )

    elec_cts_demands_zensus = tasks[
        "electricity_demand.distribute-cts-demands"
    ]

    mv_hh_electricity_load_2035 = PythonOperator(
        task_id="MV-hh-electricity-load-2035",
        python_callable=hh_profiles.mv_grid_district_HH_electricity_load,
        op_args=["eGon2035", 2035, "0.0.0"],
        op_kwargs={"drop_table": True},
    )

    mv_hh_electricity_load_2050 = PythonOperator(
        task_id="MV-hh-electricity-load-2050",
        python_callable=hh_profiles.mv_grid_district_HH_electricity_load,
        op_args=["eGon100RE", 2050, "0.0.0"],
    )

    hh_demand_profiles_setup = hh_profiles.setup(
        dependencies=[
            vg250_clean_and_prepare,
            zensus_miscellaneous,
            map_zensus_grid_districts,
            zensus_vg250,
            demandregio,
            osm_buildings_streets_preprocessing,
        ],
        tasks=(hh_profiles.houseprofiles_in_census_cells,
               mv_hh_electricity_load_2035,
               mv_hh_electricity_load_2050,
               )
    )
    hh_demand_profiles_setup.insert_into(pipeline)
    householdprofiles_in_cencus_cells = tasks[
        "electricity_demand_timeseries.hh_profiles.houseprofiles-in-census-cells"
    ]
    mv_hh_electricity_load_2035 = tasks["MV-hh-electricity-load-2035"]
    mv_hh_electricity_load_2050 = tasks["MV-hh-electricity-load-2050"]

    # Household electricity demand buildings
    hh_demand_buildings_setup = hh_buildings.setup(
        dependencies=[householdprofiles_in_cencus_cells],
    )

    hh_demand_buildings_setup.insert_into(pipeline)
    map_houseprofiles_to_buildings = tasks["electricity_demand_timeseries.hh_buildings.map-houseprofiles-to-buildings"]

    # Industry

    industrial_sites = MergeIndustrialSites(
        dependencies=[setup, vg250_clean_and_prepare, data_bundle]
    )

    demand_curves_industry = IndustrialDemandCurves(
        dependencies=[
            define_mv_grid_districts,
            industrial_sites,
            demandregio_demand_cts_ind,
            osm,
            load_area,
        ]
    )

    # Electrical loads to eTraGo

    electrical_load_etrago = ElectricalLoadEtrago(
        dependencies=[demand_curves_industry, cts_electricity_demand_annual]
    )

    # run pypsa-eur-sec
    run_pypsaeursec = PypsaEurSec(
        dependencies=[
            weather_data,
            hd_abroad,
            osmtgmod,
            setup_etrago,
            data_bundle,
        ]
    )

    foreign_lines = ElectricalNeighbours(
        dependencies=[run_pypsaeursec, tyndp_data]
    )

    # CHP locations
    chp = Chp(
        dependencies=[
            mv_grid_districts,
            mastr_data,
            industrial_sites,
            create_gas_polygons,
            scenario_capacities,
        ]
    )

    chp_locations_nep = tasks["chp.insert-chp-egon2035"]
    chp_heat_bus = tasks["chp.assign-heat-bus"]

    import_district_heating_areas >> chp_locations_nep

    # Power plants
    power_plants = PowerPlants(
        dependencies=[
            setup,
            renewable_feedin,
            substation_extraction,
            mv_grid_districts,
            mastr_data,
            re_potential_areas,
            scenario_parameters,
            scenario_capacities,
            Vg250MvGridDistricts,
            chp,
        ]
    )

    power_plant_import = tasks["power_plants.insert-hydro-biomass"]
    generate_wind_farms = tasks["power_plants.wind_farms.insert"]
    generate_pv_ground_mounted = tasks["power_plants.pv_ground_mounted.insert"]
    solar_rooftop_etrago = tasks[
        "power_plants.pv_rooftop.pv-rooftop-per-mv-grid"
    ]

    feedin_pv >> solar_rooftop_etrago
    elec_cts_demands_zensus >> solar_rooftop_etrago
    elec_household_demands_zensus >> solar_rooftop_etrago
    etrago_input_data >> solar_rooftop_etrago
    map_zensus_grid_districts >> solar_rooftop_etrago

    # Fill eTraGo Generators tables
    fill_etrago_generators = Egon_etrago_gen(
        dependencies=[power_plants, weather_data])

    # Heat supply
    heat_supply = HeatSupply(
        dependencies=[
            data_bundle,
            zensus_mv_grid_districts,
            district_heating_areas,
            zensus_mv_grid_districts,
            chp,
        ]
    )

    # Heat to eTraGo
    heat_etrago = HeatEtrago(
        dependencies=[heat_supply, mv_grid_districts, setup_etrago, renewable_feedin]
    )

    heat_etrago_buses = tasks["heat_etrago.buses"]
    heat_etrago_supply = tasks["heat_etrago.supply"]

    # CHP to eTraGo
    chp_etrago = ChpEtrago(dependencies=[chp, heat_etrago])

    # DSM
<<<<<<< HEAD
    components_dsm = dsm_Potential(
        dependencies=[
            cts_electricity_demand_annual,
            demand_curves_industry,
            osmtgmod_pypsa,
        ]
    )
=======
    components_dsm =  dsm_Potential(
        dependencies = [cts_electricity_demand_annual,
                        demand_curves_industry,
                        osmtgmod_pypsa])
>>>>>>> 6fdbefd9

    # Pumped hydro units
    pumped_hydro = PumpedHydro(
        dependencies=[
            setup,
            mv_grid_districts,
            mastr_data,
            scenario_parameters,
            scenario_capacities,
            Vg250MvGridDistricts,
            power_plants,
        ]
    )

    # Heat time Series
    heat_time_series = HeatTimeSeries(
        dependencies=[
            data_bundle,
            demandregio,
            heat_demand_Germany,
            import_district_heating_areas,
            import_district_heating_areas,
            vg250,
            map_zensus_grid_districts,
        ]
    )

    # HTS to etrago table
    hts_etrago_table = HtsEtragoTable(
        dependencies=[
            heat_time_series,
            mv_grid_districts,
            district_heating_areas,
            heat_etrago,
        ]
    )<|MERGE_RESOLUTION|>--- conflicted
+++ resolved
@@ -9,7 +9,6 @@
 from egon.data import db
 from egon.data.config import set_numexpr_threads
 from egon.data.datasets import database
-from egon.data.datasets.saltcavern import SaltcavernData
 from egon.data.datasets.calculate_dlr import Calculate_dlr
 from egon.data.datasets.ch4_storages import CH4Storages
 from egon.data.datasets.chp import Chp
@@ -30,13 +29,8 @@
 )
 from egon.data.datasets.era5 import WeatherData
 from egon.data.datasets.etrago_setup import EtragoSetup
-<<<<<<< HEAD
 from egon.data.datasets.fill_etrago_gen import Egon_etrago_gen
-=======
-from egon.data.datasets.gas_prod import CH4Production
 from egon.data.datasets.gas_areas import GasAreas
-from egon.data.datasets.ch4_storages import CH4Storages
->>>>>>> 6fdbefd9
 from egon.data.datasets.gas_grid import GasNodesandPipes
 from egon.data.datasets.gas_prod import CH4Production
 from egon.data.datasets.heat_demand import HeatDemandImport
@@ -46,18 +40,10 @@
 from egon.data.datasets.heat_etrago.hts_etrago import HtsEtragoTable
 from egon.data.datasets.heat_supply import HeatSupply
 from egon.data.datasets.hydrogen_etrago import (
-<<<<<<< HEAD
     HydrogenBusEtrago,
+    HydrogenMethaneLinkEtrago,
+    HydrogenPowerLinkEtrago,
     HydrogenStoreEtrago,
-=======
-    HydrogenBusEtrago, HydrogenStoreEtrago, HydrogenMethaneLinkEtrago,
-    HydrogenPowerLinkEtrago
-)
-from egon.data.datasets.hh_demand_profiles import (
-    hh_demand_setup,
-    houseprofiles_in_census_cells,
-    mv_grid_district_HH_electricity_load,
->>>>>>> 6fdbefd9
 )
 from egon.data.datasets.industrial_gas_demand import IndustrialGasDemand
 from egon.data.datasets.industrial_sites import MergeIndustrialSites
@@ -83,24 +69,12 @@
 from egon.data.datasets.tyndp import Tyndp
 from egon.data.datasets.vg250 import Vg250
 from egon.data.datasets.vg250_mv_grid_districts import Vg250MvGridDistricts
-from egon.data.datasets.zensus import (
-    ZensusPopulation,
-    ZensusMiscellaneous,
-)
+from egon.data.datasets.zensus import ZensusMiscellaneous, ZensusPopulation
 from egon.data.datasets.zensus_mv_grid_districts import ZensusMvGridDistricts
 from egon.data.datasets.zensus_vg250 import ZensusVg250
-<<<<<<< HEAD
-from egon.data.processing.gas_areas import GasAreas
-from egon.data.processing.h2_to_ch4 import H2toCH4toH2
-from egon.data.processing.power_to_h2 import PowertoH2toPower
 
 # Set number of threads used by numpy and pandas
 set_numexpr_threads()
-=======
-import egon.data.importing.zensus as import_zs
-import egon.data.processing.loadarea as loadarea
-import egon.data.processing.substation as substation
->>>>>>> 6fdbefd9
 
 with airflow.DAG(
     "egon-data-processing-pipeline",
@@ -150,8 +124,9 @@
     zensus_vg250 = ZensusVg250(dependencies=[vg250, zensus_population])
 
     # Download and import zensus data on households, buildings and apartments
-    zensus_miscellaneous = ZensusMiscellaneous(dependencies=[zensus_population, zensus_vg250])
-
+    zensus_miscellaneous = ZensusMiscellaneous(
+        dependencies=[zensus_population, zensus_vg250]
+    )
 
     # DemandRegio data import
     demandregio = DemandRegio(
@@ -161,11 +136,7 @@
 
     # Society prognosis
     society_prognosis = SocietyPrognosis(
-        dependencies=[
-            demandregio,
-            zensus_vg250,
-            zensus_population,
-        ]
+        dependencies=[demandregio, zensus_vg250, zensus_population,]
     )
 
     # OSM buildings, streets, amenities
@@ -173,8 +144,9 @@
         dependencies=[osm, zensus_miscellaneous]
     )
     osm_buildings_streets.insert_into(pipeline)
-    osm_buildings_streets_preprocessing = tasks["osm_buildings_streets.preprocessing"]
-
+    osm_buildings_streets_preprocessing = tasks[
+        "osm_buildings_streets.preprocessing"
+    ]
 
     # Distribute household electrical demands to zensus cells
     household_electricity_demand_annual = HouseholdElectricityDemand(
@@ -213,11 +185,7 @@
 
     # osmTGmod ehv/hv grid model generation
     osmtgmod = Osmtgmod(
-        dependencies=[
-            osm_download,
-            substation_extraction,
-            setup_etrago,
-        ]
+        dependencies=[osm_download, substation_extraction, setup_etrago,]
     )
     osmtgmod.insert_into(pipeline)
     osmtgmod_pypsa = tasks["osmtgmod.to-pypsa"]
@@ -225,10 +193,7 @@
 
     # create Voronoi polygons
     substation_voronoi = SubstationVoronoi(
-        dependencies=[
-            osmtgmod_substation,
-            vg250,
-        ]
+        dependencies=[osmtgmod_substation, vg250,]
     )
 
     # MV grid districts
@@ -265,45 +230,25 @@
         dependencies=[
             saltcavern_storage,
             gas_grid_insert_data,
-<<<<<<< HEAD
-            substation_voronoi
+            substation_voronoi,
         ]
     )
 
     # H2 steel tanks and saltcavern storage
     insert_H2_storage = HydrogenStoreEtrago(
-        dependencies=[insert_hydrogen_buses])
-
-    # Power-to-gas-to-power chain installations
-    insert_power_to_h2_installations = PowertoH2toPower(
-        dependencies=[insert_hydrogen_buses, ]
-    )
-
-    # Link between methane grid and respective hydrogen buses
-    insert_h2_to_ch4_grid_links = H2toCH4toH2(
-        dependencies=[insert_hydrogen_buses, ]
-    )
-
-=======
-            create_voronoi_substation
-        ]
-    )
-
-    # H2 steel tanks and saltcavern storage
-    insert_H2_storage = HydrogenStoreEtrago(
-        dependencies=[insert_hydrogen_buses])
+        dependencies=[insert_hydrogen_buses]
+    )
 
     # Power-to-gas-to-power chain installations
     insert_power_to_h2_installations = HydrogenPowerLinkEtrago(
-        dependencies=[insert_hydrogen_buses, ]
+        dependencies=[insert_hydrogen_buses,]
     )
 
     # Link between methane grid and respective hydrogen buses
     insert_h2_to_ch4_grid_links = HydrogenMethaneLinkEtrago(
-        dependencies=[insert_hydrogen_buses, ]
-    )
-
->>>>>>> 6fdbefd9
+        dependencies=[insert_hydrogen_buses,]
+    )
+
     # Create gas voronoi
     create_gas_polygons = GasAreas(
         dependencies=[insert_hydrogen_buses, vg250_clean_and_prepare]
@@ -315,8 +260,7 @@
     )
 
     # CH4 storages import
-    insert_data_ch4_storages = CH4Storages(
-        dependencies=[create_gas_polygons])
+    insert_data_ch4_storages = CH4Storages(dependencies=[create_gas_polygons])
 
     # Insert industrial gas demand
     industrial_gas_demand = IndustrialGasDemand(
@@ -340,10 +284,13 @@
 
     # District heating areas demarcation
     district_heating_areas = DistrictHeatingAreas(
-        dependencies=[heat_demand_Germany, scenario_parameters, zensus_miscellaneous]
+        dependencies=[
+            heat_demand_Germany,
+            scenario_parameters,
+            zensus_miscellaneous,
+        ]
     )
     import_district_heating_areas = tasks["district_heating_areas.demarcation"]
-
 
     # Calculate dynamic line rating for HV trans lines
     dlr = Calculate_dlr(
@@ -404,10 +351,11 @@
             demandregio,
             osm_buildings_streets_preprocessing,
         ],
-        tasks=(hh_profiles.houseprofiles_in_census_cells,
-               mv_hh_electricity_load_2035,
-               mv_hh_electricity_load_2050,
-               )
+        tasks=(
+            hh_profiles.houseprofiles_in_census_cells,
+            mv_hh_electricity_load_2035,
+            mv_hh_electricity_load_2050,
+        ),
     )
     hh_demand_profiles_setup.insert_into(pipeline)
     householdprofiles_in_cencus_cells = tasks[
@@ -422,7 +370,9 @@
     )
 
     hh_demand_buildings_setup.insert_into(pipeline)
-    map_houseprofiles_to_buildings = tasks["electricity_demand_timeseries.hh_buildings.map-houseprofiles-to-buildings"]
+    map_houseprofiles_to_buildings = tasks[
+        "electricity_demand_timeseries.hh_buildings.map-houseprofiles-to-buildings"
+    ]
 
     # Industry
 
@@ -508,7 +458,8 @@
 
     # Fill eTraGo Generators tables
     fill_etrago_generators = Egon_etrago_gen(
-        dependencies=[power_plants, weather_data])
+        dependencies=[power_plants, weather_data]
+    )
 
     # Heat supply
     heat_supply = HeatSupply(
@@ -523,7 +474,12 @@
 
     # Heat to eTraGo
     heat_etrago = HeatEtrago(
-        dependencies=[heat_supply, mv_grid_districts, setup_etrago, renewable_feedin]
+        dependencies=[
+            heat_supply,
+            mv_grid_districts,
+            setup_etrago,
+            renewable_feedin,
+        ]
     )
 
     heat_etrago_buses = tasks["heat_etrago.buses"]
@@ -533,7 +489,6 @@
     chp_etrago = ChpEtrago(dependencies=[chp, heat_etrago])
 
     # DSM
-<<<<<<< HEAD
     components_dsm = dsm_Potential(
         dependencies=[
             cts_electricity_demand_annual,
@@ -541,12 +496,6 @@
             osmtgmod_pypsa,
         ]
     )
-=======
-    components_dsm =  dsm_Potential(
-        dependencies = [cts_electricity_demand_annual,
-                        demand_curves_industry,
-                        osmtgmod_pypsa])
->>>>>>> 6fdbefd9
 
     # Pumped hydro units
     pumped_hydro = PumpedHydro(
