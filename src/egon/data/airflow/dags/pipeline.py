import os

from airflow.operators.postgres_operator import PostgresOperator
from airflow.operators.python_operator import PythonOperator
from airflow.utils.dates import days_ago
import importlib_resources as resources

from egon.data.datasets import database
from egon.data.datasets.data_bundle import DataBundle
<<<<<<< HEAD
from egon.data.datasets.electrical_neighbours import ElectricalNeighbours
from egon.data.datasets.heat_demand_europe import HeatDemandEurope
=======
from egon.data.datasets.demandregio import DemandRegio
from egon.data.datasets.district_heating_areas import DistrictHeatingAreas
from egon.data.datasets.electricity_demand import (
    CtsElectricityDemand,
    HouseholdElectricityDemand,
)
from egon.data.datasets.electricity_demand_etrago import ElectricalLoadEtrago
from egon.data.datasets.era5 import WeatherData
from egon.data.datasets.etrago_setup import EtragoSetup
from egon.data.datasets.heat_demand import HeatDemandImport
>>>>>>> 7ac8e03a
from egon.data.datasets.heat_etrago import HeatEtrago
from egon.data.datasets.heat_supply import HeatSupply
from egon.data.datasets.industry import IndustrialDemandCurves
from egon.data.datasets.industrial_sites import MergeIndustrialSites
from egon.data.datasets.renewable_feedin import RenewableFeedin
from egon.data.datasets.osm import OpenStreetMap
from egon.data.datasets.osmtgmod import Osmtgmod
from egon.data.datasets.mastr import mastr_data_setup
from egon.data.datasets.re_potential_areas import re_potential_area_setup
<<<<<<< HEAD
from egon.data.datasets.tyndp import Tyndp
=======
from egon.data.datasets.society_prognosis import SocietyPrognosis
>>>>>>> 7ac8e03a
from egon.data.datasets.mv_grid_districts import mv_grid_districts_setup
from egon.data.datasets.power_plants import PowerPlants
from egon.data.datasets.scenario_capacities import ScenarioCapacities
from egon.data.datasets.scenario_parameters import ScenarioParameters
from egon.data.datasets.vg250 import Vg250
from egon.data.datasets.vg250_mv_grid_districts import Vg250MvGridDistricts
from egon.data.datasets.zensus_mv_grid_districts import ZensusMvGridDistricts
from egon.data.datasets.zensus_vg250 import ZensusVg250
from egon.data.datasets.gas_prod import GasProduction
import airflow

import egon.data.importing.zensus as import_zs
import egon.data.importing.pypsaeursec as pypsaeursec
import egon.data.importing.gas_grid as gas_grid
import egon.data.processing.power2gas as power2gas
import egon.data.processing.substation as substation
import egon.data.processing.gas_areas as gas_areas
import egon.data.processing.loadarea as loadarea
import egon.data.processing.calculate_dlr as dlr



from egon.data import db


with airflow.DAG(
    "egon-data-processing-pipeline",
    description="The eGo^N data processing DAG.",
    default_args={"start_date": days_ago(1)},
    template_searchpath=[
        os.path.abspath(
            os.path.join(
                os.path.dirname(__file__), "..", "..", "processing", "vg250"
            )
        )
    ],
    is_paused_upon_creation=False,
    schedule_interval=None,
) as pipeline:

    tasks = pipeline.task_dict

    database_setup = database.Setup()
    database_setup.insert_into(pipeline)
    setup = tasks["database.setup"]

    osm = OpenStreetMap(dependencies=[setup])
    osm.insert_into(pipeline)
    osm_add_metadata = tasks["osm.add-metadata"]
    osm_download = tasks["osm.download"]

    data_bundle = DataBundle(dependencies=[setup])
    data_bundle.insert_into(pipeline)
    download_data_bundle = tasks["data_bundle.download"]

    # VG250 (Verwaltungsgebiete 250) data import
    vg250 = Vg250(dependencies=[setup])
    vg250.insert_into(pipeline)
    vg250_clean_and_prepare = tasks["vg250.cleaning-and-preperation"]

<<<<<<< HEAD
    tyndp_data = Tyndp(dependencies=[setup])
=======
    # Scenario table
    scenario_parameters = ScenarioParameters(dependencies=[setup])
    scenario_input_import = tasks["scenario_parameters.insert-scenarios"]
>>>>>>> 7ac8e03a

    # Zensus import
    zensus_download_population = PythonOperator(
        task_id="download-zensus-population",
        python_callable=import_zs.download_zensus_pop,
    )

    zensus_download_misc = PythonOperator(
        task_id="download-zensus-misc",
        python_callable=import_zs.download_zensus_misc,
    )

    zensus_tables = PythonOperator(
        task_id="create-zensus-tables",
        python_callable=import_zs.create_zensus_tables,
    )

    population_import = PythonOperator(
        task_id="import-zensus-population",
        python_callable=import_zs.population_to_postgres,
    )

    zensus_misc_import = PythonOperator(
        task_id="import-zensus-misc",
        python_callable=import_zs.zensus_misc_to_postgres,
    )
    setup >> zensus_download_population >> zensus_download_misc
    zensus_download_misc >> zensus_tables >> population_import
    vg250_clean_and_prepare >> population_import
    population_import >> zensus_misc_import

    # Combine Zensus and VG250 data
    zensus_vg250 = ZensusVg250(
        dependencies=[vg250, population_import])

    # DemandRegio data import
    demandregio = DemandRegio(dependencies=[
        setup, vg250, scenario_parameters, data_bundle])
    demandregio_demand_cts_ind = tasks['demandregio.insert-cts-ind-demands']


    # Society prognosis
    society_prognosis = SocietyPrognosis(dependencies=[
        demandregio,
        zensus_vg250,
        population_import,
        zensus_misc_import])

    # Distribute household electrical demands to zensus cells
    household_electricity_demand_annual = HouseholdElectricityDemand(
        dependencies=[
            demandregio,
            zensus_vg250,
            zensus_tables,
            society_prognosis,
        ]
    )

    elec_household_demands_zensus = tasks[
        "electricity_demand.distribute-household-demands"
    ]

    # NEP data import
    scenario_capacities = ScenarioCapacities(
        dependencies=[setup, vg250, data_bundle]
    )
    nep_insert_data = tasks["scenario_capacities.insert-data-nep"]

    population_import >> nep_insert_data

    # setting etrago input tables

    setup_etrago = EtragoSetup(
        dependencies=[setup])
    etrago_input_data = tasks["etrago_setup.create-tables"]

    # Retrieve MaStR data
    mastr_data = mastr_data_setup(dependencies=[setup])
    mastr_data.insert_into(pipeline)
    retrieve_mastr_data = tasks["mastr.download-mastr-data"]

    # Substation extraction
    substation_tables = PythonOperator(
        task_id="create_substation_tables",
        python_callable=substation.create_tables,
    )

    substation_functions = PythonOperator(
        task_id="substation_functions",
        python_callable=substation.create_sql_functions,
    )

    hvmv_substation_extraction = PostgresOperator(
        task_id="hvmv_substation_extraction",
        sql=resources.read_text(substation, "hvmv_substation.sql"),
        postgres_conn_id="egon_data",
        autocommit=True,
    )

    ehv_substation_extraction = PostgresOperator(
        task_id="ehv_substation_extraction",
        sql=resources.read_text(substation, "ehv_substation.sql"),
        postgres_conn_id="egon_data",
        autocommit=True,
    )


    osm_add_metadata >> substation_tables >> substation_functions
    substation_functions >> hvmv_substation_extraction
    substation_functions >> ehv_substation_extraction
    vg250_clean_and_prepare >> hvmv_substation_extraction
    vg250_clean_and_prepare >> ehv_substation_extraction

    # osmTGmod ehv/hv grid model generation
    osmtgmod = Osmtgmod(dependencies=[osm_download,
                                         ehv_substation_extraction,
                                         hvmv_substation_extraction,
                                         setup_etrago])
    osmtgmod.insert_into(pipeline)
    osmtgmod_pypsa = tasks["osmtgmod.to-pypsa"]
    osmtgmod_substation = tasks["osmtgmod_substation"]

    # create Voronoi for MV grid districts
    create_voronoi_substation = PythonOperator(
        task_id="create-voronoi-substations",
        python_callable=substation.create_voronoi,
    )
    osmtgmod_substation >> create_voronoi_substation

    # MV grid districts
    mv_grid_districts = mv_grid_districts_setup(
        dependencies=[create_voronoi_substation]
    )
    mv_grid_districts.insert_into(pipeline)
    define_mv_grid_districts = tasks[
        "mv_grid_districts.define-mv-grid-districts"
    ]

    # Import potential areas for wind onshore and ground-mounted PV
    re_potential_areas = re_potential_area_setup(dependencies=[setup])
    re_potential_areas.insert_into(pipeline)

    # Future heat demand calculation based on Peta5_0_1 data
<<<<<<< HEAD
    heat_demand_import = PythonOperator(
        task_id="import-heat-demand",
        python_callable=import_hd.future_heat_demand_data_import,
    )
    vg250_clean_and_prepare >> heat_demand_import
    zensus_inside_ger_metadata >> heat_demand_import
    scenario_input_import >> heat_demand_import

    # Future national heat demands for foreign countries based on Hotmaps
    # download only, processing in PyPSA-Eur-Sec fork
    hd_abroad = HeatDemandEurope(dependencies=[setup])
    hd_abroad.insert_into(pipeline)
    heat_demands_abroad_download = tasks[
        "heat_demand_europe.download"]

    # Power plant setup
    power_plant_tables = PythonOperator(
        task_id="create-power-plant-tables",
        python_callable=power_plants.create_tables,
    )

    power_plant_import = PythonOperator(
        task_id="import-hydro-biomass-power-plants",
        python_callable=power_plants.insert_power_plants,
    )

    setup >> power_plant_tables >> power_plant_import
    nep_insert_data >> power_plant_import
    retrieve_mastr_data >> power_plant_import
    define_mv_grid_districts >> power_plant_import

    # Import and merge data on industrial sites from different sources

    industrial_sites_import = PythonOperator(
        task_id="download-import-industrial-sites",
        python_callable=industrial_sites.download_import_industrial_sites
    )

    industrial_sites_merge = PythonOperator(
        task_id="merge-industrial-sites",
        python_callable=industrial_sites.merge_inputs
    )

    industrial_sites_nuts = PythonOperator(
        task_id="map-industrial-sites-nuts3",
        python_callable=industrial_sites.map_nuts3
    )
    vg250_clean_and_prepare >> industrial_sites_import
    industrial_sites_import >> industrial_sites_merge >> industrial_sites_nuts
=======
    heat_demand_Germany = HeatDemandImport(
        dependencies=[vg250, scenario_parameters, zensus_vg250])
>>>>>>> 7ac8e03a

    # Distribute electrical CTS demands to zensus grid
    cts_electricity_demand_annual = CtsElectricityDemand(
        dependencies=[
            demandregio,
            zensus_vg250,
            heat_demand_Germany,
            etrago_input_data,
            household_electricity_demand_annual,
        ]
    )

    elec_cts_demands_zensus = tasks[
        'electricity_demand.distribute-cts-demands']

    # Gas grid import
    gas_grid_insert_data = PythonOperator(
        task_id="insert-gas-grid",
        python_callable=gas_grid.insert_gas_data,
    )

    etrago_input_data >> gas_grid_insert_data
    download_data_bundle >> gas_grid_insert_data
    osmtgmod_pypsa >> gas_grid_insert_data

    # Power-to-gas installations creation
    insert_power2gas_installations = PythonOperator(
        task_id="insert-power-to-gas-installations",
        python_callable=power2gas.insert_power2gas,
    )

    gas_grid_insert_data >> insert_power2gas_installations

    # Create gas voronoi
    create_gas_polygons = PythonOperator(
        task_id="create-gas-voronoi",
        python_callable=gas_areas.create_voronoi,
    )

    gas_grid_insert_data  >> create_gas_polygons
    vg250_clean_and_prepare >> create_gas_polygons
    
    # Gas prod import
    gas_production_insert_data = GasProduction(
        dependencies=[create_gas_polygons])

    # Extract landuse areas from osm data set
    create_landuse_table = PythonOperator(
        task_id="create-landuse-table",
        python_callable=loadarea.create_landuse_table
    )

    landuse_extraction = PostgresOperator(
        task_id="extract-osm_landuse",
        sql=resources.read_text(loadarea, "osm_landuse_extraction.sql"),
        postgres_conn_id="egon_data",
        autocommit=True,
    )
    setup >> create_landuse_table
    create_landuse_table >> landuse_extraction
    osm_add_metadata >> landuse_extraction
    vg250_clean_and_prepare >> landuse_extraction

    # Import weather data
    weather_data = WeatherData(dependencies=[setup, scenario_parameters, vg250])
    download_weather_data = tasks["era5.download-era5"]

    renewable_feedin = RenewableFeedin(dependencies=[weather_data, vg250])

    feedin_wind_onshore = tasks["renewable_feedin.wind"]
    feedin_pv = tasks["renewable_feedin.pv"]
    feedin_solar_thermal = tasks["renewable_feedin.solar-thermal"]

    # District heating areas demarcation
    district_heating_areas = DistrictHeatingAreas(
        dependencies=[heat_demand_Germany, scenario_parameters])
    import_district_heating_areas = tasks[
        "district_heating_areas.demarcation"]

    zensus_misc_import >> import_district_heating_areas

    # Calculate dynamic line rating for HV trans lines
    calculate_dlr = PythonOperator(
        task_id="calculate_dlr",
        python_callable=dlr.Calculate_DLR,
    )
    osmtgmod_pypsa >> calculate_dlr
    download_data_bundle >> calculate_dlr
    download_weather_data >> calculate_dlr

<<<<<<< HEAD
    # Import weather data
    download_era5 = PythonOperator(
        task_id="download-weather-data",
        python_callable=import_era5.download_era5,
    )
    scenario_input_import >> download_era5

    create_weather_tables = PythonOperator(
        task_id="create-weather-tables",
        python_callable=import_era5.create_tables,
    )
    setup >> create_weather_tables

    import_weather_cells = PythonOperator(
        task_id="insert-weather-cells",
        python_callable=import_era5.insert_weather_cells,
    )
    create_weather_tables >> import_weather_cells
    download_era5 >> import_weather_cells

    feedin_wind_onshore = PythonOperator(
        task_id="insert-feedin-wind",
        python_callable=import_feedin.wind_feedin_per_weather_cell,
    )

    feedin_pv = PythonOperator(
        task_id="insert-feedin-pv",
        python_callable=import_feedin.pv_feedin_per_weather_cell,
    )

    feedin_solar_thermal = PythonOperator(
        task_id="insert-feedin-solar-thermal",
        python_callable=import_feedin.solar_thermal_feedin_per_weather_cell,
    )

    import_weather_cells >> [feedin_wind_onshore,
                             feedin_pv, feedin_solar_thermal]
    vg250_clean_and_prepare >> [feedin_wind_onshore,
                             feedin_pv, feedin_solar_thermal]

    # run pypsa-eur-sec
    run_pypsaeursec = PythonOperator(
        task_id="run_pypsaeursec",
        python_callable=pypsaeursec.run_pypsa_eur_sec,
    )

    download_era5 >> run_pypsaeursec
    heat_demands_abroad_download >> run_pypsaeursec

    neighbors = PythonOperator(
        task_id="neighbors",
        python_callable=pypsaeursec.neighbor_reduction,
    )

    run_pypsaeursec >> neighbors
    create_tables >> neighbors
    osmtgmod_pypsa >> neighbors
    etrago_input_data >> neighbors

    foreign_lines = ElectricalNeighbours(dependencies=[
        neighbors, tyndp_data])


    # District heating areas demarcation
    create_district_heating_areas_table = PythonOperator(
        task_id="create-district-heating-areas-table",
        python_callable=district_heating_areas.create_tables
    )
    import_district_heating_areas = PythonOperator(
        task_id="import-district-heating-areas",
        python_callable=district_heating_areas.
        district_heating_areas_demarcation
    )
    setup >> create_district_heating_areas_table
    create_district_heating_areas_table >> import_district_heating_areas
    zensus_misc_import >> import_district_heating_areas
    heat_demand_import >> import_district_heating_areas
    scenario_input_import >> import_district_heating_areas

    # Electrical load curves CTS
    map_zensus_grid_districts = PythonOperator(
        task_id="map_zensus_grid_districts",
        python_callable=zensus_grid_districts.map_zensus_mv_grid_districts,
=======
    # Map zensus grid districts
    zensus_mv_grid_districts = ZensusMvGridDistricts(
        dependencies=[population_import, mv_grid_districts]
>>>>>>> 7ac8e03a
    )

    map_zensus_grid_districts = tasks["zensus_mv_grid_districts.mapping"]

    # Map federal states to mv_grid_districts
    vg250_mv_grid_districts = Vg250MvGridDistricts(
        dependencies=[vg250, mv_grid_districts]
    )

    # Power plants
    power_plants = PowerPlants(
        dependencies=[
            setup,
            renewable_feedin,
            mv_grid_districts,
            mastr_data,
            re_potential_areas,
            scenario_parameters,
            scenario_capacities,
            Vg250MvGridDistricts,
        ]
    )

    power_plant_import = tasks["power_plants.insert-hydro-biomass"]
    generate_wind_farms = tasks["power_plants.wind_farms.insert"]
    generate_pv_ground_mounted = tasks["power_plants.pv_ground_mounted.insert"]
    solar_rooftop_etrago = tasks[
        "power_plants.pv_rooftop.pv-rooftop-per-mv-grid"
    ]

    hvmv_substation_extraction >> generate_wind_farms
    hvmv_substation_extraction >> generate_pv_ground_mounted
    feedin_pv >> solar_rooftop_etrago
    elec_cts_demands_zensus >> solar_rooftop_etrago
    elec_household_demands_zensus >> solar_rooftop_etrago
    etrago_input_data >> solar_rooftop_etrago
    map_zensus_grid_districts >> solar_rooftop_etrago

    # Heat supply
    heat_supply = HeatSupply(
        dependencies=[data_bundle, zensus_mv_grid_districts,
                      district_heating_areas, power_plants,
                      zensus_mv_grid_districts])

    # Heat to eTraGo
    heat_etrago = HeatEtrago(
        dependencies=[heat_supply, mv_grid_districts, setup_etrago])

    heat_etrago_buses = tasks["heat_etrago.buses"]
    heat_etrago_supply = tasks["heat_etrago.supply"]

    # Industry

    industrial_sites = MergeIndustrialSites(
        dependencies=[setup, vg250_clean_and_prepare]
    )

    demand_curves_industry = IndustrialDemandCurves(
        dependencies=[
            define_mv_grid_districts,
            industrial_sites,
            demandregio_demand_cts_ind,
            osm,
            landuse_extraction,
        ]
    )

    # Electrical loads to eTraGo

    electrical_load_etrago = ElectricalLoadEtrago(
        dependencies=[demand_curves_industry, cts_electricity_demand_annual]
    )<|MERGE_RESOLUTION|>--- conflicted
+++ resolved
@@ -7,12 +7,9 @@
 
 from egon.data.datasets import database
 from egon.data.datasets.data_bundle import DataBundle
-<<<<<<< HEAD
-from egon.data.datasets.electrical_neighbours import ElectricalNeighbours
-from egon.data.datasets.heat_demand_europe import HeatDemandEurope
-=======
 from egon.data.datasets.demandregio import DemandRegio
 from egon.data.datasets.district_heating_areas import DistrictHeatingAreas
+from egon.data.datasets.electrical_neighbours import ElectricalNeighbours
 from egon.data.datasets.electricity_demand import (
     CtsElectricityDemand,
     HouseholdElectricityDemand,
@@ -21,7 +18,7 @@
 from egon.data.datasets.era5 import WeatherData
 from egon.data.datasets.etrago_setup import EtragoSetup
 from egon.data.datasets.heat_demand import HeatDemandImport
->>>>>>> 7ac8e03a
+from egon.data.datasets.heat_demand_europe import HeatDemandEurope
 from egon.data.datasets.heat_etrago import HeatEtrago
 from egon.data.datasets.heat_supply import HeatSupply
 from egon.data.datasets.industry import IndustrialDemandCurves
@@ -31,11 +28,8 @@
 from egon.data.datasets.osmtgmod import Osmtgmod
 from egon.data.datasets.mastr import mastr_data_setup
 from egon.data.datasets.re_potential_areas import re_potential_area_setup
-<<<<<<< HEAD
+from egon.data.datasets.society_prognosis import SocietyPrognosis
 from egon.data.datasets.tyndp import Tyndp
-=======
-from egon.data.datasets.society_prognosis import SocietyPrognosis
->>>>>>> 7ac8e03a
 from egon.data.datasets.mv_grid_districts import mv_grid_districts_setup
 from egon.data.datasets.power_plants import PowerPlants
 from egon.data.datasets.scenario_capacities import ScenarioCapacities
@@ -96,13 +90,11 @@
     vg250.insert_into(pipeline)
     vg250_clean_and_prepare = tasks["vg250.cleaning-and-preperation"]
 
-<<<<<<< HEAD
-    tyndp_data = Tyndp(dependencies=[setup])
-=======
     # Scenario table
     scenario_parameters = ScenarioParameters(dependencies=[setup])
     scenario_input_import = tasks["scenario_parameters.insert-scenarios"]
->>>>>>> 7ac8e03a
+
+    tyndp_data = Tyndp(dependencies=[setup])
 
     # Zensus import
     zensus_download_population = PythonOperator(
@@ -246,60 +238,8 @@
     re_potential_areas.insert_into(pipeline)
 
     # Future heat demand calculation based on Peta5_0_1 data
-<<<<<<< HEAD
-    heat_demand_import = PythonOperator(
-        task_id="import-heat-demand",
-        python_callable=import_hd.future_heat_demand_data_import,
-    )
-    vg250_clean_and_prepare >> heat_demand_import
-    zensus_inside_ger_metadata >> heat_demand_import
-    scenario_input_import >> heat_demand_import
-
-    # Future national heat demands for foreign countries based on Hotmaps
-    # download only, processing in PyPSA-Eur-Sec fork
-    hd_abroad = HeatDemandEurope(dependencies=[setup])
-    hd_abroad.insert_into(pipeline)
-    heat_demands_abroad_download = tasks[
-        "heat_demand_europe.download"]
-
-    # Power plant setup
-    power_plant_tables = PythonOperator(
-        task_id="create-power-plant-tables",
-        python_callable=power_plants.create_tables,
-    )
-
-    power_plant_import = PythonOperator(
-        task_id="import-hydro-biomass-power-plants",
-        python_callable=power_plants.insert_power_plants,
-    )
-
-    setup >> power_plant_tables >> power_plant_import
-    nep_insert_data >> power_plant_import
-    retrieve_mastr_data >> power_plant_import
-    define_mv_grid_districts >> power_plant_import
-
-    # Import and merge data on industrial sites from different sources
-
-    industrial_sites_import = PythonOperator(
-        task_id="download-import-industrial-sites",
-        python_callable=industrial_sites.download_import_industrial_sites
-    )
-
-    industrial_sites_merge = PythonOperator(
-        task_id="merge-industrial-sites",
-        python_callable=industrial_sites.merge_inputs
-    )
-
-    industrial_sites_nuts = PythonOperator(
-        task_id="map-industrial-sites-nuts3",
-        python_callable=industrial_sites.map_nuts3
-    )
-    vg250_clean_and_prepare >> industrial_sites_import
-    industrial_sites_import >> industrial_sites_merge >> industrial_sites_nuts
-=======
     heat_demand_Germany = HeatDemandImport(
         dependencies=[vg250, scenario_parameters, zensus_vg250])
->>>>>>> 7ac8e03a
 
     # Distribute electrical CTS demands to zensus grid
     cts_electricity_demand_annual = CtsElectricityDemand(
@@ -390,95 +330,9 @@
     download_data_bundle >> calculate_dlr
     download_weather_data >> calculate_dlr
 
-<<<<<<< HEAD
-    # Import weather data
-    download_era5 = PythonOperator(
-        task_id="download-weather-data",
-        python_callable=import_era5.download_era5,
-    )
-    scenario_input_import >> download_era5
-
-    create_weather_tables = PythonOperator(
-        task_id="create-weather-tables",
-        python_callable=import_era5.create_tables,
-    )
-    setup >> create_weather_tables
-
-    import_weather_cells = PythonOperator(
-        task_id="insert-weather-cells",
-        python_callable=import_era5.insert_weather_cells,
-    )
-    create_weather_tables >> import_weather_cells
-    download_era5 >> import_weather_cells
-
-    feedin_wind_onshore = PythonOperator(
-        task_id="insert-feedin-wind",
-        python_callable=import_feedin.wind_feedin_per_weather_cell,
-    )
-
-    feedin_pv = PythonOperator(
-        task_id="insert-feedin-pv",
-        python_callable=import_feedin.pv_feedin_per_weather_cell,
-    )
-
-    feedin_solar_thermal = PythonOperator(
-        task_id="insert-feedin-solar-thermal",
-        python_callable=import_feedin.solar_thermal_feedin_per_weather_cell,
-    )
-
-    import_weather_cells >> [feedin_wind_onshore,
-                             feedin_pv, feedin_solar_thermal]
-    vg250_clean_and_prepare >> [feedin_wind_onshore,
-                             feedin_pv, feedin_solar_thermal]
-
-    # run pypsa-eur-sec
-    run_pypsaeursec = PythonOperator(
-        task_id="run_pypsaeursec",
-        python_callable=pypsaeursec.run_pypsa_eur_sec,
-    )
-
-    download_era5 >> run_pypsaeursec
-    heat_demands_abroad_download >> run_pypsaeursec
-
-    neighbors = PythonOperator(
-        task_id="neighbors",
-        python_callable=pypsaeursec.neighbor_reduction,
-    )
-
-    run_pypsaeursec >> neighbors
-    create_tables >> neighbors
-    osmtgmod_pypsa >> neighbors
-    etrago_input_data >> neighbors
-
-    foreign_lines = ElectricalNeighbours(dependencies=[
-        neighbors, tyndp_data])
-
-
-    # District heating areas demarcation
-    create_district_heating_areas_table = PythonOperator(
-        task_id="create-district-heating-areas-table",
-        python_callable=district_heating_areas.create_tables
-    )
-    import_district_heating_areas = PythonOperator(
-        task_id="import-district-heating-areas",
-        python_callable=district_heating_areas.
-        district_heating_areas_demarcation
-    )
-    setup >> create_district_heating_areas_table
-    create_district_heating_areas_table >> import_district_heating_areas
-    zensus_misc_import >> import_district_heating_areas
-    heat_demand_import >> import_district_heating_areas
-    scenario_input_import >> import_district_heating_areas
-
-    # Electrical load curves CTS
-    map_zensus_grid_districts = PythonOperator(
-        task_id="map_zensus_grid_districts",
-        python_callable=zensus_grid_districts.map_zensus_mv_grid_districts,
-=======
     # Map zensus grid districts
     zensus_mv_grid_districts = ZensusMvGridDistricts(
         dependencies=[population_import, mv_grid_districts]
->>>>>>> 7ac8e03a
     )
 
     map_zensus_grid_districts = tasks["zensus_mv_grid_districts.mapping"]
@@ -517,6 +371,28 @@
     etrago_input_data >> solar_rooftop_etrago
     map_zensus_grid_districts >> solar_rooftop_etrago
 
+    # run pypsa-eur-sec
+    run_pypsaeursec = PythonOperator(
+        task_id="run_pypsaeursec",
+        python_callable=pypsaeursec.run_pypsa_eur_sec,
+    )
+
+    download_era5 >> run_pypsaeursec
+    heat_demands_abroad_download >> run_pypsaeursec
+
+    neighbors = PythonOperator(
+        task_id="neighbors",
+        python_callable=pypsaeursec.neighbor_reduction,
+    )
+
+    run_pypsaeursec >> neighbors
+    create_tables >> neighbors
+    osmtgmod_pypsa >> neighbors
+    etrago_input_data >> neighbors
+
+    foreign_lines = ElectricalNeighbours(dependencies=[
+        neighbors, tyndp_data])
+
     # Heat supply
     heat_supply = HeatSupply(
         dependencies=[data_bundle, zensus_mv_grid_districts,
