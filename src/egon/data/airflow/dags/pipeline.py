--- conflicted
+++ resolved
@@ -254,7 +254,6 @@
     vg250_clean_and_prepare >> hvmv_substation_extraction
     vg250_clean_and_prepare >> ehv_substation_extraction
 
-<<<<<<< HEAD
     # osmTGmod ehv/hv grid model generation
     osmtgmod = PythonOperator(
         task_id= "osmtgmod",
@@ -264,8 +263,6 @@
     ehv_substation_extraction >> osmtgmod
     hvmv_substation_extraction >> osmtgmod
 
-=======
->>>>>>> 9d1ddd23
     # Import potential areas for wind onshore and ground-mounted PV
     download_re_potential_areas = PythonOperator(
         task_id="download_re_potential_area_data",
