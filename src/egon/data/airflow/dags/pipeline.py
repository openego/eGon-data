import os

from airflow.operators.postgres_operator import PostgresOperator
from airflow.operators.python_operator import PythonOperator
from airflow.utils.dates import days_ago
import importlib_resources as resources

from egon.data.airflow.tasks import initdb
from egon.data.processing.zensus_vg250 import (
    zensus_population_inside_germany as zensus_vg250,
)
import airflow
import egon.data.importing.demandregio as import_dr
import egon.data.importing.demandregio.install_disaggregator as install_dr
import egon.data.importing.era5 as import_era5
import egon.data.importing.etrago as etrago
import egon.data.importing.heat_demand_data as import_hd
import egon.data.importing.industrial_sites as industrial_sites
import egon.data.importing.mastr as mastr
import egon.data.importing.nep_input_data as nep_input
import egon.data.importing.openstreetmap as import_osm
import egon.data.importing.re_potential_areas as re_potential_areas
import egon.data.importing.scenarios as import_scenarios
import egon.data.importing.vg250 as import_vg250
import egon.data.importing.zensus as import_zs
import egon.data.processing.demandregio as process_dr
import egon.data.processing.loadarea as loadarea
import egon.data.processing.openstreetmap as process_osm
import egon.data.processing.osmtgmod as osmtgmod
import egon.data.processing.power_plants as power_plants
import egon.data.processing.substation as substation
import egon.data.processing.zensus_vg250.zensus_population_inside_germany as zensus_vg250
import egon.data.processing.mv_grid_districts as mvgd
<<<<<<< HEAD
import egon.data.processing.zensus as process_zs
import egon.data.processing.zensus_grid_districts as zensus_grid_districts
=======
import egon.data.importing.scenarios as import_scenarios
import egon.data.importing.industrial_sites as industrial_sites
import egon.data.processing.loadarea as loadarea
import egon.data.processing.renewable_feedin as import_feedin
import egon.data.processing.district_heating_areas as district_heating_areas
>>>>>>> 78387fcc

from egon.data import db


with airflow.DAG(
    "egon-data-processing-pipeline",
    description="The eGo^N data processing DAG.",
    default_args={"start_date": days_ago(1)},
    template_searchpath=[
        os.path.abspath(
            os.path.join(
                os.path.dirname(__file__), "..", "..", "processing", "vg250"
            )
        )
    ],
    is_paused_upon_creation=False,
    schedule_interval=None,
) as pipeline:
    setup = PythonOperator(task_id="initdb", python_callable=initdb)

    # Openstreetmap data import
    osm_download = PythonOperator(
        task_id="download-osm",
        python_callable=import_osm.download_pbf_file,
    )
    osm_import = PythonOperator(
        task_id="import-osm",
        python_callable=import_osm.to_postgres,
    )
    osm_migrate = PythonOperator(
        task_id="migrate-osm",
        python_callable=process_osm.modify_tables,
    )
    osm_add_metadata = PythonOperator(
        task_id="add-osm-metadata",
        python_callable=import_osm.add_metadata,
    )
    setup >> osm_download >> osm_import >> osm_migrate >> osm_add_metadata

    # VG250 (Verwaltungsgebiete 250) data import
    vg250_download = PythonOperator(
        task_id="download-vg250",
        python_callable=import_vg250.download_vg250_files,
    )
    vg250_import = PythonOperator(
        task_id="import-vg250",
        python_callable=import_vg250.to_postgres,
    )

    vg250_nuts_mview = PostgresOperator(
        task_id="vg250_nuts_mview",
        sql="vg250_lan_nuts_id_mview.sql",
        postgres_conn_id="egon_data",
        autocommit=True,
    )
    vg250_metadata = PythonOperator(
        task_id="add-vg250-metadata",
        python_callable=import_vg250.add_metadata,
    )
    vg250_clean_and_prepare = PostgresOperator(
        task_id="vg250_clean_and_prepare",
        sql="cleaning_and_preparation.sql",
        postgres_conn_id="egon_data",
        autocommit=True,
    )
    setup >> vg250_download >> vg250_import >> vg250_nuts_mview
    vg250_nuts_mview >> vg250_metadata >> vg250_clean_and_prepare

    # Zensus import
    zensus_download_population = PythonOperator(
        task_id="download-zensus-population",
        python_callable=import_zs.download_zensus_pop,
    )

    zensus_download_misc = PythonOperator(
        task_id="download-zensus-misc",
        python_callable=import_zs.download_zensus_misc,
    )

    zensus_tables = PythonOperator(
        task_id="create-zensus-tables",
        python_callable=import_zs.create_zensus_tables,
    )

    population_import = PythonOperator(
        task_id="import-zensus-population",
        python_callable=import_zs.population_to_postgres,
    )

    zensus_misc_import = PythonOperator(
        task_id="import-zensus-misc",
        python_callable=import_zs.zensus_misc_to_postgres,
    )
    setup >> zensus_download_population >> zensus_download_misc
    zensus_download_misc >> zensus_tables >> population_import
    vg250_clean_and_prepare >> population_import
    population_import >> zensus_misc_import

    # Combine Zensus and VG250 data
    map_zensus_vg250 = PythonOperator(
        task_id="map_zensus_vg250",
        python_callable=zensus_vg250.map_zensus_vg250,
    )

    zensus_inside_ger = PythonOperator(
        task_id="zensus-inside-germany",
        python_callable=zensus_vg250.inside_germany,
    )

    zensus_inside_ger_metadata = PythonOperator(
        task_id="zensus-inside-germany-metadata",
        python_callable=zensus_vg250.add_metadata_zensus_inside_ger,
    )

    vg250_population = PythonOperator(
        task_id="population-in-municipalities",
        python_callable=zensus_vg250.population_in_municipalities,
    )

    vg250_population_metadata = PythonOperator(
        task_id="population-in-municipalities-metadata",
        python_callable=zensus_vg250.add_metadata_vg250_gem_pop,
    )
    [
        vg250_clean_and_prepare,
        population_import,
    ] >> map_zensus_vg250 >> zensus_inside_ger >> zensus_inside_ger_metadata
    zensus_inside_ger >> vg250_population >> vg250_population_metadata

    # Scenario table
    scenario_input_tables = PythonOperator(
        task_id="create-scenario-parameters-table",
        python_callable=import_scenarios.create_table
    )

    scenario_input_import = PythonOperator(
        task_id="import-scenario-parameters",
        python_callable=import_scenarios.insert_scenarios
    )
    setup >> scenario_input_tables >> scenario_input_import

    # DemandRegio data import
    demandregio_tables = PythonOperator(
        task_id="demandregio-tables",
        python_callable=import_dr.create_tables,
    )

    scenario_input_tables >> demandregio_tables


    demandregio_installation = PythonOperator(
        task_id="demandregio-installation",
        python_callable=install_dr.clone_and_install,
    )

    setup >> demandregio_installation

    demandregio_society = PythonOperator(
        task_id="demandregio-society",
        python_callable=import_dr.insert_society_data,
    )

    demandregio_installation >> demandregio_society
    vg250_clean_and_prepare >> demandregio_society
    demandregio_tables >> demandregio_society
    scenario_input_import >> demandregio_society

    demandregio_demand_households = PythonOperator(
        task_id="demandregio-household-demands",
        python_callable=import_dr.insert_household_demand,
    )

    demandregio_installation >> demandregio_demand_households
    vg250_clean_and_prepare >> demandregio_demand_households
    demandregio_tables >> demandregio_demand_households
    scenario_input_import >> demandregio_demand_households

    demandregio_demand_cts_ind = PythonOperator(
        task_id="demandregio-cts-industry-demands",
        python_callable=import_dr.insert_cts_ind_demands,
    )

    demandregio_installation >> demandregio_demand_cts_ind
    vg250_clean_and_prepare >> demandregio_demand_cts_ind
    demandregio_tables >> demandregio_demand_cts_ind
    scenario_input_import >> demandregio_demand_cts_ind

    # Society prognosis
    prognosis_tables = PythonOperator(
        task_id="create-prognosis-tables",
        python_callable=process_zs.create_tables,
    )

    setup >> prognosis_tables

    population_prognosis = PythonOperator(
        task_id="zensus-population-prognosis",
        python_callable=process_zs.population_prognosis_to_zensus,
    )

    prognosis_tables >> population_prognosis
    map_zensus_vg250 >> population_prognosis
    demandregio_society >> population_prognosis
    population_import >> population_prognosis

    household_prognosis = PythonOperator(
        task_id="zensus-household-prognosis",
        python_callable=process_zs.household_prognosis_to_zensus,
    )
    prognosis_tables >> household_prognosis
    map_zensus_vg250 >> household_prognosis
    demandregio_society >> household_prognosis
    zensus_misc_import >> household_prognosis


    # Distribute electrical demands to zensus cells
    processed_dr_tables = PythonOperator(
        task_id="create-demand-tables",
        python_callable=process_dr.create_tables,
    )

    elec_household_demands_zensus = PythonOperator(
        task_id="electrical-household-demands-zensus",
        python_callable=process_dr.distribute_household_demands,
    )

    zensus_tables >> processed_dr_tables >> elec_household_demands_zensus
    population_prognosis >> elec_household_demands_zensus
    demandregio_demand_households >> elec_household_demands_zensus
    map_zensus_vg250 >> elec_household_demands_zensus

    # Power plant setup
    power_plant_tables = PythonOperator(
        task_id="create-power-plant-tables",
        python_callable=power_plants.create_tables,
    )
    setup >> power_plant_tables

    # NEP data import
    create_tables = PythonOperator(
        task_id="create-scenario-tables",
        python_callable=nep_input.create_scenario_input_tables,
    )

    nep_insert_data = PythonOperator(
        task_id="insert-nep-data",
        python_callable=nep_input.insert_data_nep,
    )

    setup >> create_tables >> nep_insert_data
    vg250_clean_and_prepare >> nep_insert_data
    population_import >> nep_insert_data

    # setting etrago input tables
    etrago_input_data = PythonOperator(
        task_id="setting-etrago-input-tables",
        python_callable=etrago.create_tables,
    )
    setup >> etrago_input_data

    # Retrieve MaStR data
    retrieve_mastr_data = PythonOperator(
        task_id="retrieve_mastr_data",
        python_callable=mastr.download_mastr_data,
    )
    setup >> retrieve_mastr_data

    # Substation extraction
    substation_tables = PythonOperator(
        task_id="create_substation_tables",
        python_callable=substation.create_tables,
    )

    substation_functions = PythonOperator(
        task_id="substation_functions",
        python_callable=substation.create_sql_functions,
    )

    hvmv_substation_extraction = PostgresOperator(
        task_id="hvmv_substation_extraction",
        sql=resources.read_text(substation, "hvmv_substation.sql"),
        postgres_conn_id="egon_data",
        autocommit=True,
    )

    ehv_substation_extraction = PostgresOperator(
        task_id="ehv_substation_extraction",
        sql=resources.read_text(substation, "ehv_substation.sql"),
        postgres_conn_id="egon_data",
        autocommit=True,
    )

    osm_add_metadata >> substation_tables >> substation_functions
    substation_functions >> hvmv_substation_extraction
    substation_functions >> ehv_substation_extraction
    vg250_clean_and_prepare >> hvmv_substation_extraction
    vg250_clean_and_prepare >> ehv_substation_extraction

    # osmTGmod ehv/hv grid model generation
    osmtgmod_osm_import = PythonOperator(
        task_id="osmtgmod_osm_import",
        python_callable=osmtgmod.import_osm_data,
    )

    run_osmtgmod = PythonOperator(
        task_id="run_osmtgmod",
        python_callable=osmtgmod.run_osmtgmod,
    )

    osmtgmod_pypsa = PythonOperator(
        task_id="osmtgmod_pypsa",
        python_callable=osmtgmod.osmtgmmod_to_pypsa,
    )

    osmtgmod_substation = PostgresOperator(
        task_id="osmtgmod_substation",
        sql=resources.read_text(osmtgmod, "substation_otg.sql"),
        postgres_conn_id="egon_data",
        autocommit=True,
    )

    osm_download >> osmtgmod_osm_import >> run_osmtgmod
    ehv_substation_extraction >> run_osmtgmod
    hvmv_substation_extraction >> run_osmtgmod
    run_osmtgmod >> osmtgmod_pypsa
    run_osmtgmod >> osmtgmod_substation

    # MV grid districts
    create_voronoi = PythonOperator(
        task_id="create_voronoi",
        python_callable=substation.create_voronoi
    )
    osmtgmod_substation >> create_voronoi


    define_mv_grid_districts = PythonOperator(
        task_id="define_mv_grid_districts",
        python_callable=mvgd.define_mv_grid_districts
    )
    create_voronoi >> define_mv_grid_districts

    # Import potential areas for wind onshore and ground-mounted PV
    download_re_potential_areas = PythonOperator(
        task_id="download_re_potential_area_data",
        python_callable=re_potential_areas.download_datasets,
    )
    create_re_potential_areas_tables = PythonOperator(
        task_id="create_re_potential_areas_tables",
        python_callable=re_potential_areas.create_tables,
    )
    insert_re_potential_areas = PythonOperator(
        task_id="insert_re_potential_areas",
        python_callable=re_potential_areas.insert_data,
    )
    setup >> download_re_potential_areas >> create_re_potential_areas_tables
    create_re_potential_areas_tables >> insert_re_potential_areas

    # Future heat demand calculation based on Peta5_0_1 data
    heat_demand_import = PythonOperator(
        task_id="import-heat-demand",
        python_callable=import_hd.future_heat_demand_data_import,
    )
    vg250_clean_and_prepare >> heat_demand_import
    zensus_inside_ger_metadata >> heat_demand_import
    scenario_input_import >> heat_demand_import

    # Power plant setup
    power_plant_tables = PythonOperator(
        task_id="create-power-plant-tables",
        python_callable=power_plants.create_tables,
    )

    power_plant_import = PythonOperator(
        task_id="import-power-plants",
        python_callable=power_plants.insert_power_plants,
    )

    setup >> power_plant_tables >> power_plant_import
    nep_insert_data >> power_plant_import
    retrieve_mastr_data >> power_plant_import

    # Import and merge data on industrial sites from different sources

    industrial_sites_import = PythonOperator(
        task_id="download-import-industrial-sites",
        python_callable=industrial_sites.download_import_industrial_sites
    )

    industrial_sites_merge = PythonOperator(
        task_id="merge-industrial-sites",
        python_callable=industrial_sites.merge_inputs
    )

    industrial_sites_nuts = PythonOperator(
        task_id="map-industrial-sites-nuts3",
        python_callable=industrial_sites.map_nuts3
    )
    vg250_clean_and_prepare >> industrial_sites_import
    industrial_sites_import >> industrial_sites_merge >> industrial_sites_nuts

    # Distribute electrical CTS demands to zensus grid

    elec_cts_demands_zensus = PythonOperator(
        task_id="electrical-cts-demands-zensus",
        python_callable=process_dr.distribute_cts_demands,
    )

    processed_dr_tables >> elec_cts_demands_zensus
    heat_demand_import >> elec_cts_demands_zensus
    demandregio_demand_cts_ind >> elec_cts_demands_zensus
    map_zensus_vg250 >> elec_cts_demands_zensus

    # Extract landuse areas from osm data set
    create_landuse_table = PythonOperator(
        task_id="create-landuse-table",
        python_callable=loadarea.create_landuse_table
    )

    landuse_extraction = PostgresOperator(
        task_id="extract-osm_landuse",
        sql=resources.read_text(loadarea, "osm_landuse_extraction.sql"),
        postgres_conn_id="egon_data",
        autocommit=True,
    )
    setup >> create_landuse_table
    create_landuse_table >> landuse_extraction
    osm_add_metadata >> landuse_extraction
    vg250_clean_and_prepare >> landuse_extraction

<<<<<<< HEAD

    # Electrical load curves CTS
    map_zensus_grid_districts = PythonOperator(
        task_id="map_zensus_grid_districts",
        python_callable=zensus_grid_districts.map_zensus_mv_grid_districts,
    )
    population_import >> map_zensus_grid_districts
    define_mv_grid_districts >> map_zensus_grid_districts

    electrical_load_curves_cts = PythonOperator(
        task_id="electrical-load-curves-cts",
        python_callable=process_dr.insert_cts_load,
    )
    map_zensus_grid_districts >> electrical_load_curves_cts
    elec_cts_demands_zensus >> electrical_load_curves_cts
    demandregio_demand_cts_ind >> electrical_load_curves_cts
    map_zensus_vg250 >> electrical_load_curves_cts
    etrago_input_data >> electrical_load_curves_cts
=======
 # Import weather data
    download_era5 = PythonOperator(
        task_id="download-weather-data",
        python_callable=import_era5.download_era5,
    )
    scenario_input_import >> download_era5

    create_weather_tables = PythonOperator(
        task_id="create-weather-tables",
        python_callable=import_era5.create_tables,
    )
    setup >> create_weather_tables

    import_weather_cells = PythonOperator(
        task_id="insert-weather-cells",
        python_callable=import_era5.insert_weather_cells,
    )
    create_weather_tables >> import_weather_cells
    download_era5 >> import_weather_cells

    feedin_wind_onshore = PythonOperator(
        task_id="insert-feedin-wind",
        python_callable=import_feedin.wind_feedin_per_weather_cell,
    )

    feedin_pv = PythonOperator(
        task_id="insert-feedin-pv",
        python_callable=import_feedin.pv_feedin_per_weather_cell,
    )

    feedin_solar_thermal = PythonOperator(
        task_id="insert-feedin-solar-thermal",
        python_callable=import_feedin.solar_thermal_feedin_per_weather_cell,
    )

    import_weather_cells >> [feedin_wind_onshore,
                             feedin_pv, feedin_solar_thermal]
    vg250_clean_and_prepare >> [feedin_wind_onshore,
                             feedin_pv, feedin_solar_thermal]

    # District heating areas demarcation
    create_district_heating_areas_table = PythonOperator(
        task_id="create-district-heating-areas-table",
        python_callable=district_heating_areas.create_tables
    )
    import_district_heating_areas = PythonOperator(
        task_id="import-district-heating-areas",
        python_callable=district_heating_areas.
        district_heating_areas_demarcation
    )
    setup >> create_district_heating_areas_table
    create_district_heating_areas_table >> import_district_heating_areas
    zensus_misc_import >> import_district_heating_areas
    heat_demand_import >> import_district_heating_areas
    scenario_input_import >> import_district_heating_areas
>>>>>>> 78387fcc
<|MERGE_RESOLUTION|>--- conflicted
+++ resolved
@@ -24,23 +24,17 @@
 import egon.data.importing.vg250 as import_vg250
 import egon.data.importing.zensus as import_zs
 import egon.data.processing.demandregio as process_dr
+import egon.data.processing.district_heating_areas as district_heating_areas
 import egon.data.processing.loadarea as loadarea
 import egon.data.processing.openstreetmap as process_osm
 import egon.data.processing.osmtgmod as osmtgmod
 import egon.data.processing.power_plants as power_plants
+import egon.data.processing.renewable_feedin as import_feedin
 import egon.data.processing.substation as substation
 import egon.data.processing.zensus_vg250.zensus_population_inside_germany as zensus_vg250
 import egon.data.processing.mv_grid_districts as mvgd
-<<<<<<< HEAD
 import egon.data.processing.zensus as process_zs
 import egon.data.processing.zensus_grid_districts as zensus_grid_districts
-=======
-import egon.data.importing.scenarios as import_scenarios
-import egon.data.importing.industrial_sites as industrial_sites
-import egon.data.processing.loadarea as loadarea
-import egon.data.processing.renewable_feedin as import_feedin
-import egon.data.processing.district_heating_areas as district_heating_areas
->>>>>>> 78387fcc
 
 from egon.data import db
 
@@ -470,26 +464,6 @@
     osm_add_metadata >> landuse_extraction
     vg250_clean_and_prepare >> landuse_extraction
 
-<<<<<<< HEAD
-
-    # Electrical load curves CTS
-    map_zensus_grid_districts = PythonOperator(
-        task_id="map_zensus_grid_districts",
-        python_callable=zensus_grid_districts.map_zensus_mv_grid_districts,
-    )
-    population_import >> map_zensus_grid_districts
-    define_mv_grid_districts >> map_zensus_grid_districts
-
-    electrical_load_curves_cts = PythonOperator(
-        task_id="electrical-load-curves-cts",
-        python_callable=process_dr.insert_cts_load,
-    )
-    map_zensus_grid_districts >> electrical_load_curves_cts
-    elec_cts_demands_zensus >> electrical_load_curves_cts
-    demandregio_demand_cts_ind >> electrical_load_curves_cts
-    map_zensus_vg250 >> electrical_load_curves_cts
-    etrago_input_data >> electrical_load_curves_cts
-=======
  # Import weather data
     download_era5 = PythonOperator(
         task_id="download-weather-data",
@@ -545,4 +519,21 @@
     zensus_misc_import >> import_district_heating_areas
     heat_demand_import >> import_district_heating_areas
     scenario_input_import >> import_district_heating_areas
->>>>>>> 78387fcc
+
+    # Electrical load curves CTS
+    map_zensus_grid_districts = PythonOperator(
+        task_id="map_zensus_grid_districts",
+        python_callable=zensus_grid_districts.map_zensus_mv_grid_districts,
+    )
+    population_import >> map_zensus_grid_districts
+    define_mv_grid_districts >> map_zensus_grid_districts
+
+    electrical_load_curves_cts = PythonOperator(
+        task_id="electrical-load-curves-cts",
+        python_callable=process_dr.insert_cts_load,
+    )
+    map_zensus_grid_districts >> electrical_load_curves_cts
+    elec_cts_demands_zensus >> electrical_load_curves_cts
+    demandregio_demand_cts_ind >> electrical_load_curves_cts
+    map_zensus_vg250 >> electrical_load_curves_cts
+    etrago_input_data >> electrical_load_curves_cts