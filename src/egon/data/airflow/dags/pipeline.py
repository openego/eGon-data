import os

from airflow.operators.postgres_operator import PostgresOperator
from airflow.operators.python_operator import PythonOperator
from airflow.utils.dates import days_ago
import importlib_resources as resources

from egon.data.datasets import database
from egon.data.datasets.osm import OpenStreetMap
from egon.data.processing.zensus_vg250 import (
    zensus_population_inside_germany as zensus_vg250,
)
import airflow
import egon.data.importing.demandregio as import_dr
import egon.data.importing.demandregio.install_disaggregator as install_dr
import egon.data.importing.era5 as import_era5
import egon.data.importing.etrago as etrago
import egon.data.importing.heat_demand_data as import_hd
import egon.data.importing.industrial_sites as industrial_sites
import egon.data.importing.mastr as mastr
import egon.data.importing.nep_input_data as nep_input
import egon.data.importing.re_potential_areas as re_potential_areas
import egon.data.importing.scenarios as import_scenarios
import egon.data.importing.vg250 as import_vg250
import egon.data.importing.zensus as import_zs
import egon.data.processing.boundaries_grid_districts as boundaries_grid_districts
import egon.data.processing.demandregio as process_dr
import egon.data.processing.district_heating_areas as district_heating_areas
import egon.data.processing.industry as industry
import egon.data.processing.loadarea as loadarea
import egon.data.processing.osmtgmod as osmtgmod
import egon.data.processing.power_plants as power_plants
import egon.data.processing.renewable_feedin as import_feedin
import egon.data.processing.substation as substation
import egon.data.processing.zensus_vg250.zensus_population_inside_germany as zensus_vg250
import egon.data.processing.mv_grid_districts as mvgd
import egon.data.processing.zensus as process_zs
import egon.data.processing.zensus_grid_districts as zensus_grid_districts

from egon.data import db


with airflow.DAG(
    "egon-data-processing-pipeline",
    description="The eGo^N data processing DAG.",
    default_args={"start_date": days_ago(1)},
    template_searchpath=[
        os.path.abspath(
            os.path.join(
                os.path.dirname(__file__), "..", "..", "processing", "vg250"
            )
        )
    ],
    is_paused_upon_creation=False,
    schedule_interval=None,
) as pipeline:

    tasks = pipeline.task_dict

    database_setup = database.Setup()
    database_setup.insert_into(pipeline)
    setup = tasks["database.setup"]

    osm = OpenStreetMap(dependencies=[setup])
    osm.insert_into(pipeline)
    osm_add_metadata = tasks["osm.add-metadata"]
    osm_download = tasks["osm.download"]

    # VG250 (Verwaltungsgebiete 250) data import
    vg250_download = PythonOperator(
        task_id="download-vg250",
        python_callable=import_vg250.download_vg250_files,
    )
    vg250_import = PythonOperator(
        task_id="import-vg250",
        python_callable=import_vg250.to_postgres,
    )

    vg250_nuts_mview = PostgresOperator(
        task_id="vg250_nuts_mview",
        sql="vg250_lan_nuts_id_mview.sql",
        postgres_conn_id="egon_data",
        autocommit=True,
    )
    vg250_metadata = PythonOperator(
        task_id="add-vg250-metadata",
        python_callable=import_vg250.add_metadata,
    )
    vg250_clean_and_prepare = PostgresOperator(
        task_id="vg250_clean_and_prepare",
        sql="cleaning_and_preparation.sql",
        postgres_conn_id="egon_data",
        autocommit=True,
    )
    setup >> vg250_download >> vg250_import >> vg250_nuts_mview
    vg250_nuts_mview >> vg250_metadata >> vg250_clean_and_prepare

    # Zensus import
    zensus_download_population = PythonOperator(
        task_id="download-zensus-population",
        python_callable=import_zs.download_zensus_pop,
    )

    zensus_download_misc = PythonOperator(
        task_id="download-zensus-misc",
        python_callable=import_zs.download_zensus_misc,
    )

    zensus_tables = PythonOperator(
        task_id="create-zensus-tables",
        python_callable=import_zs.create_zensus_tables,
    )

    population_import = PythonOperator(
        task_id="import-zensus-population",
        python_callable=import_zs.population_to_postgres,
    )

    zensus_misc_import = PythonOperator(
        task_id="import-zensus-misc",
        python_callable=import_zs.zensus_misc_to_postgres,
    )
    setup >> zensus_download_population >> zensus_download_misc
    zensus_download_misc >> zensus_tables >> population_import
    vg250_clean_and_prepare >> population_import
    population_import >> zensus_misc_import

    # Combine Zensus and VG250 data
    map_zensus_vg250 = PythonOperator(
        task_id="map_zensus_vg250",
        python_callable=zensus_vg250.map_zensus_vg250,
    )

    zensus_inside_ger = PythonOperator(
        task_id="zensus-inside-germany",
        python_callable=zensus_vg250.inside_germany,
    )

    zensus_inside_ger_metadata = PythonOperator(
        task_id="zensus-inside-germany-metadata",
        python_callable=zensus_vg250.add_metadata_zensus_inside_ger,
    )

    vg250_population = PythonOperator(
        task_id="population-in-municipalities",
        python_callable=zensus_vg250.population_in_municipalities,
    )

    vg250_population_metadata = PythonOperator(
        task_id="population-in-municipalities-metadata",
        python_callable=zensus_vg250.add_metadata_vg250_gem_pop,
    )
    [
        vg250_clean_and_prepare,
        population_import,
    ] >> map_zensus_vg250 >> zensus_inside_ger >> zensus_inside_ger_metadata
    zensus_inside_ger >> vg250_population >> vg250_population_metadata

    # Scenario table
    scenario_input_tables = PythonOperator(
        task_id="create-scenario-parameters-table",
        python_callable=import_scenarios.create_table
    )

    scenario_input_import = PythonOperator(
        task_id="import-scenario-parameters",
        python_callable=import_scenarios.insert_scenarios
    )
    setup >> scenario_input_tables >> scenario_input_import

    # DemandRegio data import
    demandregio_tables = PythonOperator(
        task_id="demandregio-tables",
        python_callable=import_dr.create_tables,
    )

    scenario_input_tables >> demandregio_tables


    demandregio_installation = PythonOperator(
        task_id="demandregio-installation",
        python_callable=install_dr.clone_and_install,
    )

    setup >> demandregio_installation

    demandregio_society = PythonOperator(
        task_id="demandregio-society",
        python_callable=import_dr.insert_society_data,
    )

    demandregio_installation >> demandregio_society
    vg250_clean_and_prepare >> demandregio_society
    demandregio_tables >> demandregio_society
    scenario_input_import >> demandregio_society

    demandregio_demand_households = PythonOperator(
        task_id="demandregio-household-demands",
        python_callable=import_dr.insert_household_demand,
    )

    demandregio_installation >> demandregio_demand_households
    vg250_clean_and_prepare >> demandregio_demand_households
    demandregio_tables >> demandregio_demand_households
    scenario_input_import >> demandregio_demand_households

    demandregio_demand_cts_ind = PythonOperator(
        task_id="demandregio-cts-industry-demands",
        python_callable=import_dr.insert_cts_ind_demands,
    )

    demandregio_installation >> demandregio_demand_cts_ind
    vg250_clean_and_prepare >> demandregio_demand_cts_ind
    demandregio_tables >> demandregio_demand_cts_ind
    scenario_input_import >> demandregio_demand_cts_ind

    # Society prognosis
    prognosis_tables = PythonOperator(
        task_id="create-prognosis-tables",
        python_callable=process_zs.create_tables,
    )

    setup >> prognosis_tables

    population_prognosis = PythonOperator(
        task_id="zensus-population-prognosis",
        python_callable=process_zs.population_prognosis_to_zensus,
    )

    prognosis_tables >> population_prognosis
    map_zensus_vg250 >> population_prognosis
    demandregio_society >> population_prognosis
    population_import >> population_prognosis

    household_prognosis = PythonOperator(
        task_id="zensus-household-prognosis",
        python_callable=process_zs.household_prognosis_to_zensus,
    )
    prognosis_tables >> household_prognosis
    map_zensus_vg250 >> household_prognosis
    demandregio_society >> household_prognosis
    zensus_misc_import >> household_prognosis


    # Distribute electrical demands to zensus cells
    processed_dr_tables = PythonOperator(
        task_id="create-demand-tables",
        python_callable=process_dr.create_tables,
    )

    elec_household_demands_zensus = PythonOperator(
        task_id="electrical-household-demands-zensus",
        python_callable=process_dr.distribute_household_demands,
    )

    zensus_tables >> processed_dr_tables >> elec_household_demands_zensus
    population_prognosis >> elec_household_demands_zensus
    demandregio_demand_households >> elec_household_demands_zensus
    map_zensus_vg250 >> elec_household_demands_zensus

    # NEP data import
    create_tables = PythonOperator(
        task_id="create-scenario-tables",
        python_callable=nep_input.create_scenario_input_tables,
    )

    nep_insert_data = PythonOperator(
        task_id="insert-nep-data",
        python_callable=nep_input.insert_data_nep,
    )

    setup >> create_tables >> nep_insert_data
    vg250_clean_and_prepare >> nep_insert_data
    population_import >> nep_insert_data

    # setting etrago input tables
    etrago_input_data = PythonOperator(
        task_id="setting-etrago-input-tables",
        python_callable=etrago.create_tables,
    )
    setup >> etrago_input_data

    # Retrieve MaStR data
    retrieve_mastr_data = PythonOperator(
        task_id="retrieve_mastr_data",
        python_callable=mastr.download_mastr_data,
    )
    setup >> retrieve_mastr_data

    # Substation extraction
    substation_tables = PythonOperator(
        task_id="create_substation_tables",
        python_callable=substation.create_tables,
    )

    substation_functions = PythonOperator(
        task_id="substation_functions",
        python_callable=substation.create_sql_functions,
    )

    hvmv_substation_extraction = PostgresOperator(
        task_id="hvmv_substation_extraction",
        sql=resources.read_text(substation, "hvmv_substation.sql"),
        postgres_conn_id="egon_data",
        autocommit=True,
    )

    ehv_substation_extraction = PostgresOperator(
        task_id="ehv_substation_extraction",
        sql=resources.read_text(substation, "ehv_substation.sql"),
        postgres_conn_id="egon_data",
        autocommit=True,
    )

    osm_add_metadata >> substation_tables >> substation_functions
    substation_functions >> hvmv_substation_extraction
    substation_functions >> ehv_substation_extraction
    vg250_clean_and_prepare >> hvmv_substation_extraction
    vg250_clean_and_prepare >> ehv_substation_extraction

    # osmTGmod ehv/hv grid model generation
    osmtgmod_osm_import = PythonOperator(
        task_id="osmtgmod_osm_import",
        python_callable=osmtgmod.import_osm_data,
    )

    run_osmtgmod = PythonOperator(
        task_id="run_osmtgmod",
        python_callable=osmtgmod.run_osmtgmod,
    )

    osmtgmod_pypsa = PythonOperator(
        task_id="osmtgmod_pypsa",
        python_callable=osmtgmod.osmtgmmod_to_pypsa,
    )

    osmtgmod_substation = PostgresOperator(
        task_id="osmtgmod_substation",
        sql=resources.read_text(osmtgmod, "substation_otg.sql"),
        postgres_conn_id="egon_data",
        autocommit=True,
    )

    osm_download >> osmtgmod_osm_import >> run_osmtgmod
    ehv_substation_extraction >> run_osmtgmod
    hvmv_substation_extraction >> run_osmtgmod
    run_osmtgmod >> osmtgmod_pypsa
    etrago_input_data >> osmtgmod_pypsa
    run_osmtgmod >> osmtgmod_substation

    # MV grid districts
    create_voronoi = PythonOperator(
        task_id="create_voronoi",
        python_callable=substation.create_voronoi
    )
    osmtgmod_substation >> create_voronoi


    define_mv_grid_districts = PythonOperator(
        task_id="define_mv_grid_districts",
        python_callable=mvgd.define_mv_grid_districts
    )
    create_voronoi >> define_mv_grid_districts

    # Import potential areas for wind onshore and ground-mounted PV
    download_re_potential_areas = PythonOperator(
        task_id="download_re_potential_area_data",
        python_callable=re_potential_areas.download_datasets,
    )
    create_re_potential_areas_tables = PythonOperator(
        task_id="create_re_potential_areas_tables",
        python_callable=re_potential_areas.create_tables,
    )
    insert_re_potential_areas = PythonOperator(
        task_id="insert_re_potential_areas",
        python_callable=re_potential_areas.insert_data,
    )
    setup >> download_re_potential_areas >> create_re_potential_areas_tables
    create_re_potential_areas_tables >> insert_re_potential_areas

    # Future heat demand calculation based on Peta5_0_1 data
    heat_demand_import = PythonOperator(
        task_id="import-heat-demand",
        python_callable=import_hd.future_heat_demand_data_import,
    )
    vg250_clean_and_prepare >> heat_demand_import
    zensus_inside_ger_metadata >> heat_demand_import
    scenario_input_import >> heat_demand_import

    # Power plant setup
    power_plant_tables = PythonOperator(
        task_id="create-power-plant-tables",
        python_callable=power_plants.create_tables,
    )

    power_plant_import = PythonOperator(
        task_id="import-hydro-biomass-power-plants",
        python_callable=power_plants.insert_power_plants,
    )

    setup >> power_plant_tables >> power_plant_import
    nep_insert_data >> power_plant_import
    retrieve_mastr_data >> power_plant_import
    define_mv_grid_districts >> power_plant_import

    # Import and merge data on industrial sites from different sources

    industrial_sites_import = PythonOperator(
        task_id="download-import-industrial-sites",
        python_callable=industrial_sites.download_import_industrial_sites
    )

    industrial_sites_merge = PythonOperator(
        task_id="merge-industrial-sites",
        python_callable=industrial_sites.merge_inputs
    )

    industrial_sites_nuts = PythonOperator(
        task_id="map-industrial-sites-nuts3",
        python_callable=industrial_sites.map_nuts3
    )
    vg250_clean_and_prepare >> industrial_sites_import
    industrial_sites_import >> industrial_sites_merge >> industrial_sites_nuts

    # Distribute electrical CTS demands to zensus grid

    elec_cts_demands_zensus = PythonOperator(
        task_id="electrical-cts-demands-zensus",
        python_callable=process_dr.distribute_cts_demands,
    )

    processed_dr_tables >> elec_cts_demands_zensus
    heat_demand_import >> elec_cts_demands_zensus
    demandregio_demand_cts_ind >> elec_cts_demands_zensus
    map_zensus_vg250 >> elec_cts_demands_zensus

    # Extract landuse areas from osm data set
    create_landuse_table = PythonOperator(
        task_id="create-landuse-table",
        python_callable=loadarea.create_landuse_table
    )

    landuse_extraction = PostgresOperator(
        task_id="extract-osm_landuse",
        sql=resources.read_text(loadarea, "osm_landuse_extraction.sql"),
        postgres_conn_id="egon_data",
        autocommit=True,
    )
    setup >> create_landuse_table
    create_landuse_table >> landuse_extraction
    osm_add_metadata >> landuse_extraction
    vg250_clean_and_prepare >> landuse_extraction

 # Import weather data
    download_era5 = PythonOperator(
        task_id="download-weather-data",
        python_callable=import_era5.download_era5,
    )
    scenario_input_import >> download_era5

    create_weather_tables = PythonOperator(
        task_id="create-weather-tables",
        python_callable=import_era5.create_tables,
    )
    setup >> create_weather_tables

    import_weather_cells = PythonOperator(
        task_id="insert-weather-cells",
        python_callable=import_era5.insert_weather_cells,
    )
    create_weather_tables >> import_weather_cells
    download_era5 >> import_weather_cells

    feedin_wind_onshore = PythonOperator(
        task_id="insert-feedin-wind",
        python_callable=import_feedin.wind_feedin_per_weather_cell,
    )

    feedin_pv = PythonOperator(
        task_id="insert-feedin-pv",
        python_callable=import_feedin.pv_feedin_per_weather_cell,
    )

    feedin_solar_thermal = PythonOperator(
        task_id="insert-feedin-solar-thermal",
        python_callable=import_feedin.solar_thermal_feedin_per_weather_cell,
    )

    import_weather_cells >> [feedin_wind_onshore,
                             feedin_pv, feedin_solar_thermal]
    vg250_clean_and_prepare >> [feedin_wind_onshore,
                             feedin_pv, feedin_solar_thermal]

    # District heating areas demarcation
    create_district_heating_areas_table = PythonOperator(
        task_id="create-district-heating-areas-table",
        python_callable=district_heating_areas.create_tables
    )
    import_district_heating_areas = PythonOperator(
        task_id="import-district-heating-areas",
        python_callable=district_heating_areas.
        district_heating_areas_demarcation
    )
    setup >> create_district_heating_areas_table
    create_district_heating_areas_table >> import_district_heating_areas
    zensus_misc_import >> import_district_heating_areas
    heat_demand_import >> import_district_heating_areas
    scenario_input_import >> import_district_heating_areas

    # Electrical load curves CTS
    map_zensus_grid_districts = PythonOperator(
        task_id="map_zensus_grid_districts",
        python_callable=zensus_grid_districts.map_zensus_mv_grid_districts,
    )
    population_import >> map_zensus_grid_districts
    define_mv_grid_districts >> map_zensus_grid_districts

    electrical_load_curves_cts = PythonOperator(
        task_id="electrical-load-curves-cts",
        python_callable=process_dr.insert_cts_load,
    )
    map_zensus_grid_districts >> electrical_load_curves_cts
    elec_cts_demands_zensus >> electrical_load_curves_cts
    demandregio_demand_cts_ind >> electrical_load_curves_cts
    map_zensus_vg250 >> electrical_load_curves_cts
    etrago_input_data >> electrical_load_curves_cts

<<<<<<< HEAD
    # Distribution of annual industrial demand to osm landuse area and sites

    create_industrial_demand_tables= PythonOperator(
        task_id='industrial_demand_tables',
        python_callable=industry.create_tables,
    )

    distribute_industrial_demand= PythonOperator(
        task_id='industrial_demand_distribution',
        python_callable=industry.industrial_demand_distr,
    )

    setup >> create_industrial_demand_tables
    create_industrial_demand_tables >> distribute_industrial_demand
    demandregio_demand_cts_ind >> distribute_industrial_demand
    osm_add_metadata >> distribute_industrial_demand
    vg250_clean_and_prepare >> distribute_industrial_demand
=======
    # Map federal states to mv_grid_districts
    map_boundaries_grid_districts = PythonOperator(
        task_id="map_vg250_grid_districts",
        python_callable=boundaries_grid_districts.map_mvgriddistricts_vg250,
    )
    define_mv_grid_districts >> map_boundaries_grid_districts
    vg250_clean_and_prepare >> map_boundaries_grid_districts

    # Solar rooftop per mv grid district
    solar_rooftop_etrago = PythonOperator(
        task_id="etrago_solar_rooftop",
        python_callable=power_plants.pv_rooftop_per_mv_grid,
    )
    map_boundaries_grid_districts >> solar_rooftop_etrago
    feedin_pv >> solar_rooftop_etrago
    elec_cts_demands_zensus >> solar_rooftop_etrago
    elec_household_demands_zensus >> solar_rooftop_etrago
    nep_insert_data >> solar_rooftop_etrago
    etrago_input_data >> solar_rooftop_etrago
    map_zensus_grid_districts >> solar_rooftop_etrago
>>>>>>> 247d11ac
<|MERGE_RESOLUTION|>--- conflicted
+++ resolved
@@ -525,25 +525,6 @@
     map_zensus_vg250 >> electrical_load_curves_cts
     etrago_input_data >> electrical_load_curves_cts
 
-<<<<<<< HEAD
-    # Distribution of annual industrial demand to osm landuse area and sites
-
-    create_industrial_demand_tables= PythonOperator(
-        task_id='industrial_demand_tables',
-        python_callable=industry.create_tables,
-    )
-
-    distribute_industrial_demand= PythonOperator(
-        task_id='industrial_demand_distribution',
-        python_callable=industry.industrial_demand_distr,
-    )
-
-    setup >> create_industrial_demand_tables
-    create_industrial_demand_tables >> distribute_industrial_demand
-    demandregio_demand_cts_ind >> distribute_industrial_demand
-    osm_add_metadata >> distribute_industrial_demand
-    vg250_clean_and_prepare >> distribute_industrial_demand
-=======
     # Map federal states to mv_grid_districts
     map_boundaries_grid_districts = PythonOperator(
         task_id="map_vg250_grid_districts",
@@ -564,4 +545,20 @@
     nep_insert_data >> solar_rooftop_etrago
     etrago_input_data >> solar_rooftop_etrago
     map_zensus_grid_districts >> solar_rooftop_etrago
->>>>>>> 247d11ac
+
+    # Distribution of annual industrial demand to osm landuse area and sites
+    create_industrial_demand_tables= PythonOperator(
+        task_id='industrial_demand_tables',
+        python_callable=industry.create_tables,
+    )
+
+    distribute_industrial_demand= PythonOperator(
+        task_id='industrial_demand_distribution',
+        python_callable=industry.industrial_demand_distr,
+    )
+
+    setup >> create_industrial_demand_tables
+    create_industrial_demand_tables >> distribute_industrial_demand
+    demandregio_demand_cts_ind >> distribute_industrial_demand
+    osm_add_metadata >> distribute_industrial_demand
+    vg250_clean_and_prepare >> distribute_industrial_demand