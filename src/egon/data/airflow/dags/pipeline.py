--- conflicted
+++ resolved
@@ -24,7 +24,6 @@
 import egon.data.importing.etrago as etrago
 import egon.data.importing.heat_demand_data as import_hd
 import egon.data.importing.industrial_sites as industrial_sites
-
 import egon.data.importing.nep_input_data as nep_input
 import egon.data.importing.scenarios as import_scenarios
 import egon.data.importing.zensus as import_zs
@@ -33,11 +32,6 @@
 import egon.data.processing.boundaries_grid_districts as boundaries_grid_districts
 import egon.data.processing.demandregio as process_dr
 import egon.data.processing.district_heating_areas as district_heating_areas
-<<<<<<< HEAD
-import egon.data.processing.industry as industry
-import egon.data.processing.loadarea as loadarea
-=======
->>>>>>> be4c69a5
 import egon.data.processing.osmtgmod as osmtgmod
 import egon.data.processing.power_plants as power_plants
 import egon.data.processing.renewable_feedin as import_feedin
@@ -600,21 +594,4 @@
 
     etrago_input_data >> heat_etrago_buses
     define_mv_grid_districts >> heat_etrago_buses
-    import_district_heating_supply >> heat_etrago_supply
-
-    # Distribution of annual industrial demand to osm landuse area and sites
-    create_industrial_demand_tables= PythonOperator(
-        task_id='industrial_demand_tables',
-        python_callable=industry.create_tables,
-    )
-
-    distribute_industrial_demand= PythonOperator(
-        task_id='industrial_demand_distribution',
-        python_callable=industry.industrial_demand_distr,
-    )
-
-    setup >> create_industrial_demand_tables
-    create_industrial_demand_tables >> distribute_industrial_demand
-    demandregio_demand_cts_ind >> distribute_industrial_demand
-    osm_add_metadata >> distribute_industrial_demand
-    vg250_clean_and_prepare >> distribute_industrial_demand+    import_district_heating_supply >> heat_etrago_supply