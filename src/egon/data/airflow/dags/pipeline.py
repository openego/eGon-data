--- conflicted
+++ resolved
@@ -57,6 +57,11 @@
 import egon.data.processing.loadarea as loadarea
 import egon.data.processing.power_to_h2 as power_to_h2
 import egon.data.processing.substation as substation
+import egon.data.processing.gas_areas as gas_areas
+import egon.data.processing.loadarea as loadarea
+import egon.data.processing.calculate_dlr as dlr
+
+
 
 from egon.data import db
 
@@ -131,7 +136,8 @@
     population_import >> zensus_misc_import
 
     # Combine Zensus and VG250 data
-    zensus_vg250 = ZensusVg250(dependencies=[vg250, population_import])
+    zensus_vg250 = ZensusVg250(
+        dependencies=[vg250, population_import])
     zensus_inside_ger = tasks["zensus_vg250.inside-germany"]
 
     zensus_inside_ger >> zensus_misc_import
@@ -209,6 +215,7 @@
         autocommit=True,
     )
 
+
     osm_add_metadata >> substation_tables >> substation_functions
     substation_functions >> hvmv_substation_extraction
     substation_functions >> ehv_substation_extraction
@@ -287,12 +294,8 @@
 
     # Insert industrial gas demand
     industrial_gas_demand = IndustrialGasDemand(
-<<<<<<< HEAD
-     dependencies=[create_gas_polygons])
-=======
         dependencies=[create_gas_polygons]
     )
->>>>>>> ee2b2d0f
 
     # Extract landuse areas from osm data set
     create_landuse_table = PythonOperator(
@@ -469,6 +472,7 @@
             data_bundle,
             zensus_mv_grid_districts,
             district_heating_areas,
+            power_plants,
             zensus_mv_grid_districts,
             chp,
         ]
@@ -485,7 +489,30 @@
     # CHP to eTraGo
     chp_etrago = ChpEtrago(dependencies=[chp, heat_etrago])
 
-<<<<<<< HEAD
+    # DSM 
+    components_dsm =  dsm_Potential(
+        dependencies = [cts_electricity_demand_annual, 
+                        demand_curves_industry,
+                        osmtgmod_pypsa])
+
+    # Industry
+
+    industrial_sites = MergeIndustrialSites(
+        dependencies=[setup, vg250_clean_and_prepare, data_bundle]
+    )
+
+    demand_curves_industry = IndustrialDemandCurves(
+        dependencies=[
+            define_mv_grid_districts,
+            industrial_sites,
+            demandregio_demand_cts_ind,
+            osm,
+            landuse_extraction,
+        ]
+    )
+
+    # Electrical loads to eTraGo
+
     electrical_load_etrago = ElectricalLoadEtrago(
         dependencies=[demand_curves_industry, cts_electricity_demand_annual]
     )
@@ -499,11 +526,4 @@
             scenario_parameters,
             scenario_capacities,
             Vg250MvGridDistricts,
-            power_plants,])
-=======
-    # DSM 
-    components_dsm =  dsm_Potential(
-        dependencies = [cts_electricity_demand_annual, 
-                        demand_curves_industry,
-                        osmtgmod_pypsa])
->>>>>>> ee2b2d0f
+            power_plants,])