import os

from airflow.operators.postgres_operator import PostgresOperator
from airflow.operators.python_operator import PythonOperator
from airflow.utils.dates import days_ago
import airflow
import importlib_resources as resources

from egon.data import db
from egon.data.config import set_numexpr_threads
from egon.data.datasets import database
from egon.data.datasets.calculate_dlr import Calculate_dlr
from egon.data.datasets.ch4_storages import CH4Storages
from egon.data.datasets.chp import Chp
from egon.data.datasets.chp_etrago import ChpEtrago
from egon.data.datasets.data_bundle import DataBundle
from egon.data.datasets.demandregio import DemandRegio
from egon.data.datasets.district_heating_areas import DistrictHeatingAreas
from egon.data.datasets.DSM_cts_ind import dsm_Potential
from egon.data.datasets.electrical_neighbours import ElectricalNeighbours
from egon.data.datasets.electricity_demand import (
    CtsElectricityDemand,
    HouseholdElectricityDemand,
)
from egon.data.datasets.electricity_demand_etrago import ElectricalLoadEtrago
from egon.data.datasets.electricity_demand_timeseries import (
    hh_buildings,
    hh_profiles,
)
from egon.data.datasets.era5 import WeatherData
from egon.data.datasets.etrago_setup import EtragoSetup
from egon.data.datasets.fill_etrago_gen import Egon_etrago_gen
from egon.data.datasets.gas_grid import GasNodesandPipes
from egon.data.datasets.gas_prod import CH4Production
from egon.data.datasets.heat_demand import HeatDemandImport
from egon.data.datasets.heat_demand_europe import HeatDemandEurope
from egon.data.datasets.heat_demand_timeseries.HTS import HeatTimeSeries
from egon.data.datasets.heat_etrago import HeatEtrago
from egon.data.datasets.heat_etrago.hts_etrago import HtsEtragoTable
from egon.data.datasets.heat_supply import HeatSupply
from egon.data.datasets.hydrogen_etrago import (
    HydrogenBusEtrago,
    HydrogenStoreEtrago,
)
from egon.data.datasets.industrial_gas_demand import IndustrialGasDemand
from egon.data.datasets.industrial_sites import MergeIndustrialSites
from egon.data.datasets.industry import IndustrialDemandCurves
from egon.data.datasets.loadarea import LoadArea
from egon.data.datasets.mastr import mastr_data_setup
from egon.data.datasets.mv_grid_districts import mv_grid_districts_setup
from egon.data.datasets.osm import OpenStreetMap
from egon.data.datasets.osm_buildings_streets import OsmBuildingsStreets
from egon.data.datasets.osmtgmod import Osmtgmod
from egon.data.datasets.power_plants import PowerPlants
from egon.data.datasets.pypsaeursec import PypsaEurSec
from egon.data.datasets.re_potential_areas import re_potential_area_setup
from egon.data.datasets.renewable_feedin import RenewableFeedin
from egon.data.datasets.saltcavern import SaltcavernData
from egon.data.datasets.scenario_capacities import ScenarioCapacities
from egon.data.datasets.scenario_parameters import ScenarioParameters
from egon.data.datasets.society_prognosis import SocietyPrognosis
from egon.data.datasets.storages import PumpedHydro
from egon.data.datasets.storages_etrago import StorageEtrago
from egon.data.datasets.substation import SubstationExtraction
from egon.data.datasets.substation_voronoi import SubstationVoronoi
from egon.data.datasets.tyndp import Tyndp
from egon.data.datasets.vg250 import Vg250
from egon.data.datasets.vg250_mv_grid_districts import Vg250MvGridDistricts
from egon.data.datasets.zensus import (
    ZensusPopulation,
    ZensusMiscellaneous,
)
from egon.data.datasets.zensus_mv_grid_districts import ZensusMvGridDistricts
from egon.data.datasets.zensus_vg250 import ZensusVg250
from egon.data.processing.gas_areas import GasAreas
from egon.data.processing.h2_to_ch4 import H2toCH4toH2
from egon.data.processing.power_to_h2 import PowertoH2toPower

# Set number of threads used by numpy and pandas
set_numexpr_threads()

with airflow.DAG(
    "egon-data-processing-pipeline",
    description="The eGo^N data processing DAG.",
    default_args={"start_date": days_ago(1)},
    template_searchpath=[
        os.path.abspath(
            os.path.join(
                os.path.dirname(__file__), "..", "..", "processing", "vg250"
            )
        )
    ],
    is_paused_upon_creation=False,
    schedule_interval=None,
) as pipeline:

    tasks = pipeline.task_dict

    database_setup = database.Setup()
    database_setup.insert_into(pipeline)
    setup = tasks["database.setup"]

    osm = OpenStreetMap(dependencies=[setup])
    osm.insert_into(pipeline)
    osm_add_metadata = tasks["osm.add-metadata"]
    osm_download = tasks["osm.download"]

    data_bundle = DataBundle(dependencies=[setup])
    data_bundle.insert_into(pipeline)
    download_data_bundle = tasks["data_bundle.download"]

    # VG250 (Verwaltungsgebiete 250) data import
    vg250 = Vg250(dependencies=[setup])
    vg250.insert_into(pipeline)
    vg250_clean_and_prepare = tasks["vg250.cleaning-and-preperation"]

    # Scenario table
    scenario_parameters = ScenarioParameters(dependencies=[setup])
    scenario_input_import = tasks["scenario_parameters.insert-scenarios"]

<<<<<<< HEAD
    # Zensus population import
    zensus_population = ZensusPopulation(dependencies=[setup, vg250])
=======
    tyndp_data = Tyndp(dependencies=[setup])

    # Zensus import
    zensus_download_population = PythonOperator(
        task_id="download-zensus-population",
        python_callable=import_zs.download_zensus_pop,
    )

    zensus_download_misc = PythonOperator(
        task_id="download-zensus-misc",
        python_callable=import_zs.download_zensus_misc,
    )

    zensus_tables = PythonOperator(
        task_id="create-zensus-tables",
        python_callable=import_zs.create_zensus_tables,
    )

    population_import = PythonOperator(
        task_id="import-zensus-population",
        python_callable=import_zs.population_to_postgres,
    )

    zensus_misc_import = PythonOperator(
        task_id="import-zensus-misc",
        python_callable=import_zs.zensus_misc_to_postgres,
    )
    setup >> zensus_download_population >> zensus_download_misc
    zensus_download_misc >> zensus_tables >> population_import
    vg250_clean_and_prepare >> population_import
    population_import >> zensus_misc_import
>>>>>>> 7477e562

    # Combine Zensus and VG250 data
    zensus_vg250 = ZensusVg250(dependencies=[vg250, zensus_population])

    # Download and import zensus data on households, buildings and apartments
    zensus_miscellaneous = ZensusMiscellaneous(dependencies=[zensus_population, zensus_vg250])


    # DemandRegio data import
    demandregio = DemandRegio(
        dependencies=[setup, vg250, scenario_parameters, data_bundle]
    )
    demandregio_demand_cts_ind = tasks["demandregio.insert-cts-ind-demands"]

    # Society prognosis
    society_prognosis = SocietyPrognosis(
        dependencies=[
            demandregio,
            zensus_vg250,
            zensus_population,
        ]
    )

    # OSM buildings, streets, amenities
    osm_buildings_streets = OsmBuildingsStreets(
        dependencies=[osm, zensus_miscellaneous]
    )
    osm_buildings_streets.insert_into(pipeline)
    osm_buildings_streets_preprocessing = tasks["osm_buildings_streets.preprocessing"]


    # Distribute household electrical demands to zensus cells
    household_electricity_demand_annual = HouseholdElectricityDemand(
        dependencies=[
            demandregio,
            zensus_vg250,
            zensus_miscellaneous,
            society_prognosis,
        ]
    )

    elec_household_demands_zensus = tasks[
        "electricity_demand.distribute-household-demands"
    ]

    saltcavern_storage = SaltcavernData(dependencies=[data_bundle, vg250])

    # NEP data import
    scenario_capacities = ScenarioCapacities(
        dependencies=[setup, vg250, data_bundle, zensus_population]
    )

    # setting etrago input tables

    setup_etrago = EtragoSetup(dependencies=[setup])
    etrago_input_data = tasks["etrago_setup.create-tables"]

    # Retrieve MaStR data
    mastr_data = mastr_data_setup(dependencies=[setup])
    mastr_data.insert_into(pipeline)
    retrieve_mastr_data = tasks["mastr.download-mastr-data"]

    substation_extraction = SubstationExtraction(
        dependencies=[osm_add_metadata, vg250_clean_and_prepare]
    )

    # osmTGmod ehv/hv grid model generation
    osmtgmod = Osmtgmod(
        dependencies=[
            osm_download,
            substation_extraction,
            setup_etrago,
        ]
    )
    osmtgmod.insert_into(pipeline)
    osmtgmod_pypsa = tasks["osmtgmod.to-pypsa"]
    osmtgmod_substation = tasks["osmtgmod_substation"]

    # create Voronoi polygons
    substation_voronoi = SubstationVoronoi(
        dependencies=[
            osmtgmod_substation,
            vg250,
        ]
    )

    # MV grid districts
    mv_grid_districts = mv_grid_districts_setup(
        dependencies=[substation_voronoi]
    )
    mv_grid_districts.insert_into(pipeline)
    define_mv_grid_districts = tasks[
        "mv_grid_districts.define-mv-grid-districts"
    ]

    # Import potential areas for wind onshore and ground-mounted PV
    re_potential_areas = re_potential_area_setup(dependencies=[setup])
    re_potential_areas.insert_into(pipeline)

    # Future heat demand calculation based on Peta5_0_1 data
    heat_demand_Germany = HeatDemandImport(
        dependencies=[vg250, scenario_parameters, zensus_vg250]
    )

    # Future national heat demands for foreign countries based on Hotmaps
    # download only, processing in PyPSA-Eur-Sec fork
    hd_abroad = HeatDemandEurope(dependencies=[setup])
    hd_abroad.insert_into(pipeline)
    heat_demands_abroad_download = tasks["heat_demand_europe.download"]

    # Gas grid import
    gas_grid_insert_data = GasNodesandPipes(
        dependencies=[etrago_input_data, download_data_bundle, osmtgmod_pypsa]
    )

    # Insert hydrogen buses
    insert_hydrogen_buses = HydrogenBusEtrago(
        dependencies=[
            saltcavern_storage,
            gas_grid_insert_data,
            substation_voronoi
        ]
    )

    # H2 steel tanks and saltcavern storage
    insert_H2_storage = HydrogenStoreEtrago(
        dependencies=[insert_hydrogen_buses])

    # Power-to-gas-to-power chain installations
    insert_power_to_h2_installations = PowertoH2toPower(
        dependencies=[insert_hydrogen_buses, ]
    )

    # Link between methane grid and respective hydrogen buses
    insert_h2_to_ch4_grid_links = H2toCH4toH2(
        dependencies=[insert_hydrogen_buses, ]
    )

    # Create gas voronoi
    create_gas_polygons = GasAreas(
        dependencies=[insert_hydrogen_buses, vg250_clean_and_prepare]
    )

    # Gas prod import
    gas_production_insert_data = CH4Production(
        dependencies=[create_gas_polygons]
    )

    # CH4 storages import
    insert_data_ch4_storages = CH4Storages(
        dependencies=[create_gas_polygons])

    # Insert industrial gas demand
    industrial_gas_demand = IndustrialGasDemand(
        dependencies=[create_gas_polygons]
    )

    # Extract landuse areas from osm data set
    load_area = LoadArea(dependencies=[osm, vg250])

    # Import weather data
    weather_data = WeatherData(
        dependencies=[setup, scenario_parameters, vg250]
    )
    download_weather_data = tasks["era5.download-era5"]

    renewable_feedin = RenewableFeedin(dependencies=[weather_data, vg250])

    feedin_wind_onshore = tasks["renewable_feedin.wind"]
    feedin_pv = tasks["renewable_feedin.pv"]
    feedin_solar_thermal = tasks["renewable_feedin.solar-thermal"]

    # District heating areas demarcation
    district_heating_areas = DistrictHeatingAreas(
        dependencies=[heat_demand_Germany, scenario_parameters, zensus_miscellaneous]
    )
    import_district_heating_areas = tasks["district_heating_areas.demarcation"]


    # Calculate dynamic line rating for HV trans lines
    dlr = Calculate_dlr(
        dependencies=[
            osmtgmod_pypsa,
            download_data_bundle,
            download_weather_data,
        ]
    )

    # Map zensus grid districts
    zensus_mv_grid_districts = ZensusMvGridDistricts(
        dependencies=[zensus_population, mv_grid_districts]
    )

    map_zensus_grid_districts = tasks["zensus_mv_grid_districts.mapping"]

    # Map federal states to mv_grid_districts
    vg250_mv_grid_districts = Vg250MvGridDistricts(
        dependencies=[vg250, mv_grid_districts]
    )

    # Distribute electrical CTS demands to zensus grid
    cts_electricity_demand_annual = CtsElectricityDemand(
        dependencies=[
            demandregio,
            zensus_vg250,
            zensus_mv_grid_districts,
            heat_demand_Germany,
            etrago_input_data,
            household_electricity_demand_annual,
        ]
    )

    elec_cts_demands_zensus = tasks[
        "electricity_demand.distribute-cts-demands"
    ]

    mv_hh_electricity_load_2035 = PythonOperator(
        task_id="MV-hh-electricity-load-2035",
        python_callable=hh_profiles.mv_grid_district_HH_electricity_load,
        op_args=["eGon2035", 2035, "0.0.0"],
        op_kwargs={"drop_table": True},
    )

    mv_hh_electricity_load_2050 = PythonOperator(
        task_id="MV-hh-electricity-load-2050",
        python_callable=hh_profiles.mv_grid_district_HH_electricity_load,
        op_args=["eGon100RE", 2050, "0.0.0"],
    )

    hh_demand_profiles_setup = hh_profiles.setup(
        dependencies=[
            vg250_clean_and_prepare,
            zensus_miscellaneous,
            map_zensus_grid_districts,
            zensus_vg250,
            demandregio,
            osm_buildings_streets_preprocessing,
        ],
        tasks=(hh_profiles.houseprofiles_in_census_cells,
               mv_hh_electricity_load_2035,
               mv_hh_electricity_load_2050,
               )
    )
    hh_demand_profiles_setup.insert_into(pipeline)
    householdprofiles_in_cencus_cells = tasks[
        "electricity_demand_timeseries.hh_profiles.houseprofiles-in-census-cells"
    ]
    mv_hh_electricity_load_2035 = tasks["MV-hh-electricity-load-2035"]
    mv_hh_electricity_load_2050 = tasks["MV-hh-electricity-load-2050"]

    # Household electricity demand buildings
    hh_demand_buildings_setup = hh_buildings.setup(
        dependencies=[householdprofiles_in_cencus_cells],
    )

    hh_demand_buildings_setup.insert_into(pipeline)
    map_houseprofiles_to_buildings = tasks["electricity_demand_timeseries.hh_buildings.map-houseprofiles-to-buildings"]

    # Industry

    industrial_sites = MergeIndustrialSites(
        dependencies=[setup, vg250_clean_and_prepare, data_bundle]
    )

    demand_curves_industry = IndustrialDemandCurves(
        dependencies=[
            define_mv_grid_districts,
            industrial_sites,
            demandregio_demand_cts_ind,
            osm,
            load_area,
        ]
    )

    # Electrical loads to eTraGo

    electrical_load_etrago = ElectricalLoadEtrago(
        dependencies=[demand_curves_industry, cts_electricity_demand_annual]
    )

    # run pypsa-eur-sec
    run_pypsaeursec = PypsaEurSec(
        dependencies=[
            weather_data,
            hd_abroad,
            osmtgmod,
            setup_etrago,
            data_bundle,
        ]
    )

    foreign_lines = ElectricalNeighbours(
        dependencies=[run_pypsaeursec, tyndp_data]
    )

    # CHP locations
    chp = Chp(
        dependencies=[
            mv_grid_districts,
            mastr_data,
            industrial_sites,
            create_gas_polygons,
            scenario_capacities,
        ]
    )

    chp_locations_nep = tasks["chp.insert-chp-egon2035"]
    chp_heat_bus = tasks["chp.assign-heat-bus"]

    import_district_heating_areas >> chp_locations_nep

    # Power plants
    power_plants = PowerPlants(
        dependencies=[
            setup,
            renewable_feedin,
            substation_extraction,
            mv_grid_districts,
            mastr_data,
            re_potential_areas,
            scenario_parameters,
            scenario_capacities,
            Vg250MvGridDistricts,
            chp,
        ]
    )

    power_plant_import = tasks["power_plants.insert-hydro-biomass"]
    generate_wind_farms = tasks["power_plants.wind_farms.insert"]
    generate_pv_ground_mounted = tasks["power_plants.pv_ground_mounted.insert"]
    solar_rooftop_etrago = tasks[
        "power_plants.pv_rooftop.pv-rooftop-per-mv-grid"
    ]

    feedin_pv >> solar_rooftop_etrago
    elec_cts_demands_zensus >> solar_rooftop_etrago
    elec_household_demands_zensus >> solar_rooftop_etrago
    etrago_input_data >> solar_rooftop_etrago
    map_zensus_grid_districts >> solar_rooftop_etrago

    # Fill eTraGo Generators tables
    fill_etrago_generators = Egon_etrago_gen(
        dependencies=[power_plants, weather_data])

    # Heat supply
    heat_supply = HeatSupply(
        dependencies=[
            data_bundle,
            zensus_mv_grid_districts,
            district_heating_areas,
            zensus_mv_grid_districts,
            chp,
        ]
    )

    # Heat to eTraGo
    heat_etrago = HeatEtrago(
        dependencies=[heat_supply, mv_grid_districts, setup_etrago, renewable_feedin]
    )

    heat_etrago_buses = tasks["heat_etrago.buses"]
    heat_etrago_supply = tasks["heat_etrago.supply"]

    # CHP to eTraGo
    chp_etrago = ChpEtrago(dependencies=[chp, heat_etrago])

    # DSM
    components_dsm = dsm_Potential(
        dependencies=[
            cts_electricity_demand_annual,
            demand_curves_industry,
            osmtgmod_pypsa,
        ]
    )

    # Pumped hydro units
    pumped_hydro = PumpedHydro(
        dependencies=[
            setup,
            mv_grid_districts,
            mastr_data,
            scenario_parameters,
            scenario_capacities,
            Vg250MvGridDistricts,
            power_plants,
        ]
    )

    # Heat time Series
    heat_time_series = HeatTimeSeries(
        dependencies=[
            data_bundle,
            demandregio,
            heat_demand_Germany,
            import_district_heating_areas,
            import_district_heating_areas,
            vg250,
            map_zensus_grid_districts,
        ]
    )

    # HTS to etrago table
    hts_etrago_table = HtsEtragoTable(
        dependencies=[
            heat_time_series,
            mv_grid_districts,
            district_heating_areas,
            heat_etrago,
        ]
    )<|MERGE_RESOLUTION|>--- conflicted
+++ resolved
@@ -118,42 +118,10 @@
     scenario_parameters = ScenarioParameters(dependencies=[setup])
     scenario_input_import = tasks["scenario_parameters.insert-scenarios"]
 
-<<<<<<< HEAD
+    tyndp_data = Tyndp(dependencies=[setup])
+
     # Zensus population import
     zensus_population = ZensusPopulation(dependencies=[setup, vg250])
-=======
-    tyndp_data = Tyndp(dependencies=[setup])
-
-    # Zensus import
-    zensus_download_population = PythonOperator(
-        task_id="download-zensus-population",
-        python_callable=import_zs.download_zensus_pop,
-    )
-
-    zensus_download_misc = PythonOperator(
-        task_id="download-zensus-misc",
-        python_callable=import_zs.download_zensus_misc,
-    )
-
-    zensus_tables = PythonOperator(
-        task_id="create-zensus-tables",
-        python_callable=import_zs.create_zensus_tables,
-    )
-
-    population_import = PythonOperator(
-        task_id="import-zensus-population",
-        python_callable=import_zs.population_to_postgres,
-    )
-
-    zensus_misc_import = PythonOperator(
-        task_id="import-zensus-misc",
-        python_callable=import_zs.zensus_misc_to_postgres,
-    )
-    setup >> zensus_download_population >> zensus_download_misc
-    zensus_download_misc >> zensus_tables >> population_import
-    vg250_clean_and_prepare >> population_import
-    population_import >> zensus_misc_import
->>>>>>> 7477e562
 
     # Combine Zensus and VG250 data
     zensus_vg250 = ZensusVg250(dependencies=[vg250, zensus_population])
