import os

<<<<<<< HEAD
import airflow
import egon.data.importing.zensus as import_zs
import egon.data.processing.calculate_dlr as dlr
import egon.data.processing.loadarea as loadarea
import egon.data.processing.substation as substation
import importlib_resources as resources
=======
>>>>>>> be33a3bf
from airflow.operators.postgres_operator import PostgresOperator
from airflow.operators.python_operator import PythonOperator
from airflow.utils.dates import days_ago
import airflow
import importlib_resources as resources

from egon.data import db
from egon.data.config import set_numexpr_threads
from egon.data.datasets import database
from egon.data.datasets.calculate_dlr import Calculate_dlr
from egon.data.datasets.chp import Chp
from egon.data.datasets.chp_etrago import ChpEtrago
from egon.data.datasets.data_bundle import DataBundle
from egon.data.datasets.demandregio import DemandRegio
from egon.data.datasets.district_heating_areas import DistrictHeatingAreas
from egon.data.datasets.DSM_cts_ind import dsm_Potential
from egon.data.datasets.electricity_demand import (
    CtsElectricityDemand,
    HouseholdElectricityDemand,
)
from egon.data.datasets.electricity_demand_etrago import ElectricalLoadEtrago
from egon.data.datasets.era5 import WeatherData
from egon.data.datasets.etrago_setup import EtragoSetup
from egon.data.datasets.gas_prod import CH4Production
from egon.data.processing.gas_areas import GasAreas
from egon.data.datasets.ch4_storages import CH4Storages
from egon.data.processing.power_to_h2 import PowertoH2
from egon.data.datasets.gas_grid import GasNodesandPipes
from egon.data.datasets.heat_demand import HeatDemandImport
from egon.data.datasets.heat_demand_timeseries.HTS import HeatTimeSeries
from egon.data.datasets.heat_etrago import HeatEtrago
from egon.data.datasets.heat_etrago.hts_etrago import HtsEtragoTable
from egon.data.datasets.heat_supply import HeatSupply
<<<<<<< HEAD
from egon.data.datasets.hh_demand_profiles import (hh_demand_setup,
                                                   houseprofiles_in_census_cells,
                                                   mv_grid_district_HH_electricity_load)
from egon.data.datasets.hh_demand_buildings import map_houseprofiles_to_buildings
=======
from egon.data.datasets.hh_demand_profiles import (
    hh_demand_setup,
    houseprofiles_in_census_cells,
    mv_grid_district_HH_electricity_load,
)
>>>>>>> be33a3bf
from egon.data.datasets.industrial_gas_demand import IndustrialGasDemand
from egon.data.datasets.industrial_sites import MergeIndustrialSites
from egon.data.datasets.industry import IndustrialDemandCurves
from egon.data.datasets.mastr import mastr_data_setup
from egon.data.datasets.mv_grid_districts import mv_grid_districts_setup
from egon.data.datasets.osm import OpenStreetMap
from egon.data.datasets.osm_buildings_streets import OsmBuildingsStreets
from egon.data.datasets.osmtgmod import Osmtgmod
from egon.data.datasets.power_plants import PowerPlants
from egon.data.datasets.storages import PumpedHydro
from egon.data.datasets.re_potential_areas import re_potential_area_setup
from egon.data.datasets.renewable_feedin import RenewableFeedin
from egon.data.datasets.scenario_capacities import ScenarioCapacities
from egon.data.datasets.scenario_parameters import ScenarioParameters
from egon.data.datasets.society_prognosis import SocietyPrognosis
from egon.data.datasets.vg250 import Vg250
from egon.data.datasets.vg250_mv_grid_districts import Vg250MvGridDistricts
from egon.data.datasets.zensus_mv_grid_districts import ZensusMvGridDistricts
from egon.data.datasets.zensus_vg250 import ZensusVg250
<<<<<<< HEAD



# Set number of threads used by numpy and pandas
set_numexpr_threads()
=======
import egon.data.datasets.gas_grid as gas_grid
import egon.data.importing.zensus as import_zs
import egon.data.processing.gas_areas as gas_areas
import egon.data.processing.loadarea as loadarea
import egon.data.processing.power_to_h2 as power_to_h2
import egon.data.processing.substation as substation
>>>>>>> be33a3bf

with airflow.DAG(
    "egon-data-processing-pipeline",
    description="The eGo^N data processing DAG.",
    default_args={"start_date": days_ago(1)},
    template_searchpath=[
        os.path.abspath(
            os.path.join(
                os.path.dirname(__file__), "..", "..", "processing", "vg250"
            )
        )
    ],
    is_paused_upon_creation=False,
    schedule_interval=None,
) as pipeline:

    tasks = pipeline.task_dict

    database_setup = database.Setup()
    database_setup.insert_into(pipeline)
    setup = tasks["database.setup"]

    osm = OpenStreetMap(dependencies=[setup])
    osm.insert_into(pipeline)
    osm_add_metadata = tasks["osm.add-metadata"]
    osm_download = tasks["osm.download"]

    data_bundle = DataBundle(dependencies=[setup])
    data_bundle.insert_into(pipeline)
    download_data_bundle = tasks["data_bundle.download"]

    # VG250 (Verwaltungsgebiete 250) data import
    vg250 = Vg250(dependencies=[setup])
    vg250.insert_into(pipeline)
    vg250_clean_and_prepare = tasks["vg250.cleaning-and-preperation"]

    # Scenario table
    scenario_parameters = ScenarioParameters(dependencies=[setup])
    scenario_input_import = tasks["scenario_parameters.insert-scenarios"]

    # Zensus import
    zensus_download_population = PythonOperator(
        task_id="download-zensus-population",
        python_callable=import_zs.download_zensus_pop,
    )

    zensus_download_misc = PythonOperator(
        task_id="download-zensus-misc",
        python_callable=import_zs.download_zensus_misc,
    )

    zensus_tables = PythonOperator(
        task_id="create-zensus-tables",
        python_callable=import_zs.create_zensus_tables,
    )

    population_import = PythonOperator(
        task_id="import-zensus-population",
        python_callable=import_zs.population_to_postgres,
    )

    zensus_misc_import = PythonOperator(
        task_id="import-zensus-misc",
        python_callable=import_zs.zensus_misc_to_postgres,
    )
    setup >> zensus_download_population >> zensus_download_misc
    zensus_download_misc >> zensus_tables >> population_import
    vg250_clean_and_prepare >> population_import
    population_import >> zensus_misc_import

    # Combine Zensus and VG250 data
    zensus_vg250 = ZensusVg250(dependencies=[vg250, population_import])
    zensus_inside_ger = tasks["zensus_vg250.inside-germany"]

    zensus_inside_ger >> zensus_misc_import

    # DemandRegio data import
    demandregio = DemandRegio(
        dependencies=[setup, vg250, scenario_parameters, data_bundle]
    )
    demandregio_demand_cts_ind = tasks["demandregio.insert-cts-ind-demands"]

    # Society prognosis
    society_prognosis = SocietyPrognosis(
        dependencies=[
            demandregio,
            zensus_vg250,
            population_import,
            zensus_misc_import,
        ]
    )

    # OSM buildings, streets, amenities
    osm_buildings_streets = OsmBuildingsStreets(
        dependencies=[osm, zensus_misc_import]
    )
    osm_buildings_streets.insert_into(pipeline)
    osm_buildings_streets_preprocessing = tasks["osm_buildings_streets.preprocessing"]


    # Distribute household electrical demands to zensus cells
    household_electricity_demand_annual = HouseholdElectricityDemand(
        dependencies=[
            demandregio,
            zensus_vg250,
            zensus_tables,
            society_prognosis,
        ]
    )

    elec_household_demands_zensus = tasks[
        "electricity_demand.distribute-household-demands"
    ]

    # NEP data import
    scenario_capacities = ScenarioCapacities(
        dependencies=[setup, vg250, data_bundle]
    )
    nep_insert_data = tasks["scenario_capacities.insert-data-nep"]

    population_import >> nep_insert_data

    # setting etrago input tables

    setup_etrago = EtragoSetup(dependencies=[setup])
    etrago_input_data = tasks["etrago_setup.create-tables"]

    # Retrieve MaStR data
    mastr_data = mastr_data_setup(dependencies=[setup])
    mastr_data.insert_into(pipeline)
    retrieve_mastr_data = tasks["mastr.download-mastr-data"]

    # Substation extraction
    substation_tables = PythonOperator(
        task_id="create_substation_tables",
        python_callable=substation.create_tables,
    )

    substation_functions = PythonOperator(
        task_id="substation_functions",
        python_callable=substation.create_sql_functions,
    )

    hvmv_substation_extraction = PostgresOperator(
        task_id="hvmv_substation_extraction",
        sql=resources.read_text(substation, "hvmv_substation.sql"),
        postgres_conn_id="egon_data",
        autocommit=True,
    )

    ehv_substation_extraction = PostgresOperator(
        task_id="ehv_substation_extraction",
        sql=resources.read_text(substation, "ehv_substation.sql"),
        postgres_conn_id="egon_data",
        autocommit=True,
    )

    osm_add_metadata >> substation_tables >> substation_functions
    substation_functions >> hvmv_substation_extraction
    substation_functions >> ehv_substation_extraction
    vg250_clean_and_prepare >> hvmv_substation_extraction
    vg250_clean_and_prepare >> ehv_substation_extraction

    # osmTGmod ehv/hv grid model generation
    osmtgmod = Osmtgmod(
        dependencies=[
            osm_download,
            ehv_substation_extraction,
            hvmv_substation_extraction,
            setup_etrago,
        ]
    )
    osmtgmod.insert_into(pipeline)
    osmtgmod_pypsa = tasks["osmtgmod.to-pypsa"]
    osmtgmod_substation = tasks["osmtgmod_substation"]

    # create Voronoi for MV grid districts
    create_voronoi_substation = PythonOperator(
        task_id="create-voronoi-substations",
        python_callable=substation.create_voronoi,
    )
    osmtgmod_substation >> create_voronoi_substation

    # MV grid districts
    mv_grid_districts = mv_grid_districts_setup(
        dependencies=[create_voronoi_substation]
    )
    mv_grid_districts.insert_into(pipeline)
    define_mv_grid_districts = tasks[
        "mv_grid_districts.define-mv-grid-districts"
    ]

    # Import potential areas for wind onshore and ground-mounted PV
    re_potential_areas = re_potential_area_setup(dependencies=[setup])
    re_potential_areas.insert_into(pipeline)

    # Future heat demand calculation based on Peta5_0_1 data
    heat_demand_Germany = HeatDemandImport(
        dependencies=[vg250, scenario_parameters, zensus_vg250]
    )

    # Gas grid import
    gas_grid_insert_data = GasNodesandPipes(
        dependencies=[etrago_input_data, download_data_bundle, osmtgmod_pypsa]
    )

    # Power-to-gas installations creation
    insert_power_to_h2_installations = PowertoH2(
        dependencies=[gas_grid_insert_data]
    )

    # Create gas voronoi
    create_gas_polygons = GasAreas(
        dependencies=[gas_grid_insert_data, vg250_clean_and_prepare]
    )

    # Gas prod import
    gas_production_insert_data = CH4Production(
        dependencies=[create_gas_polygons]
    )

    # CH4 storages import
    insert_data_ch4_storages = CH4Storages(
        dependencies=[create_gas_polygons])

    # Insert industrial gas demand
    industrial_gas_demand = IndustrialGasDemand(
        dependencies=[create_gas_polygons]
    )

    # Extract landuse areas from osm data set
    create_landuse_table = PythonOperator(
        task_id="create-landuse-table",
        python_callable=loadarea.create_landuse_table,
    )

    landuse_extraction = PostgresOperator(
        task_id="extract-osm_landuse",
        sql=resources.read_text(loadarea, "osm_landuse_extraction.sql"),
        postgres_conn_id="egon_data",
        autocommit=True,
    )
    setup >> create_landuse_table
    create_landuse_table >> landuse_extraction
    osm_add_metadata >> landuse_extraction
    vg250_clean_and_prepare >> landuse_extraction

    # Import weather data
    weather_data = WeatherData(
        dependencies=[setup, scenario_parameters, vg250]
    )
    download_weather_data = tasks["era5.download-era5"]

    renewable_feedin = RenewableFeedin(dependencies=[weather_data, vg250])

    feedin_wind_onshore = tasks["renewable_feedin.wind"]
    feedin_pv = tasks["renewable_feedin.pv"]
    feedin_solar_thermal = tasks["renewable_feedin.solar-thermal"]

    # District heating areas demarcation
    district_heating_areas = DistrictHeatingAreas(
        dependencies=[heat_demand_Germany, scenario_parameters]
    )
    import_district_heating_areas = tasks["district_heating_areas.demarcation"]

    zensus_misc_import >> import_district_heating_areas

    # Calculate dynamic line rating for HV trans lines
    dlr = Calculate_dlr(
        dependencies=[osmtgmod_pypsa,
                      download_data_bundle,
                      download_weather_data,
            ]
    )
    #download_data_bundle = tasks["data_bundle.download"]
    #download_weather_data = tasks["era5.download-era5"]

    # Map zensus grid districts
    zensus_mv_grid_districts = ZensusMvGridDistricts(
        dependencies=[population_import, mv_grid_districts]
    )

    map_zensus_grid_districts = tasks["zensus_mv_grid_districts.mapping"]

    # Map federal states to mv_grid_districts
    vg250_mv_grid_districts = Vg250MvGridDistricts(
        dependencies=[vg250, mv_grid_districts]
    )

    # Distribute electrical CTS demands to zensus grid
    cts_electricity_demand_annual = CtsElectricityDemand(
        dependencies=[
            demandregio,
            zensus_vg250,
            zensus_mv_grid_districts,
            heat_demand_Germany,
            etrago_input_data,
            household_electricity_demand_annual,
        ]
    )

    elec_cts_demands_zensus = tasks[
        "electricity_demand.distribute-cts-demands"
    ]

    # Power plants
    power_plants = PowerPlants(
        dependencies=[
            setup,
            renewable_feedin,
            mv_grid_districts,
            mastr_data,
            re_potential_areas,
            scenario_parameters,
            scenario_capacities,
            Vg250MvGridDistricts,
        ]
    )

    power_plant_import = tasks["power_plants.insert-hydro-biomass"]
    generate_wind_farms = tasks["power_plants.wind_farms.insert"]
    generate_pv_ground_mounted = tasks["power_plants.pv_ground_mounted.insert"]
    solar_rooftop_etrago = tasks[
        "power_plants.pv_rooftop.pv-rooftop-per-mv-grid"
    ]
    generate_wind_offshore = tasks["power_plants.wind_offshore.insert"]

    hvmv_substation_extraction >> generate_wind_farms
    hvmv_substation_extraction >> generate_pv_ground_mounted
    feedin_pv >> solar_rooftop_etrago
    elec_cts_demands_zensus >> solar_rooftop_etrago
    elec_household_demands_zensus >> solar_rooftop_etrago
    etrago_input_data >> solar_rooftop_etrago
    map_zensus_grid_districts >> solar_rooftop_etrago

    mv_hh_electricity_load_2035 = PythonOperator(
        task_id="MV-hh-electricity-load-2035",
        python_callable=mv_grid_district_HH_electricity_load,
        op_args=["eGon2035", 2035, "0.0.0"],
        op_kwargs={"drop_table": True},
    )

    mv_hh_electricity_load_2050 = PythonOperator(
        task_id="MV-hh-electricity-load-2050",
        python_callable=mv_grid_district_HH_electricity_load,
        op_args=["eGon100RE", 2050, "0.0.0"],
    )

    hh_demand = hh_demand_setup(dependencies=[
        vg250_clean_and_prepare,
        zensus_misc_import,
        map_zensus_grid_districts,
        zensus_inside_ger,
        demandregio,
        osm_buildings_streets_preprocessing,
    ],
        tasks=(houseprofiles_in_census_cells,
               mv_hh_electricity_load_2035,
               mv_hh_electricity_load_2050,
               map_houseprofiles_to_buildings)
    )
    hh_demand.insert_into(pipeline)
    householdprofiles_in_cencus_cells = tasks[
        "hh_demand_profiles.houseprofiles-in-census-cells"
    ]
    mv_hh_electricity_load_2035 = tasks["MV-hh-electricity-load-2035"]
    mv_hh_electricity_load_2050 = tasks["MV-hh-electricity-load-2050"]
    map_houseprofiles_to_buildings = tasks["hh_demand_buildings.map-houseprofiles-to-buildings"]

    # Industry

    industrial_sites = MergeIndustrialSites(
        dependencies=[setup, vg250_clean_and_prepare, data_bundle]
    )

    demand_curves_industry = IndustrialDemandCurves(
        dependencies=[
            define_mv_grid_districts,
            industrial_sites,
            demandregio_demand_cts_ind,
            osm,
            landuse_extraction,
        ]
    )

    # Electrical loads to eTraGo

    electrical_load_etrago = ElectricalLoadEtrago(
        dependencies=[demand_curves_industry, cts_electricity_demand_annual]
    )

    # CHP locations
    chp = Chp(dependencies=[mv_grid_districts, mastr_data, industrial_sites, create_gas_polygons])

    chp_locations_nep = tasks["chp.insert-chp-egon2035"]
    chp_heat_bus = tasks["chp.assign-heat-bus"]

    nep_insert_data >> chp_locations_nep
    import_district_heating_areas >> chp_locations_nep

    # Heat supply
    heat_supply = HeatSupply(
        dependencies=[
            data_bundle,
            zensus_mv_grid_districts,
            district_heating_areas,
            zensus_mv_grid_districts,
            chp,
        ]
    )

    # Heat to eTraGo
    heat_etrago = HeatEtrago(
        dependencies=[heat_supply, mv_grid_districts, setup_etrago]
    )

    heat_etrago_buses = tasks["heat_etrago.buses"]
    heat_etrago_supply = tasks["heat_etrago.supply"]

    # CHP to eTraGo
    chp_etrago = ChpEtrago(dependencies=[chp, heat_etrago])


    # DSM
    components_dsm = dsm_Potential(
        dependencies=[
            cts_electricity_demand_annual,
            demand_curves_industry,
            osmtgmod_pypsa,
        ]
    )

    # Heat time Series
    heat_time_series = HeatTimeSeries(
        dependencies = [data_bundle,demandregio,heat_demand_Germany, import_district_heating_areas,
                        import_district_heating_areas,vg250,
                        map_zensus_grid_districts])


    # Pumped hydro units
    pumped_hydro = PumpedHydro(
        dependencies=[
            setup,
            mv_grid_districts,
            mastr_data,
            scenario_parameters,
            scenario_capacities,
            Vg250MvGridDistricts,
            power_plants,
        ]
    )


    # HTS to etrago table
    hts_etrago_table = HtsEtragoTable(
                        dependencies = [heat_time_series,mv_grid_districts,
                                        district_heating_areas,heat_etrago])
<|MERGE_RESOLUTION|>--- conflicted
+++ resolved
@@ -1,14 +1,10 @@
 import os
-
-<<<<<<< HEAD
 import airflow
 import egon.data.importing.zensus as import_zs
 import egon.data.processing.calculate_dlr as dlr
 import egon.data.processing.loadarea as loadarea
 import egon.data.processing.substation as substation
 import importlib_resources as resources
-=======
->>>>>>> be33a3bf
 from airflow.operators.postgres_operator import PostgresOperator
 from airflow.operators.python_operator import PythonOperator
 from airflow.utils.dates import days_ago
@@ -42,18 +38,11 @@
 from egon.data.datasets.heat_etrago import HeatEtrago
 from egon.data.datasets.heat_etrago.hts_etrago import HtsEtragoTable
 from egon.data.datasets.heat_supply import HeatSupply
-<<<<<<< HEAD
+
 from egon.data.datasets.hh_demand_profiles import (hh_demand_setup,
                                                    houseprofiles_in_census_cells,
                                                    mv_grid_district_HH_electricity_load)
 from egon.data.datasets.hh_demand_buildings import map_houseprofiles_to_buildings
-=======
-from egon.data.datasets.hh_demand_profiles import (
-    hh_demand_setup,
-    houseprofiles_in_census_cells,
-    mv_grid_district_HH_electricity_load,
-)
->>>>>>> be33a3bf
 from egon.data.datasets.industrial_gas_demand import IndustrialGasDemand
 from egon.data.datasets.industrial_sites import MergeIndustrialSites
 from egon.data.datasets.industry import IndustrialDemandCurves
@@ -73,20 +62,10 @@
 from egon.data.datasets.vg250_mv_grid_districts import Vg250MvGridDistricts
 from egon.data.datasets.zensus_mv_grid_districts import ZensusMvGridDistricts
 from egon.data.datasets.zensus_vg250 import ZensusVg250
-<<<<<<< HEAD
-
-
 
 # Set number of threads used by numpy and pandas
 set_numexpr_threads()
-=======
-import egon.data.datasets.gas_grid as gas_grid
-import egon.data.importing.zensus as import_zs
-import egon.data.processing.gas_areas as gas_areas
-import egon.data.processing.loadarea as loadarea
-import egon.data.processing.power_to_h2 as power_to_h2
-import egon.data.processing.substation as substation
->>>>>>> be33a3bf
+
 
 with airflow.DAG(
     "egon-data-processing-pipeline",
