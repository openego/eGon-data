--- conflicted
+++ resolved
@@ -32,12 +32,9 @@
 import egon.data.importing.scenarios as import_scenarios
 import egon.data.importing.industrial_sites as industrial_sites
 import egon.data.processing.loadarea as loadarea
-<<<<<<< HEAD
+import egon.data.processing.renewable_feedin as import_feedin
 import egon.data.processing.district_heating_areas as district_heating_areas
-=======
-import egon.data.processing.renewable_feedin as import_feedin
-
->>>>>>> 00fca069
+
 from egon.data import db
 
 
@@ -336,10 +333,6 @@
     vg250_clean_and_prepare >> ehv_substation_extraction
 
     # osmTGmod ehv/hv grid model generation
-    osmtgmod_osm_import = PythonOperator(
-        task_id="osmtgmod_osm_import",
-        python_callable=osmtgmod.import_osm_data,
-    )
     run_osmtgmod = PythonOperator(
         task_id="run_osmtgmod",
         python_callable=osmtgmod.run_osmtgmod,
@@ -356,8 +349,6 @@
         postgres_conn_id="egon_data",
         autocommit=True,
     )
-
-    osm_download >> osmtgmod_osm_import >> run_osmtgmod
     ehv_substation_extraction >> run_osmtgmod
     hvmv_substation_extraction >> run_osmtgmod
     run_osmtgmod >> osmtgmod_pypsa
@@ -465,7 +456,46 @@
     osm_add_metadata >> landuse_extraction
     vg250_clean_and_prepare >> landuse_extraction
 
-<<<<<<< HEAD
+ # Import weather data
+    download_era5 = PythonOperator(
+        task_id="download-weather-data",
+        python_callable=import_era5.download_era5,
+    )
+    scenario_input_import >> download_era5
+
+    create_weather_tables = PythonOperator(
+        task_id="create-weather-tables",
+        python_callable=import_era5.create_tables,
+    )
+    setup >> create_weather_tables
+
+    import_weather_cells = PythonOperator(
+        task_id="insert-weather-cells",
+        python_callable=import_era5.insert_weather_cells,
+    )
+    create_weather_tables >> import_weather_cells
+    download_era5 >> import_weather_cells
+
+    feedin_wind_onshore = PythonOperator(
+        task_id="insert-feedin-wind",
+        python_callable=import_feedin.wind_feedin_per_weather_cell,
+    )
+
+    feedin_pv = PythonOperator(
+        task_id="insert-feedin-pv",
+        python_callable=import_feedin.pv_feedin_per_weather_cell,
+    )
+
+    feedin_solar_thermal = PythonOperator(
+        task_id="insert-feedin-solar-thermal",
+        python_callable=import_feedin.solar_thermal_feedin_per_weather_cell,
+    )
+
+    import_weather_cells >> [feedin_wind_onshore,
+                             feedin_pv, feedin_solar_thermal]
+    vg250_clean_and_prepare >> [feedin_wind_onshore,
+                             feedin_pv, feedin_solar_thermal]
+
     # District heating areas demarcation
     create_district_heating_areas_table = PythonOperator(
         task_id="create-district-heating-areas-table",
@@ -480,45 +510,4 @@
     create_district_heating_areas_table >> import_district_heating_areas
     zensus_misc_import >> import_district_heating_areas
     heat_demand_import >> import_district_heating_areas
-    scenario_input_import >> import_district_heating_areas
-=======
- # Import weather data
-    download_era5 = PythonOperator(
-        task_id="download-weather-data",
-        python_callable=import_era5.download_era5,
-    )
-    scenario_input_import >> download_era5
-
-    create_weather_tables = PythonOperator(
-        task_id="create-weather-tables",
-        python_callable=import_era5.create_tables,
-    )
-    setup >> create_weather_tables
-
-    import_weather_cells = PythonOperator(
-        task_id="insert-weather-cells",
-        python_callable=import_era5.insert_weather_cells,
-    )
-    create_weather_tables >> import_weather_cells
-    download_era5 >> import_weather_cells
-
-    feedin_wind_onshore = PythonOperator(
-        task_id="insert-feedin-wind",
-        python_callable=import_feedin.wind_feedin_per_weather_cell,
-    )
-
-    feedin_pv = PythonOperator(
-        task_id="insert-feedin-pv",
-        python_callable=import_feedin.pv_feedin_per_weather_cell,
-    )
-
-    feedin_solar_thermal = PythonOperator(
-        task_id="insert-feedin-solar-thermal",
-        python_callable=import_feedin.solar_thermal_feedin_per_weather_cell,
-    )
-
-    import_weather_cells >> [feedin_wind_onshore,
-                             feedin_pv, feedin_solar_thermal]
-    vg250_clean_and_prepare >> [feedin_wind_onshore,
-                             feedin_pv, feedin_solar_thermal]
->>>>>>> 00fca069
+    scenario_input_import >> import_district_heating_areas