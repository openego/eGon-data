--- conflicted
+++ resolved
@@ -162,8 +162,6 @@
     )
     vg250_clean_and_prepare >> demandregio_import
 
-<<<<<<< HEAD
-=======
     # Society prognosis
     prognosis_tables = PythonOperator(
         task_id="create-prognosis-tables",
@@ -196,14 +194,7 @@
     demandregio_import >> household_prognosis
     zensus_misc_import >> household_prognosis
 
-    # Power plant setup
-    power_plant_tables = PythonOperator(
-        task_id="create-power-plant-tables",
-        python_callable=power_plants.create_tables,
-    )
-    setup >> power_plant_tables
-
->>>>>>> fc1adc04
+
     # NEP data import
     create_tables = PythonOperator(
         task_id="create-scenario-tables",
@@ -285,8 +276,8 @@
         task_id="import-heat-demand",
         python_callable=import_hd.future_heat_demand_data_import
     )
-<<<<<<< HEAD
-    setup >> retrieve_mastr_data
+    vg250_clean_and_prepare >> heat_demand_import
+    population_import >> heat_demand_import
 
     # Power plant setup
     power_plant_tables = PythonOperator(
@@ -300,8 +291,4 @@
     )
     setup >> power_plant_tables >> power_plant_import
     nep_insert_data >> power_plant_import
-    retrieve_mastr_data >> power_plant_import
-=======
-    vg250_clean_and_prepare >> heat_demand_import
-    population_import >> heat_demand_import
->>>>>>> fc1adc04
+    retrieve_mastr_data >> power_plant_import