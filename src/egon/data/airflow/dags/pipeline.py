import os

from airflow.operators.postgres_operator import PostgresOperator
from airflow.operators.python_operator import PythonOperator
from airflow.utils.dates import days_ago
import importlib_resources as resources

from egon.data.datasets import database
from egon.data.datasets.chp import Chp
from egon.data.datasets.data_bundle import DataBundle
from egon.data.datasets.demandregio import DemandRegio
from egon.data.datasets.district_heating_areas import DistrictHeatingAreas
from egon.data.datasets.electricity_demand import (
    CtsElectricityDemand,
    HouseholdElectricityDemand,
)
from egon.data.datasets.electricity_demand_etrago import ElectricalLoadEtrago
from egon.data.datasets.era5 import WeatherData
from egon.data.datasets.etrago_setup import EtragoSetup
from egon.data.datasets.heat_demand import HeatDemandImport
from egon.data.datasets.heat_etrago import HeatEtrago
from egon.data.datasets.heat_supply import HeatSupply
from egon.data.datasets.industry import IndustrialDemandCurves
from egon.data.datasets.industrial_sites import MergeIndustrialSites
from egon.data.datasets.renewable_feedin import RenewableFeedin
from egon.data.datasets.osm import OpenStreetMap
from egon.data.datasets.osmtgmod import Osmtgmod
from egon.data.datasets.mastr import mastr_data_setup
from egon.data.datasets.re_potential_areas import re_potential_area_setup
from egon.data.datasets.society_prognosis import SocietyPrognosis
from egon.data.datasets.mv_grid_districts import mv_grid_districts_setup
from egon.data.datasets.power_plants import PowerPlants
from egon.data.datasets.scenario_capacities import ScenarioCapacities
from egon.data.datasets.scenario_parameters import ScenarioParameters
from egon.data.datasets.vg250 import Vg250
from egon.data.datasets.vg250_mv_grid_districts import Vg250MvGridDistricts
from egon.data.datasets.zensus_mv_grid_districts import ZensusMvGridDistricts
from egon.data.datasets.zensus_vg250 import ZensusVg250
from egon.data.datasets.gas_prod import GasProduction
import airflow

import egon.data.importing.zensus as import_zs
import egon.data.importing.gas_grid as gas_grid
import egon.data.processing.power2gas as power2gas
import egon.data.processing.substation as substation
import egon.data.processing.gas_areas as gas_areas
import egon.data.processing.loadarea as loadarea
import egon.data.processing.calculate_dlr as dlr



from egon.data import db


with airflow.DAG(
    "egon-data-processing-pipeline",
    description="The eGo^N data processing DAG.",
    default_args={"start_date": days_ago(1)},
    template_searchpath=[
        os.path.abspath(
            os.path.join(
                os.path.dirname(__file__), "..", "..", "processing", "vg250"
            )
        )
    ],
    is_paused_upon_creation=False,
    schedule_interval=None,
) as pipeline:

    tasks = pipeline.task_dict

    database_setup = database.Setup()
    database_setup.insert_into(pipeline)
    setup = tasks["database.setup"]

    osm = OpenStreetMap(dependencies=[setup])
    osm.insert_into(pipeline)
    osm_add_metadata = tasks["osm.add-metadata"]
    osm_download = tasks["osm.download"]

    data_bundle = DataBundle(dependencies=[setup])
    data_bundle.insert_into(pipeline)
    download_data_bundle = tasks["data_bundle.download"]

    # VG250 (Verwaltungsgebiete 250) data import
    vg250 = Vg250(dependencies=[setup])
    vg250.insert_into(pipeline)
    vg250_clean_and_prepare = tasks["vg250.cleaning-and-preperation"]

    # Scenario table
    scenario_parameters = ScenarioParameters(dependencies=[setup])
    scenario_input_import = tasks["scenario_parameters.insert-scenarios"]

    # Zensus import
    zensus_download_population = PythonOperator(
        task_id="download-zensus-population",
        python_callable=import_zs.download_zensus_pop,
    )

    zensus_download_misc = PythonOperator(
        task_id="download-zensus-misc",
        python_callable=import_zs.download_zensus_misc,
    )

    zensus_tables = PythonOperator(
        task_id="create-zensus-tables",
        python_callable=import_zs.create_zensus_tables,
    )

    population_import = PythonOperator(
        task_id="import-zensus-population",
        python_callable=import_zs.population_to_postgres,
    )

    zensus_misc_import = PythonOperator(
        task_id="import-zensus-misc",
        python_callable=import_zs.zensus_misc_to_postgres,
    )
    setup >> zensus_download_population >> zensus_download_misc
    zensus_download_misc >> zensus_tables >> population_import
    vg250_clean_and_prepare >> population_import
    population_import >> zensus_misc_import

    # Combine Zensus and VG250 data
    zensus_vg250 = ZensusVg250(
        dependencies=[vg250, population_import])

    # DemandRegio data import
    demandregio = DemandRegio(dependencies=[
        setup, vg250, scenario_parameters, data_bundle])
    demandregio_demand_cts_ind = tasks['demandregio.insert-cts-ind-demands']


    # Society prognosis
    society_prognosis = SocietyPrognosis(dependencies=[
        demandregio,
        zensus_vg250,
        population_import,
        zensus_misc_import])

    # Distribute household electrical demands to zensus cells
    household_electricity_demand_annual = HouseholdElectricityDemand(
        dependencies=[
            demandregio,
            zensus_vg250,
            zensus_tables,
            society_prognosis,
        ]
    )

    elec_household_demands_zensus = tasks[
        "electricity_demand.distribute-household-demands"
    ]

    # NEP data import
    scenario_capacities = ScenarioCapacities(
        dependencies=[setup, vg250, data_bundle]
    )
    nep_insert_data = tasks["scenario_capacities.insert-data-nep"]

    population_import >> nep_insert_data

    # setting etrago input tables

    setup_etrago = EtragoSetup(
        dependencies=[setup])
    etrago_input_data = tasks["etrago_setup.create-tables"]

    # Retrieve MaStR data
    mastr_data = mastr_data_setup(dependencies=[setup])
    mastr_data.insert_into(pipeline)
    retrieve_mastr_data = tasks["mastr.download-mastr-data"]

    # Substation extraction
    substation_tables = PythonOperator(
        task_id="create_substation_tables",
        python_callable=substation.create_tables,
    )

    substation_functions = PythonOperator(
        task_id="substation_functions",
        python_callable=substation.create_sql_functions,
    )

    hvmv_substation_extraction = PostgresOperator(
        task_id="hvmv_substation_extraction",
        sql=resources.read_text(substation, "hvmv_substation.sql"),
        postgres_conn_id="egon_data",
        autocommit=True,
    )

    ehv_substation_extraction = PostgresOperator(
        task_id="ehv_substation_extraction",
        sql=resources.read_text(substation, "ehv_substation.sql"),
        postgres_conn_id="egon_data",
        autocommit=True,
    )


    osm_add_metadata >> substation_tables >> substation_functions
    substation_functions >> hvmv_substation_extraction
    substation_functions >> ehv_substation_extraction
    vg250_clean_and_prepare >> hvmv_substation_extraction
    vg250_clean_and_prepare >> ehv_substation_extraction

    # osmTGmod ehv/hv grid model generation
    osmtgmod = Osmtgmod(dependencies=[osm_download,
                                         ehv_substation_extraction,
                                         hvmv_substation_extraction,
                                         setup_etrago])
    osmtgmod.insert_into(pipeline)
    osmtgmod_pypsa = tasks["osmtgmod.to-pypsa"]
    osmtgmod_substation = tasks["osmtgmod_substation"]

    # create Voronoi for MV grid districts
    create_voronoi_substation = PythonOperator(
        task_id="create-voronoi-substations",
        python_callable=substation.create_voronoi,
    )
    osmtgmod_substation >> create_voronoi_substation

    # MV grid districts
    mv_grid_districts = mv_grid_districts_setup(
        dependencies=[create_voronoi_substation]
    )
    mv_grid_districts.insert_into(pipeline)
    define_mv_grid_districts = tasks[
        "mv_grid_districts.define-mv-grid-districts"
    ]

    # Import potential areas for wind onshore and ground-mounted PV
    re_potential_areas = re_potential_area_setup(dependencies=[setup])
    re_potential_areas.insert_into(pipeline)

    # Future heat demand calculation based on Peta5_0_1 data
    heat_demand_Germany = HeatDemandImport(
        dependencies=[vg250, scenario_parameters, zensus_vg250])

    # Distribute electrical CTS demands to zensus grid
    cts_electricity_demand_annual = CtsElectricityDemand(
        dependencies=[
            demandregio,
            zensus_vg250,
            heat_demand_Germany,
            etrago_input_data,
            household_electricity_demand_annual,
        ]
    )

    elec_cts_demands_zensus = tasks[
        'electricity_demand.distribute-cts-demands']

    # Gas grid import
    gas_grid_insert_data = PythonOperator(
        task_id="insert-gas-grid",
        python_callable=gas_grid.insert_gas_data,
    )

    etrago_input_data >> gas_grid_insert_data
    download_data_bundle >> gas_grid_insert_data
    osmtgmod_pypsa >> gas_grid_insert_data

    # Power-to-gas installations creation
    insert_power2gas_installations = PythonOperator(
        task_id="insert-power-to-gas-installations",
        python_callable=power2gas.insert_power2gas,
    )

    gas_grid_insert_data >> insert_power2gas_installations

    # Create gas voronoi
    create_gas_polygons = PythonOperator(
        task_id="create-gas-voronoi",
        python_callable=gas_areas.create_voronoi,
    )

    gas_grid_insert_data  >> create_gas_polygons
    vg250_clean_and_prepare >> create_gas_polygons
    
    # Gas prod import
    gas_production_insert_data = GasProduction(
        dependencies=[create_gas_polygons])

    # Extract landuse areas from osm data set
    create_landuse_table = PythonOperator(
        task_id="create-landuse-table",
        python_callable=loadarea.create_landuse_table
    )

    landuse_extraction = PostgresOperator(
        task_id="extract-osm_landuse",
        sql=resources.read_text(loadarea, "osm_landuse_extraction.sql"),
        postgres_conn_id="egon_data",
        autocommit=True,
    )
    setup >> create_landuse_table
    create_landuse_table >> landuse_extraction
    osm_add_metadata >> landuse_extraction
    vg250_clean_and_prepare >> landuse_extraction

    # Import weather data
    weather_data = WeatherData(dependencies=[setup, scenario_parameters, vg250])
    download_weather_data = tasks["era5.download-era5"]

    renewable_feedin = RenewableFeedin(dependencies=[weather_data, vg250])

    feedin_wind_onshore = tasks["renewable_feedin.wind"]
    feedin_pv = tasks["renewable_feedin.pv"]
    feedin_solar_thermal = tasks["renewable_feedin.solar-thermal"]

    # District heating areas demarcation
    district_heating_areas = DistrictHeatingAreas(
        dependencies=[heat_demand_Germany, scenario_parameters])
    import_district_heating_areas = tasks[
        "district_heating_areas.demarcation"]

    zensus_misc_import >> import_district_heating_areas

    # Calculate dynamic line rating for HV trans lines
    calculate_dlr = PythonOperator(
        task_id="calculate_dlr",
        python_callable=dlr.Calculate_DLR,
    )
    osmtgmod_pypsa >> calculate_dlr
    download_data_bundle >> calculate_dlr
    download_weather_data >> calculate_dlr

    # Map zensus grid districts
    zensus_mv_grid_districts = ZensusMvGridDistricts(
        dependencies=[population_import, mv_grid_districts]
    )

    map_zensus_grid_districts = tasks["zensus_mv_grid_districts.mapping"]

    # Map federal states to mv_grid_districts
    vg250_mv_grid_districts = Vg250MvGridDistricts(
        dependencies=[vg250, mv_grid_districts]
    )

    # Power plants
    power_plants = PowerPlants(
        dependencies=[
            setup,
            renewable_feedin,
            mv_grid_districts,
            mastr_data,
            re_potential_areas,
            scenario_parameters,
            scenario_capacities,
            Vg250MvGridDistricts,
        ]
    )

    power_plant_import = tasks["power_plants.insert-hydro-biomass"]
    generate_wind_farms = tasks["power_plants.wind_farms.insert"]
    generate_pv_ground_mounted = tasks["power_plants.pv_ground_mounted.insert"]
    solar_rooftop_etrago = tasks[
        "power_plants.pv_rooftop.pv-rooftop-per-mv-grid"
    ]

    hvmv_substation_extraction >> generate_wind_farms
    hvmv_substation_extraction >> generate_pv_ground_mounted
    feedin_pv >> solar_rooftop_etrago
    elec_cts_demands_zensus >> solar_rooftop_etrago
    elec_household_demands_zensus >> solar_rooftop_etrago
    etrago_input_data >> solar_rooftop_etrago
    map_zensus_grid_districts >> solar_rooftop_etrago

    # CHP locations
    chp = Chp(
        dependencies=[mv_grid_districts,
                      mastr_data])

    chp_locations_nep = tasks["chp.insert-chp-egon2035"]
    chp_heat_bus = tasks["chp.assign-heat-bus"]

    nep_insert_data >> chp_locations_nep
    create_gas_polygons >> chp_locations_nep
    import_district_heating_areas >> chp_locations_nep

    # Heat supply
    heat_supply = HeatSupply(
<<<<<<< HEAD
        dependencies=[data_bundle, chp, zensus_mv_grid_districts])

    import_district_heating_supply = tasks["heat_supply.district-heating"]
    import_individual_heating_supply = tasks["heat_supply.individual-heating"]
    heat_supply_tables = tasks["heat_supply.create-tables"]
    geothermal_potential = tasks["heat_supply.geothermal.potential-germany"]

    create_district_heating_areas_table >> heat_supply_tables
    import_district_heating_areas >> import_district_heating_supply
    import_district_heating_areas >> geothermal_potential
    import_district_heating_areas >> import_individual_heating_supply
    power_plant_import >> import_individual_heating_supply
=======
        dependencies=[data_bundle, zensus_mv_grid_districts,
                      district_heating_areas, power_plants,
                      zensus_mv_grid_districts])
>>>>>>> 7ac8e03a

    # Heat to eTraGo
    heat_etrago = HeatEtrago(
        dependencies=[heat_supply, mv_grid_districts, setup_etrago])

    heat_etrago_buses = tasks["heat_etrago.buses"]
    heat_etrago_supply = tasks["heat_etrago.supply"]

    # Industry

    industrial_sites = MergeIndustrialSites(
        dependencies=[setup, vg250_clean_and_prepare]
    )

    demand_curves_industry = IndustrialDemandCurves(
        dependencies=[
            define_mv_grid_districts,
            industrial_sites,
            demandregio_demand_cts_ind,
            osm,
            landuse_extraction,
        ]
    )

    # Electrical loads to eTraGo

    electrical_load_etrago = ElectricalLoadEtrago(
        dependencies=[demand_curves_industry, cts_electricity_demand_annual]
    )<|MERGE_RESOLUTION|>--- conflicted
+++ resolved
@@ -380,24 +380,9 @@
 
     # Heat supply
     heat_supply = HeatSupply(
-<<<<<<< HEAD
-        dependencies=[data_bundle, chp, zensus_mv_grid_districts])
-
-    import_district_heating_supply = tasks["heat_supply.district-heating"]
-    import_individual_heating_supply = tasks["heat_supply.individual-heating"]
-    heat_supply_tables = tasks["heat_supply.create-tables"]
-    geothermal_potential = tasks["heat_supply.geothermal.potential-germany"]
-
-    create_district_heating_areas_table >> heat_supply_tables
-    import_district_heating_areas >> import_district_heating_supply
-    import_district_heating_areas >> geothermal_potential
-    import_district_heating_areas >> import_individual_heating_supply
-    power_plant_import >> import_individual_heating_supply
-=======
         dependencies=[data_bundle, zensus_mv_grid_districts,
                       district_heating_areas, power_plants,
-                      zensus_mv_grid_districts])
->>>>>>> 7ac8e03a
+                      zensus_mv_grid_districts, chp])
 
     # Heat to eTraGo
     heat_etrago = HeatEtrago(
