import os

from airflow.operators.postgres_operator import PostgresOperator
from airflow.operators.python_operator import PythonOperator
from airflow.utils.dates import days_ago
import importlib_resources as resources

from egon.data.datasets import database
from egon.data.datasets.data_bundle import DataBundle
from egon.data.datasets.era5 import WeatherData
from egon.data.datasets.heat_etrago import HeatEtrago
from egon.data.datasets.heat_supply import HeatSupply
<<<<<<< HEAD
from egon.data.datasets.renewable_feedin import RenewableFeedin
=======
from egon.data.datasets.industry import IndustrialDemandCurves
from egon.data.datasets.industrial_sites import MergeIndustrialSites
>>>>>>> dc861846
from egon.data.datasets.osm import OpenStreetMap
from egon.data.datasets.mastr import mastr_data_setup
from egon.data.datasets.re_potential_areas import re_potential_area_setup
from egon.data.datasets.mv_grid_districts import mv_grid_districts_setup
<<<<<<< HEAD
from egon.data.datasets.power_plants import PowerPlants
=======
from egon.data.datasets.scenario_capacities import ScenarioCapacities
from egon.data.datasets.scenario_parameters import ScenarioParameters
>>>>>>> dc861846
from egon.data.datasets.vg250 import Vg250
from egon.data.processing.zensus_vg250 import (
    zensus_population_inside_germany as zensus_vg250,
)
import airflow
import egon.data.importing.demandregio as import_dr
import egon.data.importing.demandregio.install_disaggregator as install_dr
import egon.data.importing.etrago as etrago
import egon.data.importing.heat_demand_data as import_hd
import egon.data.importing.zensus as import_zs
import egon.data.importing.gas_grid as gas_grid

import egon.data.processing.boundaries_grid_districts as boundaries_grid_districts
import egon.data.processing.demandregio as process_dr
import egon.data.processing.district_heating_areas as district_heating_areas
import egon.data.processing.osmtgmod as osmtgmod
<<<<<<< HEAD
=======
import egon.data.processing.power_plants as power_plants
import egon.data.processing.power2gas as power2gas
import egon.data.processing.renewable_feedin as import_feedin
>>>>>>> dc861846
import egon.data.processing.substation as substation
import egon.data.processing.gas_areas as gas_areas
import egon.data.importing.scenarios as import_scenarios
import egon.data.processing.loadarea as loadarea
import egon.data.processing.calculate_dlr as dlr

import egon.data.processing.zensus as process_zs
import egon.data.processing.zensus_grid_districts as zensus_grid_districts


from egon.data import db


with airflow.DAG(
    "egon-data-processing-pipeline",
    description="The eGo^N data processing DAG.",
    default_args={"start_date": days_ago(1)},
    template_searchpath=[
        os.path.abspath(
            os.path.join(
                os.path.dirname(__file__), "..", "..", "processing", "vg250"
            )
        )
    ],
    is_paused_upon_creation=False,
    schedule_interval=None,
) as pipeline:

    tasks = pipeline.task_dict

    database_setup = database.Setup()
    database_setup.insert_into(pipeline)
    setup = tasks["database.setup"]

    osm = OpenStreetMap(dependencies=[setup])
    osm.insert_into(pipeline)
    osm_add_metadata = tasks["osm.add-metadata"]
    osm_download = tasks["osm.download"]

    data_bundle = DataBundle(dependencies=[setup])
    data_bundle.insert_into(pipeline)
    download_data_bundle = tasks["data_bundle.download"]

    # VG250 (Verwaltungsgebiete 250) data import
    vg250 = Vg250(dependencies=[setup])
    vg250.insert_into(pipeline)
    vg250_clean_and_prepare = tasks["vg250.cleaning-and-preperation"]

    # Scenario table
    scenario_parameters = ScenarioParameters(dependencies=[setup])
    scenario_input_import = tasks["scenario_parameters.insert-scenarios"]

    # Zensus import
    zensus_download_population = PythonOperator(
        task_id="download-zensus-population",
        python_callable=import_zs.download_zensus_pop,
    )

    zensus_download_misc = PythonOperator(
        task_id="download-zensus-misc",
        python_callable=import_zs.download_zensus_misc,
    )

    zensus_tables = PythonOperator(
        task_id="create-zensus-tables",
        python_callable=import_zs.create_zensus_tables,
    )

    population_import = PythonOperator(
        task_id="import-zensus-population",
        python_callable=import_zs.population_to_postgres,
    )

    zensus_misc_import = PythonOperator(
        task_id="import-zensus-misc",
        python_callable=import_zs.zensus_misc_to_postgres,
    )
    setup >> zensus_download_population >> zensus_download_misc
    zensus_download_misc >> zensus_tables >> population_import
    vg250_clean_and_prepare >> population_import
    population_import >> zensus_misc_import

    # Combine Zensus and VG250 data
    map_zensus_vg250 = PythonOperator(
        task_id="map_zensus_vg250",
        python_callable=zensus_vg250.map_zensus_vg250,
    )

    zensus_inside_ger = PythonOperator(
        task_id="zensus-inside-germany",
        python_callable=zensus_vg250.inside_germany,
    )

    zensus_inside_ger_metadata = PythonOperator(
        task_id="zensus-inside-germany-metadata",
        python_callable=zensus_vg250.add_metadata_zensus_inside_ger,
    )

    vg250_population = PythonOperator(
        task_id="population-in-municipalities",
        python_callable=zensus_vg250.population_in_municipalities,
    )

    vg250_population_metadata = PythonOperator(
        task_id="population-in-municipalities-metadata",
        python_callable=zensus_vg250.add_metadata_vg250_gem_pop,
    )
    [
        vg250_clean_and_prepare,
        population_import,
    ] >> map_zensus_vg250 >> zensus_inside_ger >> zensus_inside_ger_metadata
    zensus_inside_ger >> vg250_population >> vg250_population_metadata

    # DemandRegio data import
    demandregio_tables = PythonOperator(
        task_id="demandregio-tables",
        python_callable=import_dr.create_tables,
    )

    scenario_input_import >> demandregio_tables

    demandregio_installation = PythonOperator(
        task_id="demandregio-installation",
        python_callable=install_dr.clone_and_install,
    )

    setup >> demandregio_installation

    demandregio_society = PythonOperator(
        task_id="demandregio-society",
        python_callable=import_dr.insert_society_data,
    )

    demandregio_installation >> demandregio_society
    vg250_clean_and_prepare >> demandregio_society
    demandregio_tables >> demandregio_society
    scenario_input_import >> demandregio_society

    demandregio_demand_households = PythonOperator(
        task_id="demandregio-household-demands",
        python_callable=import_dr.insert_household_demand,
    )

    demandregio_installation >> demandregio_demand_households
    vg250_clean_and_prepare >> demandregio_demand_households
    demandregio_tables >> demandregio_demand_households
    scenario_input_import >> demandregio_demand_households

    demandregio_demand_cts_ind = PythonOperator(
        task_id="demandregio-cts-industry-demands",
        python_callable=import_dr.insert_cts_ind_demands,
    )

    demandregio_installation >> demandregio_demand_cts_ind
    vg250_clean_and_prepare >> demandregio_demand_cts_ind
    demandregio_tables >> demandregio_demand_cts_ind
    scenario_input_import >> demandregio_demand_cts_ind
    download_data_bundle >> demandregio_demand_cts_ind

    # Society prognosis
    prognosis_tables = PythonOperator(
        task_id="create-prognosis-tables",
        python_callable=process_zs.create_tables,
    )

    setup >> prognosis_tables

    population_prognosis = PythonOperator(
        task_id="zensus-population-prognosis",
        python_callable=process_zs.population_prognosis_to_zensus,
    )

    prognosis_tables >> population_prognosis
    map_zensus_vg250 >> population_prognosis
    demandregio_society >> population_prognosis
    population_import >> population_prognosis

    household_prognosis = PythonOperator(
        task_id="zensus-household-prognosis",
        python_callable=process_zs.household_prognosis_to_zensus,
    )
    prognosis_tables >> household_prognosis
    map_zensus_vg250 >> household_prognosis
    demandregio_society >> household_prognosis
    zensus_misc_import >> household_prognosis


    # Distribute electrical demands to zensus cells
    processed_dr_tables = PythonOperator(
        task_id="create-demand-tables",
        python_callable=process_dr.create_tables,
    )

    elec_household_demands_zensus = PythonOperator(
        task_id="electrical-household-demands-zensus",
        python_callable=process_dr.distribute_household_demands,
    )

    zensus_tables >> processed_dr_tables >> elec_household_demands_zensus
    population_prognosis >> elec_household_demands_zensus
    demandregio_demand_households >> elec_household_demands_zensus
    map_zensus_vg250 >> elec_household_demands_zensus

    # NEP data import
    scenario_capacities = ScenarioCapacities(
        dependencies=[setup, vg250, data_bundle])
    nep_insert_data = tasks["scenario_capacities.insert-data-nep"]

    population_import >> nep_insert_data

    # setting etrago input tables
    etrago_input_data = PythonOperator(
        task_id="setting-etrago-input-tables",
        python_callable=etrago.setup,
    )
    setup >> etrago_input_data

    # Retrieve MaStR data
    mastr_data = mastr_data_setup(dependencies=[setup])
    mastr_data.insert_into(pipeline)
    retrieve_mastr_data = tasks["mastr.download-mastr-data"]

    # Substation extraction
    substation_tables = PythonOperator(
        task_id="create_substation_tables",
        python_callable=substation.create_tables,
    )

    substation_functions = PythonOperator(
        task_id="substation_functions",
        python_callable=substation.create_sql_functions,
    )

    hvmv_substation_extraction = PostgresOperator(
        task_id="hvmv_substation_extraction",
        sql=resources.read_text(substation, "hvmv_substation.sql"),
        postgres_conn_id="egon_data",
        autocommit=True,
    )

    ehv_substation_extraction = PostgresOperator(
        task_id="ehv_substation_extraction",
        sql=resources.read_text(substation, "ehv_substation.sql"),
        postgres_conn_id="egon_data",
        autocommit=True,
    )

    osm_add_metadata >> substation_tables >> substation_functions
    substation_functions >> hvmv_substation_extraction
    substation_functions >> ehv_substation_extraction
    vg250_clean_and_prepare >> hvmv_substation_extraction
    vg250_clean_and_prepare >> ehv_substation_extraction

    # osmTGmod ehv/hv grid model generation
    osmtgmod_osm_import = PythonOperator(
        task_id="osmtgmod_osm_import",
        python_callable=osmtgmod.import_osm_data,
    )

    run_osmtgmod = PythonOperator(
        task_id="run_osmtgmod",
        python_callable=osmtgmod.run_osmtgmod,
    )

    osmtgmod_pypsa = PythonOperator(
        task_id="osmtgmod_pypsa",
        python_callable=osmtgmod.osmtgmmod_to_pypsa,
    )

    osmtgmod_substation = PostgresOperator(
        task_id="osmtgmod_substation",
        sql=resources.read_text(osmtgmod, "substation_otg.sql"),
        postgres_conn_id="egon_data",
        autocommit=True,
    )

    osm_download >> osmtgmod_osm_import >> run_osmtgmod
    ehv_substation_extraction >> run_osmtgmod
    hvmv_substation_extraction >> run_osmtgmod
    run_osmtgmod >> osmtgmod_pypsa
    etrago_input_data >> osmtgmod_pypsa
    run_osmtgmod >> osmtgmod_substation

    # create Voronoi for MV grid districts
    create_voronoi_substation = PythonOperator(
        task_id="create-voronoi-substations",
        python_callable=substation.create_voronoi,
    )
    osmtgmod_substation >> create_voronoi_substation

    # MV grid districts
    mv_grid_districts = mv_grid_districts_setup(dependencies=[create_voronoi_substation])
    mv_grid_districts.insert_into(pipeline)
    define_mv_grid_districts = tasks["mv_grid_districts.define-mv-grid-districts"]

    # Import potential areas for wind onshore and ground-mounted PV
    re_potential_areas = re_potential_area_setup(dependencies=[setup])
    re_potential_areas.insert_into(pipeline)
    insert_re_potential_areas = tasks["re_potential_areas.insert-data"]

    # Future heat demand calculation based on Peta5_0_1 data
    heat_demand_import = PythonOperator(
        task_id="import-heat-demand",
        python_callable=import_hd.future_heat_demand_data_import,
    )
    vg250_clean_and_prepare >> heat_demand_import
    zensus_inside_ger_metadata >> heat_demand_import
    scenario_input_import >> heat_demand_import


    # Distribute electrical CTS demands to zensus grid

    elec_cts_demands_zensus = PythonOperator(
        task_id="electrical-cts-demands-zensus",
        python_callable=process_dr.distribute_cts_demands,
    )

    processed_dr_tables >> elec_cts_demands_zensus
    heat_demand_import >> elec_cts_demands_zensus
    demandregio_demand_cts_ind >> elec_cts_demands_zensus
    map_zensus_vg250 >> elec_cts_demands_zensus

    # Gas grid import
    gas_grid_insert_data = PythonOperator(
        task_id="insert-gas-grid",
        python_callable=gas_grid.insert_gas_data,
    )

    etrago_input_data >> gas_grid_insert_data
    download_data_bundle >> gas_grid_insert_data
    osmtgmod_pypsa >> gas_grid_insert_data

     # Power-to-gas installations creation
    insert_power2gas_installations = PythonOperator(
        task_id="insert-power-to-gas-installations",
        python_callable=power2gas.insert_power2gas,
    )

    gas_grid_insert_data >> insert_power2gas_installations
    osmtgmod_pypsa >> insert_power2gas_installations

    # Create gas voronoi
    create_gas_polygons = PythonOperator(
        task_id="create-gas-voronoi",
        python_callable=gas_areas.create_voronoi,
    )

    gas_grid_insert_data  >> create_gas_polygons
    vg250_clean_and_prepare >> create_gas_polygons

    # Extract landuse areas from osm data set
    create_landuse_table = PythonOperator(
        task_id="create-landuse-table",
        python_callable=loadarea.create_landuse_table
    )

    landuse_extraction = PostgresOperator(
        task_id="extract-osm_landuse",
        sql=resources.read_text(loadarea, "osm_landuse_extraction.sql"),
        postgres_conn_id="egon_data",
        autocommit=True,
    )
    setup >> create_landuse_table
    create_landuse_table >> landuse_extraction
    osm_add_metadata >> landuse_extraction
    vg250_clean_and_prepare >> landuse_extraction

    # Import weather data
    weather_data = WeatherData(dependencies=[setup, scenario_input_import])
    download_weather_data = tasks["era5.download-era5"]

    renewable_feedin = RenewableFeedin(dependencies=[weather_data, vg250])

    feedin_wind_onshore = tasks["renewable_feedin.wind"]
    feedin_pv = tasks["renewable_feedin.pv"]
    feedin_solar_thermal = tasks["renewable_feedin.solar-thermal"]

    # District heating areas demarcation
    create_district_heating_areas_table = PythonOperator(
        task_id="create-district-heating-areas-table",
        python_callable=district_heating_areas.create_tables
    )
    import_district_heating_areas = PythonOperator(
        task_id="import-district-heating-areas",
        python_callable=district_heating_areas.
        district_heating_areas_demarcation
    )
    setup >> create_district_heating_areas_table
    create_district_heating_areas_table >> import_district_heating_areas
    zensus_misc_import >> import_district_heating_areas
    heat_demand_import >> import_district_heating_areas
    scenario_input_import >> import_district_heating_areas

    # Calculate dynamic line rating for HV trans lines
    calculate_dlr = PythonOperator(
        task_id="calculate_dlr",
        python_callable=dlr.Calculate_DLR,
    )
    osmtgmod_pypsa >> calculate_dlr
    download_data_bundle >> calculate_dlr
    download_weather_data >> calculate_dlr

    # Electrical load curves CTS
    map_zensus_grid_districts = PythonOperator(
        task_id="map_zensus_grid_districts",
        python_callable=zensus_grid_districts.map_zensus_mv_grid_districts,
    )
    population_import >> map_zensus_grid_districts
    define_mv_grid_districts >> map_zensus_grid_districts

    electrical_load_curves_cts = PythonOperator(
        task_id="electrical-load-curves-cts",
        python_callable=process_dr.insert_cts_load,
    )
    map_zensus_grid_districts >> electrical_load_curves_cts
    elec_cts_demands_zensus >> electrical_load_curves_cts
    demandregio_demand_cts_ind >> electrical_load_curves_cts
    map_zensus_vg250 >> electrical_load_curves_cts
    etrago_input_data >> electrical_load_curves_cts

    # Map federal states to mv_grid_districts
    map_boundaries_grid_districts = PythonOperator(
        task_id="map_vg250_grid_districts",
        python_callable=boundaries_grid_districts.map_mvgriddistricts_vg250,
    )
    define_mv_grid_districts >> map_boundaries_grid_districts
    vg250_clean_and_prepare >> map_boundaries_grid_districts

    # Power plants
    power_plants = PowerPlants(dependencies=[
        setup, renewable_feedin, mv_grid_districts, mastr_data,
        re_potential_areas])

    power_plant_import = tasks["power_plants.insert-hydro-biomass"]
    generate_wind_farms = tasks["power_plants.wind_farms.insert"]
    generate_pv_ground_mounted = tasks["power_plants.pv_ground_mounted.insert"]
    solar_rooftop_etrago = tasks["power_plants.pv_rooftop.pv-rooftop-per-mv-grid"]

    scenario_input_import >> generate_wind_farms
    hvmv_substation_extraction >> generate_wind_farms
    scenario_input_import >> generate_pv_ground_mounted
    hvmv_substation_extraction >> generate_pv_ground_mounted
    nep_insert_data >> power_plant_import
    map_boundaries_grid_districts >> solar_rooftop_etrago
    elec_cts_demands_zensus >> solar_rooftop_etrago
    elec_household_demands_zensus >> solar_rooftop_etrago
    nep_insert_data >> solar_rooftop_etrago
    etrago_input_data >> solar_rooftop_etrago
    map_zensus_grid_districts >> solar_rooftop_etrago

    # Heat supply
    heat_supply = HeatSupply(
        dependencies=[data_bundle])

    import_district_heating_supply = tasks["heat_supply.district-heating"]
    import_individual_heating_supply = tasks["heat_supply.individual-heating"]
    heat_supply_tables = tasks["heat_supply.create-tables"]
    geothermal_potential = tasks["heat_supply.geothermal.potential-germany"]

    create_district_heating_areas_table >> heat_supply_tables
    import_district_heating_areas >> import_district_heating_supply
    map_zensus_grid_districts >> import_district_heating_supply
    import_district_heating_areas >> geothermal_potential
    import_district_heating_areas >> import_individual_heating_supply
    map_zensus_grid_districts >> import_individual_heating_supply
    power_plant_import >> import_individual_heating_supply

    # Heat to eTraGo
    heat_etrago = HeatEtrago(
        dependencies=[heat_supply, mv_grid_districts])

    heat_etrago_buses = tasks["heat_etrago.buses"]
    heat_etrago_supply = tasks["heat_etrago.supply"]

<<<<<<< HEAD
    etrago_input_data >> heat_etrago_buses
=======
    etrago_input_data >> heat_etrago_buses
    define_mv_grid_districts >> heat_etrago_buses
    import_district_heating_supply >> heat_etrago_supply

    # Industry

    industrial_sites = MergeIndustrialSites(
        dependencies=[setup, vg250_clean_and_prepare]
    )

    demand_curves_industry = IndustrialDemandCurves(
        dependencies=[define_mv_grid_districts, industrial_sites, demandregio_demand_cts_ind, osm, landuse_extraction]
    )
>>>>>>> dc861846
<|MERGE_RESOLUTION|>--- conflicted
+++ resolved
@@ -10,22 +10,16 @@
 from egon.data.datasets.era5 import WeatherData
 from egon.data.datasets.heat_etrago import HeatEtrago
 from egon.data.datasets.heat_supply import HeatSupply
-<<<<<<< HEAD
-from egon.data.datasets.renewable_feedin import RenewableFeedin
-=======
 from egon.data.datasets.industry import IndustrialDemandCurves
 from egon.data.datasets.industrial_sites import MergeIndustrialSites
->>>>>>> dc861846
+from egon.data.datasets.renewable_feedin import RenewableFeedin
 from egon.data.datasets.osm import OpenStreetMap
 from egon.data.datasets.mastr import mastr_data_setup
 from egon.data.datasets.re_potential_areas import re_potential_area_setup
 from egon.data.datasets.mv_grid_districts import mv_grid_districts_setup
-<<<<<<< HEAD
 from egon.data.datasets.power_plants import PowerPlants
-=======
 from egon.data.datasets.scenario_capacities import ScenarioCapacities
 from egon.data.datasets.scenario_parameters import ScenarioParameters
->>>>>>> dc861846
 from egon.data.datasets.vg250 import Vg250
 from egon.data.processing.zensus_vg250 import (
     zensus_population_inside_germany as zensus_vg250,
@@ -42,12 +36,7 @@
 import egon.data.processing.demandregio as process_dr
 import egon.data.processing.district_heating_areas as district_heating_areas
 import egon.data.processing.osmtgmod as osmtgmod
-<<<<<<< HEAD
-=======
-import egon.data.processing.power_plants as power_plants
 import egon.data.processing.power2gas as power2gas
-import egon.data.processing.renewable_feedin as import_feedin
->>>>>>> dc861846
 import egon.data.processing.substation as substation
 import egon.data.processing.gas_areas as gas_areas
 import egon.data.importing.scenarios as import_scenarios
@@ -295,6 +284,7 @@
         autocommit=True,
     )
 
+
     osm_add_metadata >> substation_tables >> substation_functions
     substation_functions >> hvmv_substation_extraction
     substation_functions >> ehv_substation_extraction
@@ -357,7 +347,6 @@
     zensus_inside_ger_metadata >> heat_demand_import
     scenario_input_import >> heat_demand_import
 
-
     # Distribute electrical CTS demands to zensus grid
 
     elec_cts_demands_zensus = PythonOperator(
@@ -492,6 +481,7 @@
     hvmv_substation_extraction >> generate_pv_ground_mounted
     nep_insert_data >> power_plant_import
     map_boundaries_grid_districts >> solar_rooftop_etrago
+    feedin_pv >> solar_rooftop_etrago
     elec_cts_demands_zensus >> solar_rooftop_etrago
     elec_household_demands_zensus >> solar_rooftop_etrago
     nep_insert_data >> solar_rooftop_etrago
@@ -522,12 +512,7 @@
     heat_etrago_buses = tasks["heat_etrago.buses"]
     heat_etrago_supply = tasks["heat_etrago.supply"]
 
-<<<<<<< HEAD
     etrago_input_data >> heat_etrago_buses
-=======
-    etrago_input_data >> heat_etrago_buses
-    define_mv_grid_districts >> heat_etrago_buses
-    import_district_heating_supply >> heat_etrago_supply
 
     # Industry
 
@@ -537,5 +522,4 @@
 
     demand_curves_industry = IndustrialDemandCurves(
         dependencies=[define_mv_grid_districts, industrial_sites, demandregio_demand_cts_ind, osm, landuse_extraction]
-    )
->>>>>>> dc861846
+    )