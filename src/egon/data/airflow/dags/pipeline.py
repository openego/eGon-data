--- conflicted
+++ resolved
@@ -39,6 +39,8 @@
 from egon.data.datasets.heat_etrago import HeatEtrago
 from egon.data.datasets.heat_etrago.hts_etrago import HtsEtragoTable
 from egon.data.datasets.heat_supply import HeatSupply
+from egon.data.datasets.electricity_demand_timeseries import hh_profiles
+from egon.data.datasets.electricity_demand_timeseries import hh_buildings
 from egon.data.datasets.hydrogen_etrago import (
     HydrogenBusEtrago,
     HydrogenMethaneLinkEtrago,
@@ -437,10 +439,7 @@
             mastr_data,
             industrial_sites,
             create_gas_polygons,
-<<<<<<< HEAD
             scenario_capacities,
-=======
->>>>>>> 694801e0
         ]
     )
 
