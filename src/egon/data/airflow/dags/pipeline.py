from airflow.operators.postgres_operator import PostgresOperator
from airflow.operators.python_operator import PythonOperator
from airflow.utils.dates import days_ago
import airflow
import os

from egon.data.airflow.tasks import initdb
from egon.data.db import airflow_db_connection
import egon.data.importing.openstreetmap as import_osm
import egon.data.importing.vg250 as import_vg250
import egon.data.importing.demandregio as import_dr
import egon.data.processing.openstreetmap as process_osm
import egon.data.importing.zensus as import_zs

# Prepare connection to db for operators
airflow_db_connection()

with airflow.DAG(
    "egon-data-processing-pipeline",
    description="The eGo^N data processing DAG.",
    default_args={"start_date": days_ago(1)},
    template_searchpath=[
        os.path.abspath(os.path.join(os.path.dirname(
            __file__ ), '..', '..', 'processing', 'vg250'))
    ],
    is_paused_upon_creation=False,
    schedule_interval=None,
) as pipeline:
    setup = PythonOperator(task_id="initdb", python_callable=initdb)

    # Openstreetmap data import
    osm_download = PythonOperator(
        task_id="download-osm", python_callable=import_osm.download_pbf_file
    )
    osm_import = PythonOperator(
        task_id="import-osm", python_callable=import_osm.to_postgres
    )
    osm_migrate = PythonOperator(
        task_id="migrate-osm",
        python_callable=process_osm.modify_tables,
    )
    osm_add_metadata = PythonOperator(
        task_id="add-osm-metadata", python_callable=import_osm.add_metadata
    )
    setup >> osm_download >> osm_import >> osm_migrate >> osm_add_metadata

    # VG250 (Verwaltungsgebiete 250) data import
    vg250_download = PythonOperator(
        task_id="download-vg250",
        python_callable=import_vg250.download_vg250_files,
    )
    vg250_import = PythonOperator(
        task_id="import-vg250", python_callable=import_vg250.to_postgres
    )
    vg250_nuts_mview = PostgresOperator(
        task_id="vg250_nuts_mview",
        sql="vg250_lan_nuts_id_mview.sql",
        postgres_conn_id="egon_data",
        autocommit=True,
    )
    vg250_metadata = PythonOperator(
        task_id="add-vg250-metadata",
        python_callable=import_vg250.add_metadata,
    )
    vg250_clean_and_prepare = PostgresOperator(
        task_id="vg250_clean_and_prepare",
        sql="cleaning_and_preparation.sql",
        postgres_conn_id="egon_data",
        autocommit=True,
    )
    setup >> vg250_download >> vg250_import >> vg250_nuts_mview
    vg250_nuts_mview >> vg250_metadata >> vg250_clean_and_prepare

<<<<<<< HEAD
    # DemandRegio data import
    demandregio_import = PythonOperator(
        task_id="import-demandregio",
        python_callable=import_dr.insert_data,
    )
    setup >> demandregio_import
=======
# Zensus population import 
    zs_pop_download = PythonOperator(
        task_id="download-zensus-population", 
        python_callable=import_zs.download_zensus_pop
    )
    
    zs_pop_import = PythonOperator(
        task_id="import-zensus-population",
        python_callable=import_zs.population_to_postgres
    )
    setup >> zs_pop_download >> zs_pop_import
>>>>>>> 0c8962be
<|MERGE_RESOLUTION|>--- conflicted
+++ resolved
@@ -71,14 +71,6 @@
     setup >> vg250_download >> vg250_import >> vg250_nuts_mview
     vg250_nuts_mview >> vg250_metadata >> vg250_clean_and_prepare
 
-<<<<<<< HEAD
-    # DemandRegio data import
-    demandregio_import = PythonOperator(
-        task_id="import-demandregio",
-        python_callable=import_dr.insert_data,
-    )
-    setup >> demandregio_import
-=======
 # Zensus population import 
     zs_pop_download = PythonOperator(
         task_id="download-zensus-population", 
@@ -90,4 +82,10 @@
         python_callable=import_zs.population_to_postgres
     )
     setup >> zs_pop_download >> zs_pop_import
->>>>>>> 0c8962be
+
+    # DemandRegio data import
+    demandregio_import = PythonOperator(
+        task_id="import-demandregio",
+        python_callable=import_dr.insert_data,
+    )
+    setup >> demandregio_import
