--- conflicted
+++ resolved
@@ -136,7 +136,11 @@
 
     # Society prognosis
     society_prognosis = SocietyPrognosis(
-        dependencies=[demandregio, zensus_vg250, zensus_population,]
+        dependencies=[
+            demandregio,
+            zensus_vg250,
+            zensus_population,
+        ]
     )
 
     # OSM buildings, streets, amenities
@@ -185,7 +189,11 @@
 
     # osmTGmod ehv/hv grid model generation
     osmtgmod = Osmtgmod(
-        dependencies=[osm_download, substation_extraction, setup_etrago,]
+        dependencies=[
+            osm_download,
+            substation_extraction,
+            setup_etrago,
+        ]
     )
     osmtgmod.insert_into(pipeline)
     osmtgmod_pypsa = tasks["osmtgmod.to-pypsa"]
@@ -193,7 +201,10 @@
 
     # create Voronoi polygons
     substation_voronoi = SubstationVoronoi(
-        dependencies=[osmtgmod_substation, vg250,]
+        dependencies=[
+            osmtgmod_substation,
+            vg250,
+        ]
     )
 
     # MV grid districts
@@ -239,19 +250,20 @@
         dependencies=[insert_hydrogen_buses]
     )
 
-<<<<<<< HEAD
     # Power-to-gas-to-power chain installations
     insert_power_to_h2_installations = HydrogenPowerLinkEtrago(
-        dependencies=[insert_hydrogen_buses,]
+        dependencies=[
+            insert_hydrogen_buses,
+        ]
     )
 
     # Link between methane grid and respective hydrogen buses
     insert_h2_to_ch4_grid_links = HydrogenMethaneLinkEtrago(
-        dependencies=[insert_hydrogen_buses,]
-    )
-
-=======
->>>>>>> b55b21d2
+        dependencies=[
+            insert_hydrogen_buses,
+        ]
+    )
+
     # Create gas voronoi
     create_gas_polygons = GasAreas(
         dependencies=[insert_hydrogen_buses, vg250_clean_and_prepare]
@@ -367,7 +379,6 @@
     mv_hh_electricity_load_2035 = tasks["MV-hh-electricity-load-2035"]
     mv_hh_electricity_load_2050 = tasks["MV-hh-electricity-load-2050"]
 
-
     # Household electricity demand buildings
     hh_demand_buildings_setup = hh_buildings.setup(
         dependencies=[householdprofiles_in_cencus_cells],
@@ -377,7 +388,6 @@
     map_houseprofiles_to_buildings = tasks[
         "electricity_demand_timeseries.hh_buildings.map-houseprofiles-to-buildings"
     ]
-
 
     # Industry
 
@@ -463,7 +473,8 @@
 
     # Fill eTraGo Generators tables
     fill_etrago_generators = Egon_etrago_gen(
-        dependencies=[power_plants, weather_data])
+        dependencies=[power_plants, weather_data]
+    )
 
     # Heat supply
     heat_supply = HeatSupply(
@@ -493,7 +504,6 @@
     chp_etrago = ChpEtrago(dependencies=[chp, heat_etrago])
 
     # DSM
-<<<<<<< HEAD
     components_dsm = dsm_Potential(
         dependencies=[
             cts_electricity_demand_annual,
@@ -501,12 +511,6 @@
             osmtgmod_pypsa,
         ]
     )
-=======
-    components_dsm =  dsm_Potential(
-        dependencies = [cts_electricity_demand_annual,
-                        demand_curves_industry,
-                        osmtgmod_pypsa])
->>>>>>> b55b21d2
 
     # Pumped hydro units
     pumped_hydro = PumpedHydro(
@@ -520,8 +524,8 @@
             power_plants,
         ]
     )
-    
-# Storages to eTrago
+
+    # Storages to eTrago
 
     storage_etrago = StorageEtrago(
         dependencies=[
