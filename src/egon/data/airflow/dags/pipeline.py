--- conflicted
+++ resolved
@@ -56,12 +56,9 @@
 from egon.data.datasets.scenario_parameters import ScenarioParameters
 from egon.data.datasets.society_prognosis import SocietyPrognosis
 from egon.data.datasets.storages import PumpedHydro
-<<<<<<< HEAD
 from egon.data.datasets.storages_etrago import StorageEtrago
-=======
 from egon.data.datasets.substation import SubstationExtraction
 from egon.data.datasets.substation_voronoi import SubstationVoronoi
->>>>>>> 2908a258
 from egon.data.datasets.vg250 import Vg250
 from egon.data.datasets.vg250_mv_grid_districts import Vg250MvGridDistricts
 from egon.data.datasets.zensus_mv_grid_districts import ZensusMvGridDistricts
@@ -71,11 +68,7 @@
 from egon.data.processing.power_to_h2 import PowertoH2toPower
 import egon.data.importing.zensus as import_zs
 import egon.data.processing.loadarea as loadarea
-<<<<<<< HEAD
 import egon.data.processing.substation as substation
-=======
-import egon.data.processing.power_to_h2 as power_to_h2
->>>>>>> 2908a258
 
 # Set number of threads used by numpy and pandas
 set_numexpr_threads()
@@ -269,7 +262,6 @@
         ]
     )
 
-<<<<<<< HEAD
     # H2 steel tanks and saltcavern storage
     insert_H2_storage = HydrogenStoreEtrago(
         dependencies=[insert_hydrogen_buses])
@@ -284,8 +276,6 @@
         dependencies=[insert_hydrogen_buses, ]
     )
 
-=======
->>>>>>> 2908a258
     # Create gas voronoi
     create_gas_polygons = GasAreas(
         dependencies=[insert_hydrogen_buses, vg250_clean_and_prepare]
@@ -297,7 +287,8 @@
     )
 
     # CH4 storages import
-    insert_data_ch4_storages = CH4Storages(dependencies=[create_gas_polygons])
+    insert_data_ch4_storages = CH4Storages(
+        dependencies=[create_gas_polygons])
 
     # Insert industrial gas demand
     industrial_gas_demand = IndustrialGasDemand(
@@ -377,7 +368,6 @@
     elec_cts_demands_zensus = tasks[
         "electricity_demand.distribute-cts-demands"
     ]
-
 
     mv_hh_electricity_load_2035 = PythonOperator(
         task_id="MV-hh-electricity-load-2035",
@@ -514,8 +504,6 @@
     # CHP to eTraGo
     chp_etrago = ChpEtrago(dependencies=[chp, heat_etrago])
 
-<<<<<<< HEAD
-=======
     # DSM
     components_dsm = dsm_Potential(
         dependencies=[
@@ -524,23 +512,6 @@
             osmtgmod_pypsa,
         ]
     )
->>>>>>> 2908a258
-
-    # DSM
-    components_dsm = dsm_Potential(
-        dependencies=[
-            cts_electricity_demand_annual,
-            demand_curves_industry,
-            osmtgmod_pypsa,
-        ]
-    )
-
-    # Heat time Series
-    heat_time_series = HeatTimeSeries(
-        dependencies = [data_bundle,demandregio,heat_demand_Germany, import_district_heating_areas,
-                        import_district_heating_areas,vg250,
-                        map_zensus_grid_districts])
-
 
     # Pumped hydro units
     pumped_hydro = PumpedHydro(
@@ -555,8 +526,6 @@
         ]
     )
 
-<<<<<<< HEAD
-=======
     # Heat time Series
     heat_time_series = HeatTimeSeries(
         dependencies=[
@@ -570,7 +539,6 @@
         ]
     )
 
->>>>>>> 2908a258
     # HTS to etrago table
     hts_etrago_table = HtsEtragoTable(
         dependencies=[
