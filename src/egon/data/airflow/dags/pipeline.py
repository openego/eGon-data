--- conflicted
+++ resolved
@@ -35,16 +35,13 @@
 import egon.data.processing.zensus_vg250.zensus_population_inside_germany as zensus_vg250
 import egon.data.importing.gas_grid as gas_grid
 import egon.data.processing.mv_grid_districts as mvgd
-<<<<<<< HEAD
 import egon.data.importing.scenarios as import_scenarios
 import egon.data.importing.industrial_sites as industrial_sites
 import egon.data.processing.loadarea as loadarea
 import egon.data.processing.calculate_dlr as dlr
-=======
 import egon.data.processing.zensus as process_zs
 import egon.data.processing.zensus_grid_districts as zensus_grid_districts
 
->>>>>>> 5dbaf24f
 from egon.data import db
 
 
@@ -474,7 +471,6 @@
     create_landuse_table >> landuse_extraction
     osm_add_metadata >> landuse_extraction
     vg250_clean_and_prepare >> landuse_extraction
-<<<<<<< HEAD
     
         # Calculate dynamic line rating for HV trans lines
     calculate_dlr = PythonOperator(
@@ -482,7 +478,6 @@
         python_callable=dlr.Calculate_DLR,
     )
     osmtgmod_pypsa >> calculate_dlr
-=======
 
  # Import weather data
     download_era5 = PythonOperator(
@@ -577,5 +572,4 @@
     elec_household_demands_zensus >> solar_rooftop_etrago
     nep_insert_data >> solar_rooftop_etrago
     etrago_input_data >> solar_rooftop_etrago
-    map_zensus_grid_districts >> solar_rooftop_etrago
->>>>>>> 5dbaf24f
+    map_zensus_grid_districts >> solar_rooftop_etrago