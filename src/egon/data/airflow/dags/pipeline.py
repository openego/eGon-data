--- conflicted
+++ resolved
@@ -62,9 +62,6 @@
 # Set number of threads used by numpy and pandas
 set_numexpr_threads()
 
-# Set number of threads used by numpy and pandas
-set_numexpr_threads()
-
 with airflow.DAG(
     "egon-data-processing-pipeline",
     description="The eGo^N data processing DAG.",
@@ -161,10 +158,6 @@
         dependencies=[osm, zensus_misc_import]
     )
     osm_buildings_streets.insert_into(pipeline)
-<<<<<<< HEAD
-    osm_buildings_streets_preprocessing = tasks["osm_buildings_streets.preprocessing"]
-=======
->>>>>>> 7731bde5
 
     # Distribute household electrical demands to zensus cells
     household_electricity_demand_annual = HouseholdElectricityDemand(
