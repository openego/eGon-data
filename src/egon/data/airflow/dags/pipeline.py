--- conflicted
+++ resolved
@@ -41,11 +41,8 @@
 from egon.data.datasets.heat_supply import HeatSupply
 from egon.data.datasets.hydrogen_etrago import (
     HydrogenBusEtrago,
-<<<<<<< HEAD
-=======
     HydrogenMethaneLinkEtrago,
     HydrogenPowerLinkEtrago,
->>>>>>> faca7b9b
     HydrogenStoreEtrago,
 )
 from egon.data.datasets.industrial_gas_demand import IndustrialGasDemand
@@ -69,25 +66,15 @@
 from egon.data.datasets.storages_etrago import StorageEtrago
 from egon.data.datasets.substation import SubstationExtraction
 from egon.data.datasets.substation_voronoi import SubstationVoronoi
-<<<<<<< HEAD
-=======
 from egon.data.datasets.tyndp import Tyndp
->>>>>>> faca7b9b
 from egon.data.datasets.vg250 import Vg250
 from egon.data.datasets.vg250_mv_grid_districts import Vg250MvGridDistricts
 from egon.data.datasets.zensus import ZensusMiscellaneous, ZensusPopulation
 from egon.data.datasets.zensus_mv_grid_districts import ZensusMvGridDistricts
 from egon.data.datasets.zensus_vg250 import ZensusVg250
-<<<<<<< HEAD
-from egon.data.processing.gas_areas import GasAreas
 from egon.data.processing.h2_to_ch4 import H2toCH4toH2
 from egon.data.processing.power_to_h2 import PowertoH2toPower
 import egon.data.importing.zensus as import_zs
-
-# Set number of threads used by numpy and pandas
-set_numexpr_threads()
-=======
->>>>>>> faca7b9b
 
 # Set number of threads used by numpy and pandas
 set_numexpr_threads()
@@ -157,20 +144,12 @@
 
     # OSM buildings, streets, amenities
     osm_buildings_streets = OsmBuildingsStreets(
-<<<<<<< HEAD
-        dependencies=[osm, zensus_misc_import]
-    )
-    osm_buildings_streets.insert_into(pipeline)
-    osm_buildings_streets_preprocessing = tasks["osm_buildings_streets.preprocessing"]
-
-=======
         dependencies=[osm, zensus_miscellaneous]
     )
     osm_buildings_streets.insert_into(pipeline)
     osm_buildings_streets_preprocessing = tasks[
         "osm_buildings_streets.preprocessing"
     ]
->>>>>>> faca7b9b
 
     # Distribute household electrical demands to zensus cells
     household_electricity_demand_annual = HouseholdElectricityDemand(
@@ -209,15 +188,7 @@
 
     # osmTGmod ehv/hv grid model generation
     osmtgmod = Osmtgmod(
-<<<<<<< HEAD
-        dependencies=[
-            osm_download,
-            substation_extraction,
-            setup_etrago,
-        ]
-=======
         dependencies=[osm_download, substation_extraction, setup_etrago,]
->>>>>>> faca7b9b
     )
     osmtgmod.insert_into(pipeline)
     osmtgmod_pypsa = tasks["osmtgmod.to-pypsa"]
@@ -225,14 +196,7 @@
 
     # create Voronoi polygons
     substation_voronoi = SubstationVoronoi(
-<<<<<<< HEAD
-        dependencies=[
-            osmtgmod_substation,
-            vg250,
-        ]
-=======
         dependencies=[osmtgmod_substation, vg250,]
->>>>>>> faca7b9b
     )
 
     # MV grid districts
@@ -269,24 +233,6 @@
         dependencies=[
             saltcavern_storage,
             gas_grid_insert_data,
-<<<<<<< HEAD
-            substation_voronoi
-        ]
-    )
-
-    # H2 steel tanks and saltcavern storage
-    insert_H2_storage = HydrogenStoreEtrago(
-        dependencies=[insert_hydrogen_buses])
-
-    # Power-to-gas-to-power chain installations
-    insert_power_to_h2_installations = PowertoH2toPower(
-        dependencies=[insert_hydrogen_buses, ]
-    )
-
-    # Link between methane grid and respective hydrogen buses
-    insert_h2_to_ch4_grid_links = H2toCH4toH2(
-        dependencies=[insert_hydrogen_buses, ]
-=======
             substation_voronoi,
         ]
     )
@@ -304,7 +250,6 @@
     # Link between methane grid and respective hydrogen buses
     insert_h2_to_ch4_grid_links = HydrogenMethaneLinkEtrago(
         dependencies=[insert_hydrogen_buses,]
->>>>>>> faca7b9b
     )
 
     # Create gas voronoi
@@ -409,18 +354,11 @@
             demandregio,
             osm_buildings_streets_preprocessing,
         ],
-<<<<<<< HEAD
-        tasks=(hh_profiles.houseprofiles_in_census_cells,
-               mv_hh_electricity_load_2035,
-               mv_hh_electricity_load_2050,
-               )
-=======
         tasks=(
             hh_profiles.houseprofiles_in_census_cells,
             mv_hh_electricity_load_2035,
             mv_hh_electricity_load_2050,
         ),
->>>>>>> faca7b9b
     )
     hh_demand_profiles_setup.insert_into(pipeline)
     householdprofiles_in_cencus_cells = tasks[
@@ -429,24 +367,17 @@
     mv_hh_electricity_load_2035 = tasks["MV-hh-electricity-load-2035"]
     mv_hh_electricity_load_2050 = tasks["MV-hh-electricity-load-2050"]
 
-<<<<<<< HEAD
-
-=======
->>>>>>> faca7b9b
+
     # Household electricity demand buildings
     hh_demand_buildings_setup = hh_buildings.setup(
         dependencies=[householdprofiles_in_cencus_cells],
     )
 
     hh_demand_buildings_setup.insert_into(pipeline)
-<<<<<<< HEAD
-    map_houseprofiles_to_buildings = tasks["electricity_demand_timeseries.hh_buildings.map-houseprofiles-to-buildings"]
-
-=======
     map_houseprofiles_to_buildings = tasks[
         "electricity_demand_timeseries.hh_buildings.map-houseprofiles-to-buildings"
     ]
->>>>>>> faca7b9b
+
 
     # Industry
 
@@ -492,10 +423,7 @@
             mastr_data,
             industrial_sites,
             create_gas_polygons,
-<<<<<<< HEAD
-=======
             scenario_capacities,
->>>>>>> faca7b9b
         ]
     )
 
@@ -535,12 +463,7 @@
 
     # Fill eTraGo Generators tables
     fill_etrago_generators = Egon_etrago_gen(
-<<<<<<< HEAD
         dependencies=[power_plants, weather_data])
-=======
-        dependencies=[power_plants, weather_data]
-    )
->>>>>>> faca7b9b
 
     # Heat supply
     heat_supply = HeatSupply(
@@ -555,16 +478,12 @@
 
     # Heat to eTraGo
     heat_etrago = HeatEtrago(
-<<<<<<< HEAD
-        dependencies=[heat_supply, mv_grid_districts, setup_etrago, renewable_feedin]
-=======
         dependencies=[
             heat_supply,
             mv_grid_districts,
             setup_etrago,
             renewable_feedin,
         ]
->>>>>>> faca7b9b
     )
 
     heat_etrago_buses = tasks["heat_etrago.buses"]
