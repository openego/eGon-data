import os

from airflow.operators.postgres_operator import PostgresOperator
from airflow.operators.python_operator import PythonOperator
from airflow.utils.dates import days_ago
import airflow
import importlib_resources as resources

from egon.data import db
from egon.data.config import set_numexpr_threads
from egon.data.datasets import database
from egon.data.datasets.calculate_dlr import Calculate_dlr
from egon.data.datasets.ch4_storages import CH4Storages
from egon.data.datasets.chp import Chp
from egon.data.datasets.chp_etrago import ChpEtrago
from egon.data.datasets.data_bundle import DataBundle
from egon.data.datasets.demandregio import DemandRegio
from egon.data.datasets.district_heating_areas import DistrictHeatingAreas
from egon.data.datasets.DSM_cts_ind import dsm_Potential
from egon.data.datasets.electricity_demand import (
    CtsElectricityDemand,
    HouseholdElectricityDemand,
)
from egon.data.datasets.electricity_demand_etrago import ElectricalLoadEtrago
from egon.data.datasets.electricity_demand_timeseries import (
    hh_buildings,
    hh_profiles,
)
from egon.data.datasets.era5 import WeatherData
from egon.data.datasets.etrago_setup import EtragoSetup
from egon.data.datasets.fill_etrago_gen import Egon_etrago_gen
from egon.data.datasets.gas_grid import GasNodesandPipes
from egon.data.datasets.gas_prod import CH4Production
from egon.data.datasets.heat_demand import HeatDemandImport
from egon.data.datasets.heat_demand_timeseries.HTS import HeatTimeSeries
from egon.data.datasets.heat_etrago import HeatEtrago
from egon.data.datasets.heat_etrago.hts_etrago import HtsEtragoTable
from egon.data.datasets.heat_supply import HeatSupply
from egon.data.datasets.hydrogen_etrago import (
    HydrogenBusEtrago,
    HydrogenStoreEtrago,
)
from egon.data.datasets.industrial_gas_demand import IndustrialGasDemand
from egon.data.datasets.industrial_sites import MergeIndustrialSites
from egon.data.datasets.industry import IndustrialDemandCurves
from egon.data.datasets.mastr import mastr_data_setup
from egon.data.datasets.mv_grid_districts import mv_grid_districts_setup
from egon.data.datasets.osm import OpenStreetMap
from egon.data.datasets.osm_buildings_streets import OsmBuildingsStreets
from egon.data.datasets.osmtgmod import Osmtgmod
from egon.data.datasets.power_plants import PowerPlants
from egon.data.datasets.re_potential_areas import re_potential_area_setup
from egon.data.datasets.renewable_feedin import RenewableFeedin
from egon.data.datasets.saltcavern import SaltcavernData
from egon.data.datasets.scenario_capacities import ScenarioCapacities
from egon.data.datasets.scenario_parameters import ScenarioParameters
from egon.data.datasets.society_prognosis import SocietyPrognosis
from egon.data.datasets.storages import PumpedHydro
from egon.data.datasets.storages_etrago import StorageEtrago
from egon.data.datasets.vg250 import Vg250
from egon.data.datasets.vg250_mv_grid_districts import Vg250MvGridDistricts
from egon.data.datasets.zensus_mv_grid_districts import ZensusMvGridDistricts
from egon.data.datasets.zensus_vg250 import ZensusVg250
from egon.data.processing.gas_areas import GasAreas
from egon.data.processing.h2_to_ch4 import H2toCH4toH2
from egon.data.processing.power_to_h2 import PowertoH2toPower
import egon.data.importing.zensus as import_zs
import egon.data.processing.loadarea as loadarea
import egon.data.processing.substation as substation

# Set number of threads used by numpy and pandas
set_numexpr_threads()

with airflow.DAG(
    "egon-data-processing-pipeline",
    description="The eGo^N data processing DAG.",
    default_args={"start_date": days_ago(1)},
    template_searchpath=[
        os.path.abspath(
            os.path.join(
                os.path.dirname(__file__), "..", "..", "processing", "vg250"
            )
        )
    ],
    is_paused_upon_creation=False,
    schedule_interval=None,
) as pipeline:

    tasks = pipeline.task_dict

    database_setup = database.Setup()
    database_setup.insert_into(pipeline)
    setup = tasks["database.setup"]

    osm = OpenStreetMap(dependencies=[setup])
    osm.insert_into(pipeline)
    osm_add_metadata = tasks["osm.add-metadata"]
    osm_download = tasks["osm.download"]

    data_bundle = DataBundle(dependencies=[setup])
    data_bundle.insert_into(pipeline)
    download_data_bundle = tasks["data_bundle.download"]

    # VG250 (Verwaltungsgebiete 250) data import
    vg250 = Vg250(dependencies=[setup])
    vg250.insert_into(pipeline)
    vg250_clean_and_prepare = tasks["vg250.cleaning-and-preperation"]

    # Scenario table
    scenario_parameters = ScenarioParameters(dependencies=[setup])
    scenario_input_import = tasks["scenario_parameters.insert-scenarios"]

    # Zensus import
    zensus_download_population = PythonOperator(
        task_id="download-zensus-population",
        python_callable=import_zs.download_zensus_pop,
    )

    zensus_download_misc = PythonOperator(
        task_id="download-zensus-misc",
        python_callable=import_zs.download_zensus_misc,
    )

    zensus_tables = PythonOperator(
        task_id="create-zensus-tables",
        python_callable=import_zs.create_zensus_tables,
    )

    population_import = PythonOperator(
        task_id="import-zensus-population",
        python_callable=import_zs.population_to_postgres,
    )

    zensus_misc_import = PythonOperator(
        task_id="import-zensus-misc",
        python_callable=import_zs.zensus_misc_to_postgres,
    )
    setup >> zensus_download_population >> zensus_download_misc
    zensus_download_misc >> zensus_tables >> population_import
    vg250_clean_and_prepare >> population_import
    population_import >> zensus_misc_import

    # Combine Zensus and VG250 data
    zensus_vg250 = ZensusVg250(dependencies=[vg250, population_import])
    zensus_inside_ger = tasks["zensus_vg250.inside-germany"]

    zensus_inside_ger >> zensus_misc_import

    # DemandRegio data import
    demandregio = DemandRegio(
        dependencies=[setup, vg250, scenario_parameters, data_bundle]
    )
    demandregio_demand_cts_ind = tasks["demandregio.insert-cts-ind-demands"]

    # Society prognosis
    society_prognosis = SocietyPrognosis(
        dependencies=[
            demandregio,
            zensus_vg250,
            population_import,
            zensus_misc_import,
        ]
    )

    # OSM buildings, streets, amenities
    osm_buildings_streets = OsmBuildingsStreets(
        dependencies=[osm, zensus_misc_import]
    )
    osm_buildings_streets.insert_into(pipeline)
    osm_buildings_streets_preprocessing = tasks["osm_buildings_streets.preprocessing"]


    # Distribute household electrical demands to zensus cells
    household_electricity_demand_annual = HouseholdElectricityDemand(
        dependencies=[
            demandregio,
            zensus_vg250,
            zensus_tables,
            society_prognosis,
        ]
    )

    elec_household_demands_zensus = tasks[
        "electricity_demand.distribute-household-demands"
    ]

    saltcavern_storage = SaltcavernData(dependencies=[data_bundle, vg250])

    # NEP data import
    scenario_capacities = ScenarioCapacities(
        dependencies=[setup, vg250, data_bundle]
    )
    nep_insert_data = tasks["scenario_capacities.insert-data-nep"]

    population_import >> nep_insert_data

    # setting etrago input tables

    setup_etrago = EtragoSetup(dependencies=[setup])
    etrago_input_data = tasks["etrago_setup.create-tables"]

    # Retrieve MaStR data
    mastr_data = mastr_data_setup(dependencies=[setup])
    mastr_data.insert_into(pipeline)
    retrieve_mastr_data = tasks["mastr.download-mastr-data"]

    # Substation extraction
    substation_tables = PythonOperator(
        task_id="create_substation_tables",
        python_callable=substation.create_tables,
    )

    substation_functions = PythonOperator(
        task_id="substation_functions",
        python_callable=substation.create_sql_functions,
    )

    hvmv_substation_extraction = PostgresOperator(
        task_id="hvmv_substation_extraction",
        sql=resources.read_text(substation, "hvmv_substation.sql"),
        postgres_conn_id="egon_data",
        autocommit=True,
    )

    ehv_substation_extraction = PostgresOperator(
        task_id="ehv_substation_extraction",
        sql=resources.read_text(substation, "ehv_substation.sql"),
        postgres_conn_id="egon_data",
        autocommit=True,
    )

    osm_add_metadata >> substation_tables >> substation_functions
    substation_functions >> hvmv_substation_extraction
    substation_functions >> ehv_substation_extraction
    vg250_clean_and_prepare >> hvmv_substation_extraction
    vg250_clean_and_prepare >> ehv_substation_extraction

    # osmTGmod ehv/hv grid model generation
    osmtgmod = Osmtgmod(
        dependencies=[
            osm_download,
            ehv_substation_extraction,
            hvmv_substation_extraction,
            setup_etrago,
        ]
    )
    osmtgmod.insert_into(pipeline)
    osmtgmod_pypsa = tasks["osmtgmod.to-pypsa"]
    osmtgmod_substation = tasks["osmtgmod_substation"]

    # create Voronoi for MV grid districts
    create_voronoi_substation = PythonOperator(
        task_id="create-voronoi-substations",
        python_callable=substation.create_voronoi,
    )
    osmtgmod_substation >> create_voronoi_substation

    # MV grid districts
    mv_grid_districts = mv_grid_districts_setup(
        dependencies=[create_voronoi_substation]
    )
    mv_grid_districts.insert_into(pipeline)
    define_mv_grid_districts = tasks[
        "mv_grid_districts.define-mv-grid-districts"
    ]

    # Import potential areas for wind onshore and ground-mounted PV
    re_potential_areas = re_potential_area_setup(dependencies=[setup])
    re_potential_areas.insert_into(pipeline)

    # Future heat demand calculation based on Peta5_0_1 data
    heat_demand_Germany = HeatDemandImport(
        dependencies=[vg250, scenario_parameters, zensus_vg250]
    )

    # Gas grid import
    gas_grid_insert_data = GasNodesandPipes(
        dependencies=[etrago_input_data, download_data_bundle, osmtgmod_pypsa]
    )

    # Insert hydrogen buses
    insert_hydrogen_buses = HydrogenBusEtrago(
        dependencies=[
            saltcavern_storage,
            gas_grid_insert_data,
            create_voronoi_substation
        ]
    )

<<<<<<< HEAD
    # H2 steel tanks and saltcavern storage
    insert_H2_storage = HydrogenStoreEtrago(
        dependencies=[insert_hydrogen_buses])

    # Power-to-gas-to-power chain installations
    insert_power_to_h2_installations = PowertoH2toPower(
        dependencies=[insert_hydrogen_buses, ]
    )

    # Link between methane grid and respective hydrogen buses
    insert_h2_to_ch4_grid_links = H2toCH4toH2(
        dependencies=[insert_hydrogen_buses, ]
    )

=======
>>>>>>> 6c68b5a3
    # Create gas voronoi
    create_gas_polygons = GasAreas(
        dependencies=[insert_hydrogen_buses, vg250_clean_and_prepare]
    )

    # Gas prod import
    gas_production_insert_data = CH4Production(
        dependencies=[create_gas_polygons]
    )

    # CH4 storages import
    insert_data_ch4_storages = CH4Storages(
        dependencies=[create_gas_polygons])

    # Insert industrial gas demand
    industrial_gas_demand = IndustrialGasDemand(
        dependencies=[create_gas_polygons]
    )

    # Extract landuse areas from osm data set
    create_landuse_table = PythonOperator(
        task_id="create-landuse-table",
        python_callable=loadarea.create_landuse_table,
    )

    landuse_extraction = PostgresOperator(
        task_id="extract-osm_landuse",
        sql=resources.read_text(loadarea, "osm_landuse_extraction.sql"),
        postgres_conn_id="egon_data",
        autocommit=True,
    )
    setup >> create_landuse_table
    create_landuse_table >> landuse_extraction
    osm_add_metadata >> landuse_extraction
    vg250_clean_and_prepare >> landuse_extraction

    # Import weather data
    weather_data = WeatherData(
        dependencies=[setup, scenario_parameters, vg250]
    )
    download_weather_data = tasks["era5.download-era5"]

    renewable_feedin = RenewableFeedin(dependencies=[weather_data, vg250])

    feedin_wind_onshore = tasks["renewable_feedin.wind"]
    feedin_pv = tasks["renewable_feedin.pv"]
    feedin_solar_thermal = tasks["renewable_feedin.solar-thermal"]

    # District heating areas demarcation
    district_heating_areas = DistrictHeatingAreas(
        dependencies=[heat_demand_Germany, scenario_parameters]
    )
    import_district_heating_areas = tasks["district_heating_areas.demarcation"]

    zensus_misc_import >> import_district_heating_areas

    # Calculate dynamic line rating for HV trans lines
    dlr = Calculate_dlr(
        dependencies=[osmtgmod_pypsa,
                      download_data_bundle,
                      download_weather_data,
            ]
    )

    # Map zensus grid districts
    zensus_mv_grid_districts = ZensusMvGridDistricts(
        dependencies=[population_import, mv_grid_districts]
    )

    map_zensus_grid_districts = tasks["zensus_mv_grid_districts.mapping"]

    # Map federal states to mv_grid_districts
    vg250_mv_grid_districts = Vg250MvGridDistricts(
        dependencies=[vg250, mv_grid_districts]
    )

    # Distribute electrical CTS demands to zensus grid
    cts_electricity_demand_annual = CtsElectricityDemand(
        dependencies=[
            demandregio,
            zensus_vg250,
            zensus_mv_grid_districts,
            heat_demand_Germany,
            etrago_input_data,
            household_electricity_demand_annual,
        ]
    )

    elec_cts_demands_zensus = tasks[
        "electricity_demand.distribute-cts-demands"
    ]


    mv_hh_electricity_load_2035 = PythonOperator(
        task_id="MV-hh-electricity-load-2035",
        python_callable=hh_profiles.mv_grid_district_HH_electricity_load,
        op_args=["eGon2035", 2035, "0.0.0"],
        op_kwargs={"drop_table": True},
    )

    mv_hh_electricity_load_2050 = PythonOperator(
        task_id="MV-hh-electricity-load-2050",
        python_callable=hh_profiles.mv_grid_district_HH_electricity_load,
        op_args=["eGon100RE", 2050, "0.0.0"],
    )

    hh_demand_profiles_setup = hh_profiles.setup(
        dependencies=[
            vg250_clean_and_prepare,
            zensus_misc_import,
            map_zensus_grid_districts,
            zensus_inside_ger,
            demandregio,
            osm_buildings_streets_preprocessing,
        ],
        tasks=(hh_profiles.houseprofiles_in_census_cells,
               mv_hh_electricity_load_2035,
               mv_hh_electricity_load_2050,
               )
    )
    hh_demand_profiles_setup.insert_into(pipeline)
    householdprofiles_in_cencus_cells = tasks[
        "electricity_demand_timeseries.hh_profiles.houseprofiles-in-census-cells"
    ]
    mv_hh_electricity_load_2035 = tasks["MV-hh-electricity-load-2035"]
    mv_hh_electricity_load_2050 = tasks["MV-hh-electricity-load-2050"]

    # Household electricity demand buildings
    hh_demand_buildings_setup = hh_buildings.setup(
        dependencies=[householdprofiles_in_cencus_cells],
    )

    hh_demand_buildings_setup.insert_into(pipeline)
    map_houseprofiles_to_buildings = tasks["electricity_demand_timeseries.hh_buildings.map-houseprofiles-to-buildings"]

    # Industry

    industrial_sites = MergeIndustrialSites(
        dependencies=[setup, vg250_clean_and_prepare, data_bundle]
    )

    demand_curves_industry = IndustrialDemandCurves(
        dependencies=[
            define_mv_grid_districts,
            industrial_sites,
            demandregio_demand_cts_ind,
            osm,
            landuse_extraction,
        ]
    )

    # Electrical loads to eTraGo

    electrical_load_etrago = ElectricalLoadEtrago(
        dependencies=[demand_curves_industry, cts_electricity_demand_annual]
    )

    # CHP locations
    chp = Chp(dependencies=[mv_grid_districts, mastr_data, industrial_sites, create_gas_polygons])

    chp_locations_nep = tasks["chp.insert-chp-egon2035"]
    chp_heat_bus = tasks["chp.assign-heat-bus"]

    nep_insert_data >> chp_locations_nep
    import_district_heating_areas >> chp_locations_nep

    # Power plants
    power_plants = PowerPlants(
        dependencies=[
            setup,
            renewable_feedin,
            mv_grid_districts,
            mastr_data,
            re_potential_areas,
            scenario_parameters,
            scenario_capacities,
            Vg250MvGridDistricts,
            chp,
        ]
    )

    power_plant_import = tasks["power_plants.insert-hydro-biomass"]
    generate_wind_farms = tasks["power_plants.wind_farms.insert"]
    generate_pv_ground_mounted = tasks["power_plants.pv_ground_mounted.insert"]
    solar_rooftop_etrago = tasks[
        "power_plants.pv_rooftop.pv-rooftop-per-mv-grid"
    ]

    hvmv_substation_extraction >> generate_wind_farms
    hvmv_substation_extraction >> generate_pv_ground_mounted
    feedin_pv >> solar_rooftop_etrago
    elec_cts_demands_zensus >> solar_rooftop_etrago
    elec_household_demands_zensus >> solar_rooftop_etrago
    etrago_input_data >> solar_rooftop_etrago
    map_zensus_grid_districts >> solar_rooftop_etrago

    # Fill eTraGo Generators tables
    fill_etrago_generators = Egon_etrago_gen(
        dependencies=[power_plants, weather_data])

    # Heat supply
    heat_supply = HeatSupply(
        dependencies=[
            data_bundle,
            zensus_mv_grid_districts,
            district_heating_areas,
            zensus_mv_grid_districts,
            chp,
        ]
    )

    # Heat to eTraGo
    heat_etrago = HeatEtrago(
        dependencies=[heat_supply, mv_grid_districts, setup_etrago]
    )

    heat_etrago_buses = tasks["heat_etrago.buses"]
    heat_etrago_supply = tasks["heat_etrago.supply"]

    # CHP to eTraGo
    chp_etrago = ChpEtrago(dependencies=[chp, heat_etrago])

<<<<<<< HEAD
=======
    # DSM
    components_dsm =  dsm_Potential(
        dependencies = [cts_electricity_demand_annual,
                        demand_curves_industry,
                        osmtgmod_pypsa])
>>>>>>> 6c68b5a3

    # DSM
    components_dsm = dsm_Potential(
        dependencies=[
            cts_electricity_demand_annual,
            demand_curves_industry,
            osmtgmod_pypsa,
        ]
    )

    # Heat time Series
    heat_time_series = HeatTimeSeries(
        dependencies = [data_bundle,demandregio,heat_demand_Germany, import_district_heating_areas,
                        import_district_heating_areas,vg250,
                        map_zensus_grid_districts])


    # Pumped hydro units
    pumped_hydro = PumpedHydro(
        dependencies=[
            setup,
            mv_grid_districts,
            mastr_data,
            scenario_parameters,
            scenario_capacities,
            Vg250MvGridDistricts,
            power_plants,
        ]
    )

<<<<<<< HEAD
    # HTS to etrago table
    hts_etrago_table = HtsEtragoTable(
                        dependencies = [heat_time_series,mv_grid_districts,
                                        district_heating_areas,heat_etrago])
=======
    # Heat time Series
    heat_time_series = HeatTimeSeries(
        dependencies=[
            data_bundle,
            demandregio,
            heat_demand_Germany,
            import_district_heating_areas,
            import_district_heating_areas,
            vg250,
            map_zensus_grid_districts,
        ]
    )

    # Storages to eTrago

    storage_etrago = StorageEtrago(
        dependencies=[
            pumped_hydro,
            setup_etrago,
            scenario_parameters,
        ]
    )
>>>>>>> 6c68b5a3
<|MERGE_RESOLUTION|>--- conflicted
+++ resolved
@@ -287,7 +287,6 @@
         ]
     )
 
-<<<<<<< HEAD
     # H2 steel tanks and saltcavern storage
     insert_H2_storage = HydrogenStoreEtrago(
         dependencies=[insert_hydrogen_buses])
@@ -302,8 +301,6 @@
         dependencies=[insert_hydrogen_buses, ]
     )
 
-=======
->>>>>>> 6c68b5a3
     # Create gas voronoi
     create_gas_polygons = GasAreas(
         dependencies=[insert_hydrogen_buses, vg250_clean_and_prepare]
@@ -526,14 +523,6 @@
     # CHP to eTraGo
     chp_etrago = ChpEtrago(dependencies=[chp, heat_etrago])
 
-<<<<<<< HEAD
-=======
-    # DSM
-    components_dsm =  dsm_Potential(
-        dependencies = [cts_electricity_demand_annual,
-                        demand_curves_industry,
-                        osmtgmod_pypsa])
->>>>>>> 6c68b5a3
 
     # DSM
     components_dsm = dsm_Potential(
@@ -564,32 +553,7 @@
         ]
     )
 
-<<<<<<< HEAD
     # HTS to etrago table
     hts_etrago_table = HtsEtragoTable(
                         dependencies = [heat_time_series,mv_grid_districts,
-                                        district_heating_areas,heat_etrago])
-=======
-    # Heat time Series
-    heat_time_series = HeatTimeSeries(
-        dependencies=[
-            data_bundle,
-            demandregio,
-            heat_demand_Germany,
-            import_district_heating_areas,
-            import_district_heating_areas,
-            vg250,
-            map_zensus_grid_districts,
-        ]
-    )
-
-    # Storages to eTrago
-
-    storage_etrago = StorageEtrago(
-        dependencies=[
-            pumped_hydro,
-            setup_etrago,
-            scenario_parameters,
-        ]
-    )
->>>>>>> 6c68b5a3
+                                        district_heating_areas,heat_etrago])