import os

import airflow
import egon.data.datasets.gas_grid as gas_grid
import egon.data.importing.zensus as import_zs
import egon.data.processing.calculate_dlr as dlr
import egon.data.processing.gas_areas as gas_areas
import egon.data.processing.loadarea as loadarea
import egon.data.processing.power_to_h2 as power_to_h2
import egon.data.processing.substation as substation
import importlib_resources as resources
from airflow.operators.postgres_operator import PostgresOperator
from airflow.operators.python_operator import PythonOperator
from airflow.utils.dates import days_ago
from egon.data import db
from egon.data.datasets import database
from egon.data.datasets.chp import Chp
from egon.data.datasets.chp_etrago import ChpEtrago
from egon.data.datasets.data_bundle import DataBundle
from egon.data.datasets.demandregio import DemandRegio
from egon.data.datasets.district_heating_areas import DistrictHeatingAreas
from egon.data.datasets.DSM_cts_ind import dsm_Potential
from egon.data.datasets.electricity_demand import (CtsElectricityDemand,
                                                   HouseholdElectricityDemand)
from egon.data.datasets.electricity_demand_etrago import ElectricalLoadEtrago
from egon.data.datasets.era5 import WeatherData
from egon.data.datasets.etrago_setup import EtragoSetup
from egon.data.datasets.gas_prod import CH4Production
from egon.data.datasets.heat_demand import HeatDemandImport
from egon.data.datasets.heat_etrago import HeatEtrago
from egon.data.datasets.heat_supply import HeatSupply
from egon.data.datasets.hh_demand_profiles import (hh_demand_setup,
                                                   houseprofiles_in_census_cells,
                                                   mv_grid_district_HH_electricity_load)
from egon.data.datasets.industrial_gas_demand import IndustrialGasDemand
from egon.data.datasets.industrial_sites import MergeIndustrialSites
from egon.data.datasets.industry import IndustrialDemandCurves
from egon.data.datasets.mastr import mastr_data_setup
from egon.data.datasets.mv_grid_districts import mv_grid_districts_setup
from egon.data.datasets.osm import OpenStreetMap
from egon.data.datasets.osmtgmod import Osmtgmod
from egon.data.datasets.power_plants import PowerPlants
from egon.data.datasets.re_potential_areas import re_potential_area_setup
from egon.data.datasets.renewable_feedin import RenewableFeedin
from egon.data.datasets.scenario_capacities import ScenarioCapacities
from egon.data.datasets.scenario_parameters import ScenarioParameters
from egon.data.datasets.society_prognosis import SocietyPrognosis
from egon.data.datasets.vg250 import Vg250
from egon.data.datasets.vg250_mv_grid_districts import Vg250MvGridDistricts
from egon.data.datasets.zensus_mv_grid_districts import ZensusMvGridDistricts
from egon.data.datasets.zensus_vg250 import ZensusVg250
from egon.data.datasets.heat_demand_timeseries.HTS import HeatTimeSeries

with airflow.DAG(
    "egon-data-processing-pipeline",
    description="The eGo^N data processing DAG.",
    default_args={"start_date": days_ago(1)},
    template_searchpath=[
        os.path.abspath(
            os.path.join(
                os.path.dirname(__file__), "..", "..", "processing", "vg250"
            )
        )
    ],
    is_paused_upon_creation=False,
    schedule_interval=None,
) as pipeline:

    tasks = pipeline.task_dict

    database_setup = database.Setup()
    database_setup.insert_into(pipeline)
    setup = tasks["database.setup"]

    osm = OpenStreetMap(dependencies=[setup])
    osm.insert_into(pipeline)
    osm_add_metadata = tasks["osm.add-metadata"]
    osm_download = tasks["osm.download"]

    data_bundle = DataBundle(dependencies=[setup])
    data_bundle.insert_into(pipeline)
    download_data_bundle = tasks["data_bundle.download"]

    # VG250 (Verwaltungsgebiete 250) data import
    vg250 = Vg250(dependencies=[setup])
    vg250.insert_into(pipeline)
    vg250_clean_and_prepare = tasks["vg250.cleaning-and-preperation"]

    # Scenario table
    scenario_parameters = ScenarioParameters(dependencies=[setup])
    scenario_input_import = tasks["scenario_parameters.insert-scenarios"]

    # Zensus import
    zensus_download_population = PythonOperator(
        task_id="download-zensus-population",
        python_callable=import_zs.download_zensus_pop,
    )

    zensus_download_misc = PythonOperator(
        task_id="download-zensus-misc",
        python_callable=import_zs.download_zensus_misc,
    )

    zensus_tables = PythonOperator(
        task_id="create-zensus-tables",
        python_callable=import_zs.create_zensus_tables,
    )

    population_import = PythonOperator(
        task_id="import-zensus-population",
        python_callable=import_zs.population_to_postgres,
    )

    zensus_misc_import = PythonOperator(
        task_id="import-zensus-misc",
        python_callable=import_zs.zensus_misc_to_postgres,
    )
    setup >> zensus_download_population >> zensus_download_misc
    zensus_download_misc >> zensus_tables >> population_import
    vg250_clean_and_prepare >> population_import
    population_import >> zensus_misc_import

    # Combine Zensus and VG250 data
    zensus_vg250 = ZensusVg250(dependencies=[vg250, population_import])
    zensus_inside_ger = tasks["zensus_vg250.inside-germany"]

    zensus_inside_ger >> zensus_misc_import

    # DemandRegio data import
    demandregio = DemandRegio(
        dependencies=[setup, vg250, scenario_parameters, data_bundle]
    )
    demandregio_demand_cts_ind = tasks["demandregio.insert-cts-ind-demands"]

    # Society prognosis
    society_prognosis = SocietyPrognosis(
        dependencies=[
            demandregio,
            zensus_vg250,
            population_import,
            zensus_misc_import,
        ]
    )

    # Distribute household electrical demands to zensus cells
    household_electricity_demand_annual = HouseholdElectricityDemand(
        dependencies=[
            demandregio,
            zensus_vg250,
            zensus_tables,
            society_prognosis,
        ]
    )

    elec_household_demands_zensus = tasks[
        "electricity_demand.distribute-household-demands"
    ]

    # NEP data import
    scenario_capacities = ScenarioCapacities(
        dependencies=[setup, vg250, data_bundle]
    )
    nep_insert_data = tasks["scenario_capacities.insert-data-nep"]

    population_import >> nep_insert_data

    # setting etrago input tables

    setup_etrago = EtragoSetup(dependencies=[setup])
    etrago_input_data = tasks["etrago_setup.create-tables"]

    # Retrieve MaStR data
    mastr_data = mastr_data_setup(dependencies=[setup])
    mastr_data.insert_into(pipeline)
    retrieve_mastr_data = tasks["mastr.download-mastr-data"]

    # Substation extraction
    substation_tables = PythonOperator(
        task_id="create_substation_tables",
        python_callable=substation.create_tables,
    )

    substation_functions = PythonOperator(
        task_id="substation_functions",
        python_callable=substation.create_sql_functions,
    )

    hvmv_substation_extraction = PostgresOperator(
        task_id="hvmv_substation_extraction",
        sql=resources.read_text(substation, "hvmv_substation.sql"),
        postgres_conn_id="egon_data",
        autocommit=True,
    )

    ehv_substation_extraction = PostgresOperator(
        task_id="ehv_substation_extraction",
        sql=resources.read_text(substation, "ehv_substation.sql"),
        postgres_conn_id="egon_data",
        autocommit=True,
    )

    osm_add_metadata >> substation_tables >> substation_functions
    substation_functions >> hvmv_substation_extraction
    substation_functions >> ehv_substation_extraction
    vg250_clean_and_prepare >> hvmv_substation_extraction
    vg250_clean_and_prepare >> ehv_substation_extraction

    # osmTGmod ehv/hv grid model generation
    osmtgmod = Osmtgmod(
        dependencies=[
            osm_download,
            ehv_substation_extraction,
            hvmv_substation_extraction,
            setup_etrago,
        ]
    )
    osmtgmod.insert_into(pipeline)
    osmtgmod_pypsa = tasks["osmtgmod.to-pypsa"]
    osmtgmod_substation = tasks["osmtgmod_substation"]

    # create Voronoi for MV grid districts
    create_voronoi_substation = PythonOperator(
        task_id="create-voronoi-substations",
        python_callable=substation.create_voronoi,
    )
    osmtgmod_substation >> create_voronoi_substation

    # MV grid districts
    mv_grid_districts = mv_grid_districts_setup(
        dependencies=[create_voronoi_substation]
    )
    mv_grid_districts.insert_into(pipeline)
    define_mv_grid_districts = tasks[
        "mv_grid_districts.define-mv-grid-districts"
    ]

    # Import potential areas for wind onshore and ground-mounted PV
    re_potential_areas = re_potential_area_setup(dependencies=[setup])
    re_potential_areas.insert_into(pipeline)

    # Future heat demand calculation based on Peta5_0_1 data
    heat_demand_Germany = HeatDemandImport(
        dependencies=[vg250, scenario_parameters, zensus_vg250]
    )

    # Gas grid import
    gas_grid_insert_data = PythonOperator(
        task_id="insert-gas-grid", python_callable=gas_grid.insert_gas_data
    )

    etrago_input_data >> gas_grid_insert_data
    download_data_bundle >> gas_grid_insert_data
    osmtgmod_pypsa >> gas_grid_insert_data

    # Power-to-gas installations creation
    insert_power_to_h2_installations = PythonOperator(
        task_id="insert-power-to-h2-installations",
        python_callable=power_to_h2.insert_power_to_h2,
    )

    gas_grid_insert_data >> insert_power_to_h2_installations

    # Create gas voronoi
    create_gas_polygons = PythonOperator(
        task_id="create-gas-voronoi", python_callable=gas_areas.create_voronoi
    )

    gas_grid_insert_data >> create_gas_polygons
    vg250_clean_and_prepare >> create_gas_polygons

    # Gas prod import
    gas_production_insert_data = CH4Production(
        dependencies=[create_gas_polygons]
    )

    # Insert industrial gas demand
    industrial_gas_demand = IndustrialGasDemand(
        dependencies=[create_gas_polygons]
    )

    # Extract landuse areas from osm data set
    create_landuse_table = PythonOperator(
        task_id="create-landuse-table",
        python_callable=loadarea.create_landuse_table,
    )

    landuse_extraction = PostgresOperator(
        task_id="extract-osm_landuse",
        sql=resources.read_text(loadarea, "osm_landuse_extraction.sql"),
        postgres_conn_id="egon_data",
        autocommit=True,
    )
    setup >> create_landuse_table
    create_landuse_table >> landuse_extraction
    osm_add_metadata >> landuse_extraction
    vg250_clean_and_prepare >> landuse_extraction

    # Import weather data
    weather_data = WeatherData(
        dependencies=[setup, scenario_parameters, vg250]
    )
    download_weather_data = tasks["era5.download-era5"]

    renewable_feedin = RenewableFeedin(dependencies=[weather_data, vg250])

    feedin_wind_onshore = tasks["renewable_feedin.wind"]
    feedin_pv = tasks["renewable_feedin.pv"]
    feedin_solar_thermal = tasks["renewable_feedin.solar-thermal"]

    # District heating areas demarcation
    district_heating_areas = DistrictHeatingAreas(
        dependencies=[heat_demand_Germany, scenario_parameters]
    )
    import_district_heating_areas = tasks["district_heating_areas.demarcation"]

    zensus_misc_import >> import_district_heating_areas

    # Calculate dynamic line rating for HV trans lines
    calculate_dlr = PythonOperator(
        task_id="calculate_dlr", python_callable=dlr.Calculate_DLR
    )
    osmtgmod_pypsa >> calculate_dlr
    download_data_bundle >> calculate_dlr
    download_weather_data >> calculate_dlr

    # Map zensus grid districts
    zensus_mv_grid_districts = ZensusMvGridDistricts(
        dependencies=[population_import, mv_grid_districts]
    )

    map_zensus_grid_districts = tasks["zensus_mv_grid_districts.mapping"]

    # Map federal states to mv_grid_districts
    vg250_mv_grid_districts = Vg250MvGridDistricts(
        dependencies=[vg250, mv_grid_districts]
    )

    # Distribute electrical CTS demands to zensus grid
    cts_electricity_demand_annual = CtsElectricityDemand(
        dependencies=[
            demandregio,
            zensus_vg250,
            zensus_mv_grid_districts,
            heat_demand_Germany,
            etrago_input_data,
            household_electricity_demand_annual,
        ]
    )

    elec_cts_demands_zensus = tasks[
        "electricity_demand.distribute-cts-demands"
    ]

<<<<<<< HEAD
=======
    # Power plants
    power_plants = PowerPlants(
        dependencies=[
            setup,
            renewable_feedin,
            mv_grid_districts,
            mastr_data,
            re_potential_areas,
            scenario_parameters,
            scenario_capacities,
            Vg250MvGridDistricts,
        ]
    )

    power_plant_import = tasks["power_plants.insert-hydro-biomass"]
    generate_wind_farms = tasks["power_plants.wind_farms.insert"]
    generate_pv_ground_mounted = tasks["power_plants.pv_ground_mounted.insert"]
    solar_rooftop_etrago = tasks[
        "power_plants.pv_rooftop.pv-rooftop-per-mv-grid"
    ]
    generate_wind_offshore = tasks["power_plants.wind_offshore.insert"]

    hvmv_substation_extraction >> generate_wind_farms
    hvmv_substation_extraction >> generate_pv_ground_mounted
    feedin_pv >> solar_rooftop_etrago
    elec_cts_demands_zensus >> solar_rooftop_etrago
    elec_household_demands_zensus >> solar_rooftop_etrago
    etrago_input_data >> solar_rooftop_etrago
    map_zensus_grid_districts >> solar_rooftop_etrago
>>>>>>> 73865d07

    mv_hh_electricity_load_2035 = PythonOperator(
        task_id="MV-hh-electricity-load-2035",
        python_callable=mv_grid_district_HH_electricity_load,
        op_args=["eGon2035", 2035, "0.0.0"],
        op_kwargs={"drop_table": True},
    )

    mv_hh_electricity_load_2050 = PythonOperator(
        task_id="MV-hh-electricity-load-2050",
        python_callable=mv_grid_district_HH_electricity_load,
        op_args=["eGon100RE", 2050, "0.0.0"],
    )

    hh_demand = hh_demand_setup(
        dependencies=[
            vg250_clean_and_prepare,
            zensus_misc_import,
            map_zensus_grid_districts,
            zensus_inside_ger,
            demandregio,
        ],
        tasks=(
            houseprofiles_in_census_cells,
            mv_hh_electricity_load_2035,
            mv_hh_electricity_load_2050,
        ),
    )
    hh_demand.insert_into(pipeline)
    householdprofiles_in_cencus_cells = tasks[
        "hh_demand_profiles.houseprofiles-in-census-cells"
    ]
    mv_hh_electricity_load_2035 = tasks["MV-hh-electricity-load-2035"]
    mv_hh_electricity_load_2050 = tasks["MV-hh-electricity-load-2050"]

    # Industry

    industrial_sites = MergeIndustrialSites(
        dependencies=[setup, vg250_clean_and_prepare, data_bundle]
    )

    demand_curves_industry = IndustrialDemandCurves(
        dependencies=[
            define_mv_grid_districts,
            industrial_sites,
            demandregio_demand_cts_ind,
            osm,
            landuse_extraction,
        ]
    )

    # Electrical loads to eTraGo

    electrical_load_etrago = ElectricalLoadEtrago(
        dependencies=[demand_curves_industry, cts_electricity_demand_annual]
    )

    # CHP locations
    chp = Chp(dependencies=[mv_grid_districts, mastr_data, industrial_sites])

    chp_locations_nep = tasks["chp.insert-chp-egon2035"]
    chp_heat_bus = tasks["chp.assign-heat-bus"]

    nep_insert_data >> chp_locations_nep
    create_gas_polygons >> chp_locations_nep
    import_district_heating_areas >> chp_locations_nep
    
    # Power plants
    power_plants = PowerPlants(
        dependencies=[
            setup,
            renewable_feedin,
            mv_grid_districts,
            mastr_data,
            re_potential_areas,
            scenario_parameters,
            scenario_capacities,
            Vg250MvGridDistricts,
            chp,
        ]
    )

    power_plant_import = tasks["power_plants.insert-hydro-biomass"]
    generate_wind_farms = tasks["power_plants.wind_farms.insert"]
    generate_pv_ground_mounted = tasks["power_plants.pv_ground_mounted.insert"]
    solar_rooftop_etrago = tasks[
        "power_plants.pv_rooftop.pv-rooftop-per-mv-grid"
    ]

    hvmv_substation_extraction >> generate_wind_farms
    hvmv_substation_extraction >> generate_pv_ground_mounted
    feedin_pv >> solar_rooftop_etrago
    elec_cts_demands_zensus >> solar_rooftop_etrago
    elec_household_demands_zensus >> solar_rooftop_etrago
    etrago_input_data >> solar_rooftop_etrago
    map_zensus_grid_districts >> solar_rooftop_etrago

    # Heat supply
    heat_supply = HeatSupply(
        dependencies=[
            data_bundle,
            zensus_mv_grid_districts,
            district_heating_areas,
            zensus_mv_grid_districts,
            chp,
        ]
    )

    # Heat to eTraGo
    heat_etrago = HeatEtrago(
        dependencies=[heat_supply, mv_grid_districts, setup_etrago]
    )

    heat_etrago_buses = tasks["heat_etrago.buses"]
    heat_etrago_supply = tasks["heat_etrago.supply"]

    # CHP to eTraGo
    chp_etrago = ChpEtrago(dependencies=[chp, heat_etrago])

    # DSM
    components_dsm = dsm_Potential(
        dependencies=[
            cts_electricity_demand_annual,
            demand_curves_industry,
            osmtgmod_pypsa,
        ]
    )

    # Heat time Series
    heat_time_series = HeatTimeSeries(
        dependencies = [data_bundle,demandregio,heat_demand_Germany, import_district_heating_areas,
                        import_district_heating_areas,vg250,
                        map_zensus_grid_districts])
<|MERGE_RESOLUTION|>--- conflicted
+++ resolved
@@ -245,7 +245,8 @@
 
     # Gas grid import
     gas_grid_insert_data = PythonOperator(
-        task_id="insert-gas-grid", python_callable=gas_grid.insert_gas_data
+        task_id="insert-gas-grid",
+        python_callable=gas_grid.insert_gas_data,
     )
 
     etrago_input_data >> gas_grid_insert_data
@@ -262,7 +263,8 @@
 
     # Create gas voronoi
     create_gas_polygons = PythonOperator(
-        task_id="create-gas-voronoi", python_callable=gas_areas.create_voronoi
+        task_id="create-gas-voronoi",
+        python_callable=gas_areas.create_voronoi,
     )
 
     gas_grid_insert_data >> create_gas_polygons
@@ -317,7 +319,8 @@
 
     # Calculate dynamic line rating for HV trans lines
     calculate_dlr = PythonOperator(
-        task_id="calculate_dlr", python_callable=dlr.Calculate_DLR
+        task_id="calculate_dlr",
+        python_callable=dlr.Calculate_DLR,
     )
     osmtgmod_pypsa >> calculate_dlr
     download_data_bundle >> calculate_dlr
@@ -351,38 +354,6 @@
         "electricity_demand.distribute-cts-demands"
     ]
 
-<<<<<<< HEAD
-=======
-    # Power plants
-    power_plants = PowerPlants(
-        dependencies=[
-            setup,
-            renewable_feedin,
-            mv_grid_districts,
-            mastr_data,
-            re_potential_areas,
-            scenario_parameters,
-            scenario_capacities,
-            Vg250MvGridDistricts,
-        ]
-    )
-
-    power_plant_import = tasks["power_plants.insert-hydro-biomass"]
-    generate_wind_farms = tasks["power_plants.wind_farms.insert"]
-    generate_pv_ground_mounted = tasks["power_plants.pv_ground_mounted.insert"]
-    solar_rooftop_etrago = tasks[
-        "power_plants.pv_rooftop.pv-rooftop-per-mv-grid"
-    ]
-    generate_wind_offshore = tasks["power_plants.wind_offshore.insert"]
-
-    hvmv_substation_extraction >> generate_wind_farms
-    hvmv_substation_extraction >> generate_pv_ground_mounted
-    feedin_pv >> solar_rooftop_etrago
-    elec_cts_demands_zensus >> solar_rooftop_etrago
-    elec_household_demands_zensus >> solar_rooftop_etrago
-    etrago_input_data >> solar_rooftop_etrago
-    map_zensus_grid_districts >> solar_rooftop_etrago
->>>>>>> 73865d07
 
     mv_hh_electricity_load_2035 = PythonOperator(
         task_id="MV-hh-electricity-load-2035",
