--- conflicted
+++ resolved
@@ -11,10 +11,7 @@
 from egon.data.datasets import database
 from egon.data.datasets.calculate_dlr import Calculate_dlr
 from egon.data.datasets.ch4_storages import CH4Storages
-<<<<<<< HEAD
 from egon.data.datasets.saltcavern import SaltcavernData
-=======
->>>>>>> 50c9a79d
 from egon.data.datasets.chp import Chp
 from egon.data.datasets.chp_etrago import ChpEtrago
 from egon.data.datasets.data_bundle import DataBundle
@@ -28,10 +25,7 @@
 from egon.data.datasets.electricity_demand_etrago import ElectricalLoadEtrago
 from egon.data.datasets.era5 import WeatherData
 from egon.data.datasets.etrago_setup import EtragoSetup
-<<<<<<< HEAD
 from egon.data.datasets.fill_etrago_gen import Egon_etrago_gen
-=======
->>>>>>> 50c9a79d
 from egon.data.datasets.gas_grid import GasNodesandPipes
 from egon.data.datasets.gas_prod import CH4Production
 from egon.data.datasets.heat_demand import HeatDemandImport
@@ -66,13 +60,8 @@
 from egon.data.datasets.zensus_mv_grid_districts import ZensusMvGridDistricts
 from egon.data.datasets.zensus_vg250 import ZensusVg250
 from egon.data.processing.gas_areas import GasAreas
-<<<<<<< HEAD
 from egon.data.processing.h2_to_ch4 import H2toCH4toH2
 from egon.data.processing.power_to_h2 import PowertoH2toPower
-=======
-from egon.data.processing.power_to_h2 import PowertoH2
-import egon.data.datasets.gas_grid as gas_grid
->>>>>>> 50c9a79d
 import egon.data.importing.zensus as import_zs
 import egon.data.processing.loadarea as loadarea
 import egon.data.processing.substation as substation
@@ -516,7 +505,6 @@
             data_bundle,
             zensus_mv_grid_districts,
             district_heating_areas,
-            power_plants,
             zensus_mv_grid_districts,
             chp,
         ]
@@ -533,21 +521,25 @@
     # CHP to eTraGo
     chp_etrago = ChpEtrago(dependencies=[chp, heat_etrago])
 
-<<<<<<< HEAD
 
     # DSM
     components_dsm = dsm_Potential(
-=======
-    # DSM 
-    components_dsm =  dsm_Potential(
-        dependencies = [cts_electricity_demand_annual, 
-                        demand_curves_industry,
-                        osmtgmod_pypsa])
+        dependencies=[
+            cts_electricity_demand_annual,
+            demand_curves_industry,
+            osmtgmod_pypsa,
+        ]
+    )
+
+    # Heat time Series
+    heat_time_series = HeatTimeSeries(
+        dependencies = [data_bundle,demandregio,heat_demand_Germany, import_district_heating_areas,
+                        import_district_heating_areas,vg250,
+                        map_zensus_grid_districts])
+
 
     # Pumped hydro units
-
     pumped_hydro = PumpedHydro(
->>>>>>> 50c9a79d
         dependencies=[
             setup,
             mv_grid_districts,
@@ -559,26 +551,6 @@
         ]
     )
 
-    # Heat time Series
-    heat_time_series = HeatTimeSeries(
-        dependencies = [data_bundle,demandregio,heat_demand_Germany, import_district_heating_areas,
-                        import_district_heating_areas,vg250,
-                        map_zensus_grid_districts])
-
-
-    # Pumped hydro units
-    pumped_hydro = PumpedHydro(
-        dependencies=[
-            setup,
-            mv_grid_districts,
-            mastr_data,
-            scenario_parameters,
-            scenario_capacities,
-            Vg250MvGridDistricts,
-            power_plants,
-        ]
-    )
-
     # HTS to etrago table
     hts_etrago_table = HtsEtragoTable(
                         dependencies = [heat_time_series,mv_grid_districts,
