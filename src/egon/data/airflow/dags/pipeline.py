--- conflicted
+++ resolved
@@ -416,7 +416,7 @@
             run_pypsaeursec,
             foreign_lines,
             insert_hydrogen_buses,
-            create_gas_polygons_egon100RE
+            create_gas_polygons_egon100RE,
         ]
     )
 
@@ -570,41 +570,25 @@
         ]
     )
 
-<<<<<<< HEAD
     # eMobility: heavy duty transport
     heavy_duty_transport = HeavyDutyTransport(
         dependencies=[vg250, setup_etrago, create_gas_polygons_egon2035]
     )
-
-    cts_electricity_buildings = CtsElectricityBuildings(
-=======
     cts_demand_buildings = CtsDemandBuildings(
->>>>>>> 5840d912
         dependencies=[
             osm_buildings_streets,
             cts_electricity_demand_annual,
             hh_demand_buildings_setup,
-<<<<<<< HEAD
             household_electricity_demand_annual,
         ]
     )
 
-=======
-        ]
-    )
-
     # ########## Keep this dataset at the end
->>>>>>> 5840d912
     # Sanity Checks
     sanity_checks = SanityChecks(
         dependencies=[
             storage_etrago,
             hts_etrago_table,
             fill_etrago_generators,
-<<<<<<< HEAD
-            emobility_mit,
-            cts_electricity_buildings,
-=======
->>>>>>> 5840d912
         ]
     )