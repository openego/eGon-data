**********
Literature
**********

.. [BASt] Bundesanstalt für Straßenwesen, Automatische Zählstellen 2020 (2020). URL https://www.bast.de/DE/Verkehrstechnik/Fachthemen/v2-verkehrszaehlung/Daten/2020_1/Jawe2020.cs

.. [Brakelmann2004] H. Brakelmann, Netzverstärkungs-Trassen zur Übertragung von Windenergie: Freileitung oder Kabel? (2004). URL http://www.ets.uni-duisburg-essen.de/download/public/Freileitung_Kabel.pdf

.. [Buettner2022] C. Büttner, J. Amme, J. Endres, A. Malla, B. Schachler, I. Cußmann, Open modeling of electricity and heat demand curves for all residential buildings in Germany, Energy Informatics 5 (1) (2022) 21. doi:10.1186/s42162-022-00201-y. URL https://doi.org/10.1186/s42162-022-00201-y

.. [Brown2018] T. Brown, D. Schlachtenberger, A. Kies, S. Schramm, M. Greiner, Synergies of sector coupling and transmission reinforcement in a cost-optimised, highly renewable European energy system, Energy Volume 160 (2018). URL https://doi.org/10.1016/j.energy.2018.06.222

.. [Census] S. B. (Destatis), Datensatzbeschreibung ”Haushalte im 100 Meter-Gitter” (2018). URL https://www.zensus2011.de/SharedDocs/Downloads/DE/Pressemitteilung/DemografischeGrunddaten/Datensatzbeschreibung_Haushalt_100m_Gitter.html

.. [DAE_store] Danish Energy Agency, Technology Data – Energy storage, First published 2018 by the Danish Energy Agency and Energinet, URL https://ens.dk/en/our-services/projections-and-models/technology-data/technology-data-energy-storage

.. [demandregio] F. Gotzens, B. Gillessen, S. Burges, W. Hennings, J. Müller-Kirchenbauer, S. Seim, P. Verwiebe, S. Tobias, F. Jetter, T. Limmer, 	DemandRegio - Harmonisierung und Entwicklung von Verfahren zur regionalen und zeitlichen Auflösung von Energienachfragen (2020). URL https://openaccess.ffe.de/10.34805/ffe-119-20

.. [Energiereferenzprognose] Prognos AG, Energiewirtschaftliches Institut an der Universität zu Köln, Gesellschaft für Wirtschaftliche Strukturforschung mbH: Entwicklung der Energiemärkte – Energiereferenzprognose (2014)

.. [EsterlDentzien] Katharina Esterl, Hannah Dentzien, Integration von Demand Side Management in eTraGo, Student Work, Hochschule Flensburg, URL https://ego-n.org/theses/2021_SP_Esterl_Dentzien_DSM-eTraGo.pdf

.. [eXtremOS] A. Guminski, C. Fiedler, S. Kigle, C. Pellinger, P. Dossow, K. Ganz, F. Jetter, T. Kern, T. Limmer, A. Murmann, J. Reinhard, T. Schmid, T. Schmidt-Achert, S. von Roon, eXtremOS Summary Report (2021). doi:https://doi.org/10.34805/ffe-24-21.

.. [FfE2017] Flexibilisierung der Kraft-Wärme-Kopplung; 2017; Forschungsstelle für Energiewirtschaft e.V. (FfE)

.. [Heitkoetter] Wilko Heitkoetter, Bruno U. Schyska, Danielle Schmidt, Wided Medjroubi, Thomas Vogt, Carsten Agert, Assessment of the regionalised demand response potential in Germany using an open source tool and dataset, Advances in Applied Energy (2021), URL https://www.sciencedirect.com/science/article/pii/S2666792420300019

.. [Helfenbein2021] K. Helfenbein, Analyse des Einflusses netzdienlicher Ladestrategien auf Verteilnetze aufgrund der zunehmenden Netzintegration von Elektrofahrzeugen, Master’s thesis, Hochschule für Technik und Wirtschaft Berlin, URL https://reiner-lemoine-institut.de/analyse-einflussesnetzdienlicher-ladestrategien-verteilnetze-zunehmender-netzintegration-elektrofahrzeugen-helfenbein-2021/

.. [Hotmaps] S. Pezzutto, S. Zambotti, S. Croce, P. Zambelli, G. Garegnani, C. Scaramuzzino, R. P. Pascuas, A. Zubaryeva, F. Haas, D. Exner, A. Mueller, M. Hartner, T. Fleiter, A.-L. Klingler, M. Kuehnbach, P. Manz, S. Marwitz, M. Rehfeldt, J. Steinbach, E. Popovski, Hotmaps project, d2.3 wp2 report – open data set for the eu28 (2018). URL www.hotmaps-project.eu

.. [Huelk2017]  L. Hülk, L. Wienholt, I. Cußmann, U.P. Müller, C. Matke, E. Kötter, Allocation of annual electricity consumption and power generation capacities across multiple voltage levels in a high spatial resolution, International Journal of Sustainable Energy Planning and Management Vol. 13 2017 79–92. URL https://journals.aau.dk/index.php/sepm/article/view/1833

<<<<<<< HEAD
.. [KBA] Kraftfahrt-Bundesamt, Fahrzeugzulassungen (FZ) - Bestand an Kraftfahrzeugen und Kraftfahrzeuganhängern nach Zulassungsbezirken (2021). URL https://www.kba.de/SharedDocs/Downloads/DE/Statistik/Fahrzeuge/FZ1/fz1_2021.xlsx?__blob=publicationFile&v=2
=======
.. [Kleinhans] D. Kleinhans, Towards a systematic characterization of the potential of demand side management, arXiv (2014), doi: 10.48550/ARXIV.1401.4121. URL https://arxiv.org/abs/1401.4121

.. [MaStR] Bundesnetzagentur für Elektrizität, Gas, Telekommunikation, Post und Eisenbahnen, Marktstammdatenregister - Datendownload (Nov. 2022). URL https://www.marktstammdatenregister.de/MaStR/Datendownload
>>>>>>> 7cf077b9

.. [MiD2017] Bundesministerium für Digitales und Verkehr, Mobilität in Deutschland 2017 (2017). URL https://daten.clearingstelle-verkehr.de/279/

.. [Mueller2018] U. Mueller, L. Wienholt, D. Kleinhans, I. Cussmann, W.-D. Bunke, G. Pleßmann, J. Wendiggensen 2018 J. Phys.: Conf. Ser. 977 012003, DOI 10.1088/1742-6596/977/1/012003

.. [NEP2021] Übertragungsnetzbetreiber Deutschland (2021):  *Netzentwicklungsplan Strom 2035*, Version 2021, 1. Entwurf. 2021.

.. [NOW2020] Nationale Leitstelle Ladeinfrastruktur, Ladeinfrastruktur nach 2025/2030: Szenarien für den Markthochlauf (2020). URL https://www.now-gmbh.de/wp-content/uploads/2020/11/Studie_Ladeinfrastruktur-nach-2025-2.pdf

.. [OSM] Geofabrik GmbH and OpenStreetMap-Contributors, OpenStreetMap Data Extracts, Stand 01.01.2022 (2022). URL https://download.geofabrik.de/europe/germany-220101.osm.pbf

.. [Peta] Europa-Universität Flensburg, Halmstad University and Aalborg University, Pan-European Thermal Atlas - Residential heat demand (2021). URL https://s-eenergies-open-data-euf.hub.arcgis.com/maps/d7d18b63250240a49eb81db972aa573e/about

.. [RegioStaR7_2020] Bundesministerium für Digitales und Verkehr, Regionalstatistische Raumtypologie (RegioStaR7), Gebietsstand 2020 (2020). URL https://mcloud.de/web/guest/suche/-/results/detail/536149D1-2902-4975-9F7D-253191C0AD07

.. [Schmidt2018] D. Schmidt, Supplementary material to the masters thesis: NUTS-3 Regionalization of Industrial Load Shifting Potential in Germany using a Time-Resolved Model (Nov. 2019). doi:10.5281/zenodo.3613767. URL https://doi.org/10.5281/zenodo.3613767

.. [sEEnergies] T. Fleiter, P. Manz, N. Neuwirth, F. Mildner, K. Persson, U.AND Kermeli, W. Crijns-Graus, C. Rutten, seenergies d5.1 dataset web-app.seenergies arcgis online web-apps hosted by europa-universität flensburg (2020). URL https://tinyurl.com/sEEnergies-D5-1

<<<<<<< HEAD
.. [Wulff2020]  N. Wulff, F. Steck, H. C. Gils, C. Hoyer-Klick, B. van den Adel, J. E. Anderson, Comparing Power-System and User-Oriented Battery Electric Vehicle Charging Representation and Its Implications on Energy System Modeling, Energies (2020), 13, URL https://doi.org/10.3390/en13051093
=======
.. [TYNDP] European Network of Transmission System Operators for Electricity, European Network of Transmission System Operators for Gas, Ten-Year Network Development Plans - “TYNDP 2020 Scenarios” (2020)
>>>>>>> 7cf077b9
<|MERGE_RESOLUTION|>--- conflicted
+++ resolved
@@ -32,13 +32,11 @@
 
 .. [Huelk2017]  L. Hülk, L. Wienholt, I. Cußmann, U.P. Müller, C. Matke, E. Kötter, Allocation of annual electricity consumption and power generation capacities across multiple voltage levels in a high spatial resolution, International Journal of Sustainable Energy Planning and Management Vol. 13 2017 79–92. URL https://journals.aau.dk/index.php/sepm/article/view/1833
 
-<<<<<<< HEAD
 .. [KBA] Kraftfahrt-Bundesamt, Fahrzeugzulassungen (FZ) - Bestand an Kraftfahrzeugen und Kraftfahrzeuganhängern nach Zulassungsbezirken (2021). URL https://www.kba.de/SharedDocs/Downloads/DE/Statistik/Fahrzeuge/FZ1/fz1_2021.xlsx?__blob=publicationFile&v=2
-=======
+
 .. [Kleinhans] D. Kleinhans, Towards a systematic characterization of the potential of demand side management, arXiv (2014), doi: 10.48550/ARXIV.1401.4121. URL https://arxiv.org/abs/1401.4121
 
 .. [MaStR] Bundesnetzagentur für Elektrizität, Gas, Telekommunikation, Post und Eisenbahnen, Marktstammdatenregister - Datendownload (Nov. 2022). URL https://www.marktstammdatenregister.de/MaStR/Datendownload
->>>>>>> 7cf077b9
 
 .. [MiD2017] Bundesministerium für Digitales und Verkehr, Mobilität in Deutschland 2017 (2017). URL https://daten.clearingstelle-verkehr.de/279/
 
@@ -58,8 +56,6 @@
 
 .. [sEEnergies] T. Fleiter, P. Manz, N. Neuwirth, F. Mildner, K. Persson, U.AND Kermeli, W. Crijns-Graus, C. Rutten, seenergies d5.1 dataset web-app.seenergies arcgis online web-apps hosted by europa-universität flensburg (2020). URL https://tinyurl.com/sEEnergies-D5-1
 
-<<<<<<< HEAD
-.. [Wulff2020]  N. Wulff, F. Steck, H. C. Gils, C. Hoyer-Klick, B. van den Adel, J. E. Anderson, Comparing Power-System and User-Oriented Battery Electric Vehicle Charging Representation and Its Implications on Energy System Modeling, Energies (2020), 13, URL https://doi.org/10.3390/en13051093
-=======
 .. [TYNDP] European Network of Transmission System Operators for Electricity, European Network of Transmission System Operators for Gas, Ten-Year Network Development Plans - “TYNDP 2020 Scenarios” (2020)
->>>>>>> 7cf077b9
+
+.. [Wulff2020]  N. Wulff, F. Steck, H. C. Gils, C. Hoyer-Klick, B. van den Adel, J. E. Anderson, Comparing Power-System and User-Oriented Battery Electric Vehicle Charging Representation and Its Implications on Energy System Modeling, Energies (2020), 13, URL https://doi.org/10.3390/en13051093