**********
Literature
**********

.. [BASt] Bundesanstalt für Straßenwesen, Automatische Zählstellen 2020 (2020). URL https://www.bast.de/DE/Verkehrstechnik/Fachthemen/v2-verkehrszaehlung/Daten/2020_1/Jawe2020.cs

.. [Brakelmann2004] H. Brakelmann, Netzverstärkungs-Trassen zur Übertragung von Windenergie: Freileitung oder Kabel? (2004). URL http://www.ets.uni-duisburg-essen.de/download/public/Freileitung_Kabel.pdf

.. [Buettner2022] C. Büttner, J. Amme, J. Endres, A. Malla, B. Schachler, I. Cußmann, Open modeling of electricity and heat demand curves for all residential buildings in Germany, Energy Informatics 5 (1) (2022) 21. doi:10.1186/s42162-022-00201-y. URL https://doi.org/10.1186/s42162-022-00201-y

.. [Census] S. B. (Destatis), Datensatzbeschreibung ”Haushalte im 100 Meter-Gitter” (2018). URL https://www.zensus2011.de/SharedDocs/Downloads/DE/Pressemitteilung/DemografischeGrunddaten/Datensatzbeschreibung_Haushalt_100m_Gitter.html

.. [DAE_store] Danish Energy Agency, Technology Data – Energy storage, First published 2018 by the Danish Energy Agency and Energinet, URL https://ens.dk/en/our-services/projections-and-models/technology-data/technology-data-energy-storage

.. [demandregio] F. Gotzens, B. Gillessen, S. Burges, W. Hennings, J. Müller-Kirchenbauer, S. Seim, P. Verwiebe, S. Tobias, F. Jetter, T. Limmer, 	DemandRegio - Harmonisierung und Entwicklung von Verfahren zur regionalen und zeitlichen Auflösung von Energienachfragen (2020). URL https://openaccess.ffe.de/10.34805/ffe-119-20

.. [Energiereferenzprognose] Prognos AG, Energiewirtschaftliches Institut an der Universität zu Köln, Gesellschaft für Wirtschaftliche Strukturforschung mbH: Entwicklung der Energiemärkte – Energiereferenzprognose (2014)

.. [eXtremOS] A. Guminski, C. Fiedler, S. Kigle, C. Pellinger, P. Dossow, K. Ganz, F. Jetter, T. Kern, T. Limmer, A. Murmann, J. Reinhard, T. Schmid, T. Schmidt-Achert, S. von Roon, eXtremOS Summary Report (2021). doi:https://doi.org/10.34805/ffe-24-21.

.. [FfE2017] Flexibilisierung der Kraft-Wärme-Kopplung; 2017; Forschungsstelle für Energiewirtschaft e.V. (FfE)

.. [Heitkoetter] Wilko Heitkoetter, Bruno U. Schyska, Danielle Schmidt, Wided Medjroubi, Thomas Vogt, Carsten Agert, Assessment of the regionalised demand response potential in Germany using an open source tool and dataset, Advances in Applied Energy (2021), URL https://www.sciencedirect.com/science/article/pii/S2666792420300019

.. [Helfenbein2021] K. Helfenbein, Analyse des Einflusses netzdienlicher Ladestrategien auf Verteilnetze aufgrund der zunehmenden Netzintegration von Elektrofahrzeugen, Master’s thesis, Hochschule für Technik und Wirtschaft Berlin, URL https://reiner-lemoine-institut.de/analyse-einflussesnetzdienlicher-ladestrategien-verteilnetze-zunehmender-netzintegration-elektrofahrzeugen-helfenbein-2021/

.. [Hotmaps] S. Pezzutto, S. Zambotti, S. Croce, P. Zambelli, G. Garegnani, C. Scaramuzzino, R. P. Pascuas, A. Zubaryeva, F. Haas, D. Exner, A. Mueller, M. Hartner, T. Fleiter, A.-L. Klingler, M. Kuehnbach, P. Manz, S. Marwitz, M. Rehfeldt, J. Steinbach, E. Popovski, Hotmaps project, d2.3 wp2 report – open data set for the eu28 (2018). URL www.hotmaps-project.eu

.. [Huelk2017]  L. Hülk, L. Wienholt, I. Cußmann, U.P. Müller, C. Matke, E. Kötter, Allocation of annual electricity consumption and power generation capacities across multiple voltage levels in a high spatial resolution, International Journal of Sustainable Energy Planning and Management Vol. 13 2017 79–92. URL https://journals.aau.dk/index.php/sepm/article/view/1833

<<<<<<< HEAD
.. [Kleinhans] D. Kleinhans, Towards a systematic characterization of the potential of demand side management, arXiv (2014), doi: 10.48550/ARXIV.1401.4121. URL https://arxiv.org/abs/1401.4121
=======
.. [MaStR] Bundesnetzagentur für Elektrizität, Gas, Telekommunikation, Post und Eisenbahnen, Marktstammdatenregister - Datendownload (Nov. 2022). URL https://www.marktstammdatenregister.de/MaStR/Datendownload
>>>>>>> 5727030e

.. [MiD2017] Bundesministerium für Digitales und Verkehr, Mobilität in Deutschland 2017 (2017). URL https://daten.clearingstelle-verkehr.de/279/

.. [Mueller2018] U. Mueller, L. Wienholt, D. Kleinhans, I. Cussmann, W.-D. Bunke, G. Pleßmann, J. Wendiggensen 2018 J. Phys.: Conf. Ser. 977 012003, DOI 10.1088/1742-6596/977/1/012003

.. [NEP2021] Übertragungsnetzbetreiber Deutschland (2021):  *Netzentwicklungsplan Strom 2035*, Version 2021, 1. Entwurf. 2021.

.. [NOW2020] Nationale Leitstelle Ladeinfrastruktur, Ladeinfrastruktur nach 2025/2030: Szenarien für den Markthochlauf (2020). URL https://www.now-gmbh.de/wp-content/uploads/2020/11/Studie_Ladeinfrastruktur-nach-2025-2.pdf

.. [OSM] Geofabrik GmbH and OpenStreetMap-Contributors, OpenStreetMap Data Extracts, Stand 01.01.2022 (2022). URL https://download.geofabrik.de/europe/germany-220101.osm.pbf

.. [Peta] Europa-Universität Flensburg, Halmstad University and Aalborg University, Pan-European Thermal Atlas - Residential heat demand (2021). URL https://s-eenergies-open-data-euf.hub.arcgis.com/maps/d7d18b63250240a49eb81db972aa573e/about

.. [RegioStaR7_2020] Bundesministerium für Digitales und Verkehr, Regionalstatistische Raumtypologie (RegioStaR7), Gebietsstand 2020 (2020). URL https://mcloud.de/web/guest/suche/-/results/detail/536149D1-2902-4975-9F7D-253191C0AD07

.. [Schmidt2018] D. Schmidt, Supplementary material to the masters thesis: NUTS-3 Regionalization of Industrial Load Shifting Potential in Germany using a Time-Resolved Model (Nov. 2019). doi:10.5281/zenodo.3613767. URL https://doi.org/10.5281/zenodo.3613767

.. [sEEnergies] T. Fleiter, P. Manz, N. Neuwirth, F. Mildner, K. Persson, U.AND Kermeli, W. Crijns-Graus, C. Rutten, seenergies d5.1 dataset web-app.seenergies arcgis online web-apps hosted by europa-universität flensburg (2020). URL https://tinyurl.com/sEEnergies-D5-1

.. [TYNDP] European Network of Transmission System Operators for Electricity, European Network of Transmission System Operators for Gas, Ten-Year Network Development Plans - “TYNDP 2020 Scenarios” (2020)<|MERGE_RESOLUTION|>--- conflicted
+++ resolved
@@ -28,11 +28,9 @@
 
 .. [Huelk2017]  L. Hülk, L. Wienholt, I. Cußmann, U.P. Müller, C. Matke, E. Kötter, Allocation of annual electricity consumption and power generation capacities across multiple voltage levels in a high spatial resolution, International Journal of Sustainable Energy Planning and Management Vol. 13 2017 79–92. URL https://journals.aau.dk/index.php/sepm/article/view/1833
 
-<<<<<<< HEAD
 .. [Kleinhans] D. Kleinhans, Towards a systematic characterization of the potential of demand side management, arXiv (2014), doi: 10.48550/ARXIV.1401.4121. URL https://arxiv.org/abs/1401.4121
-=======
+
 .. [MaStR] Bundesnetzagentur für Elektrizität, Gas, Telekommunikation, Post und Eisenbahnen, Marktstammdatenregister - Datendownload (Nov. 2022). URL https://www.marktstammdatenregister.de/MaStR/Datendownload
->>>>>>> 5727030e
 
 .. [MiD2017] Bundesministerium für Digitales und Verkehr, Mobilität in Deutschland 2017 (2017). URL https://daten.clearingstelle-verkehr.de/279/
 
