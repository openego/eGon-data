**********
Literature
**********

.. [BASt] Bundesanstalt für Straßenwesen, Automatische Zählstellen 2020 (2020). URL https://www.bast.de/DE/Verkehrstechnik/Fachthemen/v2-verkehrszaehlung/Daten/2020_1/Jawe2020.cs

.. [BGR] Bundesanstalt fuer Geowissenschaften und Rohstoffe et al.: InSpEE-DS - Teilprojekt Bewertungskriterien und Potenzialabschätzung (2020). URL https://www.bgr.bund.de/DE/Themen/Nutzung_tieferer_Untergrund_CO2Speicherung/Downloads/InSpeeDS_TP_Bewertungskriterien.pdf?__blob=publicationFile&v=3

.. [Bna] Gerrit Volk: Die Herausforderung an die Bundesnetzagentur die Energiewende zu meistern (2012). URL https://docplayer.org/13095544-Die-herausforderung-an-die-bundesnetzagentur-die-energiewende-zu-meistern.html

.. [Brakelmann2004] H. Brakelmann, Netzverstärkungs-Trassen zur Übertragung von Windenergie: Freileitung oder Kabel? (2004). URL http://www.ets.uni-duisburg-essen.de/download/public/Freileitung_Kabel.pdf

.. [Buettner2022] C. Büttner, J. Amme, J. Endres, A. Malla, B. Schachler, I. Cußmann, Open modeling of electricity and heat demand curves for all residential buildings in Germany, Energy Informatics 5 (1) (2022) 21. doi:10.1186/s42162-022-00201-y. URL https://doi.org/10.1186/s42162-022-00201-y

.. [Brown2018] T. Brown, D. Schlachtenberger, A. Kies, S. Schramm, M. Greiner, Synergies of sector coupling and transmission reinforcement in a cost-optimised, highly renewable European energy system, Energy Volume 160 (2018). URL https://doi.org/10.1016/j.energy.2018.06.222

.. [Census] S. B. (Destatis), Datensatzbeschreibung ”Haushalte im 100 Meter-Gitter” (2018). URL https://www.zensus2011.de/SharedDocs/Downloads/DE/Pressemitteilung/DemografischeGrunddaten/Datensatzbeschreibung_Haushalt_100m_Gitter.html

.. [DAE_store] Danish Energy Agency, Technology Data – Energy storage, First published 2018 by the Danish Energy Agency and Energinet, URL https://ens.dk/en/our-services/projections-and-models/technology-data/technology-data-energy-storage

.. [demandregio] F. Gotzens, B. Gillessen, S. Burges, W. Hennings, J. Müller-Kirchenbauer, S. Seim, P. Verwiebe, S. Tobias, F. Jetter, T. Limmer, 	DemandRegio - Harmonisierung und Entwicklung von Verfahren zur regionalen und zeitlichen Auflösung von Energienachfragen (2020). URL https://openaccess.ffe.de/10.34805/ffe-119-20

.. [Einspeiseatlas] Deutsche Energie-Agentur: Biogaspartner Einspeiseatlas Deutschland (2021). URL https://www.biogaspartner.de/einspeiseatlas/

.. [Energiereferenzprognose] Prognos AG, Energiewirtschaftliches Institut an der Universität zu Köln, Gesellschaft für Wirtschaftliche Strukturforschung mbH: Entwicklung der Energiemärkte – Energiereferenzprognose (2014)

.. [EsterlDentzien] Katharina Esterl, Hannah Dentzien, Integration von Demand Side Management in eTraGo, Student Work, Hochschule Flensburg, URL https://ego-n.org/theses/2021_SP_Esterl_Dentzien_DSM-eTraGo.pdf

.. [eXtremOS] A. Guminski, C. Fiedler, S. Kigle, C. Pellinger, P. Dossow, K. Ganz, F. Jetter, T. Kern, T. Limmer, A. Murmann, J. Reinhard, T. Schmid, T. Schmidt-Achert, S. von Roon, eXtremOS Summary Report (2021). doi:https://doi.org/10.34805/ffe-24-21.

.. [FfE2017] Flexibilisierung der Kraft-Wärme-Kopplung; 2017; Forschungsstelle für Energiewirtschaft e.V. (FfE)

.. [Heitkoetter] Wilko Heitkoetter, Bruno U. Schyska, Danielle Schmidt, Wided Medjroubi, Thomas Vogt, Carsten Agert, Assessment of the regionalised demand response potential in Germany using an open source tool and dataset, Advances in Applied Energy (2021), URL https://www.sciencedirect.com/science/article/pii/S2666792420300019

.. [Helfenbein2021] K. Helfenbein, Analyse des Einflusses netzdienlicher Ladestrategien auf Verteilnetze aufgrund der zunehmenden Netzintegration von Elektrofahrzeugen, Master’s thesis, Hochschule für Technik und Wirtschaft Berlin, URL https://reiner-lemoine-institut.de/analyse-einflussesnetzdienlicher-ladestrategien-verteilnetze-zunehmender-netzintegration-elektrofahrzeugen-helfenbein-2021/

.. [Hotmaps] S. Pezzutto, S. Zambotti, S. Croce, P. Zambelli, G. Garegnani, C. Scaramuzzino, R. P. Pascuas, A. Zubaryeva, F. Haas, D. Exner, A. Mueller, M. Hartner, T. Fleiter, A.-L. Klingler, M. Kuehnbach, P. Manz, S. Marwitz, M. Rehfeldt, J. Steinbach, E. Popovski, Hotmaps project, d2.3 wp2 report – open data set for the eu28 (2018). URL www.hotmaps-project.eu

.. [Huelk2017]  L. Hülk, L. Wienholt, I. Cußmann, U.P. Müller, C. Matke, E. Kötter, Allocation of annual electricity consumption and power generation capacities across multiple voltage levels in a high spatial resolution, International Journal of Sustainable Energy Planning and Management Vol. 13 2017 79–92. URL https://journals.aau.dk/index.php/sepm/article/view/1833

<<<<<<< HEAD
.. [Kunz] Kunz, Friedrich et al.: Electricity, heat, and gas sector data for modeling the German system, DIW Data Documentation (2017). URL https://www.diw.de/de/diw_01.c.574115.de/publikationen/data_documentation/2017_0092/electricity__heat_and_gas_sector_data_for_modelling_the_german_system.html
=======
.. [KBA] Kraftfahrt-Bundesamt, Fahrzeugzulassungen (FZ) - Bestand an Kraftfahrzeugen und Kraftfahrzeuganhängern nach Zulassungsbezirken (2021). URL https://www.kba.de/SharedDocs/Downloads/DE/Statistik/Fahrzeuge/FZ1/fz1_2021.xlsx?__blob=publicationFile&v=2

.. [Kleinhans] D. Kleinhans, Towards a systematic characterization of the potential of demand side management, arXiv (2014), doi: 10.48550/ARXIV.1401.4121. URL https://arxiv.org/abs/1401.4121

.. [MaStR] Bundesnetzagentur für Elektrizität, Gas, Telekommunikation, Post und Eisenbahnen, Marktstammdatenregister - Datendownload (Nov. 2022). URL https://www.marktstammdatenregister.de/MaStR/Datendownload
>>>>>>> fe2396a2

.. [MiD2017] Bundesministerium für Digitales und Verkehr, Mobilität in Deutschland 2017 (2017). URL https://daten.clearingstelle-verkehr.de/279/

.. [Mueller2018] U. Mueller, L. Wienholt, D. Kleinhans, I. Cussmann, W.-D. Bunke, G. Pleßmann, J. Wendiggensen 2018 J. Phys.: Conf. Ser. 977 012003, DOI 10.1088/1742-6596/977/1/012003

.. [NEP2021] Übertragungsnetzbetreiber Deutschland (2021):  *Netzentwicklungsplan Strom 2035*, Version 2021, 1. Entwurf. 2021.

<<<<<<< HEAD
.. [NEP_gas] FNB Gas: Netzentwicklungsplan Gas 2020–2030 (2021). URL https://fnb-gas.de/wp-content/uploads/2021/09/fnb_gas_nep_gas_2020_de-1.pdf
=======
.. [NEP2021a] Principles for the Expansion Planning of the German Transmission Network https://www.netzentwicklungsplan.de/
>>>>>>> fe2396a2

.. [NOW2020] Nationale Leitstelle Ladeinfrastruktur, Ladeinfrastruktur nach 2025/2030: Szenarien für den Markthochlauf (2020). URL https://www.now-gmbh.de/wp-content/uploads/2020/11/Studie_Ladeinfrastruktur-nach-2025-2.pdf

.. [OSM] Geofabrik GmbH and OpenStreetMap-Contributors, OpenStreetMap Data Extracts, Stand 01.01.2022 (2022). URL https://download.geofabrik.de/europe/germany-220101.osm.pbf

.. [Peta] Europa-Universität Flensburg, Halmstad University and Aalborg University, Pan-European Thermal Atlas - Residential heat demand (2021). URL https://s-eenergies-open-data-euf.hub.arcgis.com/maps/d7d18b63250240a49eb81db972aa573e/about

.. [RegioStaR7_2020] Bundesministerium für Digitales und Verkehr, Regionalstatistische Raumtypologie (RegioStaR7), Gebietsstand 2020 (2020). URL https://mcloud.de/web/guest/suche/-/results/detail/536149D1-2902-4975-9F7D-253191C0AD07

.. [Schmidt2018] D. Schmidt, Supplementary material to the masters thesis: NUTS-3 Regionalization of Industrial Load Shifting Potential in Germany using a Time-Resolved Model (Nov. 2019). doi:10.5281/zenodo.3613767. URL https://doi.org/10.5281/zenodo.3613767

<<<<<<< HEAD
.. [SciGRID_gas] Pluta, Adam et al.: SciGRID_gas - Data Model of the European GasTransport Network (2022). URL https://ieeexplore.ieee.org/document/9769122

.. [sEEnergies] T. Fleiter, P. Manz, N. Neuwirth, F. Mildner, K. Persson, U.AND Kermeli, W. Crijns-Graus, C. Rutten, seenergies d5.1 dataset web-app.seenergies arcgis online web-apps hosted by europa-universität flensburg (2020). URL https://tinyurl.com/sEEnergies-D5-1

.. [technoData] Victoria, Marta: Pypsa technology data, v0.3.0 (2021). URL https://github.com/PyPSA/technology-data

.. [TYNDP] Lebois, Olivier et al.: TYNDP 2020 Scenario Report (2020). URL https://2020.entsos-tyndp-scenarios.eu/wp-content/uploads/2020/06/TYNDP_2020_Joint_ScenarioReport_final.pdf
=======
.. [sEEnergies] T. Fleiter, P. Manz, N. Neuwirth, F. Mildner, K. Persson, U.AND Kermeli, W. Crijns-Graus, C. Rutten, seenergies d5.1 dataset web-app.seenergies arcgis online web-apps hosted by europa-universität flensburg (2020). URL https://tinyurl.com/sEEnergies-D5-1

.. [TYNDP] European Network of Transmission System Operators for Electricity, European Network of Transmission System Operators for Gas, Ten-Year Network Development Plans - “TYNDP 2020 Scenarios” (2020)

.. [Wulff2020]  N. Wulff, F. Steck, H. C. Gils, C. Hoyer-Klick, B. van den Adel, J. E. Anderson, Comparing Power-System and User-Oriented Battery Electric Vehicle Charging Representation and Its Implications on Energy System Modeling, Energies (2020), 13, URL https://doi.org/10.3390/en13051093
>>>>>>> fe2396a2
<|MERGE_RESOLUTION|>--- conflicted
+++ resolved
@@ -38,15 +38,13 @@
 
 .. [Huelk2017]  L. Hülk, L. Wienholt, I. Cußmann, U.P. Müller, C. Matke, E. Kötter, Allocation of annual electricity consumption and power generation capacities across multiple voltage levels in a high spatial resolution, International Journal of Sustainable Energy Planning and Management Vol. 13 2017 79–92. URL https://journals.aau.dk/index.php/sepm/article/view/1833
 
-<<<<<<< HEAD
-.. [Kunz] Kunz, Friedrich et al.: Electricity, heat, and gas sector data for modeling the German system, DIW Data Documentation (2017). URL https://www.diw.de/de/diw_01.c.574115.de/publikationen/data_documentation/2017_0092/electricity__heat_and_gas_sector_data_for_modelling_the_german_system.html
-=======
 .. [KBA] Kraftfahrt-Bundesamt, Fahrzeugzulassungen (FZ) - Bestand an Kraftfahrzeugen und Kraftfahrzeuganhängern nach Zulassungsbezirken (2021). URL https://www.kba.de/SharedDocs/Downloads/DE/Statistik/Fahrzeuge/FZ1/fz1_2021.xlsx?__blob=publicationFile&v=2
 
 .. [Kleinhans] D. Kleinhans, Towards a systematic characterization of the potential of demand side management, arXiv (2014), doi: 10.48550/ARXIV.1401.4121. URL https://arxiv.org/abs/1401.4121
 
+.. [Kunz] Kunz, Friedrich et al.: Electricity, heat, and gas sector data for modeling the German system, DIW Data Documentation (2017). URL https://www.diw.de/de/diw_01.c.574115.de/publikationen/data_documentation/2017_0092/electricity__heat_and_gas_sector_data_for_modelling_the_german_system.html
+
 .. [MaStR] Bundesnetzagentur für Elektrizität, Gas, Telekommunikation, Post und Eisenbahnen, Marktstammdatenregister - Datendownload (Nov. 2022). URL https://www.marktstammdatenregister.de/MaStR/Datendownload
->>>>>>> fe2396a2
 
 .. [MiD2017] Bundesministerium für Digitales und Verkehr, Mobilität in Deutschland 2017 (2017). URL https://daten.clearingstelle-verkehr.de/279/
 
@@ -54,11 +52,9 @@
 
 .. [NEP2021] Übertragungsnetzbetreiber Deutschland (2021):  *Netzentwicklungsplan Strom 2035*, Version 2021, 1. Entwurf. 2021.
 
-<<<<<<< HEAD
+.. [NEP2021a] Principles for the Expansion Planning of the German Transmission Network https://www.netzentwicklungsplan.de/
+
 .. [NEP_gas] FNB Gas: Netzentwicklungsplan Gas 2020–2030 (2021). URL https://fnb-gas.de/wp-content/uploads/2021/09/fnb_gas_nep_gas_2020_de-1.pdf
-=======
-.. [NEP2021a] Principles for the Expansion Planning of the German Transmission Network https://www.netzentwicklungsplan.de/
->>>>>>> fe2396a2
 
 .. [NOW2020] Nationale Leitstelle Ladeinfrastruktur, Ladeinfrastruktur nach 2025/2030: Szenarien für den Markthochlauf (2020). URL https://www.now-gmbh.de/wp-content/uploads/2020/11/Studie_Ladeinfrastruktur-nach-2025-2.pdf
 
@@ -70,18 +66,12 @@
 
 .. [Schmidt2018] D. Schmidt, Supplementary material to the masters thesis: NUTS-3 Regionalization of Industrial Load Shifting Potential in Germany using a Time-Resolved Model (Nov. 2019). doi:10.5281/zenodo.3613767. URL https://doi.org/10.5281/zenodo.3613767
 
-<<<<<<< HEAD
 .. [SciGRID_gas] Pluta, Adam et al.: SciGRID_gas - Data Model of the European GasTransport Network (2022). URL https://ieeexplore.ieee.org/document/9769122
 
 .. [sEEnergies] T. Fleiter, P. Manz, N. Neuwirth, F. Mildner, K. Persson, U.AND Kermeli, W. Crijns-Graus, C. Rutten, seenergies d5.1 dataset web-app.seenergies arcgis online web-apps hosted by europa-universität flensburg (2020). URL https://tinyurl.com/sEEnergies-D5-1
 
 .. [technoData] Victoria, Marta: Pypsa technology data, v0.3.0 (2021). URL https://github.com/PyPSA/technology-data
 
-.. [TYNDP] Lebois, Olivier et al.: TYNDP 2020 Scenario Report (2020). URL https://2020.entsos-tyndp-scenarios.eu/wp-content/uploads/2020/06/TYNDP_2020_Joint_ScenarioReport_final.pdf
-=======
-.. [sEEnergies] T. Fleiter, P. Manz, N. Neuwirth, F. Mildner, K. Persson, U.AND Kermeli, W. Crijns-Graus, C. Rutten, seenergies d5.1 dataset web-app.seenergies arcgis online web-apps hosted by europa-universität flensburg (2020). URL https://tinyurl.com/sEEnergies-D5-1
-
 .. [TYNDP] European Network of Transmission System Operators for Electricity, European Network of Transmission System Operators for Gas, Ten-Year Network Development Plans - “TYNDP 2020 Scenarios” (2020)
 
-.. [Wulff2020]  N. Wulff, F. Steck, H. C. Gils, C. Hoyer-Klick, B. van den Adel, J. E. Anderson, Comparing Power-System and User-Oriented Battery Electric Vehicle Charging Representation and Its Implications on Energy System Modeling, Energies (2020), 13, URL https://doi.org/10.3390/en13051093
->>>>>>> fe2396a2
+.. [Wulff2020]  N. Wulff, F. Steck, H. C. Gils, C. Hoyer-Klick, B. van den Adel, J. E. Anderson, Comparing Power-System and User-Oriented Battery Electric Vehicle Charging Representation and Its Implications on Energy System Modeling, Energies (2020), 13, URL https://doi.org/10.3390/en13051093