--- conflicted
+++ resolved
@@ -2,48 +2,11 @@
 Literature
 **********
 
-<<<<<<< HEAD
+.. [BASt] Bundesanstalt für Straßenwesen, Automatische Zählstellen 2020 (2020). URL https://www.bast.de/DE/Verkehrstechnik/Fachthemen/v2-verkehrszaehlung/Daten/2020_1/Jawe2020.cs
 
-.. [BGR] Bundesanstalt fuer Geowissenschaften und Rohstoffe et al. (2020):
-    *InSpEE-DS - Teilprojekt Bewertungskriterien und Potenzialabschätzung*. 2020.
-    `<https://www.bgr.bund.de/DE/Themen/Nutzung_tieferer_Untergrund_CO2Speicherung/Downloads/InSpeeDS_TP_Bewertungskriterien.pdf?__blob=publicationFile&v=3>`_
+.. [BGR] Bundesanstalt fuer Geowissenschaften und Rohstoffe et al.: InSpEE-DS - Teilprojekt Bewertungskriterien und Potenzialabschätzung (2020). URL https://www.bgr.bund.de/DE/Themen/Nutzung_tieferer_Untergrund_CO2Speicherung/Downloads/InSpeeDS_TP_Bewertungskriterien.pdf?__blob=publicationFile&v=3
 
-.. [Bna] Gerrit Volk (2012):
-    *Die Herausforderung an die Bundesnetzagentur die Energiewende zu meistern*. 2012.
-    `<https://docplayer.org/13095544-Die-herausforderung-an-die-bundesnetzagentur-die-energiewende-zu-meistern.html>`_
-
-.. [SciGRID_gas] Pluta, Adam et al. (2022)
-    *SciGRID_gas - Data Model of the European GasTransport Network*. 2022.
-    `<https://ieeexplore.ieee.org/document/9769122>`_
-
-.. [NEP_gas] FNB Gas (2021):
-    *Netzentwicklungsplan Gas 2020–2030*. 2021.
-    `<https://fnb-gas.de/wp-content/uploads/2021/09/fnb_gas_nep_gas_2020_de-1.pdf>`_
-
-.. [Einspeiseatlas] Deutsche Energie-Agentur (2021):
-    *Biogaspartner Einspeiseatlas Deutschland*. 2021
-    `<https://www.biogaspartner.de/einspeiseatlas/>`_
-
-.. [Kunz] Kunz, Friedrich et al. (2017):
-    *Electricity, heat, and gas sector data for modeling the German system, DIW Data Documentation*. 2017
-    `<https://www.diw.de/de/diw_01.c.574115.de/publikationen/data_documentation/2017_0092/electricity__heat_and_gas_sector_data_for_modelling_the_german_system.html>`_
-
-.. [TYNDP] Lebois, Olivier et al. (2020):
-    *TYNDP 2020 Scenario Report*. 2020.
-    <https://2020.entsos-tyndp-scenarios.eu/wp-content/uploads/2020/06/TYNDP_2020_Joint_ScenarioReport_final.pdf>`_
-
-.. [eXtremos] Guminski, Andrej et al. (2021):
-    *eXtremOS Summary Report, Modeling Kit and Scenarios for Pathways towards a Climate Neutral Europe*. 2021.
-    `<https://doi.org/10.34805/ffe-24-21>`_
-
-.. [technoData] Victoria, Marta (2021):
-    *Pypsa technology data, v0.3.0*. 2021.
-    `<https://github.com/PyPSA/technology-data>`_
-
-.. [NEP2021] Übertragungsnetzbetreiber (2021):
-    *Netzentwicklungsplan Strom 2035, Version 2021, 1. Entwurf*. 2021.
-=======
-.. [BASt] Bundesanstalt für Straßenwesen, Automatische Zählstellen 2020 (2020). URL https://www.bast.de/DE/Verkehrstechnik/Fachthemen/v2-verkehrszaehlung/Daten/2020_1/Jawe2020.cs
+.. [Bna] Gerrit Volk: Die Herausforderung an die Bundesnetzagentur die Energiewende zu meistern (2012). URL https://docplayer.org/13095544-Die-herausforderung-an-die-bundesnetzagentur-die-energiewende-zu-meistern.html
 
 .. [Brakelmann2004] H. Brakelmann, Netzverstärkungs-Trassen zur Übertragung von Windenergie: Freileitung oder Kabel? (2004). URL http://www.ets.uni-duisburg-essen.de/download/public/Freileitung_Kabel.pdf
 
@@ -54,6 +17,8 @@
 .. [DAE_store] Danish Energy Agency, Technology Data – Energy storage, First published 2018 by the Danish Energy Agency and Energinet, URL https://ens.dk/en/our-services/projections-and-models/technology-data/technology-data-energy-storage
 
 .. [demandregio] F. Gotzens, B. Gillessen, S. Burges, W. Hennings, J. Müller-Kirchenbauer, S. Seim, P. Verwiebe, S. Tobias, F. Jetter, T. Limmer, 	DemandRegio - Harmonisierung und Entwicklung von Verfahren zur regionalen und zeitlichen Auflösung von Energienachfragen (2020). URL https://openaccess.ffe.de/10.34805/ffe-119-20
+
+.. [Einspeiseatlas] Deutsche Energie-Agentur: Biogaspartner Einspeiseatlas Deutschland (2021). URL https://www.biogaspartner.de/einspeiseatlas/
 
 .. [Energiereferenzprognose] Prognos AG, Energiewirtschaftliches Institut an der Universität zu Köln, Gesellschaft für Wirtschaftliche Strukturforschung mbH: Entwicklung der Energiemärkte – Energiereferenzprognose (2014)
 
@@ -67,11 +32,15 @@
 
 .. [Huelk2017]  L. Hülk, L. Wienholt, I. Cußmann, U.P. Müller, C. Matke, E. Kötter, Allocation of annual electricity consumption and power generation capacities across multiple voltage levels in a high spatial resolution, International Journal of Sustainable Energy Planning and Management Vol. 13 2017 79–92. URL https://journals.aau.dk/index.php/sepm/article/view/1833
 
+.. [Kunz] Kunz, Friedrich et al.: Electricity, heat, and gas sector data for modeling the German system, DIW Data Documentation (2017). URL https://www.diw.de/de/diw_01.c.574115.de/publikationen/data_documentation/2017_0092/electricity__heat_and_gas_sector_data_for_modelling_the_german_system.html
+
 .. [MiD2017] Bundesministerium für Digitales und Verkehr, Mobilität in Deutschland 2017 (2017). URL https://daten.clearingstelle-verkehr.de/279/
 
 .. [Mueller2018] U. Mueller, L. Wienholt, D. Kleinhans, I. Cussmann, W.-D. Bunke, G. Pleßmann, J. Wendiggensen 2018 J. Phys.: Conf. Ser. 977 012003, DOI 10.1088/1742-6596/977/1/012003
 
 .. [NEP2021] Übertragungsnetzbetreiber Deutschland (2021):  *Netzentwicklungsplan Strom 2035*, Version 2021, 1. Entwurf. 2021.
+
+.. [NEP_gas] FNB Gas: Netzentwicklungsplan Gas 2020–2030 (2021). URL https://fnb-gas.de/wp-content/uploads/2021/09/fnb_gas_nep_gas_2020_de-1.pdf
 
 .. [NOW2020] Nationale Leitstelle Ladeinfrastruktur, Ladeinfrastruktur nach 2025/2030: Szenarien für den Markthochlauf (2020). URL https://www.now-gmbh.de/wp-content/uploads/2020/11/Studie_Ladeinfrastruktur-nach-2025-2.pdf
 
@@ -83,5 +52,10 @@
 
 .. [Schmidt2018] D. Schmidt, Supplementary material to the masters thesis: NUTS-3 Regionalization of Industrial Load Shifting Potential in Germany using a Time-Resolved Model (Nov. 2019). doi:10.5281/zenodo.3613767. URL https://doi.org/10.5281/zenodo.3613767
 
+.. [SciGRID_gas] Pluta, Adam et al.: SciGRID_gas - Data Model of the European GasTransport Network (2022). URL https://ieeexplore.ieee.org/document/9769122
+
 .. [sEEnergies] T. Fleiter, P. Manz, N. Neuwirth, F. Mildner, K. Persson, U.AND Kermeli, W. Crijns-Graus, C. Rutten, seenergies d5.1 dataset web-app.seenergies arcgis online web-apps hosted by europa-universität flensburg (2020). URL https://tinyurl.com/sEEnergies-D5-1
->>>>>>> 85d654dd
+
+.. [technoData] Victoria, Marta: Pypsa technology data, v0.3.0 (2021). URL https://github.com/PyPSA/technology-data
+
+.. [TYNDP] Lebois, Olivier et al.: TYNDP 2020 Scenario Report (2020). URL https://2020.entsos-tyndp-scenarios.eu/wp-content/uploads/2020/06/TYNDP_2020_Joint_ScenarioReport_final.pdf