--- conflicted
+++ resolved
@@ -1,65 +1,3 @@
-<<<<<<< HEAD
-Gas turbines
-~~~~~~~~~~~~
-
-The gas turbines, or open cycle gas turbines (OCGTs) allow the production
-of electricity from methane and are modelled with unidirectional PyPSA *links*,
-which connect methane buses to power buses.
-
-The capacities of the gas turbines are invariable and considered as constant.
-The technical parameters (investment and marginal costs, efficiency, lifetime)
-comes from the PyPSA technology data [technoData]_.
-
-In Germany
-""""""""""
-
-In Germany, the gas turbines listed in the Netzentwicklungsplan [NEP2021]_
-are matched to the Marktstammdatenregister in order to get their geographical
-coordinates in :py:func:`allocate_conventional_non_chp_power_plants
-<egon.data.datasets.power_plants.allocate_conventional_non_chp_power_plants>`.
-The matched units are then associated to the corresponding power and methane
-buses.
-
-The implementation of gas turbines in the data model is detailed in the
-:py:mod:`OpenCycleGasTurbineEtrago <egon.data.datasets.power_etrago.OpenCycleGasTurbineEtrago>`
-page of our documentation.
-
-**Warning**
-
-OCGT in Germany are still missing in eGon100RE: https://github.com/openego/eGon-data/issues/983
-
-In the neighboring countries
-""""""""""""""""""""""""""""
-
-In the scenario eGon2035, the gas turbines capacities abroad comes from the
-TYNDP 2035 [TYNDP]_, the implementation is detailed in :py:func:`eGon2035.tyndp_gas_generation
-<egon.data.datasets.gas_neighbours.eGon2035.tyndp_gas_generation>`.
-
-In the scenario eGon100RE the gas turbines capacities in the neighboring
-countries are taken directly from the PyPSA-eur-sec run.
-
-Fuel cells
-~~~~~~~~~~
-
-The fuel cells allow the production of electricity from hydrogen and are
-modelled with unidirectional PyPSA *links*, which connect hydrogen buses
-to power buses.
-
-The data model contains the potentials of this technology, whose capacities
-are optimized. The technical parameters (investment and marginal costs,
-efficiency, lifetime) comes from the PyPSA technology data [technoData]_.
-
-In the eGon2035 scenario, fuel cells are modelled at every hydrogen bus
-in Germany, as well as in the eGon100RE scenario. In eGon100RE, this technology
-is also modelled in the neighboring countries. In Germany, the potentials
-are generally not limited, except when the connected buses are located more
-than 500m far from each other. In this particular case, the potential has
-an upper limit of 1 MW.
-
-The implementation of fuel cells in the data model is detailed in the
-:py:mod:`power_to_h2 <egon.data.datasets.hydrogen_etrago.power_to_h2>`
-page of our documentation.
-=======
 The electrical power plants park, including data on geolocations, installed capacities, etc.
 for the different scenarios is set up in the dataset
 :class:`PowerPlants<egon.data.datasets.power_plants.PowerPlants>`.
@@ -144,5 +82,64 @@
 
 Hydro
 ++++++
->>>>>>> 85d654dd
 
+Gas turbines
+++++++++++++
+
+The gas turbines, or open cycle gas turbines (OCGTs) allow the production
+of electricity from methane and are modelled with unidirectional PyPSA *links*,
+which connect methane buses to power buses.
+
+The capacities of the gas turbines are invariable and considered as constant.
+The technical parameters (investment and marginal costs, efficiency, lifetime)
+comes from the PyPSA technology data [technoData]_.
+
+In Germany
+""""""""""
+
+In Germany, the gas turbines listed in the Netzentwicklungsplan [NEP2021]_
+are matched to the Marktstammdatenregister in order to get their geographical
+coordinates in :py:func:`allocate_conventional_non_chp_power_plants
+<egon.data.datasets.power_plants.allocate_conventional_non_chp_power_plants>`.
+The matched units are then associated to the corresponding power and methane
+buses.
+
+The implementation of gas turbines in the data model is detailed in the
+:py:mod:`OpenCycleGasTurbineEtrago <egon.data.datasets.power_etrago.OpenCycleGasTurbineEtrago>`
+page of our documentation.
+
+**Warning**
+
+OCGT in Germany are still missing in eGon100RE: https://github.com/openego/eGon-data/issues/983
+
+In the neighboring countries
+""""""""""""""""""""""""""""
+
+In the scenario eGon2035, the gas turbines capacities abroad comes from the
+TYNDP 2035 [TYNDP]_, the implementation is detailed in :py:func:`eGon2035.tyndp_gas_generation
+<egon.data.datasets.gas_neighbours.eGon2035.tyndp_gas_generation>`.
+
+In the scenario eGon100RE the gas turbines capacities in the neighboring
+countries are taken directly from the PyPSA-eur-sec run.
+
+Fuel cells
+++++++++++
+
+The fuel cells allow the production of electricity from hydrogen and are
+modelled with unidirectional PyPSA *links*, which connect hydrogen buses
+to power buses.
+
+The data model contains the potentials of this technology, whose capacities
+are optimized. The technical parameters (investment and marginal costs,
+efficiency, lifetime) comes from the PyPSA technology data [technoData]_.
+
+In the eGon2035 scenario, fuel cells are modelled at every hydrogen bus
+in Germany, as well as in the eGon100RE scenario. In eGon100RE, this technology
+is also modelled in the neighboring countries. In Germany, the potentials
+are generally not limited, except when the connected buses are located more
+than 500m far from each other. In this particular case, the potential has
+an upper limit of 1 MW.
+
+The implementation of fuel cells in the data model is detailed in the
+:py:mod:`power_to_h2 <egon.data.datasets.hydrogen_etrago.power_to_h2>`
+page of our documentation.