--- conflicted
+++ resolved
@@ -1,8 +1,5 @@
-<<<<<<< HEAD
 .. _elec_demand-ref:
 
-Information about electricity demands and their spatial and temporal aggregation 
-=======
 The electricity demand considered includes demand from the residential, commercial and industrial sector. 
 The target values for scenario *eGon2035* are taken from the German grid development plan from 2021 [NEP2021]_,
 whereas the distribution on NUTS3-levels corresponds to the data from the research project *DemandRegio* [demandregio]_. 
@@ -92,11 +89,4 @@
 Network Development Plan, Version 2020 [TYNDP]_. In case no data for the target year is available the data is is
 interpolated linearly.  
 Refer to the corresponding dataset for detailed information: 
-:py:class:`ElectricalNeighbours <egon.data.datasets.ElectricalNeighbours>`
-
-     
-   
-   
- 
-   
->>>>>>> 5727030e
+:py:class:`ElectricalNeighbours <egon.data.datasets.ElectricalNeighbours>`