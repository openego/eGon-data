<<<<<<< HEAD
Heat demands comprise space heating and drinking hot water demands from
residential and commercial trade and service (CTS) buildings.
=======
.. _heat_demand:
Heat demands comprise space heating and drinking hot water demands from 
residential and comertial trade and service (CTS) buildings.
>>>>>>> 7cf077b9
Process heat demands from the industry are, depending on the required temperature
level, modelled as electricity, hydrogen or methane demand.

The spatial distribution of annual heat demands is taken from the Pan-European
Thermal Atlas version 5.0.1 [Peta]_.
This source provides data on annual European residential and CTS heat demands
per census cell for the year 2015.
In order to model future demands, the demand distribution extracted by Peta is
then scaled to meet a national annual demand from external sources.
The following national demands are taken for the selected scenarios:

.. list-table:: Heat demands per sector and scenario
   :widths: 25 25 25 25
   :header-rows: 1

   * -
     - Residential sector
     - CTS sector
     - Sources

   * - eGon2035
     - 379 TWh
     - 122 TWh
     - [Energiereferenzprognose]_

   * - eGon100RE
     - 284 TWh
     - 89 TWh
     - [Energiereferenzprognose]_


The resulting annual heat demand data per census cell is stored in the database table
:py:class:`demand.egon_peta_heat <egon.data.datasets.heat_demand.EgonPetaHeat>`.
The implementation of these data processing steps can be found in :py:class:`HeatDemandImport <egon.data.datasets.heat_demand.HeatDemandImport>`.

Figure :ref:`residential-heat-demand-annual` shows the census cell distribution of residential heat demands for scenario ``eGon2035``,
categorized for different levels of annual demands.

.. figure:: /images/residential_heat_demand.png
  :name: residential-heat-demand-annual
  :width: 400

  Spatial distribution of residential heat demand per census cell in scenario ``eGon2035``

In a next step, the annual demand per census cell is further disaggregated to buildings.
In case of residential buildings the demand is equally distributed to all residential
buildings within the census cell. The annual demand per residential building is not
saved in any database table but needs to be calculated from the annual demand in the census
cell in table :py:class:`demand.egon_peta_heat <egon.data.datasets.heat_demand.EgonPetaHeat>`
and the number of residential buildings in table
:py:class:`demand.egon_heat_timeseries_selected_profiles <egon.data.datasets.heat_demand_timeseries.idp_pool.EgonHeatTimeseries>`
(see also query below).
The disaggregation of the annual CTS heat demand per census cell to buildings is
done analogous to the disaggregation of the electricity demand, which is in detail
described in section :ref:`disagg-cts-elec-ref`.
The share of each CTS building of the corresponding HV-MV substation's heat profile is
for both the eGon2035 and eGon100RE scenario written to the database table
:py:class:`EgonCtsHeatDemandBuildingShare<egon.data.datasets.electricity_demand_timeseries.cts_buildings.EgonCtsHeatDemandBuildingShare>`.
The peak heat demand per building, including residential and CTS demand, in the two
scenarios eGon2035 and eGon100RE is calculated in the datasets
:py:class:`HeatPumps2035 <egon.data.datasets.heat_supply.HeatPumps2035>` and
:py:class:`HeatPumpsPypsaEurSec <egon.data.datasets.heat_supply.HeatPumpsPypsaEurSec>`,
respectively, and written to table
:py:class:`demand.egon_building_heat_peak_loads <egon.data.datasets.heat_supply.BuildingHeatPeakLoads>`.

The hourly heat demand profiles are for both sectors created in the Dataset
:py:class:`HeatTimeSeries <egon.data.datasets.heat_demand_timeseries.HeatTimeSeries>`.
For residential heat demand profiles a pool of synthetically created bottom-up demand
profiles is used. Depending on the mean temperature per day, these profiles are
randomly assigned to each residential building. The methodology is described in
detail in [Buettner2022]_.
Data on residential heat demand profiles is stored in the database within the tables
:py:class:`demand.egon_heat_timeseries_selected_profiles <egon.data.datasets.heat_demand_timeseries.idp_pool.EgonHeatTimeseries>`,
:py:class:`demand.egon_daily_heat_demand_per_climate_zone <egon.data.datasets.heat_demand_timeseries.daily.EgonDailyHeatDemandPerClimateZone>`,
:py:class:`boundaries.egon_map_zensus_climate_zones <egon.data.datasets.heat_demand_timeseries.daily.EgonMapZensusClimateZones>`.
To create the profiles for a selected building, these tables
have to be combined, e.g. like this:

.. code-block:: none

   SELECT (b.demand/f.count * UNNEST(e.idp) * d.daily_demand_share)*1000 AS demand_profile
   FROM	(SELECT * FROM demand.egon_heat_timeseries_selected_profiles,
   UNNEST(selected_idp_profiles) WITH ORDINALITY as selected_idp) a
   JOIN demand.egon_peta_heat b
   ON b.zensus_population_id = a.zensus_population_id
   JOIN boundaries.egon_map_zensus_climate_zones c
   ON c.zensus_population_id = a.zensus_population_id
   JOIN demand.egon_daily_heat_demand_per_climate_zone d
   ON (c.climate_zone = d.climate_zone AND d.day_of_year = ordinality)
   JOIN demand.egon_heat_idp_pool e
   ON selected_idp = e.index
   JOIN (SELECT zensus_population_id, COUNT(building_id)
   FROM demand.egon_heat_timeseries_selected_profiles
   GROUP BY zensus_population_id
   ) f
   ON f.zensus_population_id = a.zensus_population_id
   WHERE a.building_id = SELECTED_BUILDING_ID
   AND b.scenario = 'eGon2035'
   AND b.sector = 'residential';


Exemplary resulting residential heat demand time series for a selected day in winter and
summer considering different aggregation levels are visualized in figures :ref:`residential-heat-demand-timeseries-winter` and :ref:`residential-heat-demand-timeseries-summer`.

.. figure:: /images/residential_heat_demand_profile_winter.png
  :name: residential-heat-demand-timeseries-winter
  :width: 400

  Temporal distribution of residential heat demand for a selected day in winter

.. figure:: /images/residential_heat_demand_profile_summer.png
  :name: residential-heat-demand-timeseries-summer
  :width: 400

  Temporal distribution of residential heat demand for a selected day in summer


The temporal disaggregation of CTS heat demand is done using Standard Load Profiles Gas
from ``demandregio`` [demandregio]_ considering different profiles per CTS branch.<|MERGE_RESOLUTION|>--- conflicted
+++ resolved
@@ -1,11 +1,6 @@
-<<<<<<< HEAD
+.. _heat_demand:
 Heat demands comprise space heating and drinking hot water demands from
 residential and commercial trade and service (CTS) buildings.
-=======
-.. _heat_demand:
-Heat demands comprise space heating and drinking hot water demands from 
-residential and comertial trade and service (CTS) buildings.
->>>>>>> 7cf077b9
 Process heat demands from the industry are, depending on the required temperature
 level, modelled as electricity, hydrogen or methane demand.
 
@@ -122,6 +117,5 @@
 
   Temporal distribution of residential heat demand for a selected day in summer
 
-
 The temporal disaggregation of CTS heat demand is done using Standard Load Profiles Gas
 from ``demandregio`` [demandregio]_ considering different profiles per CTS branch.