<<<<<<< HEAD
The industrial gas demand is modelled with PyPSA *loads*.

In Germany
~~~~~~~~~~

In the scenario eGon2035, the industrial gas loads in Germany are taken
directly from the eXtremos project data [eXtremos]_. They model the hourly-resolved
industrial loads in Germany with a NUTS-3 spatial resolution, for methane
(:math:`CH_4`), as well as for hydrogen (:math:`H_2`), for the year 2035.

The spatial repartition of these loads is represented in the figure below
(methane demand in grey and hydrogen in cyan). The size of the rounds on
the figure corresponds to the total annual demand at the considered spot
in the scenario eGon2035.

.. image:: images/eGon2035_gas_ind_load_repartition_DE_withTitle.png
   :width: 400

In eGon100RE, the global industrial demand for methane and hydrogen (for
whole Germany and for one year) is calculated by the PyPSA-eur-sec run.
The spatial and the temporal repartitions used to distribute these values
are corresponding to the spatial and temporal repartition of the hydrogen
industrial demand from the eXtremos project [eXtremos]_ for the year 2050.
(The same repartition is used, due to the lack of data were available for
methane, because the eXtremos project considers that there won't be any
industrial methane load in 2050.)

.. image:: images/ind_gas_demand.png
   :width: 400

The figure above shows the temporal evolution of the methane (in grey) and
hydrogen (in cyan) industrial demands in the year for both scenarios
(eGon100RE in dashed).
The total demands for whole Germany are to be found in the following table.

.. list-table:: Total indutrial hydrogen and methane demands in Germany considered in eGon-data
   :widths: 25 25 25
   :header-rows: 1

   * -
     - eGon2035
     - eGon100RE
   * - :math:`CH_4` (in TWh)
     - 195
     - 105
   * - :math:`H_2` (in TWh)
     - 16
     - 42

The hydrogen loads are attributed only to the *H2_grid* buses.

The implementation of these data is detailed in the :py:mod:`industrial_gas_demand
<egon.data.datasets.industrial_gas_demand>` page of our documentation.

In the neighboring countries
~~~~~~~~~~~~~~~~~~~~~~~~~~~~

In the scenario **eGon2035**, there are no hydrogen buses modelled in the
neighboring countries. For this reason, the hydrogen industrial demand
is there attributed to the electrical sector.
The total demand is taken from the 'Distributed Energy' scenario of the
Ten-Year Network Development Plan 2020 ([TYNDP]_). For the year
2035, it has been linearly interpolated between the values for the year 2030
and 2040. These industrial hydrogen loads are considered as constant in
time. In other words, at each hour of the year, the same load should by
fulfilled by electricity to supply the hydrogen industrial demand.

Contrary to all the other loads described in the section, the modelled
methane load abroad includes not only the industrial demand, but also the
heat demand, that is supplied by methane. The total demand is again taken
from the 'Distributed Energy' scenario of the TYNDP 2020 (linear interpolation
between 2030 and 2040). For the temporal disaggregation of the demand in
the year, the time series 'rural heat' from PyPSA-eur-sec is used to approximated
the temporal profile, because the heat sector represents the biggest load.

The implementation of these data is detailed in the :py:mod:`gas_neighbours.eGon2035
<egon.data.datasets.gas_neighbours.eGon2035>` page of our documentation.

In the scenario **eGon100RE**, the industrial gas loads (for methane as
well as for hydrogen) in the neighboring countries are directly imported
from the PyPSA-eur-sec run.
=======
In the scenario eGon2035 the gas demand data in Germany stems from the eXtremOS project 
(https://openaccess.ffe.de/10.34805/ffe-24-21/) where demands are 
provided on a NUTS-3 level and hourly resolution for the year 2035. 
These include methane and hydrogen demands for industry. 
For the neighboring countries there are no hydrogen nodes available. Instead respective 
hydrogen demands for industry are indirectly modelled as electricity demands. The total 
hydrogen demand is derived from the *Distributed Energy Scenario* of the *TYNDP 2020* and 
has been linearly interpolated between the years 2030 and 2040. The demands are temporarily 
constant. 
The methane demands of neighboring countries accounts for industry demands and 
heating demands. The total demand data stems also from the *Distributed Energy Scenario* of the *TYNDP 2020*
interpolated between 2030 and 2040 while ites temporal profile is derived from the *PyPSA-eur-sec* run 
because of the high share of rural heating in total methane demand. 

For the scenario eGon100RE the methane and hydrogen demands for industry in Germany 
have been calculated in a *PyPSA-eur-sec* run. The spatial and temporal distribution 
accords to the hydrogen industry demands of the eXtremOS project for the year 2050. 
In eGon100RE no industrial methane demand is assumed.
For the neighboring countries the industrial gas demands (methane and hydrogen) stem from 
the *PyPSA-eur-sec* run.
>>>>>>> fe2396a2
<|MERGE_RESOLUTION|>--- conflicted
+++ resolved
@@ -1,4 +1,3 @@
-<<<<<<< HEAD
 The industrial gas demand is modelled with PyPSA *loads*.
 
 In Germany
@@ -79,26 +78,4 @@
 
 In the scenario **eGon100RE**, the industrial gas loads (for methane as
 well as for hydrogen) in the neighboring countries are directly imported
-from the PyPSA-eur-sec run.
-=======
-In the scenario eGon2035 the gas demand data in Germany stems from the eXtremOS project 
-(https://openaccess.ffe.de/10.34805/ffe-24-21/) where demands are 
-provided on a NUTS-3 level and hourly resolution for the year 2035. 
-These include methane and hydrogen demands for industry. 
-For the neighboring countries there are no hydrogen nodes available. Instead respective 
-hydrogen demands for industry are indirectly modelled as electricity demands. The total 
-hydrogen demand is derived from the *Distributed Energy Scenario* of the *TYNDP 2020* and 
-has been linearly interpolated between the years 2030 and 2040. The demands are temporarily 
-constant. 
-The methane demands of neighboring countries accounts for industry demands and 
-heating demands. The total demand data stems also from the *Distributed Energy Scenario* of the *TYNDP 2020*
-interpolated between 2030 and 2040 while ites temporal profile is derived from the *PyPSA-eur-sec* run 
-because of the high share of rural heating in total methane demand. 
-
-For the scenario eGon100RE the methane and hydrogen demands for industry in Germany 
-have been calculated in a *PyPSA-eur-sec* run. The spatial and temporal distribution 
-accords to the hydrogen industry demands of the eXtremOS project for the year 2050. 
-In eGon100RE no industrial methane demand is assumed.
-For the neighboring countries the industrial gas demands (methane and hydrogen) stem from 
-the *PyPSA-eur-sec* run.
->>>>>>> fe2396a2
+from the PyPSA-eur-sec run.