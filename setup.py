#!/usr/bin/env python
# -*- encoding: utf-8 -*-
from __future__ import absolute_import, print_function

from glob import glob
from os.path import basename, dirname, join, splitext
import io
import re

from setuptools import find_packages, setup


def read(*names, **kwargs):
    with io.open(
        join(dirname(__file__), *names),
        encoding=kwargs.get("encoding", "utf8"),
    ) as fh:
        return fh.read()


setup(
    name="egon.data",
    version="1.0.0",
    license="AGPL-3.0-or-later",
    description=(
        "The data used in the eGo^N project along with the code importing, "
        "generating and processing it."
    ),
    long_description="%s\n%s"
    % (
        re.compile("^.. start-badges.*^.. end-badges", re.M | re.S).sub(
            "", read("README.rst")
        ),
        re.sub(":[a-z]+:`~?(.*?)`", r"``\1``", read("CHANGELOG.rst")),
    ),
    author=read("AUTHORS.rst"),
    author_email=(
        "jonathan.amme@rl-institut.de, "
        "clara.buettner@hs-flensburg.de, "
        "carlos.epia@hs-flensburg.de, "
        "kilian.helfenbein@rl-institut.de"
    ),
    url="https://github.com/openego/eGon-data",
    packages=["egon"] + ["egon." + p for p in find_packages("src/egon")],
    package_dir={"": "src"},
    py_modules=[splitext(basename(path))[0] for path in glob("src/*.py")],
    include_package_data=True,
    zip_safe=False,
    classifiers=[
        # complete classifier list:
        # http://pypi.python.org/pypi?%3Aaction=list_classifiers
        "Development Status :: 1 - Planning",
        "Intended Audience :: Developers",
        (
            "License :: OSI Approved :: "
            "GNU Affero General Public License v3 or later (AGPLv3+)"
        ),
        "Operating System :: Unix",
        "Operating System :: POSIX",
        "Operating System :: Microsoft :: Windows",
        "Programming Language :: Python",
        "Programming Language :: Python :: 3",
        "Programming Language :: Python :: 3.8",
        "Programming Language :: Python :: Implementation :: CPython",
        # uncomment if you test on these interpreters:
        # "Programming Language :: Python :: Implementation :: PyPy",
        # "Programming Language :: Python :: Implementation :: IronPython",
        # "Programming Language :: Python :: Implementation :: Jython",
        # "Programming Language :: Python :: Implementation :: Stackless",
        "Topic :: Utilities",
    ],
    project_urls={
        "Documentation": "https://eGon-data.readthedocs.io/",
        "Changelog": (
            "https://eGon-data.readthedocs.io/en/latest/changelog.html"
        ),
        "Issue Tracker": "https://github.com/openego/eGon-data/issues",
    },
    keywords=[
        # eg: 'keyword1', 'keyword2', 'keyword3',
    ],
    python_requires=">=3.8",
    install_requires=[
        # eg: 'aspectlib==1.1.1', 'six>=1.7',
        "apache-airflow>2.0",
        "apache-airflow[postgres]",
        "apache-airflow-providers-sendgrid",
        "atlite==0.2.11",
        "cdsapi",
        "click<8.1",
        "entsoe-py >=0.6.2",
        "fiona==1.9.6",
        "Flask-Session<0.6.0",
        "GeoAlchemy2",
        "geopandas>=0.10.0",
        "geopy",
        "geovoronoi",
        "importlib-resources<6.0",
        "loguru",
        "markupsafe",
        "matplotlib",
        "netcdf4",
<<<<<<< HEAD
        "numpy",
        "oemetadata<=2.0.1",
=======
        "numpy<1.23",  # incompatibilities with shapely 1.7.
        # See: https://stackoverflow.com/a/73354885/12460232
        "oedialect==0.0.8",
        "oemetadata<=2.0.1", # incompatibilities with metadata 1.3
>>>>>>> c863ff78
        "omi",
        "openpyxl",
        "pandas>2.0.0",
        "pulp<2.8.0",
        "psycopg2",
        "pyaml",
        "pypsa==0.20.1",
        "pydantic<2.0",
        "rasterio",
        "requests",
        "rioxarray",
        "rtree",
        "saio",
        "seaborn",
        "setuptools>60.0",
        "shapely",
        "snakemake<7",
        "sqlalchemy",
        "tabulate==0.8.0",
        "wtforms",
        "xarray",
        "xlrd",
        "fuzzywuzzy",
    ],
    extras_require={
        "dev": ["black", "flake8", "isort>=5", "pre-commit", "pytest", "tox", "jupyterlab"]
        # eg:
        #   'rst': ['docutils>=0.11'],
        #   ':python_version=="2.6"': ['argparse'],
    },
    entry_points={"console_scripts": ["egon-data = egon.data.cli:main"]},
)<|MERGE_RESOLUTION|>--- conflicted
+++ resolved
@@ -100,15 +100,9 @@
         "markupsafe",
         "matplotlib",
         "netcdf4",
-<<<<<<< HEAD
         "numpy",
-        "oemetadata<=2.0.1",
-=======
-        "numpy<1.23",  # incompatibilities with shapely 1.7.
-        # See: https://stackoverflow.com/a/73354885/12460232
         "oedialect==0.0.8",
         "oemetadata<=2.0.1", # incompatibilities with metadata 1.3
->>>>>>> c863ff78
         "omi",
         "openpyxl",
         "pandas>2.0.0",
