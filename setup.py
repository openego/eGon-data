#!/usr/bin/env python
# -*- encoding: utf-8 -*-
from __future__ import absolute_import, print_function

import io
import re
from glob import glob
from os.path import basename, dirname, join, splitext

from setuptools import find_packages, setup


def read(*names, **kwargs):
    with io.open(
        join(dirname(__file__), *names),
        encoding=kwargs.get("encoding", "utf8"),
    ) as fh:
        return fh.read()


setup(
    name="egon.data",
    version="0.0.0",
    license="AGPL-3.0-or-later",
    description=(
        "The data used in the eGo^N project along with the code importing, "
        "generating and processing it."
    ),
    long_description="%s\n%s"
    % (
        re.compile("^.. start-badges.*^.. end-badges", re.M | re.S).sub(
            "", read("README.rst")
        ),
        re.sub(":[a-z]+:`~?(.*?)`", r"``\1``", read("CHANGELOG.rst")),
    ),
    author="Guido Pleßmann, Ilka Cußman, Stephan Günther",
    author_email=(
        "guido.plessmann@rl-institut.de, "
        "ilka.cussmann@hs-flensburg.de, "
        "stephan.guenther@ovgu.de"
    ),
    url="https://github.com/openego/eGon-data",
    packages=["egon"] + ["egon." + p for p in find_packages("src/egon")],
    package_dir={"": "src"},
    py_modules=[splitext(basename(path))[0] for path in glob("src/*.py")],
    include_package_data=True,
    zip_safe=False,
    classifiers=[
        # complete classifier list:
        # http://pypi.python.org/pypi?%3Aaction=list_classifiers
        "Development Status :: 1 - Planning",
        "Intended Audience :: Developers",
        (
            "License :: OSI Approved :: "
            "GNU Affero General Public License v3 or later (AGPLv3+)"
        ),
        "Operating System :: Unix",
        "Operating System :: POSIX",
        "Operating System :: Microsoft :: Windows",
        "Programming Language :: Python",
        "Programming Language :: Python :: 3",
        "Programming Language :: Python :: 3.7",
        "Programming Language :: Python :: 3.8",
        "Programming Language :: Python :: Implementation :: CPython",
        # uncomment if you test on these interpreters:
        # "Programming Language :: Python :: Implementation :: PyPy",
        # "Programming Language :: Python :: Implementation :: IronPython",
        # "Programming Language :: Python :: Implementation :: Jython",
        # "Programming Language :: Python :: Implementation :: Stackless",
        "Topic :: Utilities",
    ],
    project_urls={
        "Documentation": "https://eGon-data.readthedocs.io/",
        "Changelog": (
            "https://eGon-data.readthedocs.io/en/latest/changelog.html"
        ),
        "Issue Tracker": "https://github.com/openego/eGon-data/issues",
    },
    keywords=[
        # eg: 'keyword1', 'keyword2', 'keyword3',
    ],
    python_requires=">=3.7.*",
    install_requires=[
        # eg: 'aspectlib==1.1.1', 'six>=1.7',
        "apache-airflow>=1.10.14,<2.0",
        "atlite==0.2.5",
        "cdsapi",
        "click",
        "geopandas>=0.10.0",
<<<<<<< HEAD
=======
        "geopy",
>>>>>>> 50c9a79d
        "importlib-resources",
        "loguru",
        "matplotlib",
        "netcdf4",
        "oedialect==0.0.8",
        "openpyxl",
        "pandas>1.2.0",
        "psycopg2",
        "pyaml",
        "rasterio",
        "rtree",
        "sqlalchemy<1.4",
        "xarray",
        "xlrd",
        "rioxarray",
        "omi",
    ],
    extras_require={
        "dev": ["black", "flake8", "isort>=5", "pre-commit", "pytest", "tox"]
        # eg:
        #   'rst': ['docutils>=0.11'],
        #   ':python_version=="2.6"': ['argparse'],
    },
    entry_points={"console_scripts": ["egon-data = egon.data.cli:main"]},
)<|MERGE_RESOLUTION|>--- conflicted
+++ resolved
@@ -87,10 +87,7 @@
         "cdsapi",
         "click",
         "geopandas>=0.10.0",
-<<<<<<< HEAD
-=======
         "geopy",
->>>>>>> 50c9a79d
         "importlib-resources",
         "loguru",
         "matplotlib",
