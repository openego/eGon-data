--- conflicted
+++ resolved
@@ -87,12 +87,8 @@
         "atlite==0.2.11",
         "cdsapi",
         "click<8.1",
-<<<<<<< HEAD
         "entsoe-py >=0.6.2",
-=======
-        "entsoe-py >=0.5.5",
         "Flask-Session<0.6.0",
->>>>>>> bad9f704
         "GeoAlchemy2",
         "geopandas>=0.10.0",
         "geopy",
