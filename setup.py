--- conflicted
+++ resolved
@@ -91,16 +91,9 @@
         "oedialect==0.0.8",
         "pyaml",
         "psycopg2",
-<<<<<<< HEAD
-        "sqlalchemy",
-        "geopandas",
         "disaggregator @ git+https://github.com/openego/disaggregator.git@features/pip_install",
-        "rtree"
-        # eg: 'aspectlib==1.1.1', 'six>=1.7',
-=======
         "rasterio",
         "sqlalchemy"
->>>>>>> 09bf81f8
     ],
     extras_require={
         "dev": ["black", "flake8", "isort>=5", "pre-commit", "pytest", "tox"]
