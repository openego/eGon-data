--- conflicted
+++ resolved
@@ -86,12 +86,8 @@
         "atlite==0.2.5",
         "cdsapi",
         "click",
-<<<<<<< HEAD
-        "geopandas>=0.9.0",
+        "geopandas>=0.10.0",
         "geopy",
-=======
-        "geopandas>=0.10.0",
->>>>>>> 2006e70c
         "importlib-resources",
         "loguru",
         "matplotlib",
